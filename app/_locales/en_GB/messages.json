{
  "QRHardwareInvalidTransactionTitle": {
    "message": "Error"
  },
  "QRHardwareMismatchedSignId": {
    "message": "Incongruent transaction data. Please check the transaction details."
  },
  "QRHardwarePubkeyAccountOutOfRange": {
    "message": "No more accounts. If you would like to access another account unlisted below, please reconnect your hardware wallet and select it."
  },
  "QRHardwareScanInstructions": {
    "message": "Place the QR code in front of your camera. The screen is blurred, but it will not affect the reading."
  },
  "QRHardwareSignRequestCancel": {
    "message": "Reject"
  },
  "QRHardwareSignRequestDescription": {
    "message": "After you’ve signed with your wallet, click on 'Get Signature' to receive the signature"
  },
  "QRHardwareSignRequestGetSignature": {
    "message": "Get signature"
  },
  "QRHardwareSignRequestSubtitle": {
    "message": "Scan the QR code with your wallet"
  },
  "QRHardwareSignRequestTitle": {
    "message": "Request signature"
  },
  "QRHardwareUnknownQRCodeTitle": {
    "message": "Error"
  },
  "QRHardwareUnknownWalletQRCode": {
    "message": "Invalid QR code. Please scan the sync QR code of the hardware wallet."
  },
  "QRHardwareWalletImporterTitle": {
    "message": "Scan QR code"
  },
  "QRHardwareWalletSteps1Description": {
    "message": "You can choose from a list of official QR-code supporting partners below."
  },
  "QRHardwareWalletSteps1Title": {
    "message": "Connect your QR hardware wallet"
  },
  "QRHardwareWalletSteps2Description": {
    "message": "Ngrave Zero"
  },
  "SrpListHideAccounts": {
    "message": "Hide $1 accounts",
    "description": "$1 is the number of accounts"
  },
  "SrpListHideSingleAccount": {
    "message": "Hide 1 account"
  },
  "SrpListShowAccounts": {
    "message": "Show $1 accounts",
    "description": "$1 is the number of accounts"
  },
  "SrpListShowSingleAccount": {
    "message": "Show 1 account"
  },
  "about": {
    "message": "About"
  },
  "accept": {
    "message": "Accept"
  },
  "acceptTermsOfUse": {
    "message": "I have read and agree to the $1",
    "description": "$1 is the `terms` message"
  },
  "accessingYourCamera": {
    "message": "Accessing your camera..."
  },
  "account": {
    "message": "Account"
  },
  "accountActivity": {
    "message": "Account activity"
  },
  "accountActivityText": {
    "message": "Select the accounts you want to be notified about:"
  },
  "accountAlreadyExistsLogin": {
    "message": "Log in"
  },
  "accountAlreadyExistsLoginDescription": {
    "message": "A wallet using “$1” already exists. Do you want to try logging in instead?",
    "description": "$1 is the account email"
  },
  "accountAlreadyExistsTitle": {
    "message": "Wallet already exists"
  },
  "accountDetails": {
    "message": "Account details"
  },
  "accountIdenticon": {
    "message": "Account identicon"
  },
  "accountIsntConnectedToastText": {
    "message": "$1 isn't connected to $2"
  },
  "accountName": {
    "message": "Account name"
  },
  "accountNameDuplicate": {
    "message": "This account name already exists",
    "description": "This is an error message shown when the user enters a new account name that matches an existing account name"
  },
  "accountNameReserved": {
    "message": "This account name is reserved",
    "description": "This is an error message shown when the user enters a new account name that is reserved for future use"
  },
  "accountNotFoundCreateOne": {
    "message": "Yes, create a new wallet"
  },
  "accountNotFoundDescription": {
    "message": "We couldn’t find a wallet for “$1”. Do you want to create a new one with this login?",
    "description": "$1 is the account email"
  },
  "accountNotFoundTitle": {
    "message": "Wallet not found"
  },
  "accountOptions": {
    "message": "Account options"
  },
  "accountPermissionToast": {
    "message": "Account permissions updated"
  },
  "accountSelectionRequired": {
    "message": "You need to select an account!"
  },
  "accountTypeNotSupported": {
    "message": "Account type not supported"
  },
  "accounts": {
    "message": "Accounts"
  },
  "accountsConnected": {
    "message": "Accounts connected"
  },
  "accountsPermissionsTitle": {
    "message": "See your accounts and suggest transactions"
  },
  "accountsSmallCase": {
    "message": "accounts"
  },
  "active": {
    "message": "Active"
  },
  "activity": {
    "message": "Activity"
  },
  "activityLog": {
    "message": "Activity log"
  },
  "add": {
    "message": "Add"
  },
  "addACustomNetwork": {
    "message": "Add a custom network"
  },
  "addANetwork": {
    "message": "Add a network"
  },
  "addANickname": {
    "message": "Add a nickname"
  },
  "addAUrl": {
    "message": "Add a URL"
  },
  "addAccount": {
    "message": "Add account"
  },
  "addAccountFromNetwork": {
    "message": "Add $1 account",
    "description": "$1 is the network name, e.g. Bitcoin or Solana"
  },
  "addAccountOrWallet": {
    "message": "Add account or wallet"
  },
  "addAccountToMetaMask": {
    "message": "Add account to MetaMask"
  },
  "addAcquiredTokens": {
    "message": "Add the tokens you've acquired using MetaMask"
  },
  "addAlias": {
    "message": "Add alias"
  },
  "addBitcoinAccountLabel": {
    "message": "Bitcoin account"
  },
  "addBlockExplorer": {
    "message": "Add a block explorer"
  },
  "addBlockExplorerUrl": {
    "message": "Add a block explorer URL"
  },
  "addContact": {
    "message": "Add contact"
  },
  "addCustomNetwork": {
    "message": "Add custom network"
  },
  "addEthereumChainWarningModalHeader": {
    "message": "Only add this RPC provider if you’re sure you can trust it. $1",
    "description": "$1 is addEthereumChainWarningModalHeaderPartTwo passed separately so that it can be bolded"
  },
  "addEthereumChainWarningModalHeaderPartTwo": {
    "message": "Malicious providers may lie about the state of the blockchain and record your network activity."
  },
  "addEthereumChainWarningModalListHeader": {
    "message": "It's important that your provider is reliable, as it has the power to:"
  },
  "addEthereumChainWarningModalListPointOne": {
    "message": "See your accounts and IP address, and associate them together"
  },
  "addEthereumChainWarningModalListPointThree": {
    "message": "Show account balances and other on-chain states"
  },
  "addEthereumChainWarningModalListPointTwo": {
    "message": "Broadcast your transactions"
  },
  "addEthereumChainWarningModalTitle": {
    "message": "You are adding a new RPC provider for Ethereum Mainnet"
  },
  "addEthereumWatchOnlyAccount": {
    "message": "Watch an Ethereum account (Beta)"
  },
  "addFriendsAndAddresses": {
    "message": "Add friends and addresses you trust"
  },
  "addHardwareWalletLabel": {
    "message": "Hardware wallet"
  },
  "addIPFSGateway": {
    "message": "Add your preferred IPFS gateway"
  },
  "addImportAccount": {
    "message": "Add account or hardware wallet"
  },
  "addMemo": {
    "message": "Add memo"
  },
  "addNetwork": {
    "message": "Add network"
  },
  "addNetworkConfirmationTitle": {
    "message": "Add $1",
    "description": "$1 represents network name"
  },
  "addNewAccount": {
    "message": "Add a new Ethereum account"
  },
  "addNewEthereumAccountLabel": {
    "message": "Ethereum account"
  },
  "addNewSolanaAccountLabel": {
    "message": "Solana account"
  },
  "addNft": {
    "message": "Add NFT"
  },
  "addNfts": {
    "message": "Add NFTs"
  },
  "addNonEvmAccount": {
    "message": "Add $1 account",
    "description": "$1 is the non EVM network where the account is going to be created, e.g. Bitcoin or Solana"
  },
  "addNonEvmAccountFromNetworkPicker": {
    "message": "To enable the $1 network, you need to create a $2 account.",
    "description": "$1 is the non EVM network where the account is going to be created, e.g. Solana Mainnet or Solana Devnet. $2 is the account type, e.g. Bitcoin or Solana"
  },
  "addRpcUrl": {
    "message": "Add RPC URL"
  },
  "addSnapAccountToggle": {
    "message": "Enable \"Add account Snap (Beta)\""
  },
  "addSnapAccountsDescription": {
    "message": "Turning on this feature will give you the option to add the new Beta account Snaps right from your account list. If you install an account Snap, remember that it is a third-party service."
  },
  "addSuggestedNFTs": {
    "message": "Add suggested NFTs"
  },
  "addSuggestedTokens": {
    "message": "Add suggested tokens"
  },
  "addToken": {
    "message": "Add token"
  },
  "addTokenByContractAddress": {
    "message": "Can’t find a token? You can manually add any token by pasting its address. Token contract addresses can be found on $1",
    "description": "$1 is a blockchain explorer for a specific network, e.g. Etherscan for Ethereum"
  },
  "addUrl": {
    "message": "Add URL"
  },
  "addingAccount": {
    "message": "Adding account"
  },
  "addingCustomNetwork": {
    "message": "Adding Network"
  },
  "additionalNetworks": {
    "message": "Additional networks"
  },
  "address": {
    "message": "Address"
  },
  "addressCopied": {
    "message": "Address copied"
  },
  "addressMismatch": {
    "message": "Site address mismatch"
  },
  "addressMismatchOriginal": {
    "message": "Current URL: $1",
    "description": "$1 replaced by origin URL in confirmation request"
  },
  "addressMismatchPunycode": {
    "message": "Punycode version: $1",
    "description": "$1 replaced by punycode version of the URL in confirmation request"
  },
  "advanced": {
    "message": "Advanced"
  },
  "advancedBaseGasFeeToolTip": {
    "message": "When your transaction gets included in the block, any difference between your max base fee and the actual base fee will be refunded. Total amount is calculated as max base fee (in GWEI) * gas limit."
  },
  "advancedDetailsDataDesc": {
    "message": "Data"
  },
  "advancedDetailsHexDesc": {
    "message": "Hex"
  },
  "advancedDetailsNonceDesc": {
    "message": "Nonce"
  },
  "advancedDetailsNonceTooltip": {
    "message": "This is the transaction number of an account. Nonce for the first transaction is 0 and it increases in sequential order."
  },
  "advancedGasFeeDefaultOptIn": {
    "message": "Save these values as my default for the $1 network.",
    "description": "$1 is the current network name."
  },
  "advancedGasFeeModalTitle": {
    "message": "Advanced gas fee"
  },
  "advancedGasPriceTitle": {
    "message": "Gas price"
  },
  "advancedPriorityFeeToolTip": {
    "message": "Priority fee (aka “miner tip”) goes directly to miners and incentivizes them to prioritize your transaction."
  },
  "airDropPatternDescription": {
    "message": "The token's on-chain history reveals prior instances of suspicious airdrop activities."
  },
  "airDropPatternTitle": {
    "message": "Airdrop Pattern"
  },
  "airgapVault": {
    "message": "AirGap Vault"
  },
  "alert": {
    "message": "Alert"
  },
  "alertAccountTypeUpgradeMessage": {
    "message": "You're updating your account to a smart account. You'll keep the same account address while unlocking faster transactions and lower network fees. $1."
  },
  "alertAccountTypeUpgradeTitle": {
    "message": "Account type"
  },
  "alertActionBuyWithNativeCurrency": {
    "message": "Buy $1"
  },
  "alertActionUpdateGas": {
    "message": "Update gas limit"
  },
  "alertActionUpdateGasFee": {
    "message": "Update fee"
  },
  "alertActionUpdateGasFeeLevel": {
    "message": "Update gas options"
  },
  "alertContentMultipleApprovals": {
    "message": "You're giving someone else permission to withdraw your tokens, even though it's not necessary for this transaction."
  },
  "alertDisableTooltip": {
    "message": "This can be changed in \"Settings > Alerts\""
  },
  "alertMessageAddressMismatchWarning": {
    "message": "Attackers sometimes mimic sites by making small changes to the site address. Make sure you're interacting with the intended site before you continue."
  },
  "alertMessageAddressTrustSignal": {
    "message": "If you confirm this request, you will probably lose your assets to a scammer."
  },
  "alertMessageChangeInSimulationResults": {
    "message": "Estimated changes for this transaction have been updated. Review them closely before proceeding."
  },
  "alertMessageFirstTimeInteraction": {
    "message": "You're interacting with this address for the first time. Make sure that it's correct before you continue."
  },
  "alertMessageGasEstimateFailed": {
    "message": "We’re unable to provide an accurate fee and this estimate might be high. We suggest you to input a custom gas limit, but there’s a risk the transaction will still fail."
  },
  "alertMessageGasFeeLow": {
    "message": "When choosing a low fee, expect slower transactions and longer wait times. For faster transactions, choose Market or Aggressive fee options."
  },
  "alertMessageGasTooLow": {
    "message": "To continue with this transaction, you’ll need to increase the gas limit to 21000 or higher."
  },
  "alertMessageInsufficientBalanceWithNativeCurrency": {
    "message": "You do not have enough $1 in your account to pay for network fees."
  },
  "alertMessageNetworkBusy": {
    "message": "Gas prices are high and estimates are less accurate."
  },
  "alertMessageNoGasPrice": {
    "message": "We can’t move forward with this transaction until you manually update the fee."
  },
  "alertMessageOriginTrustSignalMalicious": {
    "message": "This has been identified as malicious. We recommend not interacting with this site."
  },
  "alertMessageOriginTrustSignalWarning": {
    "message": "This has been identified as suspicious. We recommend not interacting with this site."
  },
  "alertMessageSignInDomainMismatch": {
    "message": "The site making the request is not the site you’re signing into. This could be an attempt to steal your login credentials."
  },
  "alertMessageSignInWrongAccount": {
    "message": "This site is asking you to sign in using the wrong account."
  },
  "alertModalAcknowledge": {
    "message": "I have acknowledged the risk and still want to proceed"
  },
  "alertModalDetails": {
    "message": "Alert Details"
  },
  "alertModalReviewAllAlerts": {
    "message": "Review all alerts"
  },
  "alertReasonChangeInSimulationResults": {
    "message": "Results have changed"
  },
  "alertReasonFirstTimeInteraction": {
    "message": "1st interaction"
  },
  "alertReasonGasEstimateFailed": {
    "message": "Inaccurate fee"
  },
  "alertReasonGasFeeLow": {
    "message": "Slow speed"
  },
  "alertReasonGasTooLow": {
    "message": "Low gas limit"
  },
  "alertReasonInsufficientBalance": {
    "message": "Insufficient funds"
  },
  "alertReasonMultipleApprovals": {
    "message": "Unnecessary permission"
  },
  "alertReasonNetworkBusy": {
    "message": "Network is busy"
  },
  "alertReasonNoGasPrice": {
    "message": "Fee estimate unavailable"
  },
  "alertReasonOriginTrustSignalMalicious": {
    "message": "Malicious site"
  },
  "alertReasonOriginTrustSignalWarning": {
    "message": "Suspicious site"
  },
  "alertReasonPendingTransactions": {
    "message": "Pending transaction"
  },
  "alertReasonSignIn": {
    "message": "Suspicious sign-in request"
  },
  "alertReasonWrongAccount": {
    "message": "Wrong account"
  },
  "alertSelectedAccountWarning": {
    "message": "This request is for a different account than the one selected in your wallet. To use another account, connect it to the site."
  },
  "alerts": {
    "message": "Alerts"
  },
  "all": {
    "message": "All"
  },
  "allNetworks": {
    "message": "All networks"
  },
  "allPermissions": {
    "message": "All permissions"
  },
  "allTimeHigh": {
    "message": "All time high"
  },
  "allTimeLow": {
    "message": "All time low"
  },
  "allowNotifications": {
    "message": "Allow notifications"
  },
  "allowWithdrawAndSpend": {
    "message": "Allow $1 to withdraw and spend up to the following amount:",
    "description": "The url of the site that requested permission to 'withdraw and spend'"
  },
  "amount": {
    "message": "Amount"
  },
  "amountReceived": {
    "message": "Amount Received"
  },
  "amountSent": {
    "message": "Amount Sent"
  },
  "andForListItems": {
    "message": "$1, and $2",
    "description": "$1 is the first item, $2 is the last item in a list of items. Used in Snap Install Warning modal."
  },
  "andForTwoItems": {
    "message": "$1 and $2",
    "description": "$1 is the first item, $2 is the second item. Used in Snap Install Warning modal."
  },
  "appDescription": {
    "message": "The world's most trusted crypto wallet",
    "description": "The description of the application"
  },
  "appName": {
    "message": "MetaMask",
    "description": "The name of the application"
  },
  "appNameBeta": {
    "message": "MetaMask Beta",
    "description": "The name of the application (Beta)"
  },
  "appNameFlask": {
    "message": "MetaMask Flask",
    "description": "The name of the application (Flask)"
  },
  "apply": {
    "message": "Apply"
  },
  "approve": {
    "message": "Approve spend limit"
  },
  "approveButtonText": {
    "message": "Approve"
  },
  "approveIncreaseAllowance": {
    "message": "Increase $1 spending cap",
    "description": "The token symbol that is being approved"
  },
  "approveSpendingCap": {
    "message": "Approve $1 spending cap",
    "description": "The token symbol that is being approved"
  },
  "approved": {
    "message": "Approved"
  },
  "approvedOn": {
    "message": "Approved on $1",
    "description": "$1 is the approval date for a permission"
  },
  "approvedOnForAccounts": {
    "message": "Approved on $1 for $2",
    "description": "$1 is the approval date for a permission. $2 is the AvatarGroup component displaying account images."
  },
  "areYouSure": {
    "message": "Are you sure?"
  },
  "asset": {
    "message": "Asset"
  },
  "assetChartNoHistoricalPrices": {
    "message": "We could not fetch any historical data"
  },
  "assetMultipleNFTsBalance": {
    "message": "$1 NFTs"
  },
  "assetOptions": {
    "message": "Asset options"
  },
  "assetSingleNFTBalance": {
    "message": "$1 NFT"
  },
  "assets": {
    "message": "Assets"
  },
  "assetsDescription": {
    "message": "Autodetect tokens in your wallet, display NFTs, and get batched account balance updates"
  },
  "attemptToCancelSwapForFree": {
    "message": "Attempt to cancel swap for free"
  },
  "attributes": {
    "message": "Attributes"
  },
  "attributions": {
    "message": "Attributions"
  },
  "auroraRpcDeprecationMessage": {
    "message": "The Infura RPC URL is no longer supporting Aurora."
  },
  "authorizedPermissions": {
    "message": "You have authorized the following permissions"
  },
  "autoDetectTokens": {
    "message": "Autodetect tokens"
  },
  "autoDetectTokensDescription": {
    "message": "We use third-party APIs to detect and display new tokens sent to your wallet. Turn off if you don’t want the app to automatically pull data from those services. $1",
    "description": "$1 is a link to a support article"
  },
  "autoLockTimeLimit": {
    "message": "Auto-lock timer (minutes)"
  },
  "autoLockTimeLimitDescription": {
    "message": "Set the idle time in minutes before MetaMask will become locked."
  },
  "average": {
    "message": "Average"
  },
  "back": {
    "message": "Back"
  },
  "backup": {
    "message": "Backup"
  },
  "backupAndSync": {
    "message": "Backup and sync"
  },
  "backupAndSyncBasicFunctionalityNameMention": {
    "message": "basic functionality"
  },
  "backupAndSyncEnable": {
    "message": "Turn on backup and sync"
  },
  "backupAndSyncEnableConfirmation": {
    "message": "When you turn on backup and sync, you’re also turning on $1. Do you want to continue?",
    "description": "$1 is backupAndSyncBasicFunctionalityNameMention in bold."
  },
  "backupAndSyncEnableDescription": {
    "message": "Backup and sync lets us store encrypted data for your custom settings and features. This keeps your MetaMask experience the same across devices and restores settings and features if you ever need to reinstall MetaMask. This doesn’t back up your Secret Recovery Phrase. $1.",
    "description": "$1 is link to the backup and sync privacy policy."
  },
  "backupAndSyncEnableDescriptionUpdatePreferences": {
    "message": "You can update your preferences at any time in $1",
    "description": "$1 is a bolded text that highlights the path to the settings page."
  },
  "backupAndSyncEnableDescriptionUpdatePreferencesPath": {
    "message": "Settings > Backup and sync."
  },
  "backupAndSyncFeatureAccounts": {
    "message": "Accounts"
  },
  "backupAndSyncFeatureContacts": {
    "message": "Contacts"
  },
  "backupAndSyncManageWhatYouSync": {
    "message": "Manage what you sync"
  },
  "backupAndSyncManageWhatYouSyncDescription": {
    "message": "Turn on what’s synced between your devices."
  },
  "backupAndSyncPrivacyLink": {
    "message": "Learn how we protect your privacy"
  },
  "backupAndSyncSlideDescription": {
    "message": "Back up your accounts and sync settings."
  },
  "backupAndSyncSlideTitle": {
    "message": "Introducing backup and sync"
  },
  "backupApprovalInfo": {
    "message": "This secret code is required to recover your wallet in case you lose your device, forget your password, have to re-install MetaMask, or want to access your wallet on another device."
  },
  "backupApprovalNotice": {
    "message": "Back up your Secret Recovery Phrase to keep your wallet and funds secure."
  },
  "backupKeyringSnapReminder": {
    "message": "Be sure you can access any accounts created by this Snap on your own before removing it"
  },
  "backupNow": {
    "message": "Back up now"
  },
  "balance": {
    "message": "Balance"
  },
  "balanceOutdated": {
    "message": "Balance may be outdated"
  },
  "baseFee": {
    "message": "Base fee"
  },
  "basic": {
    "message": "Basic"
  },
  "basicConfigurationBannerTitle": {
    "message": "Basic functionality is off"
  },
  "basicConfigurationDescription": {
    "message": "MetaMask offers basic features like token details and gas settings through internet services. When you use internet services, your IP address is shared, in this case with MetaMask. This is just like when you visit any website. MetaMask uses this data temporarily and never sells your data. You can use a VPN or turn off these services, but it may affect your MetaMask experience. To learn more read our $1.",
    "description": "$1 is to be replaced by the message for privacyMsg, and will link to https://consensys.io/privacy-policy"
  },
  "basicConfigurationLabel": {
    "message": "Basic functionality"
  },
  "basicConfigurationModalCheckbox": {
    "message": "I understand and want to continue"
  },
  "basicConfigurationModalDisclaimerOff": {
    "message": "This means you won't fully optimize your time on MetaMask. Basic features (like token details, optimal gas settings, and others) won't be available to you."
  },
  "basicConfigurationModalDisclaimerOffAdditionalText": {
    "message": "Turning this off also disables all features within $1, and $2.",
    "description": "$1 and $2 are bold text for basicConfigurationModalDisclaimerOffAdditionalTextFeaturesFirst and basicConfigurationModalDisclaimerOffAdditionalTextFeaturesLast respectively"
  },
  "basicConfigurationModalDisclaimerOffAdditionalTextFeaturesFirst": {
    "message": "security and privacy, backup and sync"
  },
  "basicConfigurationModalDisclaimerOffAdditionalTextFeaturesLast": {
    "message": "notifications"
  },
  "basicConfigurationModalDisclaimerOn": {
    "message": "To optimize your time on MetaMask, you’ll need to turn on this feature. Basic functions (like token details, optimal gas settings, and others) are important to the web3 experience."
  },
  "basicConfigurationModalHeadingOff": {
    "message": "Turn off basic functionality"
  },
  "basicConfigurationModalHeadingOn": {
    "message": "Turn on basic functionality"
  },
  "bestPrice": {
    "message": "Best price"
  },
  "beta": {
    "message": "Beta"
  },
  "betaHeaderText": {
    "message": "This is a beta version. Please report bugs $1"
  },
  "betaMetamaskVersion": {
    "message": "MetaMask Beta Version"
  },
  "betaTerms": {
    "message": "Beta Terms of use"
  },
  "billionAbbreviation": {
    "message": "B",
    "description": "Shortened form of 'billion'"
  },
  "blockExplorerAccountAction": {
    "message": "Account",
    "description": "This is used with viewOnEtherscan and viewInExplorer e.g View Account in Explorer"
  },
  "blockExplorerAssetAction": {
    "message": "Asset",
    "description": "This is used with viewOnEtherscan and viewInExplorer e.g View Asset in Explorer"
  },
  "blockExplorerSwapAction": {
    "message": "Swap",
    "description": "This is used with viewOnEtherscan e.g View Swap on Etherscan"
  },
  "blockExplorerUrl": {
    "message": "Block explorer URL"
  },
  "blockExplorerUrlDefinition": {
    "message": "The URL used as the block explorer for this network."
  },
  "blockExplorerView": {
    "message": "View account at $1",
    "description": "$1 replaced by URL for custom block explorer"
  },
  "blockaid": {
    "message": "Blockaid"
  },
  "blockaidAlertDescriptionBlur": {
    "message": "If you continue, all the assets you’ve listed on Blur could be at risk."
  },
  "blockaidAlertDescriptionMalicious": {
    "message": "You’re interacting with a malicious site. If you continue, you will lose your assets."
  },
  "blockaidAlertDescriptionOpenSea": {
    "message": "If you continue, all the assets you’ve listed on OpenSea could be at risk."
  },
  "blockaidAlertDescriptionOthers": {
    "message": "If you confirm this request, you could lose your assets. We recommend that you cancel this request."
  },
  "blockaidAlertDescriptionTokenTransfer": {
    "message": "You’re sending your assets to a scammer. If you continue, you’ll lose those assets."
  },
  "blockaidAlertDescriptionWithdraw": {
    "message": "If you confirm this request, you’re allowing a scammer to withdraw and spend your assets. You won’t get them back."
  },
  "blockaidDescriptionApproveFarming": {
    "message": "If you approve this request, a third party known for scams might take all your assets."
  },
  "blockaidDescriptionBlurFarming": {
    "message": "If you approve this request, someone can steal your assets listed on Blur."
  },
  "blockaidDescriptionErrored": {
    "message": "Because of an error, we couldn't check for security alerts. Only continue if you trust every address involved."
  },
  "blockaidDescriptionMaliciousDomain": {
    "message": "You're interacting with a malicious domain. If you approve this request, you might lose your assets."
  },
  "blockaidDescriptionMightLoseAssets": {
    "message": "If you approve this request, you might lose your assets."
  },
  "blockaidDescriptionSeaportFarming": {
    "message": "If you approve this request, someone can steal your assets listed on OpenSea."
  },
  "blockaidDescriptionTransferFarming": {
    "message": "If you approve this request, a third party known for scams will take all your assets."
  },
  "blockaidMessage": {
    "message": "Privacy preserving - no data is shared with third parties. Available on Arbitrum, Avalanche, BNB chain, Ethereum Mainnet, Linea, Optimism, Polygon, Base and Sepolia."
  },
  "blockaidTitleDeceptive": {
    "message": "This is a deceptive request"
  },
  "blockaidTitleMayNotBeSafe": {
    "message": "Be careful"
  },
  "blockaidTitleSuspicious": {
    "message": "This is a suspicious request"
  },
  "blockies": {
    "message": "Blockies"
  },
  "borrowed": {
    "message": "Borrowed"
  },
  "boughtFor": {
    "message": "Bought for"
  },
  "bridge": {
    "message": "Bridge"
  },
  "bridgeAllowSwappingOf": {
    "message": "Allow exact access to $1 $2 on $3 for bridging",
    "description": "Shows a user that they need to allow a token for swapping on their hardware wallet"
  },
  "bridgeApproval": {
    "message": "Approve $1 for bridge",
    "description": "Used in the transaction display list to describe a transaction that is an approve call on a token that is to be bridged. $1 is the symbol of a token that has been approved."
  },
  "bridgeApprovalWarning": {
    "message": "You are allowing access to the specified amount, $1 $2. The contract will not access any additional funds."
  },
  "bridgeApprovalWarningForHardware": {
    "message": "You will need to allow access to $1 $2 for bridging, and then approve bridging to $2. This will require two separate confirmations."
  },
  "bridgeBlockExplorerLinkCopied": {
    "message": "Block explorer link copied!"
  },
  "bridgeCalculatingAmount": {
    "message": "Calculating..."
  },
  "bridgeConfirmTwoTransactions": {
    "message": "You'll need to confirm 2 transactions on your hardware wallet:"
  },
  "bridgeCreateSolanaAccount": {
    "message": "Create Solana account"
  },
  "bridgeCreateSolanaAccountDescription": {
    "message": "To swap to the Solana network, you need an account and receiving address."
  },
  "bridgeCreateSolanaAccountTitle": {
    "message": "You'll need a Solana account first."
  },
  "bridgeDetailsTitle": {
    "message": "Bridge details",
    "description": "Title for the modal showing details about a bridge transaction."
  },
  "bridgeEnterAmount": {
    "message": "Select amount"
  },
  "bridgeEnterAmountAndSelectAccount": {
    "message": "Enter amount and select destination account"
  },
  "bridgeExplorerLinkViewOn": {
    "message": "View on $1"
  },
  "bridgeFetchNewQuotes": {
    "message": "Fetch a new one?"
  },
  "bridgeFrom": {
    "message": "Bridge from"
  },
  "bridgeFromTo": {
    "message": "Bridge $1 $2 to $3",
    "description": "Tells a user that they need to confirm on their hardware wallet a bridge. $1 is amount of source token, $2 is the source network, and $3 is the destination network"
  },
  "bridgeGasFeesSplit": {
    "message": "Any network fee quoted on the previous screen includes both transactions and will be split."
  },
  "bridgeNetCost": {
    "message": "Net cost"
  },
  "bridgeQuoteExpired": {
    "message": "Your quote timed out."
  },
  "bridgeSelectDestinationAccount": {
    "message": "Select destination account"
  },
  "bridgeSelectDifferentQuote": {
    "message": "Please select a different quote."
  },
  "bridgeSelectNetwork": {
    "message": "Select network"
  },
  "bridgeSelectTokenAmountAndAccount": {
    "message": "Select token, amount and destination account"
  },
  "bridgeSelectTokenAndAmount": {
    "message": "Select token and amount"
  },
  "bridgeSolanaAccountCreated": {
    "message": "Solana account created"
  },
  "bridgeStatusComplete": {
    "message": "Complete",
    "description": "Status text indicating a bridge transaction has successfully completed."
  },
  "bridgeStatusFailed": {
    "message": "Failed",
    "description": "Status text indicating a bridge transaction has failed."
  },
  "bridgeStatusInProgress": {
    "message": "In Progress",
    "description": "Status text indicating a bridge transaction is currently processing."
  },
  "bridgeStepActionBridgeComplete": {
    "message": "$1 received on $2",
    "description": "$1 is the amount of the destination asset, $2 is the name of the destination network"
  },
  "bridgeStepActionBridgePending": {
    "message": "Receiving $1 on $2",
    "description": "$1 is the amount of the destination asset, $2 is the name of the destination network"
  },
  "bridgeStepActionSwapComplete": {
    "message": "Swapped $1 for $2",
    "description": "$1 is the amount of the source asset, $2 is the amount of the destination asset"
  },
  "bridgeStepActionSwapPending": {
    "message": "Swapping $1 for $2",
    "description": "$1 is the amount of the source asset, $2 is the amount of the destination asset"
  },
  "bridgeTerms": {
    "message": "Terms"
  },
  "bridgeTimingMinutes": {
    "message": "$1 min",
    "description": "$1 is the ticker symbol of a an asset the user is being prompted to purchase"
  },
  "bridgeTo": {
    "message": "Bridge to"
  },
  "bridgeTokenCannotVerifyDescription": {
    "message": "If you added this token manually, make sure you are aware of the risks to your funds before you bridge."
  },
  "bridgeTokenCannotVerifyTitle": {
    "message": "We can't verify this token."
  },
  "bridgeTransactionProgress": {
    "message": "Transaction $1 of 2"
  },
  "bridgeTxDetailsBridged": {
    "message": "Bridged"
  },
  "bridgeTxDetailsBridging": {
    "message": "Bridging"
  },
  "bridgeTxDetailsDelayedDescription": {
    "message": "Reach out to"
  },
  "bridgeTxDetailsDelayedDescriptionSupport": {
    "message": "MetaMask Support"
  },
  "bridgeTxDetailsDelayedTitle": {
    "message": "Has it been longer than 3 hours?"
  },
  "bridgeTxDetailsNonce": {
    "message": "Nonce"
  },
  "bridgeTxDetailsStatus": {
    "message": "Status"
  },
  "bridgeTxDetailsSwapped": {
    "message": "Swapped"
  },
  "bridgeTxDetailsSwapping": {
    "message": "Swapping"
  },
  "bridgeTxDetailsTimestamp": {
    "message": "Time stamp"
  },
  "bridgeTxDetailsTimestampValue": {
    "message": "$1 at $2",
    "description": "$1 is the date, $2 is the time"
  },
  "bridgeTxDetailsTokenAmountOnChain": {
    "message": "$1 $2 on",
    "description": "$1 is the amount of the token, $2 is the ticker symbol of the token"
  },
  "bridgeTxDetailsTotalGasFee": {
    "message": "Total gas fee"
  },
  "bridgeTxDetailsYouReceived": {
    "message": "You received"
  },
  "bridgeTxDetailsYouSent": {
    "message": "You sent"
  },
  "bridgeValidationInsufficientGasMessage": {
    "message": "You don't have enough $1 to pay the gas fee for this bridge. Enter a smaller amount or buy more $1."
  },
  "bridgeValidationInsufficientGasTitle": {
    "message": "More $1 needed for gas"
  },
  "bridged": {
    "message": "Bridged"
  },
  "bridgedToChain": {
    "message": "Bridged to $1"
  },
  "bridging": {
    "message": "Bridging"
  },
  "browserNotSupported": {
    "message": "Your browser is not supported..."
  },
  "buildContactList": {
    "message": "Build your contact list"
  },
  "builtAroundTheWorld": {
    "message": "MetaMask is designed and built around the world."
  },
  "bulletpoint": {
    "message": "·"
  },
  "busy": {
    "message": "Busy"
  },
  "buyAndSell": {
    "message": "Buy/Sell"
  },
  "buyMoreAsset": {
    "message": "Buy more $1",
    "description": "$1 is the ticker symbol of a an asset the user is being prompted to purchase"
  },
  "buyNow": {
    "message": "Buy Now"
  },
  "bytes": {
    "message": "Bytes"
  },
  "canToggleInSettings": {
    "message": "You can re-enable this notification in Settings > Alerts."
  },
  "cancel": {
    "message": "Cancel"
  },
  "cancelPopoverTitle": {
    "message": "Cancel transaction"
  },
  "cancelSpeedUpLabel": {
    "message": "This gas fee will $1 the original.",
    "description": "$1 is text 'replace' in bold"
  },
  "cancelSpeedUpTransactionTooltip": {
    "message": "To $1 a transaction the gas fee must be increased by at least 10% for it to be recognized by the network.",
    "description": "$1 is string 'cancel' or 'speed up'"
  },
  "cancelled": {
    "message": "Cancelled"
  },
  "chainId": {
    "message": "Chain ID"
  },
  "chainIdDefinition": {
    "message": "The chain ID used to sign transactions for this network."
  },
  "chainIdExistsErrorMsg": {
    "message": "This Chain ID is currently used by the $1 network."
  },
  "chainListReturnedDifferentTickerSymbol": {
    "message": "This token symbol doesn't match the network name or chain ID entered. Many popular tokens use similar symbols, which scammers can use to trick you into sending them a more valuable token in return. Verify everything before you continue."
  },
  "changePasswordLoading": {
    "message": "Changing password..."
  },
  "changePasswordLoadingNote": {
    "message": "This shouldn't take long"
  },
  "changePasswordWarning": {
    "message": "Are you sure?"
  },
  "changePasswordWarningDescription": {
    "message": "Changing your password here will lock MetaMask on other devices you’re using. You’ll need to log in again with your new password."
  },
  "chooseYourNetwork": {
    "message": "Choose your network"
  },
  "chooseYourNetworkDescription": {
    "message": "When you use our default settings and configurations, we use Infura as our default remote procedure call (RPC) provider to offer the most reliable and private access to Ethereum data we can. In limited cases, we may use other RPC providers in order to provide the best experience for our users. You can choose your own RPC, but remember that any RPC will receive your IP address and Ethereum wallet to make transactions. To learn more about how Infura handles data for EVM accounts, read our $1, and for Solana accounts, $2.",
    "description": "$1 is a link to the privacy policy, $2 is a link to Solana accounts support"
  },
  "chooseYourNetworkDescriptionCallToAction": {
    "message": "click here"
  },
  "chromeRequiredForHardwareWallets": {
    "message": "You need to use MetaMask on Google Chrome in order to connect to your Hardware Wallet."
  },
  "circulatingSupply": {
    "message": "Circulating supply"
  },
  "clear": {
    "message": "Clear"
  },
  "clearActivity": {
    "message": "Clear activity and nonce data"
  },
  "clearActivityButton": {
    "message": "Clear activity tab data"
  },
  "clearActivityDescription": {
    "message": "This resets the account's nonce and erases data from the activity tab in your wallet. Only the current account and network will be affected. Your balances and incoming transactions won't change."
  },
  "click": {
    "message": "Click"
  },
  "clickToConnectLedgerViaWebHID": {
    "message": "Click here to connect your Ledger via WebHID",
    "description": "Text that can be clicked to open a browser popup for connecting the ledger device via webhid"
  },
  "close": {
    "message": "Close"
  },
  "closeExtension": {
    "message": "Close extension"
  },
  "closeWindowAnytime": {
    "message": "You may close this window anytime."
  },
  "coingecko": {
    "message": "CoinGecko"
  },
  "collectionName": {
    "message": "Collection name"
  },
  "comboNoOptions": {
    "message": "No options found",
    "description": "Default text shown in the combo field dropdown if no options."
  },
  "concentratedSupplyDistributionDescription": {
    "message": "The majority of the token's supply is held by the top token holders, posing a risk of centralized price manipulation"
  },
  "concentratedSupplyDistributionTitle": {
    "message": "Concentrated Supply Distribution"
  },
  "configureSnapPopupDescription": {
    "message": "You're now leaving MetaMask to configure this snap."
  },
  "configureSnapPopupInstallDescription": {
    "message": "You're now leaving MetaMask to install this snap."
  },
  "configureSnapPopupInstallTitle": {
    "message": "Install snap"
  },
  "configureSnapPopupLink": {
    "message": "Click this link to continue:"
  },
  "configureSnapPopupTitle": {
    "message": "Configure snap"
  },
  "confirm": {
    "message": "Confirm"
  },
  "confirmAccountTypeSmartContract": {
    "message": "Smart account"
  },
  "confirmAccountTypeStandard": {
    "message": "Standard account"
  },
  "confirmAlertModalAcknowledgeMultiple": {
    "message": "I have acknowledged the alerts and still want to proceed"
  },
  "confirmAlertModalAcknowledgeSingle": {
    "message": "I have acknowledged the alert and still want to proceed"
  },
  "confirmFieldPaymaster": {
    "message": "Fee paid by"
  },
  "confirmFieldTooltipPaymaster": {
    "message": "The fee for this transaction will be paid by the paymaster smart contract."
  },
  "confirmGasFeeTokenBalance": {
    "message": "Bal:"
  },
  "confirmGasFeeTokenInsufficientBalance": {
    "message": "Insufficient funds"
  },
  "confirmGasFeeTokenMetaMaskFee": {
    "message": "Includes $1 fee"
  },
  "confirmGasFeeTokenModalNativeToggleMetaMask": {
    "message": "MetaMask is supplementing the balance to complete this transaction."
  },
  "confirmGasFeeTokenModalNativeToggleWallet": {
    "message": "Pay for network fee using the balance in your wallet."
  },
  "confirmGasFeeTokenModalPayETH": {
    "message": "Pay with ETH"
  },
  "confirmGasFeeTokenModalPayToken": {
    "message": "Pay with other tokens"
  },
  "confirmGasFeeTokenModalTitle": {
    "message": "Select a token"
  },
  "confirmGasFeeTokenToast": {
    "message": "You're paying this network fee with $1"
  },
  "confirmGasFeeTokenTooltip": {
    "message": "This is paid to the network to process your transaction. It includes a $1 MetaMask fee for non-ETH tokens or pre-funded ETH."
  },
  "confirmInfoAccountNow": {
    "message": "Now"
  },
  "confirmInfoSwitchingTo": {
    "message": "Switching To"
  },
  "confirmNestedTransactionTitle": {
    "message": "Transaction $1"
  },
  "confirmPassword": {
    "message": "Confirm password"
  },
  "confirmRecoveryPhrase": {
    "message": "Confirm Secret Recovery Phrase"
  },
  "confirmRecoveryPhraseDetails": {
    "message": "Select the missing words in the correct order."
  },
  "confirmRecoveryPhraseTitle": {
    "message": "Confirm your Secret Recovery Phrase"
  },
  "confirmSimulationApprove": {
    "message": "You approve"
  },
  "confirmSrpErrorDescription": {
    "message": "Double-check your Secret Recovery Phrase and try again."
  },
  "confirmSrpErrorTitle": {
    "message": "Not quite right"
  },
  "confirmSrpSuccessDescription": {
    "message": "That’s right! And remember: never share this phrase with anyone, ever."
  },
  "confirmSrpSuccessTitle": {
    "message": "Perfect"
  },
  "confirmTitleAccountTypeSwitch": {
    "message": "Account update"
  },
  "confirmTitleApproveTransactionNFT": {
    "message": "Withdrawal request"
  },
  "confirmTitleDeployContract": {
    "message": "Deploy a contract"
  },
  "confirmTitleDescApproveTransaction": {
    "message": "This site wants permission to withdraw your NFTs"
  },
  "confirmTitleDescDelegationRevoke": {
    "message": "You're switching back to a standard account (EOA)."
  },
  "confirmTitleDescDelegationUpgrade": {
    "message": "You're switching to a smart account"
  },
  "confirmTitleDescDeployContract": {
    "message": "This site wants you to deploy a contract"
  },
  "confirmTitleDescERC20ApproveTransaction": {
    "message": "This site wants permission to withdraw your tokens"
  },
  "confirmTitleDescPermitSignature": {
    "message": "This site wants permission to spend your tokens."
  },
  "confirmTitleDescSIWESignature": {
    "message": "A site wants you to sign in to prove you own this account."
  },
  "confirmTitleDescSign": {
    "message": "Review request details before you confirm."
  },
  "confirmTitlePermitTokens": {
    "message": "Spending cap request"
  },
  "confirmTitleRevokeApproveTransaction": {
    "message": "Remove permission"
  },
  "confirmTitleSIWESignature": {
    "message": "Sign-in request"
  },
  "confirmTitleSetApprovalForAllRevokeTransaction": {
    "message": "Remove permission"
  },
  "confirmTitleSignature": {
    "message": "Signature request"
  },
  "confirmTitleTransaction": {
    "message": "Transaction request"
  },
  "confirmationAlertDetails": {
    "message": "To protect your assets, we suggest you reject the request."
  },
  "confirmationAlertModalTitleDescription": {
    "message": "Your assets may be at risk"
  },
  "confirmed": {
    "message": "Confirmed"
  },
  "confusableUnicode": {
    "message": "'$1' is similar to '$2'."
  },
  "confusableZeroWidthUnicode": {
    "message": "Zero-width character found."
  },
  "confusingEnsDomain": {
    "message": "We have detected a confusable character in the ENS name. Check the ENS name to avoid a potential scam."
  },
  "connect": {
    "message": "Connect"
  },
  "connectAccount": {
    "message": "Connect account"
  },
  "connectAccountOrCreate": {
    "message": "Connect account or create new"
  },
  "connectAccounts": {
    "message": "Connect accounts"
  },
  "connectAnAccountHeader": {
    "message": "Connect an account"
  },
  "connectManually": {
    "message": "Manually connect to current site"
  },
  "connectMoreAccounts": {
    "message": "Connect more accounts"
  },
  "connectSnap": {
    "message": "Connect $1",
    "description": "$1 is the snap for which a connection is being requested."
  },
  "connectWithMetaMask": {
    "message": "Connect with MetaMask"
  },
  "connectedAccounts": {
    "message": "Connected accounts"
  },
  "connectedAccountsDescriptionPlural": {
    "message": "You have $1 accounts connected to this site.",
    "description": "$1 is the number of accounts"
  },
  "connectedAccountsDescriptionSingular": {
    "message": "You have 1 account connected to this site."
  },
  "connectedAccountsEmptyDescription": {
    "message": "MetaMask is not connected to this site. To connect to a web3 site, find and click the connect button."
  },
  "connectedAccountsListTooltip": {
    "message": "$1 can see the account balance, address, activity, and suggest transactions to approve for connected accounts.",
    "description": "$1 is the origin name"
  },
  "connectedAccountsToast": {
    "message": "Connected accounts updated"
  },
  "connectedSites": {
    "message": "Connected sites"
  },
  "connectedSitesAndSnaps": {
    "message": "Connected sites and Snaps"
  },
  "connectedSitesDescription": {
    "message": "$1 is connected to these sites. They can view your account address.",
    "description": "$1 is the account name"
  },
  "connectedSitesEmptyDescription": {
    "message": "$1 is not connected to any sites.",
    "description": "$1 is the account name"
  },
  "connectedSnapAndNoAccountDescription": {
    "message": "MetaMask is connected to this site, but no accounts are connected yet"
  },
  "connectedSnaps": {
    "message": "Connected Snaps"
  },
  "connectedWithAccount": {
    "message": "$1 accounts connected",
    "description": "$1 represents account length"
  },
  "connectedWithAccountName": {
    "message": "Connected with $1",
    "description": "$1 represents account name"
  },
  "connectedWithNetwork": {
    "message": "$1 networks connected",
    "description": "$1 represents network length"
  },
  "connectedWithNetworkName": {
    "message": "Connected with $1",
    "description": "$1 represents network name"
  },
  "connecting": {
    "message": "Connecting"
  },
  "connectingTo": {
    "message": "Connecting to $1"
  },
  "connectingToDeprecatedNetwork": {
    "message": "'$1' is being phased out and may not work. Try another network."
  },
  "connectingToGoerli": {
    "message": "Connecting to Goerli test network"
  },
  "connectingToLineaGoerli": {
    "message": "Connecting to Linea Goerli test network"
  },
  "connectingToLineaMainnet": {
    "message": "Connecting to Linea Mainnet"
  },
  "connectingToLineaSepolia": {
    "message": "Connecting to Linea Sepolia test network"
  },
  "connectingToMainnet": {
    "message": "Connecting to Ethereum Mainnet"
  },
  "connectingToSepolia": {
    "message": "Connecting to Sepolia test network"
  },
  "connectionDescription": {
    "message": "Connect this website with MetaMask"
  },
  "connectionFailed": {
    "message": "Connection failed"
  },
  "connectionFailedDescription": {
    "message": "Fetching of $1 failed, check your network and try again.",
    "description": "$1 is the name of the snap being fetched."
  },
  "connectionPopoverDescription": {
    "message": "To connect to a site, select the connect button. MetaMask can only connect to web3 sites."
  },
  "connectionRequest": {
    "message": "Connection request"
  },
  "connectionsRemovedModalDescription": {
    "message": "Some connections (like hardware wallets and snaps) were removed due to inactivity on this device. You can re-add them anytime in Settings."
  },
  "connectionsRemovedModalTitle": {
    "message": "Connections removed"
  },
  "contactUs": {
    "message": "Contact us"
  },
  "contacts": {
    "message": "Contacts"
  },
  "contentFromSnap": {
    "message": "Content from $1",
    "description": "$1 represents the name of the snap"
  },
  "continue": {
    "message": "Continue"
  },
  "contract": {
    "message": "Contract"
  },
  "contractAddress": {
    "message": "Contract address"
  },
  "contractAddressError": {
    "message": "You are sending tokens to the token's contract address. This may result in the loss of these tokens."
  },
  "contractDeployment": {
    "message": "Contract deployment"
  },
  "contractInteraction": {
    "message": "Contract interaction"
  },
  "convertTokenToNFTDescription": {
    "message": "We've detected that this asset is an NFT. MetaMask now has full native support for NFTs. Would you like to remove it from your token list and add it as an NFT?"
  },
  "convertTokenToNFTExistDescription": {
    "message": "We’ve detected that this asset has been added as an NFT. Would you like to remove it from your token list?"
  },
  "coolWallet": {
    "message": "CoolWallet"
  },
  "copiedExclamation": {
    "message": "Copied."
  },
  "copyAddress": {
    "message": "Copy address to clipboard"
  },
  "copyAddressShort": {
    "message": "Copy address"
  },
  "copyPrivateKey": {
    "message": "Copy private key"
  },
  "copyToClipboard": {
    "message": "Copy to clipboard"
  },
  "copyTransactionId": {
    "message": "Copy transaction ID"
  },
  "create": {
    "message": "Create"
  },
  "createNewAccountHeader": {
    "message": "Create a new account"
  },
  "createPassword": {
    "message": "MetaMask password"
  },
  "createPasswordCreate": {
    "message": "Create password"
  },
  "createPasswordDetails": {
    "message": "Unlocks MetaMask on this device only."
  },
  "createPasswordDetailsSocial": {
    "message": "Use this for wallet recovery on all devices."
  },
  "createSnapAccountDescription": {
    "message": "$1 wants to add a new account to MetaMask."
  },
  "createSnapAccountTitle": {
    "message": "Create account"
  },
  "createSolanaAccount": {
    "message": "Create Solana account"
  },
  "creatorAddress": {
    "message": "Creator address"
  },
  "crossChainSwapsLink": {
    "message": "Swap across networks with MetaMask Portfolio"
  },
  "crossChainSwapsLinkNative": {
    "message": "Swap across networks with Bridge"
  },
  "cryptoCompare": {
    "message": "CryptoCompare"
  },
  "currencyConversion": {
    "message": "Currency"
  },
  "currencyRateCheckToggle": {
    "message": "Show balance and token price checker"
  },
  "currencyRateCheckToggleDescription": {
    "message": "We use $1 and $2 APIs to display your balance and token price. $3",
    "description": "$1 represents Coingecko, $2 represents CryptoCompare and $3 represents Privacy Policy"
  },
  "currencySymbol": {
    "message": "Currency symbol"
  },
  "currencySymbolDefinition": {
    "message": "The ticker symbol displayed for this network’s currency."
  },
  "currentAccountNotConnected": {
    "message": "Your current account is not connected"
  },
  "currentExtension": {
    "message": "Current extension page"
  },
  "currentLanguage": {
    "message": "Current language"
  },
  "currentNetwork": {
    "message": "Current network",
    "description": "Speicifies to token network filter to filter by current Network. Will render when network nickname is not available"
  },
  "currentRpcUrlDeprecated": {
    "message": "The current rpc url for this network has been deprecated."
  },
  "currentTitle": {
    "message": "Current:"
  },
  "currentlyUnavailable": {
    "message": "Unavailable on this network"
  },
  "curveHighGasEstimate": {
    "message": "Aggressive gas estimate graph"
  },
  "curveLowGasEstimate": {
    "message": "Low gas estimate graph"
  },
  "curveMediumGasEstimate": {
    "message": "Market gas estimate graph"
  },
  "custom": {
    "message": "Advanced"
  },
  "customGasSettingToolTipMessage": {
    "message": "Use $1 to customize the gas price. This can be confusing if you aren’t familiar. Interact at your own risk.",
    "description": "$1 is key 'advanced' (text: 'Advanced') separated here so that it can be passed in with bold font-weight"
  },
  "customNetworks": {
    "message": "Custom networks"
  },
  "customSlippage": {
    "message": "Custom"
  },
  "customSpendLimit": {
    "message": "Custom spend limit"
  },
  "customToken": {
    "message": "Custom token"
  },
  "customTokenWarningInNonTokenDetectionNetwork": {
    "message": "Token detection is not available on this network yet. Please import token manually and make sure you trust it. Learn about $1"
  },
  "customTokenWarningInTokenDetectionNetwork": {
    "message": "Anyone can create a token, including creating fake versions of existing tokens. Learn about $1"
  },
  "customTokenWarningInTokenDetectionNetworkWithTDOFF": {
    "message": "Make sure you trust a token before you import it. Learn how to avoid $1. You can also enable token detection $2."
  },
  "customerSupport": {
    "message": "customer support"
  },
  "customizeYourNotifications": {
    "message": "Customize your notifications"
  },
  "customizeYourNotificationsText": {
    "message": "Turn on the types of notifications you want to receive:"
  },
  "dappSuggested": {
    "message": "Site suggested"
  },
  "dappSuggestedGasSettingToolTipMessage": {
    "message": "$1 has suggested this price.",
    "description": "$1 is url for the dapp that has suggested gas settings"
  },
  "dappSuggestedHigh": {
    "message": "Site suggested"
  },
  "dappSuggestedHighShortLabel": {
    "message": "Site (high)"
  },
  "dappSuggestedShortLabel": {
    "message": "Site"
  },
  "dappSuggestedTooltip": {
    "message": "$1 has recommended this price.",
    "description": "$1 represents the Dapp's origin"
  },
  "darkTheme": {
    "message": "Dark"
  },
  "data": {
    "message": "Data"
  },
  "dataCollectionForMarketing": {
    "message": "Data collection for marketing"
  },
  "dataCollectionForMarketingDescription": {
    "message": "We'll use MetaMetrics to learn how you interact with our marketing communications. We may share relevant news (like product features and other materials)."
  },
  "dataCollectionWarningPopoverButton": {
    "message": "Okay"
  },
  "dataCollectionWarningPopoverDescription": {
    "message": "You turned off data collection for our marketing purposes. This only applies to this device. If you use MetaMask on other devices, make sure to opt out there as well."
  },
  "dataUnavailable": {
    "message": "data unavailable"
  },
  "dateCreated": {
    "message": "Date created"
  },
  "dcent": {
    "message": "D'Cent"
  },
  "debitCreditPurchaseOptions": {
    "message": "Debit or credit card purchase options"
  },
  "decimal": {
    "message": "Token decimal"
  },
  "decimalsMustZerotoTen": {
    "message": "Decimals must be at least 0, and not over 36."
  },
  "decrypt": {
    "message": "Decrypt"
  },
  "decryptCopy": {
    "message": "Copy encrypted message"
  },
  "decryptInlineError": {
    "message": "This message cannot be decrypted due to error: $1",
    "description": "$1 is error message"
  },
  "decryptMessageNotice": {
    "message": "$1 would like to read this message to complete your action",
    "description": "$1 is the web3 site name"
  },
  "decryptMetamask": {
    "message": "Decrypt message"
  },
  "decryptRequest": {
    "message": "Decrypt request"
  },
  "deepLink_Caution": {
    "message": "Proceed with caution"
  },
  "deepLink_Continue": {
    "message": "Continue"
  },
  "deepLink_ContinueDescription": {
    "message": "You'll open $1 if you continue.",
    "description": "$1 is the name of the page they'll be redirected to if they click the Continue button. Examples of $1: 'the home page'; 'the buy page'; 'the swaps page'; 'the notifications page'"
  },
  "deepLink_DontRemindMeAgain": {
    "message": "Don't remind me again"
  },
  "deepLink_Error404Description": {
    "message": "We can't find the page you are looking for."
  },
  "deepLink_Error404Title": {
    "message": "This page doesn't exist"
  },
  "deepLink_ErrorMissingUrl": {
    "message": "No url to navigate to was provided."
  },
  "deepLink_ErrorOtherDescription": {
    "message": "This is a bug and should be reported to MetaMask."
  },
  "deepLink_ErrorOtherTitle": {
    "message": "An error occurred while processing the deep link"
  },
  "deepLink_GoToTheHomePageButton": {
    "message": "Go to the home page"
  },
  "deepLink_RedirectingToMetaMask": {
    "message": "Redirecting to MetaMask"
  },
  "deepLink_ThirdPartyDescription": {
    "message": "You were sent here by a third party, not MetaMask. $1",
    "description": "$1 is the message 'deepLink_ContinueDescription'"
  },
  "deepLink_theBuyPage": {
    "message": "the buy page"
  },
  "deepLink_theHomePage": {
    "message": "the home page"
  },
  "deepLink_theNotificationsPage": {
    "message": "the notifications page"
  },
  "deepLink_theSwapsPage": {
    "message": "the swaps page"
  },
  "defaultRpcUrl": {
    "message": "Default RPC URL"
  },
  "defaultSettingsSubTitle": {
    "message": "MetaMask uses default settings to best balance safety and ease of use. Change these settings to further increase your privacy."
  },
  "defaultSettingsTitle": {
    "message": "Default privacy settings"
  },
  "defi": {
    "message": "DeFi"
  },
  "defiTabErrorContent": {
    "message": "Try visiting again later."
  },
  "defiTabErrorTitle": {
    "message": "We could not load this page."
  },
  "delete": {
    "message": "Delete"
  },
  "deleteContact": {
    "message": "Delete contact"
  },
  "deleteMetaMetricsData": {
    "message": "Delete MetaMetrics data"
  },
  "deleteMetaMetricsDataDescription": {
    "message": "This will delete historical MetaMetrics data associated with your use on this device. Your wallet and accounts will remain exactly as they are now after this data has been deleted. This process may take up to 30 days. View our $1.",
    "description": "$1 will have text saying Privacy Policy "
  },
  "deleteMetaMetricsDataErrorDesc": {
    "message": "This request can't be completed right now due to an analytics system server issue, please try again later"
  },
  "deleteMetaMetricsDataErrorTitle": {
    "message": "We are unable to delete this data right now"
  },
  "deleteMetaMetricsDataModalDesc": {
    "message": "We are about to remove all your MetaMetrics data. Are you sure?"
  },
  "deleteMetaMetricsDataModalTitle": {
    "message": "Delete MetaMetrics data?"
  },
  "deleteMetaMetricsDataRequestedDescription": {
    "message": "You initiated this action on $1. This process can take up to 30 days. View the $2",
    "description": "$1 will be the date on which teh deletion is requested and $2 will have text saying Privacy Policy "
  },
  "deleteNetworkIntro": {
    "message": "If you delete this network, you will need to add it again to view your assets in this network"
  },
  "deleteNetworkTitle": {
    "message": "Delete $1 network?",
    "description": "$1 represents the name of the network"
  },
  "depositCrypto": {
    "message": "Deposit crypto from another account with a wallet address or QR code."
  },
  "deprecatedGoerliNtwrkMsg": {
    "message": "Because of updates to the Ethereum system, the Goerli test network will be phased out soon."
  },
  "deprecatedNetwork": {
    "message": "This network is deprecated"
  },
  "deprecatedNetworkButtonMsg": {
    "message": "Got it"
  },
  "deprecatedNetworkDescription": {
    "message": "The network you're trying to connect to is no longer supported by Metamask. $1"
  },
  "description": {
    "message": "Description"
  },
  "descriptionFromSnap": {
    "message": "Description from $1",
    "description": "$1 represents the name of the snap"
  },
  "deselectAll": {
    "message": "Deselect all"
  },
  "destinationAccountPickerNoEligible": {
    "message": "No eligible accounts found"
  },
  "destinationAccountPickerNoMatching": {
    "message": "No matching accounts found"
  },
  "destinationAccountPickerReceiveAt": {
    "message": "Receive at"
  },
  "destinationAccountPickerSearchPlaceholderToMainnet": {
    "message": "Receiving address or ENS"
  },
  "destinationAccountPickerSearchPlaceholderToSolana": {
    "message": "Receiving address"
  },
  "destinationTransactionIdLabel": {
    "message": "Destination Tx ID",
    "description": "Label for the destination transaction ID field."
  },
  "details": {
    "message": "Details"
  },
  "developerOptions": {
    "message": "Developer Options"
  },
  "disabledGasOptionToolTipMessage": {
    "message": "“$1” is disabled because it does not meet the minimum of a 10% increase from the original gas fee.",
    "description": "$1 is gas estimate type which can be market or aggressive"
  },
  "disconnect": {
    "message": "Disconnect"
  },
  "disconnectAllAccounts": {
    "message": "Disconnect all accounts"
  },
  "disconnectAllAccountsConfirmationDescription": {
    "message": "Are you sure you want to disconnect? You may lose site functionality."
  },
  "disconnectAllAccountsText": {
    "message": "accounts"
  },
  "disconnectAllDescriptionText": {
    "message": "If you disconnect from this site, you’ll need to reconnect your accounts and networks to use this site again."
  },
  "disconnectAllSnapsText": {
    "message": "Snaps"
  },
  "disconnectMessage": {
    "message": "This will disconnect you from this site"
  },
  "disconnectPrompt": {
    "message": "Disconnect $1"
  },
  "disconnectThisAccount": {
    "message": "Disconnect this account"
  },
  "disconnectedAllAccountsToast": {
    "message": "All accounts disconnected from $1",
    "description": "$1 is name of the dapp`"
  },
  "disconnectedSingleAccountToast": {
    "message": "$1 disconnected from $2",
    "description": "$1 is name of the name and $2 represents the dapp name`"
  },
  "discover": {
    "message": "Discover"
  },
  "discoverSnaps": {
    "message": "Discover Snaps",
    "description": "Text that links to the Snaps website. Displayed in a banner on Snaps list page in settings."
  },
  "dismiss": {
    "message": "Dismiss"
  },
  "dismissReminderDescriptionField": {
    "message": "Turn this on to dismiss the Secret Recovery Phrase backup reminder message. We highly recommend that you back up your Secret Recovery Phrase to avoid loss of funds"
  },
  "dismissReminderField": {
    "message": "Dismiss Secret Recovery Phrase backup reminder"
  },
  "dismissSmartAccountSuggestionEnabledDescription": {
    "message": "Turn this on to no longer see the \"Switch to Smart Account\" suggestion on any account. Smart accounts unlocks faster transactions, lower network fees and more flexibility on payment for those."
  },
  "dismissSmartAccountSuggestionEnabledTitle": {
    "message": "Dismiss \"Switch to Smart Account\" suggestion"
  },
  "displayNftMedia": {
    "message": "Display NFT media"
  },
  "displayNftMediaDescription": {
    "message": "Displaying NFT media and data exposes your IP address to OpenSea or other third parties. This can allow attackers to associate your IP address with your Ethereum address. NFT autodetection relies on this setting, and won't be available when this is turned off."
  },
  "doNotShare": {
    "message": "Do not share this with anyone"
  },
  "domain": {
    "message": "Domain"
  },
  "done": {
    "message": "Done"
  },
  "dontShowThisAgain": {
    "message": "Don't show this again"
  },
  "downArrow": {
    "message": "down arrow"
  },
  "downloadGoogleChrome": {
    "message": "Download Google Chrome"
  },
  "downloadMetaMaskMobileDescription": {
    "message": "Face ID on our app lets you in even if you forget your password. Take MetaMask everywhere you go!"
  },
  "downloadMetaMaskMobileQrNote": {
    "message": "Scan this QR code to get started."
  },
  "downloadMetaMaskMobileTitle": {
    "message": "Get our mobile app"
  },
  "downloadNow": {
    "message": "Download Now"
  },
  "downloadStateLogs": {
    "message": "Download state logs"
  },
  "dropped": {
    "message": "Dropped"
  },
  "duplicateContactTooltip": {
    "message": "This contact name collides with an existing account or contact"
  },
  "duplicateContactWarning": {
    "message": "You have duplicate contacts"
  },
  "durationSuffixDay": {
    "message": "D",
    "description": "Shortened form of 'day'"
  },
  "durationSuffixHour": {
    "message": "H",
    "description": "Shortened form of 'hour'"
  },
  "durationSuffixMillisecond": {
    "message": "MS",
    "description": "Shortened form of 'millisecond'"
  },
  "durationSuffixMinute": {
    "message": "M",
    "description": "Shortened form of 'minute'"
  },
  "durationSuffixMonth": {
    "message": "M",
    "description": "Shortened form of 'month'"
  },
  "durationSuffixSecond": {
    "message": "S",
    "description": "Shortened form of 'second'"
  },
  "durationSuffixWeek": {
    "message": "W",
    "description": "Shortened form of 'week'"
  },
  "durationSuffixYear": {
    "message": "Y",
    "description": "Shortened form of 'year'"
  },
  "earn": {
    "message": "Earn"
  },
  "edit": {
    "message": "Edit"
  },
  "editANickname": {
    "message": "Edit nickname"
  },
  "editAccountName": {
    "message": "Edit account name"
  },
  "editAccounts": {
    "message": "Edit accounts"
  },
  "editAddressNickname": {
    "message": "Edit address nickname"
  },
  "editCancellationGasFeeModalTitle": {
    "message": "Edit cancellation gas fee"
  },
  "editContact": {
    "message": "Edit contact"
  },
  "editGasFeeModalTitle": {
    "message": "Edit gas fee"
  },
  "editGasLimitOutOfBounds": {
    "message": "Gas limit must be at least $1"
  },
  "editGasLimitOutOfBoundsV2": {
    "message": "Gas limit must be greater than $1 and less than $2",
    "description": "$1 is the minimum limit for gas and $2 is the maximum limit"
  },
  "editGasLimitTooltip": {
    "message": "Gas limit is the maximum units of gas you are willing to use. Units of gas are a multiplier to “Max priority fee” and “Max fee”."
  },
  "editGasMaxBaseFeeGWEIImbalance": {
    "message": "Max base fee cannot be lower than priority fee"
  },
  "editGasMaxBaseFeeHigh": {
    "message": "Max base fee is higher than necessary"
  },
  "editGasMaxBaseFeeLow": {
    "message": "Max base fee is low for current network conditions"
  },
  "editGasMaxFeeHigh": {
    "message": "Max fee is higher than necessary"
  },
  "editGasMaxFeeLow": {
    "message": "Max fee too low for network conditions"
  },
  "editGasMaxFeePriorityImbalance": {
    "message": "Max fee cannot be lower than max priority fee"
  },
  "editGasMaxPriorityFeeBelowMinimum": {
    "message": "Max priority fee must be greater than 0 GWEI"
  },
  "editGasMaxPriorityFeeBelowMinimumV2": {
    "message": "Priority fee must be greater than 0."
  },
  "editGasMaxPriorityFeeHigh": {
    "message": "Max priority fee is higher than necessary. You may pay more than needed."
  },
  "editGasMaxPriorityFeeHighV2": {
    "message": "Priority fee is higher than necessary. You may pay more than needed"
  },
  "editGasMaxPriorityFeeLow": {
    "message": "Max priority fee is low for current network conditions"
  },
  "editGasMaxPriorityFeeLowV2": {
    "message": "Priority fee is low for current network conditions"
  },
  "editGasPriceTooLow": {
    "message": "Gas price must be greater than 0"
  },
  "editGasPriceTooltip": {
    "message": "This network requires a “Gas price” field when submitting a transaction. Gas price is the amount you will pay pay per unit of gas."
  },
  "editGasSubTextFeeLabel": {
    "message": "Max fee:"
  },
  "editGasTitle": {
    "message": "Edit priority"
  },
  "editGasTooLow": {
    "message": "Unknown processing time"
  },
  "editInPortfolio": {
    "message": "Edit in Portfolio"
  },
  "editNetwork": {
    "message": "Edit network"
  },
  "editNetworkLink": {
    "message": "edit the original network"
  },
  "editNetworksTitle": {
    "message": "Edit networks"
  },
  "editNonceField": {
    "message": "Edit nonce"
  },
  "editNonceMessage": {
    "message": "This is an advanced feature, use cautiously."
  },
  "editPermission": {
    "message": "Edit permission"
  },
  "editPermissions": {
    "message": "Edit permissions"
  },
  "editSpeedUpEditGasFeeModalTitle": {
    "message": "Edit speed up gas fee"
  },
  "editSpendingCap": {
    "message": "Edit spending cap"
  },
  "editSpendingCapAccountBalance": {
    "message": "Account balance: $1 $2"
  },
  "editSpendingCapDesc": {
    "message": "Enter the amount that you feel comfortable being spent on your behalf."
  },
  "editSpendingCapError": {
    "message": "The spending cap can’t exceed $1 decimal digits. Remove decimal digits to continue."
  },
  "editSpendingCapSpecialCharError": {
    "message": "Enter numbers only"
  },
  "enableAutoDetect": {
    "message": " Enable autodetect"
  },
  "enableFromSettings": {
    "message": " Enable it from Settings."
  },
  "enableIt": {
    "message": " Enable it"
  },
  "enableSmartContractAccount": {
    "message": "Enable smart contract account"
  },
  "enableSmartContractAccountDescription": {
    "message": "You can enable smart account features on supported networks."
  },
  "enableSnap": {
    "message": "Enable"
  },
  "enableToken": {
    "message": "enable $1",
    "description": "$1 is a token symbol, e.g. ETH"
  },
  "enabled": {
    "message": "Enabled"
  },
  "enabledNetworks": {
    "message": "Enabled networks"
  },
  "encryptionPublicKeyNotice": {
    "message": "$1 would like your public encryption key. By consenting, this site will be able to compose encrypted messages to you.",
    "description": "$1 is the web3 site name"
  },
  "encryptionPublicKeyRequest": {
    "message": "Request encryption public key"
  },
  "endpointReturnedDifferentChainId": {
    "message": "The RPC URL you have entered returned a different chain ID ($1).",
    "description": "$1 is the return value of eth_chainId from an RPC endpoint"
  },
  "enhancedTokenDetectionAlertMessage": {
    "message": "Enhanced token detection is currently available on $1. $2"
  },
  "ensDomainsSettingDescriptionIntroduction": {
    "message": "MetaMask lets you see ENS domains right in your browser's address bar. Here's how it works:"
  },
  "ensDomainsSettingDescriptionOutroduction": {
    "message": "Keep in mind that using this feature exposes your IP address to IPFS third-party services."
  },
  "ensDomainsSettingDescriptionPart1": {
    "message": "MetaMask checks with Ethereum's ENS contract to find the code connected to the ENS name."
  },
  "ensDomainsSettingDescriptionPart2": {
    "message": "If the code links to IPFS, you can see the content associated with it (usually a website)."
  },
  "ensDomainsSettingTitle": {
    "message": "Show ENS domains in address bar"
  },
  "ensUnknownError": {
    "message": "ENS lookup failed."
  },
  "enterANameToIdentifyTheUrl": {
    "message": "Enter a name to identify the URL"
  },
  "enterChainId": {
    "message": "Enter Chain ID"
  },
  "enterMaxSpendLimit": {
    "message": "Enter max spend limit"
  },
  "enterNetworkName": {
    "message": "Enter network name"
  },
  "enterOptionalPassword": {
    "message": "Enter optional password"
  },
  "enterPasswordContinue": {
    "message": "Enter password to continue"
  },
  "enterPasswordCurrent": {
    "message": "Enter your current password"
  },
  "enterRpcUrl": {
    "message": "Enter RPC URL"
  },
  "enterSymbol": {
    "message": "Enter symbol"
  },
  "enterTokenNameOrAddress": {
    "message": "Enter token name or paste address"
  },
  "enterYourPassword": {
    "message": "Enter your password"
  },
  "enterYourPasswordContinue": {
    "message": "Enter password to continue"
  },
  "enterYourPasswordSocialLoginFlow": {
    "message": "Enter Metamask Password"
  },
  "errorCode": {
    "message": "Code: $1",
    "description": "Displayed error code for debugging purposes. $1 is the error code"
  },
  "errorDetails": {
    "message": "Error details",
    "description": "Label for the error details field in the error screen."
  },
  "errorGettingSafeChainList": {
    "message": "Error while getting safe chain list, please continue with caution."
  },
  "errorMessage": {
    "message": "Message: $1",
    "description": "Displayed error message for debugging purposes. $1 is the error message"
  },
  "errorName": {
    "message": "Code: $1",
    "description": "Displayed error name for debugging purposes. $1 is the error name"
  },
  "errorPageContactSupport": {
    "message": "Contact support",
    "description": "Button for contact MM support"
  },
  "errorPageDescribeUsWhatHappened": {
    "message": "Describe what happened",
    "description": "Button for submitting report to sentry"
  },
  "errorPageInfo": {
    "message": "Your information can’t be shown. Don’t worry, your wallet and funds are safe.",
    "description": "Information banner shown in the error page"
  },
  "errorPageMessageTitle": {
    "message": "Error message",
    "description": "Title for description, which is displayed for debugging purposes"
  },
  "errorPageSentryFormTitle": {
    "message": "Describe what happened",
    "description": "In sentry feedback form, The title at the top of the feedback form."
  },
  "errorPageSentryMessagePlaceholder": {
    "message": "Sharing details like how we can reproduce the bug will help us fix the problem.",
    "description": "In sentry feedback form, The placeholder for the feedback description input field."
  },
  "errorPageSentrySuccessMessageText": {
    "message": "Thanks! We will take a look soon.",
    "description": "In sentry feedback form, The message displayed after a successful feedback submission."
  },
  "errorPageTitle": {
    "message": "MetaMask encountered an error",
    "description": "Title of generic error page"
  },
  "errorPageTryAgain": {
    "message": "Try again",
    "description": "Button for try again"
  },
  "errorStack": {
    "message": "Stack:",
    "description": "Title for error stack, which is displayed for debugging purposes"
  },
  "errorWhileConnectingToRPC": {
    "message": "Error while connecting to the custom network."
  },
  "errorWithSnap": {
    "message": "Error with $1",
    "description": "$1 represents the name of the snap"
  },
  "estimatedFee": {
    "message": "Estimated fee"
  },
  "estimatedFeeTooltip": {
    "message": "Amount paid to process the transaction on network."
  },
  "ethGasPriceFetchWarning": {
    "message": "Backup gas price is provided as the main gas estimation service is unavailable right now."
  },
  "ethereumProviderAccess": {
    "message": "Grant Ethereum provider access to $1",
    "description": "The parameter is the name of the requesting origin"
  },
  "ethereumPublicAddress": {
    "message": "Ethereum public address"
  },
  "etherscan": {
    "message": "Etherscan"
  },
  "etherscanView": {
    "message": "View account on Etherscan"
  },
  "etherscanViewOn": {
    "message": "View on Etherscan"
  },
  "existingChainId": {
    "message": "The information you have entered is associated with an existing chain ID."
  },
  "expandView": {
    "message": "Expand view"
  },
  "experimental": {
    "message": "Experimental"
  },
  "exploreweb3": {
    "message": "Explore web3"
  },
  "exportYourData": {
    "message": "Export your data"
  },
  "exportYourDataButton": {
    "message": "Download"
  },
  "exportYourDataDescription": {
    "message": "You can export data like your contacts and preferences."
  },
  "extendWalletWithSnaps": {
    "message": "Explore community-built Snaps to customize your web3 experience",
    "description": "Banner description displayed on Snaps list page in Settings when less than 6 Snaps is installed."
  },
  "externalAccount": {
    "message": "External Account"
  },
  "externalExtension": {
    "message": "External extension"
  },
  "externalNameSourcesSetting": {
    "message": "Proposed nicknames"
  },
  "externalNameSourcesSettingDescription": {
    "message": "We’ll fetch proposed nicknames for addresses you interact with from third-party sources like Etherscan, Infura, and Lens Protocol. These sources will be able to see those addresses and your IP address. Your account address won’t be exposed to third parties."
  },
  "failed": {
    "message": "Failed"
  },
  "failedToFetchChainId": {
    "message": "Could not fetch chain ID. Is your RPC URL correct?"
  },
  "failover": {
    "message": "Failover"
  },
  "failoverRpcUrl": {
    "message": "Failover RPC URL"
  },
  "failureMessage": {
    "message": "Something went wrong, and we were unable to complete the action"
  },
  "fast": {
    "message": "Fast"
  },
  "feeDetails": {
    "message": "Fee details"
  },
  "fileImportFail": {
    "message": "File import not working? Click here!",
    "description": "Helps user import their account from a JSON file"
  },
  "flaskWelcomeUninstall": {
    "message": "you should uninstall this extension",
    "description": "This request is shown on the Flask Welcome screen. It is intended for non-developers, and will be bolded."
  },
  "flaskWelcomeWarning1": {
    "message": "Flask is for developers to experiment with new unstable APIs. Unless you are a developer or beta tester, $1.",
    "description": "This is a warning shown on the Flask Welcome screen, intended to encourage non-developers not to proceed any further. $1 is the bolded message 'flaskWelcomeUninstall'"
  },
  "flaskWelcomeWarning2": {
    "message": "We do not guarantee the safety or stability of this extension. The new APIs offered by Flask are not hardened against phishing attacks, meaning that any site or snap that requires Flask might be a malicious attempt to steal your assets.",
    "description": "This explains the risks of using MetaMask Flask"
  },
  "flaskWelcomeWarning3": {
    "message": "All Flask APIs are experimental. They may be changed or removed without notice, or they might stay on Flask indefinitely without ever being migrated to stable MetaMask. Use them at your own risk.",
    "description": "This message warns developers about unstable Flask APIs"
  },
  "flaskWelcomeWarning4": {
    "message": "Make sure to disable your regular MetaMask extension when using Flask.",
    "description": "This message calls to pay attention about multiple versions of MetaMask running on the same site (Flask + Prod)"
  },
  "flaskWelcomeWarningAcceptButton": {
    "message": "I accept the risks",
    "description": "this text is shown on a button, which the user presses to confirm they understand the risks of using Flask"
  },
  "floatAmountToken": {
    "message": "Token amount must be an integer"
  },
  "forbiddenIpfsGateway": {
    "message": "Forbidden IPFS Gateway: Please specify a CID gateway"
  },
  "forgetDevice": {
    "message": "Forget this device"
  },
  "forgotPassword": {
    "message": "Forgot password?"
  },
  "forgotPasswordModalButton": {
    "message": "Reset wallet"
  },
  "forgotPasswordModalDescription1": {
    "message": "MetaMask can’t recover your password for you."
  },
  "forgotPasswordModalDescription2": {
    "message": "You can reset your wallet by entering the Secret Recovery Phrase you used when you set up your wallet."
  },
  "forgotPasswordModalTitle": {
    "message": "Forgot your password?"
  },
  "forgotPasswordSocialDescription": {
    "message": "MetaMask can’t recover your password for you."
  },
  "forgotPasswordSocialStep1": {
    "message": "If you’re logged into MetaMask on a device with $1 (like Face ID), you can reset your password there.",
    "description": "$1 is bold biometrics turned on"
  },
  "forgotPasswordSocialStep1Biometrics": {
    "message": "biometrics turned on"
  },
  "forgotPasswordSocialStep2": {
    "message": "If you have your $1, you can reset your current wallet and reimport using Secret Recovery Phrase.",
    "description": "$1 is bold Secret Recovery Phrase"
  },
  "form": {
    "message": "form"
  },
  "from": {
    "message": "From"
  },
  "fromAddress": {
    "message": "From: $1",
    "description": "$1 is the address to include in the From label. It is typically shortened first using shortenAddress"
  },
  "fromTokenLists": {
    "message": "From token lists: $1"
  },
  "function": {
    "message": "Function: $1"
  },
  "fundingMethod": {
    "message": "Funding method"
  },
  "gas": {
    "message": "Gas"
  },
  "gasDisplayAcknowledgeDappButtonText": {
    "message": "Edit suggested gas fee"
  },
  "gasDisplayDappWarning": {
    "message": "This gas fee has been suggested by $1. Overriding this may cause a problem with your transaction. Please reach out to $1 if you have questions.",
    "description": "$1 represents the Dapp's origin"
  },
  "gasFee": {
    "message": "Gas fee"
  },
  "gasLimit": {
    "message": "Gas limit"
  },
  "gasLimitRecommended": {
    "message": "Recommended gas limit is $1. If the gas limit is less than that, it may fail."
  },
  "gasLimitTooLow": {
    "message": "Gas limit must be at least 21000"
  },
  "gasLimitV2": {
    "message": "Gas limit"
  },
  "gasOption": {
    "message": "Gas option"
  },
  "gasPriceExcessive": {
    "message": "Your gas fee is set unnecessarily high. Consider lowering the amount."
  },
  "gasPriceFetchFailed": {
    "message": "Gas price estimation failed due to network error."
  },
  "gasTimingHoursShort": {
    "message": "$1 hrs",
    "description": "$1 represents a number of hours"
  },
  "gasTimingLow": {
    "message": "Slow"
  },
  "gasTimingMinutesShort": {
    "message": "$1 min",
    "description": "$1 represents a number of minutes"
  },
  "gasTimingSecondsShort": {
    "message": "$1 sec",
    "description": "$1 represents a number of seconds"
  },
  "gasUsed": {
    "message": "Gas used"
  },
  "general": {
    "message": "General"
  },
  "generalCameraError": {
    "message": "We couldn't access your camera. Please give it another try."
  },
  "generalCameraErrorTitle": {
    "message": "Something went wrong...."
  },
  "generalDescription": {
    "message": "Sync settings across devices, select network preferences, and track token data"
  },
  "genericExplorerView": {
    "message": "View account on $1"
  },
  "getTheNewestFeatures": {
    "message": "Get the newest features"
  },
  "goToSite": {
    "message": "Go to site"
  },
  "goerli": {
    "message": "Goerli test network"
  },
  "gotIt": {
    "message": "Got it"
  },
  "grantExactAccess": {
    "message": "Grant exact access"
  },
  "gwei": {
    "message": "GWEI"
  },
  "hardware": {
    "message": "Hardware"
  },
  "hardwareWalletConnected": {
    "message": "Hardware wallet connected"
  },
  "hardwareWalletLegacyDescription": {
    "message": "(legacy)",
    "description": "Text representing the MEW path"
  },
  "hardwareWalletSubmissionWarningStep1": {
    "message": "Be sure your $1 is plugged in and to select the Ethereum app."
  },
  "hardwareWalletSubmissionWarningStep2": {
    "message": "Enable \"smart contract data\" or \"blind signing\" on your $1 device."
  },
  "hardwareWalletSubmissionWarningTitle": {
    "message": "Prior to clicking Submit:"
  },
  "hardwareWalletSupportLinkConversion": {
    "message": "click here"
  },
  "hardwareWallets": {
    "message": "Connect a hardware wallet"
  },
  "hardwareWalletsInfo": {
    "message": "Hardware wallet integrations use API calls to external servers, which can see your IP address and the smart contract addresses you interact with."
  },
  "hardwareWalletsMsg": {
    "message": "Select a hardware wallet you would like to use with MetaMask."
  },
  "here": {
    "message": "here",
    "description": "as in -click here- for more information (goes with troubleTokenBalances)"
  },
  "hexData": {
    "message": "Hex data"
  },
  "hiddenAccounts": {
    "message": "Hidden accounts"
  },
  "hide": {
    "message": "Hide"
  },
  "hideAccount": {
    "message": "Hide account"
  },
  "hideAdvancedDetails": {
    "message": "Hide advanced details"
  },
  "hideSentitiveInfo": {
    "message": "Hide sensitive information"
  },
  "hideTokenPrompt": {
    "message": "Hide token?"
  },
  "hideTokenSymbol": {
    "message": "Hide $1",
    "description": "$1 is the symbol for a token (e.g. 'DAI')"
  },
  "hideZeroBalanceTokens": {
    "message": "Hide tokens without balance"
  },
  "high": {
    "message": "Aggressive"
  },
  "highGasSettingToolTipMessage": {
    "message": "High probability, even in volatile markets. Use $1 to cover surges in network traffic due to things like popular NFT drops.",
    "description": "$1 is key 'high' (text: 'Aggressive') separated here so that it can be passed in with bold font-weight"
  },
  "highLowercase": {
    "message": "high"
  },
  "highestCurrentBid": {
    "message": "Highest current bid"
  },
  "highestFloorPrice": {
    "message": "Highest floor price"
  },
  "history": {
    "message": "History"
  },
  "holdToRevealContent1": {
    "message": "Your Secret Recovery Phrase provides $1",
    "description": "$1 is a bolded text with the message from 'holdToRevealContent2'"
  },
  "holdToRevealContent2": {
    "message": "full access to your wallet and funds.",
    "description": "Is the bolded text in 'holdToRevealContent1'"
  },
  "holdToRevealContent3": {
    "message": "Do not share this with anyone. $1 $2",
    "description": "$1 is a message from 'holdToRevealContent4' and $2 is a text link with the message from 'holdToRevealContent5'"
  },
  "holdToRevealContent4": {
    "message": "MetaMask Support will not request this,",
    "description": "Part of 'holdToRevealContent3'"
  },
  "holdToRevealContent5": {
    "message": "but phishers might.",
    "description": "The text link in 'holdToRevealContent3'"
  },
  "holdToRevealContentPrivateKey1": {
    "message": "Your Private Key provides $1",
    "description": "$1 is a bolded text with the message from 'holdToRevealContentPrivateKey2'"
  },
  "holdToRevealContentPrivateKey2": {
    "message": "full access to your wallet and funds.",
    "description": "Is the bolded text in 'holdToRevealContentPrivateKey2'"
  },
  "holdToRevealLockedLabel": {
    "message": "hold to reveal circle locked"
  },
  "holdToRevealPrivateKey": {
    "message": "Hold to reveal Private Key"
  },
  "holdToRevealPrivateKeyTitle": {
    "message": "Keep your private key safe"
  },
  "holdToRevealSRP": {
    "message": "Hold to reveal SRP"
  },
  "holdToRevealSRPTitle": {
    "message": "Keep your SRP safe"
  },
  "holdToRevealUnlockedLabel": {
    "message": "hold to reveal circle unlocked"
  },
  "honeypotDescription": {
    "message": "This token might pose a honeypot risk. It is advised to conduct due diligence before interacting to prevent any potential financial loss."
  },
  "honeypotTitle": {
    "message": "Honey Pot"
  },
  "howNetworkFeesWorkExplanation": {
    "message": "Estimated fee required to process the transaction. The max fee is $1."
  },
  "howQuotesWork": {
    "message": "How quotes work"
  },
  "howQuotesWorkExplanation": {
    "message": "This quote has the best return of the quotes we searched. This is based on the swap rate, which includes bridging fees and a $1% MetaMask fee, minus gas fees. Gas fees depend on how busy the network is and how complex the transaction is."
  },
  "id": {
    "message": "ID"
  },
  "ignoreAll": {
    "message": "Ignore all"
  },
  "ignoreTokenWarning": {
    "message": "If you hide tokens, they will not be shown in your wallet. However, you can still add them by searching for them."
  },
  "imToken": {
    "message": "imToken"
  },
  "import": {
    "message": "Import",
    "description": "Button to import an account from a selected file"
  },
  "importAWallet": {
    "message": "Import a wallet"
  },
  "importAccountError": {
    "message": "Error importing account."
  },
  "importAccountErrorIsSRP": {
    "message": "You have entered a Secret Recovery Phrase (or mnemonic). To import an account here, you have to enter a private key, which is a hexadecimal string of length 64."
  },
  "importAccountErrorNotAValidPrivateKey": {
    "message": "This is not a valid private key. You have entered a hexadecimal string, but it must be 64 characters long."
  },
  "importAccountErrorNotHexadecimal": {
    "message": "This is not a valid private key. You must enter a hexadecimal string of length 64."
  },
  "importAccountJsonLoading1": {
    "message": "Expect this JSON import to take a few minutes and freeze MetaMask."
  },
  "importAccountJsonLoading2": {
    "message": "We apologize, and we will make it faster in the future."
  },
  "importAccountMsg": {
    "message": "Imported accounts won’t be associated with your MetaMask Secret Recovery Phrase. Learn more about imported accounts"
  },
  "importAccountWithSocialMsg": {
    "message": "Imported private keys are backed up to your account and sync automatically when you sign in with the same Google or Apple login."
  },
  "importAccountWithSocialMsgLearnMore": {
    "message": "$1 about how imported keys work",
    "description": "$1 is a link to learn more about imported keys"
  },
  "importNFT": {
    "message": "Import NFT"
  },
  "importNFTAddressToolTip": {
    "message": "On OpenSea, for example, on the NFT's page under Details, there is a blue hyperlinked value labeled 'Contract Address'. If you click on this, it will take you to the contract's address on Etherscan; at the top-left of that page, there should be an icon labeled 'Contract', and to the right, a long string of letters and numbers. This is the address of the contract that created your NFT. Click on the 'copy' icon to the right of the address, and you'll have it on your clipboard."
  },
  "importNFTPage": {
    "message": "Import NFT page"
  },
  "importNFTTokenIdToolTip": {
    "message": "An NFT's ID is a unique identifier since no two NFTs are alike. Again, on OpenSea this number is under 'Details'. Make a note of it, or copy it onto your clipboard."
  },
  "importNWordSRP": {
    "message": "I have a $1 word recovery phrase",
    "description": "$1 is the number of words in the recovery phrase"
  },
  "importPrivateKey": {
    "message": "Private Key"
  },
  "importSRPDescription": {
    "message": "Import an existing wallet with your 12 or 24-word secret recovery phrase."
  },
  "importSRPNumberOfWordsError": {
    "message": "Secret Recovery Phrases contain 12, or 24 words"
  },
  "importSRPWordError": {
    "message": "Word $1 is incorrect or misspelled.",
    "description": "$1 is the word that is incorrect or misspelled"
  },
  "importSRPWordErrorAlternative": {
    "message": "Word $1 and $2 is incorrect or misspelled.",
    "description": "$1 and $2 are multiple words that are mispelled."
  },
  "importSecretRecoveryPhrase": {
    "message": "Import Secret Recovery Phrase"
  },
  "importSecretRecoveryPhraseUnknownError": {
    "message": "An unknown error occurred."
  },
  "importSelectedTokens": {
    "message": "Import selected tokens?"
  },
  "importSelectedTokensDescription": {
    "message": "Only the tokens you've selected will appear in your wallet. You can always import hidden tokens later by searching for them."
  },
  "importTokenQuestion": {
    "message": "Import token?"
  },
  "importTokenWarning": {
    "message": "Anyone can create a token with any name, including fake versions of existing tokens. Add and trade at your own risk!"
  },
  "importTokensCamelCase": {
    "message": "Import tokens"
  },
  "importTokensError": {
    "message": "We could not import the tokens. Please try again later."
  },
  "importWallet": {
    "message": "Import wallet"
  },
  "importWalletOrAccountHeader": {
    "message": "Import a wallet or account"
  },
  "importWalletSuccess": {
    "message": "Secret Recovery Phrase $1 imported",
    "description": "$1 is the index of the secret recovery phrase"
  },
  "importWithCount": {
    "message": "Import $1",
    "description": "$1 will the number of detected tokens that are selected for importing, if all of them are selected then $1 will be all"
  },
  "imported": {
    "message": "Imported",
    "description": "status showing that an account has been fully loaded into the keyring"
  },
  "inYourSettings": {
    "message": "in your Settings"
  },
  "included": {
    "message": "included"
  },
  "includesXTransactions": {
    "message": "Includes $1 transactions"
  },
  "infuraBlockedNotification": {
    "message": "MetaMask is unable to connect to the blockchain host. Review possible reasons $1.",
    "description": "$1 is a clickable link with with text defined by the 'here' key"
  },
  "initialTransactionConfirmed": {
    "message": "Your initial transaction was confirmed by the network. Click OK to go back."
  },
  "insightsFromSnap": {
    "message": "Insights from $1",
    "description": "$1 represents the name of the snap"
  },
  "install": {
    "message": "Install"
  },
  "installOrigin": {
    "message": "Install origin"
  },
  "installRequest": {
    "message": "Add to MetaMask"
  },
  "installedOn": {
    "message": "Installed on $1",
    "description": "$1 is the date when the snap has been installed"
  },
  "insufficientBalance": {
    "message": "Insufficient balance."
  },
  "insufficientFunds": {
    "message": "Insufficient funds."
  },
  "insufficientFundsForGas": {
    "message": "Insufficient funds for gas"
  },
  "insufficientLockedLiquidityDescription": {
    "message": "The lack of adequately locked or burned liquidity leaves the token vulnerable to sudden liquidity withdrawals, potentially causing market instability."
  },
  "insufficientLockedLiquidityTitle": {
    "message": "Insufficient Locked Liquidity"
  },
  "insufficientTokens": {
    "message": "Insufficient tokens."
  },
  "interactWithSmartContract": {
    "message": "Smart contract"
  },
  "interactingWith": {
    "message": "Interacting with"
  },
  "interactingWithTransactionDescription": {
    "message": "This is the contract you're interacting with. Protect yourself from scammers by verifying the details."
  },
  "interaction": {
    "message": "Interaction"
  },
  "invalidAddress": {
    "message": "Invalid address"
  },
  "invalidAddressRecipient": {
    "message": "Recipient address is invalid"
  },
  "invalidAssetType": {
    "message": "This asset is an NFT and needs to be re-added on the Import NFTs page found under the NFTs tab"
  },
  "invalidChainIdTooBig": {
    "message": "Invalid chain ID. The chain ID is too big."
  },
  "invalidCustomNetworkAlertContent1": {
    "message": "The chain ID for custom network '$1' has to be re-entered.",
    "description": "$1 is the name/identifier of the network."
  },
  "invalidCustomNetworkAlertContent2": {
    "message": "To protect you from malicious or faulty network providers, chain IDs are now required for all custom networks."
  },
  "invalidCustomNetworkAlertContent3": {
    "message": "Go to Settings > Network and enter the chain ID. You can find the chain IDs of most popular networks on $1.",
    "description": "$1 is a link to https://chainid.network"
  },
  "invalidCustomNetworkAlertTitle": {
    "message": "Invalid custom network"
  },
  "invalidHexData": {
    "message": "Invalid hex data"
  },
  "invalidHexNumber": {
    "message": "Invalid hexadecimal number."
  },
  "invalidHexNumberLeadingZeros": {
    "message": "Invalid hexadecimal number. Remove any leading zeros."
  },
  "invalidIpfsGateway": {
    "message": "Invalid IPFS Gateway: The value must be a valid URL"
  },
  "invalidNumber": {
    "message": "Invalid number. Enter a decimal or '0x'-prefixed hexadecimal number."
  },
  "invalidNumberLeadingZeros": {
    "message": "Invalid number. Remove any leading zeros."
  },
  "invalidRPC": {
    "message": "Invalid RPC URL"
  },
  "invalidSeedPhrase": {
    "message": "Invalid Secret Recovery Phrase"
  },
  "invalidSeedPhraseCaseSensitive": {
    "message": "Invalid input! Secret Recovery Phrase is case sensitive."
  },
  "invalidSeedPhraseNotFound": {
    "message": "Secret Recovery Phrase not found."
  },
  "ipfsGateway": {
    "message": "IPFS gateway"
  },
  "ipfsGatewayDescription": {
    "message": "MetaMask uses third-party services to show images of your NFTs stored on IPFS, display information related to ENS addresses entered in your browser's address bar, and fetch icons for different tokens. Your IP address may be exposed to these services when you’re using them."
  },
  "ipfsToggleModalDescriptionOne": {
    "message": "We use third-party services to show images of your NFTs stored on IPFS, display information related to ENS addresses entered in your browser's address bar, and fetch icons for different tokens. Your IP address may be exposed to these services when you’re using them."
  },
  "ipfsToggleModalDescriptionTwo": {
    "message": "Selecting Confirm turns on IPFS resolution. You can turn it off in $1 at any time.",
    "description": "$1 is the method to turn off ipfs"
  },
  "ipfsToggleModalSettings": {
    "message": "Settings > Security and privacy"
  },
  "isSigningOrSubmitting": {
    "message": "A previous transaction is still being signed or submitted"
  },
  "jazzAndBlockies": {
    "message": "Jazzicons and Blockies are two different styles of unique icons that help you identify an account at a glance."
  },
  "jazzicons": {
    "message": "Jazzicons"
  },
  "jsonFile": {
    "message": "JSON File",
    "description": "format for importing an account"
  },
  "keyringAccountName": {
    "message": "Account name"
  },
  "keyringAccountPublicAddress": {
    "message": "Public Address"
  },
  "keyringSnapRemovalResult1": {
    "message": "$1 $2removed",
    "description": "Displays the result after removal of a keyring snap. $1 is the snap name, $2 is whether it is successful or not"
  },
  "keyringSnapRemovalResultNotSuccessful": {
    "message": "not ",
    "description": "Displays the `not` word in $2."
  },
  "keyringSnapRemoveConfirmation": {
    "message": "Type $1 to confirm you want to remove this snap:",
    "description": "Asks user to input the name nap prior to deleting the snap. $1 is the snap name"
  },
  "keystone": {
    "message": "Keystone"
  },
  "knownAddressRecipient": {
    "message": "Known contract address."
  },
  "knownTokenWarning": {
    "message": "This action will edit tokens that are already listed in your wallet, which can be used to phish you. Only approve if you are certain that you mean to change what these tokens represent. Learn more about $1"
  },
  "l1Fee": {
    "message": "L1 fee"
  },
  "l1FeeTooltip": {
    "message": "L1 gas fee"
  },
  "l2Fee": {
    "message": "L2 fee"
  },
  "l2FeeTooltip": {
    "message": "L2 gas fee"
  },
  "lastConnected": {
    "message": "Last connected"
  },
  "lastSold": {
    "message": "Last sold"
  },
  "lavaDomeCopyWarning": {
    "message": "For your safety, selecting this text is not available right now."
  },
  "layer1Fees": {
    "message": "Layer 1 fees"
  },
  "layer2Fees": {
    "message": "Layer 2 fees"
  },
  "learnHow": {
    "message": "Learn how"
  },
  "learnMore": {
    "message": "learn more"
  },
  "learnMoreAboutGas": {
    "message": "Want to $1 about gas?",
    "description": "$1 will be replaced by the learnMore translation key"
  },
  "learnMoreAboutPrivacy": {
    "message": "Learn more about privacy best practices."
  },
  "learnMoreAboutSolanaAccounts": {
    "message": "Learn more about Solana accounts"
  },
  "learnMoreKeystone": {
    "message": "Learn More"
  },
  "learnMoreUpperCase": {
    "message": "Learn more"
  },
  "learnMoreUpperCaseWithDot": {
    "message": "Learn more."
  },
  "learnScamRisk": {
    "message": "scams and security risks."
  },
  "leaveMetaMask": {
    "message": "Leave MetaMask?"
  },
  "leaveMetaMaskDesc": {
    "message": "You're about to visit a site outside of MetaMask. Double-check the URL before continuing."
  },
  "ledgerAccountRestriction": {
    "message": "You need to make use your last account before you can add a new one."
  },
  "ledgerConnectionInstructionCloseOtherApps": {
    "message": "Close any other software connected to your device and then click here to refresh."
  },
  "ledgerConnectionInstructionHeader": {
    "message": "Prior to clicking confirm:"
  },
  "ledgerConnectionInstructionStepFour": {
    "message": "Enable \"smart contract data\" or \"blind signing\" on your Ledger device."
  },
  "ledgerConnectionInstructionStepThree": {
    "message": "Be sure your Ledger is plugged in and to select the Ethereum app."
  },
  "ledgerDeviceOpenFailureMessage": {
    "message": "The Ledger device failed to open. Your Ledger might be connected to other software. Please close Ledger Live or other applications connected to your Ledger device, and try to connect again."
  },
  "ledgerErrorConnectionIssue": {
    "message": "Reconnect your ledger, open the ETH app and try again."
  },
  "ledgerErrorDevicedLocked": {
    "message": "Your Ledger is locked. Unlock it then try again."
  },
  "ledgerErrorEthAppNotOpen": {
    "message": "To solve the issue, open the ETH application on your device and retry."
  },
  "ledgerErrorTransactionDataNotPadded": {
    "message": "Ethereum transaction's input data isn't sufficiently padded."
  },
  "ledgerFirefoxNotSupportedDescription1": {
    "message": "We're having trouble connecting to Ledger. Check out our "
  },
  "ledgerFirefoxNotSupportedDescription2": {
    "message": " on how to connect a hardware wallet, then try again."
  },
  "ledgerFirefoxNotSupportedDescription3": {
    "message": " Ledger no longer supports Firefox, so you might need to use a different browser."
  },
  "ledgerFirefoxNotSupportedLink": {
    "message": "guide"
  },
  "ledgerFirefoxNotSupportedTitle": {
    "message": "Firefox Not Supported"
  },
  "ledgerLiveApp": {
    "message": "Ledger Live App"
  },
  "ledgerLocked": {
    "message": "Cannot connect to Ledger device. Please make sure your device is unlocked and Ethereum app is opened."
  },
  "ledgerMultipleDevicesUnsupportedInfoDescription": {
    "message": "To connect a new device, disconnect the previous one."
  },
  "ledgerMultipleDevicesUnsupportedInfoTitle": {
    "message": "You can only connect one Ledger at a time"
  },
  "ledgerTimeout": {
    "message": "Ledger Live is taking too long to respond or connection timeout. Make sure Ledger Live app is opened and your device is unlocked."
  },
  "ledgerWebHIDNotConnectedErrorMessage": {
    "message": "The ledger device was not connected. If you wish to connect your Ledger, please click 'Continue' again and approve HID connection",
    "description": "An error message shown to the user during the hardware connect flow."
  },
  "levelArrow": {
    "message": "level arrow"
  },
  "lightTheme": {
    "message": "Light"
  },
  "likeToImportToken": {
    "message": "Would you like to import this token?"
  },
  "likeToImportTokens": {
    "message": "Would you like to import these tokens?"
  },
  "lineaGoerli": {
    "message": "Linea Goerli test network"
  },
  "lineaMainnet": {
    "message": "Linea Mainnet"
  },
  "lineaSepolia": {
    "message": "Linea Sepolia test network"
  },
  "link": {
    "message": "Link"
  },
  "linkCentralizedExchanges": {
    "message": "Link your Coinbase or Binance accounts to transfer crypto to MetaMask for free."
  },
  "links": {
    "message": "Links"
  },
  "loadMore": {
    "message": "Load more"
  },
  "loading": {
    "message": "Loading..."
  },
  "loadingScreenSnapMessage": {
    "message": "Please complete the transaction on the Snap."
  },
  "loadingTokenList": {
    "message": "Loading token list"
  },
  "localhost": {
    "message": "Localhost 8545"
  },
  "lock": {
    "message": "Lock"
  },
  "lockMetaMask": {
    "message": "Lock MetaMask"
  },
  "lockTimeInvalid": {
    "message": "Lock time must be a number between 0 and 10080"
  },
  "loginErrorConnectButton": {
    "message": "Try again"
  },
  "loginErrorConnectDescription": {
    "message": "Your internet connection is unstable. Check your connection and try again."
  },
  "loginErrorConnectTitle": {
    "message": "Unable to connect"
  },
  "loginErrorGenericButton": {
    "message": "Try again"
  },
  "loginErrorGenericDescription": {
    "message": "An error occurred while logging in. Try again and if the issue continues, contact $1.",
    "description": "$1 is the key 'loginErrorGenericSupport'"
  },
  "loginErrorGenericSupport": {
    "message": "Metamask Support"
  },
  "loginErrorGenericTitle": {
    "message": "Something went wrong"
  },
  "loginErrorSessionExpiredButton": {
    "message": "Log in"
  },
  "loginErrorSessionExpiredDescription": {
    "message": "Your session has expired. Please log in again to continue."
  },
  "loginErrorSessionExpiredTitle": {
    "message": "Session has expired"
  },
  "logo": {
    "message": "$1 logo",
    "description": "$1 is the name of the ticker"
  },
  "low": {
    "message": "Low"
  },
  "lowEstimatedReturnTooltipMessage": {
    "message": "You’ll pay more than $1% of your starting amount in fees. Check your receiving amount and network fees."
  },
  "lowEstimatedReturnTooltipTitle": {
    "message": "High cost"
  },
  "lowGasSettingToolTipMessage": {
    "message": "Use $1 to wait for a cheaper price. Time estimates are much less accurate as prices are somewhat unpredictable.",
    "description": "$1 is key 'low' separated here so that it can be passed in with bold font-weight"
  },
  "lowLowercase": {
    "message": "low"
  },
  "mainnet": {
    "message": "Ethereum Mainnet"
  },
  "mainnetToken": {
    "message": "This address matches a known Ethereum Mainnet token address. Recheck the contract address and network for the token you are trying to add."
  },
  "makeAnotherSwap": {
    "message": "Create a new swap"
  },
  "makeSureNoOneWatching": {
    "message": "Make sure nobody is looking",
    "description": "Warning to users to be care while creating and saving their new Secret Recovery Phrase"
  },
  "manageDefaultSettings": {
    "message": "Manage default settings"
  },
  "manageInstitutionalWallets": {
    "message": "Manage Institutional Wallets"
  },
  "manageInstitutionalWalletsDescription": {
    "message": "Turn this on to enable institutional wallets."
  },
  "manageNetworksMenuHeading": {
    "message": "Manage networks"
  },
  "managePermissions": {
    "message": "Manage permissions"
  },
  "marketCap": {
    "message": "Market cap"
  },
  "marketDetails": {
    "message": "Market details"
  },
  "max": {
    "message": "Max"
  },
  "maxBaseFee": {
    "message": "Max base fee"
  },
  "maxFee": {
    "message": "Max fee"
  },
  "maxFeeTooltip": {
    "message": "A maximum fee provided to pay for the transaction."
  },
  "maxPriorityFee": {
    "message": "Max priority fee"
  },
  "medium": {
    "message": "Market"
  },
  "mediumGasSettingToolTipMessage": {
    "message": "Use $1 for fast processing at current market price.",
    "description": "$1 is key 'medium' (text: 'Market') separated here so that it can be passed in with bold font-weight"
  },
  "memo": {
    "message": "memo"
  },
  "message": {
    "message": "Message"
  },
  "metaMaskConnectStatusParagraphOne": {
    "message": "You now have more control over your account connections in MetaMask."
  },
  "metaMaskConnectStatusParagraphThree": {
    "message": "Click it to manage your connected accounts."
  },
  "metaMaskConnectStatusParagraphTwo": {
    "message": "The connection status button shows if the website you’re visiting is connected to your currently selected account."
  },
  "metaMetricsIdNotAvailableError": {
    "message": "Since you've never opted into MetaMetrics, there's no data to delete here."
  },
  "metadataModalSourceTooltip": {
    "message": "$1 is hosted on npm and $2 is this Snap’s unique identifier.",
    "description": "$1 is the snap name and $2 is the snap NPM id."
  },
  "metamaskNotificationsAreOff": {
    "message": "Wallet notifications are currently not active."
  },
  "metamaskSwapsOfflineDescription": {
    "message": "MetaMask Swaps is undergoing maintenance. Please check back later."
  },
  "metamaskVersion": {
    "message": "MetaMask Version"
  },
  "methodData": {
    "message": "Method"
  },
  "methodDataTransactionDesc": {
    "message": "Function executed based on decoded input data."
  },
  "methodNotSupported": {
    "message": "Not supported with this account."
  },
  "metrics": {
    "message": "Metrics"
  },
  "millionAbbreviation": {
    "message": "M",
    "description": "Shortened form of 'million'"
  },
  "mismatchedChainLinkText": {
    "message": "verify the network details",
    "description": "Serves as link text for the 'mismatchedChain' key. This text will be embedded inside the translation for that key."
  },
  "mismatchedChainRecommendation": {
    "message": "We recommend that you $1 before proceeding.",
    "description": "$1 is a clickable link with text defined by the 'mismatchedChainLinkText' key. The link will open to instructions for users to validate custom network details."
  },
  "mismatchedNetworkName": {
    "message": "According to our record the network name may not correctly match this chain ID."
  },
  "mismatchedNetworkSymbol": {
    "message": "The submitted currency symbol does not match what we expect for this chain ID."
  },
  "mismatchedRpcChainId": {
    "message": "Chain ID returned by the custom network does not match the submitted chain ID."
  },
  "mismatchedRpcUrl": {
    "message": "According to our records the submitted RPC URL value does not match a known provider for this chain ID."
  },
  "missingSetting": {
    "message": "Can't find a setting?"
  },
  "missingSettingRequest": {
    "message": "Request here"
  },
  "more": {
    "message": "more"
  },
  "moreAccounts": {
    "message": "+ $1 more accounts",
    "description": "$1 is the number of accounts"
  },
  "moreNetworks": {
    "message": "+ $1 more networks",
    "description": "$1 is the number of networks"
  },
  "moreQuotes": {
    "message": "More quotes"
  },
  "multichainAddEthereumChainConfirmationDescription": {
    "message": "You're adding this network to MetaMask and giving this site permission to use it."
  },
  "multichainQuoteCardBridgingLabel": {
    "message": "Bridging"
  },
  "multichainQuoteCardQuoteLabel": {
    "message": "Quote"
  },
  "multichainQuoteCardTimeLabel": {
    "message": "Time"
  },
  "multipleSnapConnectionWarning": {
    "message": "$1 wants to use $2 Snaps",
    "description": "$1 is the dapp and $2 is the number of snaps it wants to connect to."
  },
  "mustSelectOne": {
    "message": "Must select at least 1 token."
  },
  "name": {
    "message": "Name"
  },
  "nameAddressLabel": {
    "message": "Address",
    "description": "Label above address field in name component modal."
  },
  "nameAlreadyInUse": {
    "message": "Name is already in use"
  },
  "nameFooterTrustWarning": {
    "message": "Only save addresses you trust.",
    "description": "Footer warning text shown in name modal for malicious and warning addresses."
  },
  "nameInstructionsMalicious": {
    "message": "This has been identified as malicious. We recommend not interacting with this address.",
    "description": "Instruction text in name component modal when address is malicious."
  },
  "nameInstructionsNew": {
    "message": "If you know this address, give it a nickname to recognize it in the future.",
    "description": "Instruction text in name component modal when value is not recognised."
  },
  "nameInstructionsRecognized": {
    "message": "This address has a default nickname, but you can edit it or explore other suggestions.",
    "description": "Instruction text in name component modal when value is recognized but not saved."
  },
  "nameInstructionsSaved": {
    "message": "You've added a nickname for this address before. You can edit or view other suggested nicknames.",
    "description": "Instruction text in name component modal when value is saved."
  },
  "nameInstructionsWarning": {
    "message": "This has been identified as suspicious. If you trust this author, set a personal display name to identify it going forward.",
    "description": "Instruction text in name component modal when address has warning signals."
  },
  "nameLabel": {
    "message": "Nickname",
    "description": "Label above name input field in name component modal."
  },
  "nameModalMaybeProposedName": {
    "message": "Maybe: $1",
    "description": "$1 is the proposed name"
  },
  "nameModalTitleMalicious": {
    "message": "Malicious address",
    "description": "Title of the modal created by the name component when address is identified as malicious."
  },
  "nameModalTitleNew": {
    "message": "Unknown address",
    "description": "Title of the modal created by the name component when value is not recognised."
  },
  "nameModalTitleRecognized": {
    "message": "Recognized address",
    "description": "Title of the modal created by the name component when value is recognized but not saved."
  },
  "nameModalTitleSaved": {
    "message": "Saved address",
    "description": "Title of the modal created by the name component when value is saved."
  },
  "nameModalTitleVerified": {
    "message": "Verified address",
    "description": "Title of the modal created by the name component when address is verified."
  },
  "nameModalTitleWarning": {
    "message": "Suspicious address",
    "description": "Title of the modal created by the name component when address has warning trust signals."
  },
  "nameProviderProposedBy": {
    "message": "Proposed by $1",
    "description": "$1 is the name of the provider"
  },
  "nameProvider_ens": {
    "message": "Ethereum Name Service (ENS)"
  },
  "nameProvider_etherscan": {
    "message": "Etherscan"
  },
  "nameProvider_lens": {
    "message": "Lens Protocol"
  },
  "nameProvider_token": {
    "message": "MetaMask"
  },
  "nameSetPlaceholder": {
    "message": "Choose a nickname...",
    "description": "Placeholder text for name input field in name component modal."
  },
  "nameSetPlaceholderSuggested": {
    "message": "Suggested: $1",
    "description": "$1 is the proposed name"
  },
  "nativeNetworkPermissionRequestDescription": {
    "message": "$1 is asking for your approval to:",
    "description": "$1 represents dapp name"
  },
  "nativeTokenScamWarningConversion": {
    "message": "Edit network details"
  },
  "nativeTokenScamWarningDescription": {
    "message": "The native token symbol does not match the expected symbol of the native token for the network with the associated chain ID. You have entered $1 while the expected token symbol is $2. Please verify you are connected to the correct chain.",
    "description": "$1 represents the currency name, $2 represents the expected currency symbol"
  },
  "nativeTokenScamWarningDescriptionExpectedTokenFallback": {
    "message": "something else",
    "description": "graceful fallback for when token symbol isn't found"
  },
  "nativeTokenScamWarningTitle": {
    "message": "Unexpected Native Token Symbol",
    "description": "Title for nativeTokenScamWarningDescription"
  },
  "needHelp": {
    "message": "Need help? Contact $1",
    "description": "$1 represents `needHelpLinkText`, the text which goes in the help link"
  },
  "needHelpFeedback": {
    "message": "Share your feedback"
  },
  "needHelpLinkText": {
    "message": "MetaMask support"
  },
  "needHelpSubmitTicket": {
    "message": "Submit a ticket"
  },
  "needImportFile": {
    "message": "You must select a file to import.",
    "description": "User is important an account and needs to add a file to continue"
  },
  "negativeETH": {
    "message": "Can not send negative amounts of ETH."
  },
  "negativeOrZeroAmountToken": {
    "message": "Cannot send negative or zero amounts of asset."
  },
  "network": {
    "message": "Network"
  },
  "networkChanged": {
    "message": "Network changed"
  },
  "networkChangedMessage": {
    "message": "You're now transacting on $1.",
    "description": "$1 is the name of the network"
  },
  "networkDetails": {
    "message": "Network details"
  },
  "networkFee": {
    "message": "Network fee"
  },
  "networkIsBusy": {
    "message": "Network is busy. Gas prices are high and estimates are less accurate."
  },
  "networkManagerMustHaveAtLeastOneNetworkEnabled": {
    "message": "Must have at least one network enabled"
  },
  "networkMenu": {
    "message": "Network Menu"
  },
  "networkMenuHeading": {
    "message": "Select a network"
  },
  "networkName": {
    "message": "Network name"
  },
  "networkNameArbitrum": {
    "message": "Arbitrum"
  },
  "networkNameAvalanche": {
    "message": "Avalanche"
  },
  "networkNameBSC": {
    "message": "BSC"
  },
  "networkNameBase": {
    "message": "Base"
  },
  "networkNameBitcoin": {
    "message": "Bitcoin"
  },
  "networkNameDefinition": {
    "message": "The name associated with this network."
  },
  "networkNameEthereum": {
    "message": "Ethereum"
  },
  "networkNameGoerli": {
    "message": "Goerli"
  },
  "networkNameLinea": {
    "message": "Linea"
  },
  "networkNameOpMainnet": {
    "message": "OP Mainnet"
  },
  "networkNamePolygon": {
    "message": "Polygon"
  },
  "networkNameSolana": {
    "message": "Solana"
  },
  "networkNameTestnet": {
    "message": "Testnet"
  },
  "networkNameZkSyncEra": {
    "message": "zkSync Era"
  },
  "networkOptions": {
    "message": "Network options"
  },
  "networkPermissionToast": {
    "message": "Network permissions updated"
  },
  "networkProvider": {
    "message": "Network provider"
  },
  "networkStatus": {
    "message": "Network status"
  },
  "networkStatusBaseFeeTooltip": {
    "message": "The base fee is set by the network and changes every 13-14 seconds. Our $1 and $2 options account for sudden increases.",
    "description": "$1 and $2 are bold text for Medium and Aggressive respectively."
  },
  "networkStatusPriorityFeeTooltip": {
    "message": "Range of priority fees (aka “miner tip”). This goes to miners and incentivizes them to prioritize your transaction."
  },
  "networkStatusStabilityFeeTooltip": {
    "message": "Gas fees are $1 relative to the past 72 hours.",
    "description": "$1 is networks stability value - stable, low, high"
  },
  "networkSwitchConnectionError": {
    "message": "We can't connect to $1",
    "description": "$1 represents the network name"
  },
  "networkURL": {
    "message": "Network URL"
  },
  "networkURLDefinition": {
    "message": "The URL used to access this network."
  },
  "networkUrlErrorWarning": {
    "message": "Attackers sometimes mimic sites by making small changes to the site address. Make sure you're interacting with the intended site before you continue. Punycode version: $1",
    "description": "$1 replaced by RPC URL for network"
  },
  "networks": {
    "message": "Networks"
  },
  "networksSmallCase": {
    "message": "networks"
  },
  "nevermind": {
    "message": "Nevermind"
  },
  "new": {
    "message": "New!"
  },
  "newAccount": {
    "message": "New account"
  },
  "newAccountNumberName": {
    "message": "Account $1",
    "description": "Default name of next account to be created on create account screen"
  },
  "newContact": {
    "message": "New contact"
  },
  "newContract": {
    "message": "New contract"
  },
  "newNFTDetectedInImportNFTsMessageStrongText": {
    "message": "Settings > Security and privacy"
  },
  "newNFTDetectedInImportNFTsMsg": {
    "message": "To use Opensea to see your NFTs, turn on 'Display NFT Media' in $1.",
    "description": "$1 is used for newNFTDetectedInImportNFTsMessageStrongText"
  },
  "newNFTDetectedInNFTsTabMessage": {
    "message": "Let MetaMask automatically detect and display NFTs in your wallet."
  },
  "newNFTsAutodetected": {
    "message": "NFT autodetection"
  },
  "newNetworkAdded": {
    "message": "“$1” was successfully added!"
  },
  "newNetworkEdited": {
    "message": "“$1” was successfully edited!"
  },
  "newNftAddedMessage": {
    "message": "NFT was successfully added!"
  },
  "newPassword": {
    "message": "New password"
  },
  "newPasswordCreate": {
    "message": "Create new password"
  },
  "newPrivacyPolicyActionButton": {
    "message": "Read more"
  },
  "newPrivacyPolicyTitle": {
    "message": "We’ve updated our privacy policy"
  },
  "newRpcUrl": {
    "message": "New RPC URL"
  },
  "newTokensImportedMessage": {
    "message": "You’ve successfully imported $1.",
    "description": "$1 is the string of symbols of all the tokens imported"
  },
  "newTokensImportedTitle": {
    "message": "Token imported"
  },
  "next": {
    "message": "Next"
  },
  "nftAddFailedMessage": {
    "message": "NFT can’t be added as the ownership details do not match. Make sure you have entered correct information."
  },
  "nftAddressError": {
    "message": "This token is an NFT. Add on the $1",
    "description": "$1 is a clickable link with text defined by the 'importNFTPage' key"
  },
  "nftAlreadyAdded": {
    "message": "NFT has already been added."
  },
  "nftAutoDetectionEnabled": {
    "message": "NFT autodetection enabled"
  },
  "nftDisclaimer": {
    "message": "Disclaimer: MetaMask pulls the media file from the source url. This url sometimes gets changed by the marketplace on which the NFT was minted."
  },
  "nftOptions": {
    "message": "NFT Options"
  },
  "nftTokenIdPlaceholder": {
    "message": "Enter the token id"
  },
  "nftWarningContent": {
    "message": "You're granting access to $1, including any you might own in the future. The party on the other end can transfer these NFTs from your wallet at any time without asking you until you revoke this approval. $2",
    "description": "$1 is nftWarningContentBold bold part, $2 is Learn more link"
  },
  "nftWarningContentBold": {
    "message": "all your $1 NFTs",
    "description": "$1 is name of the collection"
  },
  "nftWarningContentGrey": {
    "message": "Proceed with caution."
  },
  "nfts": {
    "message": "NFTs"
  },
  "nftsPreviouslyOwned": {
    "message": "Previously Owned"
  },
  "nickname": {
    "message": "Nickname"
  },
  "noAccountsFound": {
    "message": "No accounts found for the given search query"
  },
  "noActivity": {
    "message": "No activity yet"
  },
  "noConnectedAccountTitle": {
    "message": "MetaMask isn’t connected to this site"
  },
  "noConnectionDescription": {
    "message": "To connect to a site, find and select the \"connect\" button. Remember MetaMask can only connect to sites on web3"
  },
  "noConversionRateAvailable": {
    "message": "No conversion rate available"
  },
  "noDeFiPositions": {
    "message": "Can't find what you're looking for?"
  },
  "noDomainResolution": {
    "message": "No resolution for domain provided."
  },
  "noHardwareWalletOrSnapsSupport": {
    "message": "Snaps, and most hardware wallets, will not work with your current browser version."
  },
  "noNFTs": {
    "message": "No NFTs yet"
  },
  "noNetworksAvailable": {
    "message": "No networks available"
  },
  "noNetworksFound": {
    "message": "No networks found for the given search query"
  },
  "noNetworksSelected": {
    "message": "No networks selected"
  },
  "noOptionsAvailableMessage": {
    "message": "This trade route isn't available right now. Try changing the amount, network, or token and we'll find the best option."
  },
  "noSnaps": {
    "message": "You don't have any snaps installed."
  },
  "noThanks": {
    "message": "No thanks"
  },
  "noTransactions": {
    "message": "You have no transactions"
  },
  "noWebcamFound": {
    "message": "Your computer's webcam was not found. Please try again."
  },
  "noWebcamFoundTitle": {
    "message": "Webcam not found"
  },
  "nonContractAddressAlertDesc": {
    "message": "You're sending call data to an address that isn't a contract. This could cause you to lose funds. Make sure you're using the correct address and network before continuing."
  },
  "nonContractAddressAlertTitle": {
    "message": "Potential mistake"
  },
  "nonce": {
    "message": "Nonce"
  },
  "none": {
    "message": "None"
  },
  "notBusy": {
    "message": "Not busy"
  },
  "notCurrentAccount": {
    "message": "Is this the correct account? It's different from the currently selected account in your wallet"
  },
  "notEnoughBalance": {
    "message": "Insufficient balance"
  },
  "notEnoughGas": {
    "message": "Not enough gas"
  },
  "notNow": {
    "message": "Not now"
  },
  "notificationDetail": {
    "message": "Details"
  },
  "notificationDetailBaseFee": {
    "message": "Base fee (GWEI)"
  },
  "notificationDetailGasLimit": {
    "message": "Gas limit (units)"
  },
  "notificationDetailGasUsed": {
    "message": "Gas used (units)"
  },
  "notificationDetailMaxFee": {
    "message": "Max fee per gas"
  },
  "notificationDetailNetwork": {
    "message": "Network"
  },
  "notificationDetailNetworkFee": {
    "message": "Network fee"
  },
  "notificationDetailPriorityFee": {
    "message": "Priority fee (GWEI)"
  },
  "notificationItemCheckBlockExplorer": {
    "message": "Check on the Block Explorer"
  },
  "notificationItemCollection": {
    "message": "Collection"
  },
  "notificationItemConfirmed": {
    "message": "Confirmed"
  },
  "notificationItemError": {
    "message": "Unable to retrieve fees currently"
  },
  "notificationItemFrom": {
    "message": "From"
  },
  "notificationItemLidoStakeReadyToBeWithdrawn": {
    "message": "Withdrawal Ready"
  },
  "notificationItemLidoStakeReadyToBeWithdrawnMessage": {
    "message": "You can now withdraw your unstaked $1"
  },
  "notificationItemLidoWithdrawalRequestedMessage": {
    "message": "Your request to unstake $1 has been sent"
  },
  "notificationItemNFTReceivedFrom": {
    "message": "Received NFT from"
  },
  "notificationItemNFTSentTo": {
    "message": "Sent NFT to"
  },
  "notificationItemNetwork": {
    "message": "Network"
  },
  "notificationItemRate": {
    "message": "Rate (fee included)"
  },
  "notificationItemReceived": {
    "message": "Received"
  },
  "notificationItemReceivedFrom": {
    "message": "Received from"
  },
  "notificationItemSent": {
    "message": "Sent"
  },
  "notificationItemSentTo": {
    "message": "Sent to"
  },
  "notificationItemStakeCompleted": {
    "message": "Stake completed"
  },
  "notificationItemStaked": {
    "message": "Staked"
  },
  "notificationItemStakingProvider": {
    "message": "Staking Provider"
  },
  "notificationItemStatus": {
    "message": "Status"
  },
  "notificationItemSwapped": {
    "message": "Swapped"
  },
  "notificationItemSwappedFor": {
    "message": "for"
  },
  "notificationItemTo": {
    "message": "To"
  },
  "notificationItemTransactionId": {
    "message": "Transaction ID"
  },
  "notificationItemUnStakeCompleted": {
    "message": "UnStaking complete"
  },
  "notificationItemUnStaked": {
    "message": "Unstaked"
  },
  "notificationItemUnStakingRequested": {
    "message": "Unstaking requested"
  },
  "notificationTransactionFailedMessage": {
    "message": "Transaction $1 failed! $2",
    "description": "Content of the browser notification that appears when a transaction fails"
  },
  "notificationTransactionFailedTitle": {
    "message": "Failed transaction",
    "description": "Title of the browser notification that appears when a transaction fails"
  },
  "notificationTransactionSuccessMessage": {
    "message": "Transaction $1 confirmed!",
    "description": "Content of the browser notification that appears when a transaction is confirmed"
  },
  "notificationTransactionSuccessTitle": {
    "message": "Confirmed transaction",
    "description": "Title of the browser notification that appears when a transaction is confirmed"
  },
  "notificationTransactionSuccessView": {
    "message": "View on $1",
    "description": "Additional content in a notification that appears when a transaction is confirmed and has a block explorer URL."
  },
  "notifications": {
    "message": "Notifications"
  },
  "notificationsFeatureToggle": {
    "message": "Enable Wallet Notifications",
    "description": "Experimental feature title"
  },
  "notificationsFeatureToggleDescription": {
    "message": "This enables wallet notifications like send/receive funds or nfts and feature announcements.",
    "description": "Description of the experimental notifications feature"
  },
  "notificationsMarkAllAsRead": {
    "message": "Mark all as read"
  },
  "notificationsPageEmptyTitle": {
    "message": "Nothing to see here"
  },
  "notificationsPageErrorContent": {
    "message": "Please, try to visit this page again."
  },
  "notificationsPageErrorTitle": {
    "message": "There has been an error"
  },
  "notificationsPageNoNotificationsContent": {
    "message": "You have not received any notifications yet."
  },
  "notificationsSettingsBoxError": {
    "message": "Something went wrong. Please try again."
  },
  "notificationsSettingsPageAllowNotifications": {
    "message": "Stay in the loop on what’s happening in your wallet with notifications. To use notifications, we use a profile to sync some settings across your devices. $1"
  },
  "notificationsSettingsPageAllowNotificationsLink": {
    "message": "Learn how we protect your privacy while using this feature."
  },
  "numberOfNewTokensDetectedPlural": {
    "message": "$1 new tokens found in this account",
    "description": "$1 is the number of new tokens detected"
  },
  "numberOfNewTokensDetectedSingular": {
    "message": "1 new token found in this account"
  },
  "numberOfTokens": {
    "message": "Number of tokens"
  },
  "ofTextNofM": {
    "message": "of"
  },
  "off": {
    "message": "Off"
  },
  "offlineForMaintenance": {
    "message": "Offline for maintenance"
  },
  "ok": {
    "message": "Ok"
  },
  "on": {
    "message": "On"
  },
  "onboardedMetametricsAccept": {
    "message": "I agree"
  },
  "onboardedMetametricsDisagree": {
    "message": "No thanks"
  },
  "onboardedMetametricsKey1": {
    "message": "Latest developments"
  },
  "onboardedMetametricsKey2": {
    "message": "Product features"
  },
  "onboardedMetametricsKey3": {
    "message": "Other relevant promotional materials"
  },
  "onboardedMetametricsLink": {
    "message": "MetaMetrics"
  },
  "onboardedMetametricsParagraph1": {
    "message": "In addition to $1, we'd like to use data to understand how you interact with marketing communications.",
    "description": "$1 represents the 'onboardedMetametricsLink' locale string"
  },
  "onboardedMetametricsParagraph2": {
    "message": "This helps us personalize what we share with you, like:"
  },
  "onboardedMetametricsParagraph3": {
    "message": "Remember, we never sell the data you provide and you can opt out any time."
  },
  "onboardedMetametricsTitle": {
    "message": "Help us enhance your experience"
  },
  "onboardingAdvancedPrivacyIPFSDescription": {
    "message": "The IPFS gateway makes it possible to access and view data hosted by third parties. You can add a custom IPFS gateway or continue using the default."
  },
  "onboardingAdvancedPrivacyIPFSInvalid": {
    "message": "Please enter a valid URL"
  },
  "onboardingAdvancedPrivacyIPFSTitle": {
    "message": "Add custom IPFS Gateway"
  },
  "onboardingAdvancedPrivacyIPFSValid": {
    "message": "IPFS gateway URL is valid"
  },
  "onboardingAdvancedPrivacyNetworkDescription": {
    "message": "When you use our default settings and configurations, we use Infura as our default remote procedure call (RPC) provider to offer the most reliable and private access to Ethereum data we can. In limited cases, we may use other RPC providers in order to provide the best experience for our users. You can choose your own RPC, but remember that any RPC will receive your IP address and Ethereum wallet to make transactions. To learn more about how Infura handles data for EVM accounts, read our $1; for Solana accounts, $2."
  },
  "onboardingAdvancedPrivacyNetworkDescriptionCallToAction": {
    "message": "click here"
  },
  "onboardingAdvancedPrivacyNetworkTitle": {
    "message": "Choose your network"
  },
  "onboardingContinueWith": {
    "message": "Continue with $1",
    "description": "$1 is the type of login used Google, Apple, etc."
  },
  "onboardingCreateWallet": {
    "message": "Create a new wallet"
  },
  "onboardingImportWallet": {
    "message": "I have an existing wallet"
  },
  "onboardingMetametricsAgree": {
    "message": "I agree"
  },
  "onboardingMetametricsDescription": {
    "message": "We'd like to gather basic usage and diagnostics data to improve MetaMask. It will always be:"
  },
  "onboardingMetametricsInfuraTerms": {
    "message": "We’ll let you know if we plan to use this data for other purposes. You can review our $1 any time (we never sell the data you provide here).",
    "description": "$1 represents `onboardingMetametricsInfuraTermsPolicy`"
  },
  "onboardingMetametricsInfuraTermsPolicy": {
    "message": "Privacy Policy"
  },
  "onboardingMetametricsNeverCollect": {
    "message": "$1 Clicks and views on the app are stored, but other details (like your public address) are not.",
    "description": "$1 represents `onboardingMetametricsNeverCollectEmphasis`"
  },
  "onboardingMetametricsNeverCollectEmphasis": {
    "message": "Private:"
  },
  "onboardingMetametricsNeverCollectIP": {
    "message": "$1 We temporarily use your IP address to detect a general location (like your country or region), but it's never stored.",
    "description": "$1 represents `onboardingMetametricsNeverCollectIPEmphasis`"
  },
  "onboardingMetametricsNeverCollectIPEmphasis": {
    "message": "General:"
  },
  "onboardingMetametricsNeverSellData": {
    "message": "$1 You decide if you want to share or delete your usage data via settings any time.",
    "description": "$1 represents `onboardingMetametricsNeverSellDataEmphasis`"
  },
  "onboardingMetametricsNeverSellDataEmphasis": {
    "message": "Optional:"
  },
  "onboardingMetametricsTitle": {
    "message": "Help us improve MetaMask"
  },
  "onboardingMetametricsUseDataCheckbox": {
    "message": "We’ll use this data to learn how you interact with our marketing communications. We may share relevant news (like product features)."
  },
  "onboardingOptionIcon": {
    "message": "$1 icon",
    "description": "$1 is the icon name"
  },
  "onboardingOptionTitle": {
    "message": "Choose an option to continue"
  },
  "onboardingPinExtensionAltLaunch": {
    "message": "Launch extension"
  },
  "onboardingPinExtensionAltPin": {
    "message": "Pin extension"
  },
  "onboardingPinExtensionDescription": {
    "message": "Pin MetaMask on your browser so it’s accessible and easy to view transaction confirmations."
  },
  "onboardingPinExtensionDescription2": {
    "message": "Access your MetaMask wallet with 1 click by clicking on the extension."
  },
  "onboardingPinExtensionDescription3": {
    "message": "Click $1 extension icon to access it instantly",
    "description": "$1 is the browser name"
  },
  "onboardingPinExtensionTitle": {
    "message": "Installation is complete!"
  },
  "onboardingSignInWith": {
    "message": "Sign in with $1",
    "description": "$1 is the type of login used Google, Apple, etc"
  },
  "onboardingSrpCreate": {
    "message": "Use Secret Recovery Phrase"
  },
  "onboardingSrpImport": {
    "message": "Import using Secret Recovery Phrase"
  },
  "onboardingSrpImportError": {
    "message": "Use only lowercase letters, check your spelling, and put the words in the original order."
  },
  "onboardingSrpInputClearAll": {
    "message": "Clear all"
  },
  "onboardingSrpInputHideAll": {
    "message": "Hide all"
  },
  "onboardingSrpInputPlaceholder": {
    "message": "Add a space between each word and make sure no one is watching."
  },
  "onboardingSrpInputShowAll": {
    "message": "Show all"
  },
  "onekey": {
    "message": "OneKey"
  },
  "only": {
    "message": "only"
  },
  "onlyConnectTrust": {
    "message": "Only connect with sites you trust. $1",
    "description": "Text displayed above the buttons for connection confirmation. $1 is the link to the learn more web page."
  },
  "openFullScreenForLedgerWebHid": {
    "message": "Go to full screen to connect your Ledger.",
    "description": "Shown to the user on the confirm screen when they are viewing MetaMask in a popup window but need to connect their ledger via webhid."
  },
  "openInBlockExplorer": {
    "message": "Open in block explorer"
  },
  "optional": {
    "message": "Optional"
  },
  "options": {
    "message": "Options"
  },
  "or": {
    "message": "Or"
  },
  "origin": {
    "message": "Origin"
  },
  "originChanged": {
    "message": "Site changed"
  },
  "originChangedMessage": {
    "message": "You're now reviewing a request from $1.",
    "description": "$1 is the name of the origin"
  },
  "osTheme": {
    "message": "System"
  },
  "other": {
    "message": "other"
  },
  "otherSnaps": {
    "message": "other snaps",
    "description": "Used in the 'permission_rpc' message."
  },
  "others": {
    "message": "others"
  },
  "outdatedBrowserNotification": {
    "message": "Your browser is out of date. If you don't update your browser, you won't be able to get security patches and new features from MetaMask."
  },
  "overrideContentSecurityPolicyHeader": {
    "message": "Override Content-Security-Policy header"
  },
  "overrideContentSecurityPolicyHeaderDescription": {
    "message": "This option is a workaround for a known issue in Firefox, where a dapp's Content-Security-Policy header may prevent the extension from loading properly. Disabling this option is not recommended unless required for specific web page compatibility."
  },
  "padlock": {
    "message": "Padlock"
  },
  "participateInMetaMetrics": {
    "message": "Participate in MetaMetrics"
  },
  "participateInMetaMetricsDescription": {
    "message": "Participate in MetaMetrics to help us make MetaMask better"
  },
  "password": {
    "message": "Password"
  },
  "passwordChangedRecently": {
    "message": "Your password was changed"
  },
  "passwordChangedRecentlyDescription": {
    "message": "Enter your new password to stay logged into MetaMask."
  },
  "passwordNotLongEnough": {
    "message": "Password must have at least 8 characters"
  },
  "passwordStrength": {
    "message": "Password strength: $1",
    "description": "Return password strength to the user when user wants to create password."
  },
  "passwordStrengthDescription": {
    "message": "A strong password can improve the security of your wallet should your device be stolen or compromised."
  },
  "passwordTermsWarning": {
    "message": "If I forget this password, MetaMask can’t reset it for me."
  },
  "passwordTermsWarningSocial": {
    "message": "If I forget this password, I’ll lose access to my wallet permanently. MetaMask can’t reset it for me."
  },
  "passwordToggleHide": {
    "message": "Hide Password"
  },
  "passwordToggleShow": {
    "message": "Show Password"
  },
  "passwordsDontMatch": {
    "message": "Passwords don't match"
  },
  "paste": {
    "message": "Paste"
  },
  "pastePrivateKey": {
    "message": "Enter your private key string here:",
    "description": "For importing an account from a private key"
  },
  "pending": {
    "message": "Pending"
  },
  "pendingConfirmationAddNetworkAlertMessage": {
    "message": "Updating network will cancel $1 pending transactions from this site.",
    "description": "Number of transactions."
  },
  "pendingConfirmationSwitchNetworkAlertMessage": {
    "message": "Switching network will cancel $1 pending transactions from this site.",
    "description": "Number of transactions."
  },
  "pendingTransactionAlertMessage": {
    "message": "This transaction won't go through until a previous transaction is complete. $1",
    "description": "$1 represents the words 'how to cancel or speed up a transaction' in a hyperlink"
  },
  "pendingTransactionAlertMessageHyperlink": {
    "message": "Learn how to cancel or speed up a transaction.",
    "description": "The text for the hyperlink in the pending transaction alert message"
  },
  "permissionDetails": {
    "message": "Permission details"
  },
  "permissionFor": {
    "message": "Permission for"
  },
  "permissionFrom": {
    "message": "Permission from"
  },
  "permissionRequested": {
    "message": "Requested now"
  },
  "permissionRequestedForAccounts": {
    "message": "Requested now for $1",
    "description": "Permission cell status for requested permission including accounts, rendered as AvatarGroup which is $1."
  },
  "permissionRevoked": {
    "message": "Revoked in this update"
  },
  "permissionRevokedForAccounts": {
    "message": "Revoked in this update for $1",
    "description": "Permission cell status for revoked permission including accounts, rendered as AvatarGroup which is $1."
  },
  "permission_accessNamedSnap": {
    "message": "Connect to $1.",
    "description": "The description for the `wallet_snap` permission. $1 is the human-readable name of the snap."
  },
  "permission_accessNetwork": {
    "message": "Access the internet.",
    "description": "The description of the `endowment:network-access` permission."
  },
  "permission_accessNetworkDescription": {
    "message": "Allow $1 to access the internet. This can be used to both send and receive data with third-party servers.",
    "description": "An extended description of the `endowment:network-access` permission. $1 is the snap name."
  },
  "permission_accessSnap": {
    "message": "Connect to the $1 snap.",
    "description": "The description for the `wallet_snap` permission. $1 is the name of the snap."
  },
  "permission_accessSnapDescription": {
    "message": "Allow the website or snap to interact with $1.",
    "description": "The description for the `wallet_snap_*` permission. $1 is the name of the Snap."
  },
  "permission_assets": {
    "message": "Display account assets in MetaMask.",
    "description": "The description for the `endowment:assets` permission."
  },
  "permission_assetsDescription": {
    "message": "Allow $1 to provide asset information to the MetaMask client. The assets can be onchain or offchain.",
    "description": "An extended description for the `endowment:assets` permission. $1 is the name of the Snap."
  },
  "permission_cronjob": {
    "message": "Schedule and execute periodic actions.",
    "description": "The description for the `snap_cronjob` permission"
  },
  "permission_cronjobDescription": {
    "message": "Allow $1 to perform actions that run periodically at fixed times, dates, or intervals. This can be used to trigger time-sensitive interactions or notifications.",
    "description": "An extended description for the `snap_cronjob` permission. $1 is the snap name."
  },
  "permission_dialog": {
    "message": "Display dialog windows in MetaMask.",
    "description": "The description for the `snap_dialog` permission"
  },
  "permission_dialogDescription": {
    "message": "Allow $1 to display MetaMask popups with custom text, input field, and buttons to approve or reject an action.\nCan be used to create e.g. alerts, confirmations, and opt-in flows for a snap.",
    "description": "An extended description for the `snap_dialog` permission. $1 is the snap name."
  },
  "permission_ethereumAccounts": {
    "message": "See address, account balance, activity and suggest transactions to approve",
    "description": "The description for the `eth_accounts` permission"
  },
  "permission_ethereumProvider": {
    "message": "Access the Ethereum provider.",
    "description": "The description for the `endowment:ethereum-provider` permission"
  },
  "permission_ethereumProviderDescription": {
    "message": "Allow $1 to communicate with MetaMask directly, in order for it to read data from the blockchain and suggest messages and transactions.",
    "description": "An extended description for the `endowment:ethereum-provider` permission. $1 is the snap name."
  },
  "permission_getEntropy": {
    "message": "Derive arbitrary keys unique to $1.",
    "description": "The description for the `snap_getEntropy` permission. $1 is the snap name."
  },
  "permission_getEntropyDescription": {
    "message": "Allow $1 to derive arbitrary keys unique to $1, without exposing them. These keys are separate from your MetaMask account(s) and not related to your private keys or Secret Recovery Phrase. Other snaps cannot access this information.",
    "description": "An extended description for the `snap_getEntropy` permission. $1 is the snap name."
  },
  "permission_getLocale": {
    "message": "View your preferred language.",
    "description": "The description for the `snap_getLocale` permission"
  },
  "permission_getLocaleDescription": {
    "message": "Let $1 access your preferred language from your MetaMask settings. This can be used to localize and display $1's content using your language.",
    "description": "An extended description for the `snap_getLocale` permission. $1 is the snap name."
  },
  "permission_getPreferences": {
    "message": "See information like your preferred language and fiat currency.",
    "description": "The description for the `snap_getPreferences` permission"
  },
  "permission_getPreferencesDescription": {
    "message": "Let $1 access information like your preferred language and fiat currency in your MetaMask settings. This helps $1 display content tailored to your preferences. ",
    "description": "An extended description for the `snap_getPreferences` permission. $1 is the snap name."
  },
  "permission_homePage": {
    "message": "Display a custom screen",
    "description": "The description for the `endowment:page-home` permission"
  },
  "permission_homePageDescription": {
    "message": "Let $1 display a custom home screen in MetaMask. This can be used for user interfaces, configuration, and dashboards.",
    "description": "An extended description for the `endowment:page-home` permission. $1 is the snap name."
  },
  "permission_keyring": {
    "message": "Allow requests for adding and controlling Ethereum accounts",
    "description": "The description for the `endowment:keyring` permission"
  },
  "permission_keyringDescription": {
    "message": "Let $1 receive requests to add or remove accounts, plus sign and transact on behalf of these accounts.",
    "description": "An extended description for the `endowment:keyring` permission. $1 is the snap name."
  },
  "permission_lifecycleHooks": {
    "message": "Use lifecycle hooks.",
    "description": "The description for the `endowment:lifecycle-hooks` permission"
  },
  "permission_lifecycleHooksDescription": {
    "message": "Allow $1 to use lifecycle hooks to run code at specific times during its lifecycle.",
    "description": "An extended description for the `endowment:lifecycle-hooks` permission. $1 is the snap name."
  },
  "permission_manageAccounts": {
    "message": "Add and control Ethereum accounts",
    "description": "The description for `snap_manageAccounts` permission"
  },
  "permission_manageAccountsDescription": {
    "message": "Allow $1 to add or remove Ethereum accounts, then transact and sign with these accounts.",
    "description": "An extended description for the `snap_manageAccounts` permission. $1 is the snap name."
  },
  "permission_manageBip32Keys": {
    "message": "Manage $1 accounts.",
    "description": "The description for the `snap_getBip32Entropy` permission. $1 is a derivation path, e.g. 'm/44'/0'/0' (secp256k1)'."
  },
  "permission_manageBip44AndBip32KeysDescription": {
    "message": "Allow $1 to manage accounts and assets on the requested network. These accounts are derived and backed up using your secret recovery phrase (without revealing it). With the power to derive keys, $1 can support a variety of blockchain protocols beyond Ethereum (EVMs).",
    "description": "An extended description for the `snap_getBip44Entropy` and `snap_getBip44Entropy` permissions. $1 is the snap name."
  },
  "permission_manageBip44Keys": {
    "message": "Manage $1 accounts.",
    "description": "The description for the `snap_getBip44Entropy` permission. $1 is the name of a protocol, e.g. 'Filecoin'."
  },
  "permission_manageState": {
    "message": "Store and manage its data on your device.",
    "description": "The description for the `snap_manageState` permission"
  },
  "permission_manageStateDescription": {
    "message": "Allow $1 to store, update, and retrieve data securely with encryption. Other snaps cannot access this information.",
    "description": "An extended description for the `snap_manageState` permission. $1 is the snap name."
  },
  "permission_nameLookup": {
    "message": "Provide domain and address lookups.",
    "description": "The description for the `endowment:name-lookup` permission."
  },
  "permission_nameLookupDescription": {
    "message": "Allow the snap to fetch and display address and domain lookups in different parts of the MetaMask UI.",
    "description": "An extended description for the `endowment:name-lookup` permission."
  },
  "permission_notifications": {
    "message": "Show notifications.",
    "description": "The description for the `snap_notify` permission"
  },
  "permission_notificationsDescription": {
    "message": "Allow $1 to display notifications within MetaMask. A short notification text can be triggered by a snap for actionable or time-sensitive information.",
    "description": "An extended description for the `snap_notify` permission. $1 is the snap name."
  },
  "permission_protocol": {
    "message": "Provide protocol data for one or more chains.",
    "description": "The description for the `endowment:protocol` permission."
  },
  "permission_protocolDescription": {
    "message": "Allow $1 to provide MetaMask with protocol data such as gas estimates or token information.",
    "description": "An extended description for the `endowment:protocol` permission. $1 is the name of the Snap."
  },
  "permission_rpc": {
    "message": "Allow $1 to communicate directly with $2.",
    "description": "The description for the `endowment:rpc` permission. $1 is 'other snaps' or 'websites', $2 is the snap name."
  },
  "permission_rpcDescription": {
    "message": "Allow $1 to send messages to $2 and receive a response from $2.",
    "description": "An extended description for the `endowment:rpc` permission. $1 is 'other snaps' or 'websites', $2 is the snap name."
  },
  "permission_rpcDescriptionOriginList": {
    "message": "$1 and $2",
    "description": "A list of allowed origins where $2 is the last origin of the list and $1 is the rest of the list separated by ','."
  },
  "permission_signatureInsight": {
    "message": "Display signature insights modal.",
    "description": "The description for the `endowment:signature-insight` permission"
  },
  "permission_signatureInsightDescription": {
    "message": "Allow $1 to display a modal with insights on any signature request before approval. This can be used for anti-phishing and security solutions.",
    "description": "An extended description for the `endowment:signature-insight` permission. $1 is the snap name."
  },
  "permission_signatureInsightOrigin": {
    "message": "See the origins of websites that initiate a signature request",
    "description": "The description for the `signatureOrigin` caveat, to be used with the `endowment:signature-insight` permission"
  },
  "permission_signatureInsightOriginDescription": {
    "message": "Allow $1 to see the origin (URI) of websites that initiate signature requests. This can be used for anti-phishing and security solutions.",
    "description": "An extended description for the `signatureOrigin` caveat, to be used with the `endowment:signature-insight` permission. $1 is the snap name."
  },
  "permission_transactionInsight": {
    "message": "Fetch and display transaction insights.",
    "description": "The description for the `endowment:transaction-insight` permission"
  },
  "permission_transactionInsightDescription": {
    "message": "Allow $1 to decode transactions and show insights within the MetaMask UI. This can be used for anti-phishing and security solutions.",
    "description": "An extended description for the `endowment:transaction-insight` permission. $1 is the snap name."
  },
  "permission_transactionInsightOrigin": {
    "message": "See the origins of websites that suggest transactions",
    "description": "The description for the `transactionOrigin` caveat, to be used with the `endowment:transaction-insight` permission"
  },
  "permission_transactionInsightOriginDescription": {
    "message": "Allow $1 to see the origin (URI) of websites that suggest transactions. This can be used for anti-phishing and security solutions.",
    "description": "An extended description for the `transactionOrigin` caveat, to be used with the `endowment:transaction-insight` permission. $1 is the snap name."
  },
  "permission_unknown": {
    "message": "Unknown permission: $1",
    "description": "$1 is the name of a requested permission that is not recognized."
  },
  "permission_viewBip32PublicKeys": {
    "message": "View your public key for $1 ($2).",
    "description": "The description for the `snap_getBip32PublicKey` permission. $1 is a derivation path, e.g. 'm/44'/0'/0''. $2 is the elliptic curve name, e.g. 'secp256k1'."
  },
  "permission_viewBip32PublicKeysDescription": {
    "message": "Allow $2 to view your public keys (and addresses) for $1. This does not grant any control of accounts or assets.",
    "description": "An extended description for the `snap_getBip32PublicKey` permission. $1 is a derivation path (name). $2 is the snap name."
  },
  "permission_viewNamedBip32PublicKeys": {
    "message": "View your public key for $1.",
    "description": "The description for the `snap_getBip32PublicKey` permission. $1 is a name for the derivation path, e.g., 'Ethereum accounts'."
  },
  "permission_walletSwitchEthereumChain": {
    "message": "Use your enabled networks",
    "description": "The label for the `wallet_switchEthereumChain` permission"
  },
  "permission_webAssembly": {
    "message": "Support for WebAssembly.",
    "description": "The description of the `endowment:webassembly` permission."
  },
  "permission_webAssemblyDescription": {
    "message": "Allow $1 to access low-level execution environments via WebAssembly.",
    "description": "An extended description of the `endowment:webassembly` permission. $1 is the snap name."
  },
  "permissions": {
    "message": "Permissions"
  },
  "permissionsPageEmptyContent": {
    "message": "Nothing to see here"
  },
  "permissionsPageEmptySubContent": {
    "message": "This is where you can see the permissions you've given to installed Snaps or connected sites."
  },
  "permitSimulationChange_approve": {
    "message": "Spending cap"
  },
  "permitSimulationChange_bidding": {
    "message": "You bid"
  },
  "permitSimulationChange_listing": {
    "message": "You list"
  },
  "permitSimulationChange_nft_listing": {
    "message": "Listing price"
  },
  "permitSimulationChange_receive": {
    "message": "You receive"
  },
  "permitSimulationChange_revoke2": {
    "message": "Revoke"
  },
  "permitSimulationChange_transfer": {
    "message": "You send"
  },
  "permitSimulationDetailInfo": {
    "message": "You're giving the spender permission to spend this many tokens from your account."
  },
  "permittedChainToastUpdate": {
    "message": "$1 has access to $2."
  },
  "personalAddressDetected": {
    "message": "Personal address detected. Input the token contract address."
  },
  "pinToTop": {
    "message": "Pin to top"
  },
  "pleaseConfirm": {
    "message": "Please confirm"
  },
  "plusMore": {
    "message": "+ $1 more",
    "description": "$1 is the number of additional items"
  },
  "plusXMore": {
    "message": "+ $1 more",
    "description": "$1 is a number of additional but unshown items in a list- this message will be shown in place of those items"
  },
  "popularNetworkAddToolTip": {
    "message": "Some of these networks rely on third parties. The connections may be less reliable or enable third-parties to track activity.",
    "description": "Learn more link"
  },
  "popularNetworks": {
    "message": "Popular networks"
  },
  "preparingSwap": {
    "message": "Preparing swap..."
  },
  "prev": {
    "message": "Prev"
  },
  "price": {
    "message": "Price"
  },
  "priceUnavailable": {
    "message": "price unavailable"
  },
  "primaryType": {
    "message": "Primary type"
  },
  "priorityFee": {
    "message": "Priority fee"
  },
  "priorityFeeProperCase": {
    "message": "Priority Fee"
  },
  "privacy": {
    "message": "Privacy"
  },
  "privacyMsg": {
    "message": "Privacy policy"
  },
  "privateKey": {
    "message": "Private key",
    "description": "select this type of file to use to import an account"
  },
  "privateKeyCopyWarning": {
    "message": "Private key for $1",
    "description": "$1 represents the account name"
  },
  "privateKeyHidden": {
    "message": "The private key is hidden",
    "description": "Explains that the private key input is hidden"
  },
  "privateKeyShow": {
    "message": "Show/Hide the private key input",
    "description": "Describes a toggle that is used to show or hide the private key input"
  },
  "privateKeyShown": {
    "message": "This private key is being shown",
    "description": "Explains that the private key input is being shown"
  },
  "privateKeyWarning": {
    "message": "Warning: Never disclose this key. Anyone with your private keys can steal any assets held in your account."
  },
  "privateNetwork": {
    "message": "Private network"
  },
  "proceedWithTransaction": {
    "message": "I want to proceed anyway"
  },
  "productAnnouncements": {
    "message": "Product announcements"
  },
  "proposedApprovalLimit": {
    "message": "Proposed approval limit"
  },
  "protocolNotSupported": {
    "message": "We may not support your protocol yet."
  },
  "provide": {
    "message": "Provide"
  },
  "publicAddress": {
    "message": "Public address"
  },
  "pushPlatformNotificationsFundsReceivedDescription": {
    "message": "You received $1 $2"
  },
  "pushPlatformNotificationsFundsReceivedDescriptionDefault": {
    "message": "You received some tokens"
  },
  "pushPlatformNotificationsFundsReceivedTitle": {
    "message": "Funds received"
  },
  "pushPlatformNotificationsFundsSentDescription": {
    "message": "You successfully sent $1 $2"
  },
  "pushPlatformNotificationsFundsSentDescriptionDefault": {
    "message": "You successfully sent some tokens"
  },
  "pushPlatformNotificationsFundsSentTitle": {
    "message": "Funds sent"
  },
  "pushPlatformNotificationsNftReceivedDescription": {
    "message": "You received new NFTs"
  },
  "pushPlatformNotificationsNftReceivedTitle": {
    "message": "NFT received"
  },
  "pushPlatformNotificationsNftSentDescription": {
    "message": "You have successfully sent an NFT"
  },
  "pushPlatformNotificationsNftSentTitle": {
    "message": "NFT sent"
  },
  "pushPlatformNotificationsStakingLidoStakeCompletedDescription": {
    "message": "Your Lido stake was successful"
  },
  "pushPlatformNotificationsStakingLidoStakeCompletedTitle": {
    "message": "Stake complete"
  },
  "pushPlatformNotificationsStakingLidoStakeReadyToBeWithdrawnDescription": {
    "message": "Your Lido stake is now ready to be withdrawn"
  },
  "pushPlatformNotificationsStakingLidoStakeReadyToBeWithdrawnTitle": {
    "message": "Stake ready for withdrawal"
  },
  "pushPlatformNotificationsStakingLidoWithdrawalCompletedDescription": {
    "message": "Your Lido withdrawal was successful"
  },
  "pushPlatformNotificationsStakingLidoWithdrawalCompletedTitle": {
    "message": "Withdrawal completed"
  },
  "pushPlatformNotificationsStakingLidoWithdrawalRequestedDescription": {
    "message": "Your Lido withdrawal request was submitted"
  },
  "pushPlatformNotificationsStakingLidoWithdrawalRequestedTitle": {
    "message": "Withdrawal requested"
  },
  "pushPlatformNotificationsStakingRocketpoolStakeCompletedDescription": {
    "message": "Your RocketPool stake was successful"
  },
  "pushPlatformNotificationsStakingRocketpoolStakeCompletedTitle": {
    "message": "Stake complete"
  },
  "pushPlatformNotificationsStakingRocketpoolUnstakeCompletedDescription": {
    "message": "Your RocketPool unstake was successful"
  },
  "pushPlatformNotificationsStakingRocketpoolUnstakeCompletedTitle": {
    "message": "Unstake complete"
  },
  "pushPlatformNotificationsSwapCompletedDescription": {
    "message": "Your MetaMask Swap was successful"
  },
  "pushPlatformNotificationsSwapCompletedTitle": {
    "message": "Swap completed"
  },
  "queued": {
    "message": "Queued"
  },
  "quoteRate": {
    "message": "Quote rate"
  },
  "quotedReceiveAmount": {
    "message": "$1 receive amount"
  },
  "quotedTotalCost": {
    "message": "$1 total cost"
  },
  "rank": {
    "message": "Rank"
  },
  "rateIncludesMMFee": {
    "message": "Rate includes $1% fee"
  },
  "reAddAccounts": {
    "message": "re-add any other accounts"
  },
  "reAdded": {
    "message": "re-added"
  },
  "readdToken": {
    "message": "You can add this token back in the future by going to “Import token” in your accounts options menu."
  },
  "receive": {
    "message": "Receive"
  },
  "receiveCrypto": {
    "message": "Receive crypto"
  },
  "received": {
    "message": "Received"
  },
  "recipientAddressPlaceholderNew": {
    "message": "Enter public address (0x) or domain name"
  },
  "recommendedGasLabel": {
    "message": "Recommended"
  },
  "recoveryPhraseReminderBackupStart": {
    "message": "Back up now"
  },
  "recoveryPhraseReminderConfirm": {
    "message": "Remind me later"
  },
  "recoveryPhraseReminderSubText": {
    "message": "If you don’t back up your wallet, you’ll lose access to your funds if you get locked out of the app or get a new device."
  },
  "recoveryPhraseReminderTitle": {
    "message": "Protect your wallet"
  },
  "redeposit": {
    "message": "Redeposit"
  },
  "refreshList": {
    "message": "Refresh list"
  },
  "reject": {
    "message": "Reject"
  },
  "rejectAll": {
    "message": "Reject all"
  },
  "rejectRequestsDescription": {
    "message": "You are about to batch reject $1 requests."
  },
  "rejectRequestsN": {
    "message": "Reject $1 requests"
  },
  "rejectTxsDescription": {
    "message": "You are about to batch reject $1 transactions."
  },
  "rejectTxsN": {
    "message": "Reject $1 transactions"
  },
  "rejected": {
    "message": "Rejected"
  },
  "remove": {
    "message": "Remove"
  },
  "removeAccount": {
    "message": "Remove account"
  },
  "removeAccountDescription": {
    "message": "This account will be removed from your wallet. Please make sure you have the original Secret Recovery Phrase or private key for this imported account before continuing. You can import or create accounts again from the account drop-down. "
  },
  "removeAccountModalBannerDescription": {
    "message": "Make sure you have the Secret Recovery Phrase or private key for this account before removing.",
    "description": "Make sure you have the Secret Recovery Phrase or private key for this account before removing."
  },
  "removeAccountModalBannerTitle": {
    "message": "This account will be removed from MetaMask.",
    "description": "Title of a banner alert used on account remove modal."
  },
  "removeKeyringSnap": {
    "message": "Removing this Snap removes these accounts from MetaMask:"
  },
  "removeKeyringSnapToolTip": {
    "message": "The snap controls the accounts, and by removing it, the accounts will be removed from MetaMask, too, but they will remain in the blockchain."
  },
  "removeNFT": {
    "message": "Remove NFT"
  },
  "removeNftErrorMessage": {
    "message": "We could not remove this NFT."
  },
  "removeNftMessage": {
    "message": "NFT was successfully removed!"
  },
  "removeSnap": {
    "message": "Remove Snap"
  },
  "removeSnapAccountDescription": {
    "message": "If you proceed, this account will no longer be available in MetaMask."
  },
  "removeSnapAccountTitle": {
    "message": "Remove account"
  },
  "removeSnapConfirmation": {
    "message": "Are you sure you want to remove $1?",
    "description": "$1 represents the name of the snap"
  },
  "removeSnapDescription": {
    "message": "This action will delete the snap, its data and revoke your given permissions."
  },
  "replace": {
    "message": "replace"
  },
  "reportIssue": {
    "message": "Report an issue"
  },
  "requestFrom": {
    "message": "Request from"
  },
  "requestFromInfo": {
    "message": "This is the site asking for your signature."
  },
  "requestFromInfoSnap": {
    "message": "This is the Snap asking for your signature."
  },
  "requestFromTransactionDescription": {
    "message": "This is the site asking for your confirmation."
  },
  "requestingFor": {
    "message": "Requesting for"
  },
  "requestingForAccount": {
    "message": "Requesting for $1",
    "description": "Name of Account"
  },
  "requestingForNetwork": {
    "message": "Requesting for $1",
    "description": "Name of Network"
  },
  "required": {
    "message": "Required"
  },
  "reset": {
    "message": "Reset"
  },
  "resetWallet": {
    "message": "Reset your wallet"
  },
  "resetWalletSubHeader": {
    "message": "MetaMask does not keep a copy of your password. If you’re having trouble unlocking your account, you will need to reset your wallet. You can do this by providing the Secret Recovery Phrase you used when you set up your wallet."
  },
  "resetWalletSubHeaderSocial": {
    "message": "MetaMask doesn’t keep a copy of your password. If you’re having trouble unlocking your account, you’ll need to reset your wallet. If you have a Secret Recovery Phrase, you can use it to erase your current wallet from this device, along with the list of your accounts."
  },
  "resetWalletUsingSRP": {
    "message": "This action will delete your current wallet and Secret Recovery Phrase from this device, along with the list of accounts you’ve curated. After resetting with a Secret Recovery Phrase, you’ll see a list of accounts based on the Secret Recovery Phrase you use to reset. This new list will automatically include accounts that have a balance. You’ll also be able to $1 created previously. Custom accounts that you’ve imported will need to be $2, and any custom tokens you’ve added to an account will need to be $3 as well."
  },
  "resetWalletUsingSRPSocial": {
    "message": "After resetting with a Secret Recovery Phrase, you’ll see a new list of accounts. This list will include accounts that have a balance. You can $1 you made before. But you’ll need to add back any $2 and $3 you imported. "
  },
  "resetWalletUsingSRPSocialAccounts": {
    "message": "add back any other accounts"
  },
  "resetWalletUsingSRPSocialCustomAccounts": {
    "message": "custom accounts"
  },
  "resetWalletUsingSRPSocialCustomTokens": {
    "message": "custom tokens"
  },
  "resetWalletWarning": {
    "message": "Make sure you’re using the correct Secret Recovery Phrase before proceeding. You will not be able to undo this."
  },
  "resetWalletWarningSocial": {
    "message": "Make sure you use the right Secret Recovery Phrase before you reset. This can’t be undone."
  },
  "restartMetamask": {
    "message": "Restart MetaMask"
  },
  "restore": {
    "message": "Restore"
  },
  "restoreUserData": {
    "message": "Restore user data"
  },
  "resultPageError": {
    "message": "Error"
  },
  "resultPageErrorDefaultMessage": {
    "message": "The operation failed."
  },
  "resultPageSuccess": {
    "message": "Success"
  },
  "resultPageSuccessDefaultMessage": {
    "message": "The operation completed successfully."
  },
  "retryTransaction": {
    "message": "Retry transaction"
  },
  "reusedTokenNameWarning": {
    "message": "A token here reuses a symbol from another token you watch, this can be confusing or deceptive."
  },
  "revealSecretRecoveryPhrase": {
    "message": "Secret Recovery Phrase"
  },
  "revealSeedWords": {
    "message": "Reveal Secret Recovery Phrase"
  },
  "revealSeedWordsDescription1": {
    "message": "The $1 provides $2",
    "description": "This is a sentence consisting of link using 'revealSeedWordsSRPName' as $1 and bolded text using 'revealSeedWordsDescription3' as $2."
  },
  "revealSeedWordsDescription2": {
    "message": "MetaMask is a $1. That means you're the owner of your SRP.",
    "description": "$1 is text link with the message from 'revealSeedWordsNonCustodialWallet'"
  },
  "revealSeedWordsDescription3": {
    "message": "full access to your wallet and funds.\n"
  },
  "revealSeedWordsNonCustodialWallet": {
    "message": "non-custodial wallet"
  },
  "revealSeedWordsQR": {
    "message": "QR"
  },
  "revealSeedWordsSRPName": {
    "message": "Secret Recovery Phrase (SRP)"
  },
  "revealSeedWordsText": {
    "message": "Text"
  },
  "revealSeedWordsWarning": {
    "message": "Make sure no one is looking at your screen. $1",
    "description": "$1 is bolded text using the message from 'revealSeedWordsWarning2'"
  },
  "revealSeedWordsWarning2": {
    "message": "MetaMask Support will never request this.",
    "description": "The bolded texted in the second part of 'revealSeedWordsWarning'"
  },
  "revealSensitiveContent": {
    "message": "Reveal sensitive content"
  },
  "review": {
    "message": "Review"
  },
  "reviewAlert": {
    "message": "Review alert"
  },
  "reviewAlerts": {
    "message": "Review alerts"
  },
  "reviewPendingTransactions": {
    "message": "Review pending transactions"
  },
  "reviewPermissions": {
    "message": "Review permissions"
  },
  "revokePermission": {
    "message": "Revoke permission"
  },
  "revokePermissionTitle": {
    "message": "Remove $1 permission",
    "description": "The token symbol that is being revoked"
  },
  "revokeSimulationDetailsDesc": {
    "message": "You're removing someone's permission to spend tokens from your account."
  },
  "reward": {
    "message": "Reward"
  },
  "rpcNameOptional": {
    "message": "RPC Name (Optional)"
  },
  "rpcUrl": {
    "message": "RPC URL"
  },
  "safeTransferFrom": {
    "message": "Safe transfer from"
  },
  "save": {
    "message": "Save"
  },
  "scanInstructions": {
    "message": "Place the QR code in front of your camera"
  },
  "scanQrCode": {
    "message": "Scan QR code"
  },
  "scrollDown": {
    "message": "Scroll down"
  },
  "search": {
    "message": "Search"
  },
  "searchAccounts": {
    "message": "Search accounts"
  },
  "searchNetworks": {
    "message": "Search networks"
  },
  "searchNfts": {
    "message": "Search NFTs"
  },
  "searchTokens": {
    "message": "Search tokens"
  },
  "searchTokensByNameOrAddress": {
    "message": "Search tokens by name or address"
  },
  "secretRecoveryPhrase": {
    "message": "Secret Recovery Phrase"
  },
  "secretRecoveryPhrasePlusNumber": {
    "message": "Secret Recovery Phrase $1",
    "description": "The $1 is the order of the Secret Recovery Phrase"
  },
  "secureWallet": {
    "message": "Secure wallet"
  },
  "secureWalletGetStartedButton": {
    "message": "Get started"
  },
  "secureWalletRemindLaterButton": {
    "message": "Remind me later"
  },
  "secureWalletWalletRecover": {
    "message": "It’s the only way to recover your wallet if you get locked out of the app or get a new device."
  },
  "secureWalletWalletSaveSrp": {
    "message": "Don’t risk losing your funds. Protect your wallet by saving your $1 in a place you trust.",
    "description": "The $1 is the button text 'Secret Recovery Phrase'"
  },
  "security": {
    "message": "Security"
  },
  "securityAlert": {
    "message": "Security alert from $1 and $2"
  },
  "securityAlerts": {
    "message": "Security alerts"
  },
  "securityAlertsDescription": {
    "message": "This feature alerts you to malicious or unusual activity by actively reviewing transaction and signature requests. $1",
    "description": "Link to learn more about security alerts"
  },
  "securityAndPrivacy": {
    "message": "Security & privacy"
  },
  "securityChangePassword": {
    "message": "Change password"
  },
  "securityChangePasswordDescription": {
    "message": "Choose a strong password to unlock MetaMask app on your device. If you lose this password, you will need your Secret Recovery Phrase to re-import your wallet."
  },
  "securityChangePasswordTitle": {
    "message": "Password"
  },
  "securityChangePasswordToastError": {
    "message": "Password couldn’t be changed. Please try again."
  },
  "securityChangePasswordToastSuccess": {
    "message": "New password saved"
  },
  "securityDescription": {
    "message": "Reduce your chances of joining unsafe networks and protect your accounts"
  },
  "securityLoginWithSocial": {
    "message": "Log in with $1",
    "description": "The $1 is the text 'Google' or 'Apple'"
  },
  "securityLoginWithSrpBackedUp": {
    "message": "Secret Recovery Phrase backed up"
  },
  "securityLoginWithSrpNotBackedUp": {
    "message": "Back up Secret Recovery Phrase"
  },
  "securityMessageLinkForNetworks": {
    "message": "network scams and security risks"
  },
  "securityProviderPoweredBy": {
    "message": "Powered by $1",
    "description": "The security provider that is providing data"
  },
  "securitySocialLoginEnabled": {
    "message": "Enabled"
  },
  "securitySocialLoginEnabledDescription": {
    "message": "Use your $1 login and MetaMask password to recover your account and Secret Recovery Phrases.",
    "description": "The $1 is the text 'Google' or 'Apple'"
  },
  "securitySocialLoginLabel": {
    "message": "$1 RECOVERY",
    "description": "The $1 is the text 'Google' or 'Apple'"
  },
  "securitySrpDescription": {
    "message": "Back up your Secret Recovery Phrase so you never lose access to your wallet. Be sure to store it in a safe place that only you can access and won’t forget."
  },
  "securitySrpLabel": {
    "message": "SECRET RECOVERY PHRASES"
  },
  "securitySrpWalletRecovery": {
    "message": "Manage recovery methods"
  },
  "seeAllPermissions": {
    "message": "See all permissions",
    "description": "Used for revealing more content (e.g. permission list, etc.)"
  },
  "seeDetails": {
    "message": "See details"
  },
  "seedPhraseIntroTitle": {
    "message": "Secure your wallet"
  },
  "seedPhraseReq": {
    "message": "Secret Recovery Phrases contain 12, 15, 18, 21, or 24 words"
  },
  "seedPhraseReviewDetails": {
    "message": "This is your $1. Write it down in the correct order and keep it safe. If someone has your Secret Recovery Phrase, they can access your wallet. $2",
    "description": "The $1 is the bolded text 'Secret Recovery Phrase' and $2 is 'seedPhraseReviewDetails2'"
  },
  "seedPhraseReviewDetails2": {
    "message": "Don’t share it with anyone, ever."
  },
  "seedPhraseReviewTitle": {
    "message": "Save your Secret Recovery Phrase"
  },
  "select": {
    "message": "Select"
  },
  "selectAccountToConnect": {
    "message": "Select an account to connect"
  },
  "selectAccounts": {
    "message": "Select the account(s) to use on this site"
  },
  "selectAccountsForSnap": {
    "message": "Select the account(s) to use with this snap"
  },
  "selectAll": {
    "message": "Select all"
  },
  "selectAnAccount": {
    "message": "Select an account"
  },
  "selectAnAccountAlreadyConnected": {
    "message": "This account has already been connected to MetaMask"
  },
  "selectEnableDisplayMediaPrivacyPreference": {
    "message": "Turn on Display NFT Media"
  },
  "selectHdPath": {
    "message": "Select HD path"
  },
  "selectNFTPrivacyPreference": {
    "message": "Enable NFT Autodetection"
  },
  "selectPathHelp": {
    "message": "If you don't see the accounts you expect, try switching the HD path or current selected network."
  },
  "selectRpcUrl": {
    "message": "Select RPC URL"
  },
  "selectSecretRecoveryPhrase": {
    "message": "Select Secret Recovery Phrase"
  },
  "selectType": {
    "message": "Select Type"
  },
  "selectedAccountMismatch": {
    "message": "Different account selected"
  },
  "selectingAllWillAllow": {
    "message": "Selecting all will allow this site to view all of your current accounts. Make sure you trust this site."
  },
  "send": {
    "message": "Send"
  },
  "sendBugReport": {
    "message": "Send us a bug report."
  },
  "sendNoContactsConversionText": {
    "message": "click here"
  },
  "sendNoContactsDescription": {
    "message": "Contacts allow you to safely send transactions to another account multiple times.  To create a contact, $1",
    "description": "$1 represents the action text 'click here'"
  },
  "sendNoContactsTitle": {
    "message": "You don't have any contacts yet"
  },
  "sendSelectReceiveAsset": {
    "message": "Select asset to receive"
  },
  "sendSelectSendAsset": {
    "message": "Select asset to send"
  },
  "sendSwapSubmissionWarning": {
    "message": "Clicking this button will immediately initiate your swap transaction. Please review your transaction details before proceeding."
  },
  "sendingAsset": {
    "message": "Sending $1"
  },
  "sendingDisabled": {
    "message": "Sending of ERC-1155 NFT assets is not yet supported."
  },
  "sendingNativeAsset": {
    "message": "Sending $1",
    "description": "$1 represents the native currency symbol for the current network (e.g. ETH or BNB)"
  },
  "sendingToTokenContractWarning": {
    "message": "Warning: you are about to send to a token contract which could result in a loss of funds. $1",
    "description": "$1 is a clickable link with text defined by the 'learnMoreUpperCase' key. The link will open to a support article regarding the known contract address warning"
  },
  "sent": {
    "message": "Sent"
  },
  "sentSpecifiedTokens": {
    "message": "Sent $1",
    "description": "Symbol of the specified token"
  },
  "sentTokenAsToken": {
    "message": "Sent $1 as $2",
    "description": "Used in the transaction display list to describe a swap and send. $1 and $2 are the symbols of tokens in involved in the swap."
  },
  "sepolia": {
    "message": "Sepolia test network"
  },
  "setApprovalForAll": {
    "message": "Set approval for all"
  },
  "setApprovalForAllRedesignedTitle": {
    "message": "Withdrawal request"
  },
  "setApprovalForAllTitle": {
    "message": "Approve $1 with no spend limit",
    "description": "The token symbol that is being approved"
  },
  "settingAddSnapAccount": {
    "message": "Add account Snap"
  },
  "settings": {
    "message": "Settings"
  },
  "settingsSearchMatchingNotFound": {
    "message": "No matching results found."
  },
  "settingsSubHeadingSignaturesAndTransactions": {
    "message": "Signature and transaction requests"
  },
  "show": {
    "message": "Show"
  },
  "showAccount": {
    "message": "Show account"
  },
  "showAdvancedDetails": {
    "message": "Show advanced details"
  },
  "showExtensionInFullSizeView": {
    "message": "Show extension in full-size view"
  },
  "showExtensionInFullSizeViewDescription": {
    "message": "Turn this on to make full-size view your default when you click the extension icon."
  },
  "showFiatConversionInTestnets": {
    "message": "Show conversion on test networks"
  },
  "showFiatConversionInTestnetsDescription": {
    "message": "Select this to show fiat conversion on test networks"
  },
  "showHexData": {
    "message": "Show hex data"
  },
  "showHexDataDescription": {
    "message": "Select this to show the hex data field on the send screen"
  },
  "showLess": {
    "message": "Show less"
  },
  "showMore": {
    "message": "Show more"
  },
  "showNativeTokenAsMainBalance": {
    "message": "Show native token as main balance"
  },
  "showNft": {
    "message": "Show NFT"
  },
  "showPermissions": {
    "message": "Show permissions"
  },
  "showPrivateKey": {
    "message": "Show private key"
  },
  "showSRP": {
    "message": "Show Secret Recovery Phrase"
  },
  "showTestnetNetworks": {
    "message": "Show test networks"
  },
  "showTestnetNetworksDescription": {
    "message": "Select this to show test networks in network list"
  },
  "sign": {
    "message": "Sign"
  },
  "signatureRequest": {
    "message": "Signature request"
  },
  "signature_decoding_bid_nft_tooltip": {
    "message": "The NFT will be reflected in your wallet, when the bid is accepted."
  },
  "signature_decoding_list_nft_tooltip": {
    "message": "Expect changes only if someone buys your NFTs."
  },
  "signed": {
    "message": "Signed"
  },
  "signing": {
    "message": "Signing"
  },
  "signingInWith": {
    "message": "Signing in with"
  },
  "signingWith": {
    "message": "Signing with"
  },
  "simulationApproveHeading": {
    "message": "Withdraw"
  },
  "simulationDetailsApproveDesc": {
    "message": "You're giving someone else permission to withdraw NFTs from your account."
  },
  "simulationDetailsERC20ApproveDesc": {
    "message": "You're giving someone else permission to spend this amount from your account."
  },
  "simulationDetailsFiatNotAvailable": {
    "message": "Not Available"
  },
  "simulationDetailsIncomingHeading": {
    "message": "You receive"
  },
  "simulationDetailsNoChanges": {
    "message": "No changes"
  },
  "simulationDetailsOutgoingHeading": {
    "message": "You send"
  },
  "simulationDetailsRevokeSetApprovalForAllDesc": {
    "message": "You're removing someone else's permission to withdraw NFTs from your account."
  },
  "simulationDetailsSetApprovalForAllDesc": {
    "message": "You're giving permission for someone else to withdraw NFTs from your account."
  },
  "simulationDetailsTitle": {
    "message": "Estimated changes"
  },
  "simulationDetailsTitleEnforced": {
    "message": "Balance changes"
  },
  "simulationDetailsTitleTooltip": {
    "message": "Estimated changes are what might happen if you go through with this transaction. This is just a prediction, not a guarantee."
  },
  "simulationDetailsTitleTooltipEnforced": {
    "message": "Balance changes are guaranteed. If this outcome isn't possible, the transaction will be stopped."
  },
  "simulationDetailsTotalFiat": {
    "message": "Total = $1",
    "description": "$1 is the total amount in fiat currency on one side of the transaction"
  },
  "simulationDetailsTransactionReverted": {
    "message": "This transaction is likely to fail"
  },
  "simulationDetailsUnavailable": {
    "message": "Unavailable"
  },
  "simulationErrorMessageV2": {
    "message": "We were not able to estimate gas. There might be an error in the contract and this transaction may fail."
  },
<<<<<<< HEAD
=======
  "simulationSettingsModalEnforceSlippage": {
    "message": "Slippage tolerance"
  },
  "simulationSettingsModalEnforceSlippageDescription": {
    "message": "Set a difference you're comfortable with for balance changes. Transactions won't go through if the difference is higher."
  },
>>>>>>> 7cdc1939
  "simulationSettingsModalEnforceToggle": {
    "message": "Enforce balance changes"
  },
  "simulationSettingsModalEnforceToggleDescription": {
    "message": "To keep your money safe, this transaction won't go through if the balance changes or the slippage tolerance isn't met."
  },
  "simulationSettingsModalTitle": {
    "message": "Transaction settings"
  },
  "simulationsSettingDescription": {
    "message": "Turn this on to estimate balance changes of transactions and signatures before you confirm them. This doesn't guarantee their final outcome. $1"
  },
  "simulationsSettingSubHeader": {
    "message": "Estimate balance changes"
  },
  "singleNetwork": {
    "message": "1 network"
  },
  "siweIssued": {
    "message": "Issued"
  },
  "siweNetwork": {
    "message": "Network"
  },
  "siweRequestId": {
    "message": "Request ID"
  },
  "siweResources": {
    "message": "Resources"
  },
  "siweURI": {
    "message": "URL"
  },
  "skipAccountSecurity": {
    "message": "Skip account security?"
  },
  "skipAccountSecurityDetails": {
    "message": "If you lose this Secret Recovery Phrase, you won’t be able to access this wallet."
  },
  "skipAccountSecuritySecureNow": {
    "message": "Secure now"
  },
  "skipAccountSecuritySkip": {
    "message": "Skip"
  },
  "skipDeepLinkInterstitial": {
    "message": "Don't show interstitial screen when opening deep links"
  },
  "skipDeepLinkInterstitialDescription": {
    "message": "Enabling this option will skip the interstitial screen that is shown when opening deep links in MetaMask. A \"deep link\" is a link like https://link.metamask.io/home that will cause MetaMask to open; these links can be obfuscated by others. The interstitial screen is designed to protect you from accidentally opening pages within MetaMask that might display your accounts, tokens, history, balances, settings, or other potentially sensitive information. This setting only applies to links signed by MetaMask."
  },
  "slideBridgeDescription": {
    "message": "Move across 9 chains, all within your wallet"
  },
  "slideBridgeTitle": {
    "message": "Ready to bridge?"
  },
  "slideCashOutDescription": {
    "message": "Sell your crypto for cash"
  },
  "slideCashOutTitle": {
    "message": "Cash out with MetaMask"
  },
  "slideDebitCardDescription": {
    "message": "Available in select regions"
  },
  "slideDebitCardTitle": {
    "message": "MetaMask debit card"
  },
  "slideDownloadMobileAppDescription": {
    "message": "Take your wallet everywhere you go"
  },
  "slideDownloadMobileAppTitle": {
    "message": "Download MetaMask mobile"
  },
  "slideFundWalletDescription": {
    "message": "Add or transfer tokens to get started"
  },
  "slideFundWalletTitle": {
    "message": "Fund your wallet"
  },
  "slideMultiSrpDescription": {
    "message": "Import and use multiple wallets in MetaMask"
  },
  "slideMultiSrpTitle": {
    "message": "Add multiple Secret Recovery Phrases"
  },
  "slideSmartAccountUpgradeDescription": {
    "message": "Same address, smarter features"
  },
  "slideSmartAccountUpgradeTitle": {
    "message": "Start using smart accounts"
  },
  "slideSolanaDescription": {
    "message": "Create a Solana account to get started"
  },
  "slideSolanaTitle": {
    "message": "Solana is now supported"
  },
  "slideSweepStakeDescription": {
    "message": "Mint an NFT now for a chance to win"
  },
  "slideSweepStakeTitle": {
    "message": "Enter the $5000 USDC Giveaway!"
  },
  "smartAccountAccept": {
    "message": "Use smart account"
  },
  "smartAccountBetterTransaction": {
    "message": "Faster transactions, lower fees"
  },
  "smartAccountBetterTransactionDescription": {
    "message": "Save time and money by processing transactions together."
  },
  "smartAccountFeaturesDescription": {
    "message": "Keep the same account address, and you can switch back anytime."
  },
  "smartAccountLabel": {
    "message": "Smart Account"
  },
  "smartAccountPayToken": {
    "message": "Pay with any token, any time"
  },
  "smartAccountPayTokenDescription": {
    "message": "Use the tokens you already have to cover network fees."
  },
  "smartAccountReject": {
    "message": "Don’t use smart account"
  },
  "smartAccountSameAccount": {
    "message": "Same account, smarter features."
  },
  "smartAccountSplashInfo": {
    "message": "Smart accounts"
  },
  "smartAccountSplashTitle": {
    "message": "Use smart account?"
  },
  "smartAccountUpdateSuccessMessage": {
    "message": "Your account will be updated to smart account with your next transaction."
  },
  "smartAccountUpdateSuccessTitle": {
    "message": "Successful!"
  },
  "smartAccountUpgradeBannerDescription": {
    "message": "Same address. Smarter features."
  },
  "smartAccountUpgradeBannerTitle": {
    "message": "Switch to smart account"
  },
  "smartContracts": {
    "message": "Smart contracts"
  },
  "smartSwapsErrorNotEnoughFunds": {
    "message": "Not enough funds for a smart swap."
  },
  "smartSwapsErrorUnavailable": {
    "message": "Smart Swaps are temporarily unavailable."
  },
  "smartTransactionCancelled": {
    "message": "Your transaction was canceled"
  },
  "smartTransactionCancelledDescription": {
    "message": "Your transaction couldn't be completed, so it was canceled to save you from paying unnecessary gas fees."
  },
  "smartTransactionError": {
    "message": "Your transaction failed"
  },
  "smartTransactionErrorDescription": {
    "message": "Sudden market changes can cause failures. If the problem continues, reach out to MetaMask customer support."
  },
  "smartTransactionPending": {
    "message": "Your transaction was submitted"
  },
  "smartTransactionSuccess": {
    "message": "Your transaction is complete"
  },
  "smartTransactions": {
    "message": "Smart Transactions"
  },
  "smartTransactionsEnabledDescription": {
    "message": " and MEV protection. Now on by default."
  },
  "smartTransactionsEnabledLink": {
    "message": "Higher success rates"
  },
  "smartTransactionsEnabledTitle": {
    "message": "Transactions just got smarter"
  },
  "snapAccountCreated": {
    "message": "Account created"
  },
  "snapAccountCreatedDescription": {
    "message": "Your new account is ready to use!"
  },
  "snapAccountCreationFailed": {
    "message": "Account creation failed"
  },
  "snapAccountCreationFailedDescription": {
    "message": "$1 didn't manage to create an account for you.",
    "description": "$1 is the snap name"
  },
  "snapAccountRedirectFinishSigningTitle": {
    "message": "Finish signing"
  },
  "snapAccountRedirectSiteDescription": {
    "message": "Follow the instructions from $1"
  },
  "snapAccountRemovalFailed": {
    "message": "Account removal failed"
  },
  "snapAccountRemovalFailedDescription": {
    "message": "$1 didn't manage to remove this account for you.",
    "description": "$1 is the snap name"
  },
  "snapAccountRemoved": {
    "message": "Account removed"
  },
  "snapAccountRemovedDescription": {
    "message": "This account will no longer be available to use in MetaMask."
  },
  "snapAccounts": {
    "message": "Account Snaps"
  },
  "snapAccountsDescription": {
    "message": "Accounts controlled by third-party Snaps."
  },
  "snapConnectTo": {
    "message": "Connect to $1",
    "description": "$1 is the website URL or a Snap name. Used for Snaps pre-approved connections."
  },
  "snapConnectionPermissionDescription": {
    "message": "Let $1 automatically connect to $2 without your approval.",
    "description": "Used for Snap pre-approved connections. $1 is the Snap name, $2 is a website URL."
  },
  "snapConnectionWarning": {
    "message": "$1 wants to use $2",
    "description": "$2 is the snap and $1 is the dapp requesting connection to the snap."
  },
  "snapDetailWebsite": {
    "message": "Website"
  },
  "snapHomeMenu": {
    "message": "Snap Home Menu"
  },
  "snapInstallRequest": {
    "message": "Installing $1 gives it the following permissions.",
    "description": "$1 is the snap name."
  },
  "snapInstallSuccess": {
    "message": "Installation complete"
  },
  "snapInstallWarningCheck": {
    "message": "$1 wants permission to do the following:",
    "description": "Warning message used in popup displayed on snap install. $1 is the snap name."
  },
  "snapInstallWarningHeading": {
    "message": "Proceed with caution"
  },
  "snapInstallWarningPermissionDescriptionForBip32View": {
    "message": "Allow $1 to view your public keys (and addresses). This does not grant any control of accounts or assets.",
    "description": "An extended description for the `snap_getBip32PublicKey` permission used for tooltip on Snap Install Warning screen (popup/modal). $1 is the snap name."
  },
  "snapInstallWarningPermissionDescriptionForEntropy": {
    "message": "Allow $1 Snap to manage accounts and assets on the requested network(s). These accounts are derived and backed up using your secret recovery phrase (without revealing it). With the power to derive keys, $1 can support a variety of blockchain protocols beyond Ethereum (EVMs).",
    "description": "An extended description for the `snap_getBip44Entropy` and `snap_getBip44Entropy` permissions used for tooltip on Snap Install Warning screen (popup/modal). $1 is the snap name."
  },
  "snapInstallWarningPermissionNameForEntropy": {
    "message": "Manage $1 accounts",
    "description": "Permission name used for the Permission Cell component displayed on warning popup when installing a Snap. $1 is list of account types."
  },
  "snapInstallWarningPermissionNameForViewPublicKey": {
    "message": "View your public key for $1",
    "description": "Permission name used for the Permission Cell component displayed on warning popup when installing a Snap. $1 is list of account types."
  },
  "snapInstallationErrorDescription": {
    "message": "$1 couldn’t be installed.",
    "description": "Error description used when snap installation fails. $1 is the snap name."
  },
  "snapInstallationErrorTitle": {
    "message": "Installation failed",
    "description": "Error title used when snap installation fails."
  },
  "snapResultError": {
    "message": "Error"
  },
  "snapResultSuccess": {
    "message": "Success"
  },
  "snapResultSuccessDescription": {
    "message": "$1 is ready to use"
  },
  "snapUIAccountSelectorTitle": {
    "message": "Select account"
  },
  "snapUIAssetSelectorTitle": {
    "message": "Select an asset"
  },
  "snapUpdateAlertDescription": {
    "message": "Get the latest version of $1",
    "description": "Description used in Snap update alert banner when snap update is available. $1 is the Snap name."
  },
  "snapUpdateAvailable": {
    "message": "Update available"
  },
  "snapUpdateErrorDescription": {
    "message": "$1 couldn’t be updated.",
    "description": "Error description used when snap update fails. $1 is the snap name."
  },
  "snapUpdateErrorTitle": {
    "message": "Update failed",
    "description": "Error title used when snap update fails."
  },
  "snapUpdateRequest": {
    "message": "Updating $1 gives it the following permissions.",
    "description": "$1 is the Snap name."
  },
  "snapUpdateSuccess": {
    "message": "Update complete"
  },
  "snapUrlIsBlocked": {
    "message": "This Snap wants to take you to a blocked site. $1."
  },
  "snaps": {
    "message": "Snaps"
  },
  "snapsConnected": {
    "message": "Snaps connected"
  },
  "snapsNoInsight": {
    "message": "No insight to show"
  },
  "snapsPrivacyWarningFirstMessage": {
    "message": "You acknowledge that any Snap that you install is a Third Party Service, unless otherwise identified, as defined in the Consensys $1. Your use of Third Party Services is governed by separate terms and conditions set forth by the Third Party Service provider. Consensys does not recommend the use of any Snap by any particular person for any particular reason. You access, rely upon or use the Third Party Service at your own risk. Consensys disclaims all responsibility and liability for any losses on account of your use of Third Party Services.",
    "description": "First part of a message in popup modal displayed when installing a snap for the first time. $1 is terms of use link."
  },
  "snapsPrivacyWarningSecondMessage": {
    "message": "Any information you share with Third Party Services will be collected directly by those Third Party Services in accordance with their privacy policies. Please refer to their privacy policies for more information.",
    "description": "Second part of a message in popup modal displayed when installing a snap for the first time."
  },
  "snapsPrivacyWarningThirdMessage": {
    "message": "Consensys has no access to information you share with Third Party Services.",
    "description": "Third part of a message in popup modal displayed when installing a snap for the first time."
  },
  "snapsSettings": {
    "message": "Snap settings"
  },
  "snapsTermsOfUse": {
    "message": "Terms of Use"
  },
  "snapsToggle": {
    "message": "A snap will only run if it is enabled"
  },
  "snapsUIError": {
    "message": "Contact the creators of $1 for further support.",
    "description": "This is shown when the insight snap throws an error. $1 is the snap name"
  },
  "solanaAccountRequested": {
    "message": "This site is requesting a Solana account."
  },
  "solanaAccountRequired": {
    "message": "A Solana account is required to connect to this site."
  },
  "solanaImportAccounts": {
    "message": "Import Solana accounts"
  },
  "solanaImportAccountsDescription": {
    "message": "Import a Secret Recovery Phrase to migrate your Solana account from another wallet."
  },
  "solanaMoreFeaturesComingSoon": {
    "message": "More features coming soon"
  },
  "solanaMoreFeaturesComingSoonDescription": {
    "message": "NFTs, hardware wallet support, and more coming soon."
  },
  "solanaOnMetaMask": {
    "message": "Solana on MetaMask"
  },
  "solanaSendReceiveSwapTokens": {
    "message": "Send, receive, and swap tokens"
  },
  "solanaSendReceiveSwapTokensDescription": {
    "message": "Transfer and transact with tokens such as SOL, USDC, and more."
  },
  "someNetworks": {
    "message": "$1 networks"
  },
  "somethingDoesntLookRight": {
    "message": "Something doesn't look right? $1",
    "description": "A false positive message for users to contact support. $1 is a link to the support page."
  },
  "somethingIsWrong": {
    "message": "Something's gone wrong. Try reloading the page."
  },
  "somethingWentWrong": {
    "message": "We could not load this page."
  },
  "sortBy": {
    "message": "Sort by"
  },
  "sortByAlphabetically": {
    "message": "Alphabetically (A-Z)"
  },
  "sortByDecliningBalance": {
    "message": "Declining balance ($1 high-low)",
    "description": "Indicates a descending order based on token fiat balance. $1 is the preferred currency symbol"
  },
  "source": {
    "message": "Source"
  },
  "spamModalBlockedDescription": {
    "message": "This site will be blocked for 1 minute."
  },
  "spamModalBlockedTitle": {
    "message": "You've temporarily blocked this site"
  },
  "spamModalDescription": {
    "message": "If you're being spammed with multiple requests, you can temporarily block the site."
  },
  "spamModalTemporaryBlockButton": {
    "message": "Temporarily block this site"
  },
  "spamModalTitle": {
    "message": "We've noticed multiple requests"
  },
  "speed": {
    "message": "Speed"
  },
  "speedUp": {
    "message": "Speed up"
  },
  "speedUpCancellation": {
    "message": "Speed up this cancellation"
  },
  "speedUpExplanation": {
    "message": "We’ve updated the gas fee based on current network conditions and have increased it by at least 10% (required by the network)."
  },
  "speedUpPopoverTitle": {
    "message": "Speed up transaction"
  },
  "speedUpTooltipText": {
    "message": "New gas fee"
  },
  "speedUpTransaction": {
    "message": "Speed up this transaction"
  },
  "spendLimitInsufficient": {
    "message": "Spend limit insufficient"
  },
  "spendLimitInvalid": {
    "message": "Spend limit invalid; must be a positive number"
  },
  "spendLimitPermission": {
    "message": "Spend limit permission"
  },
  "spendLimitRequestedBy": {
    "message": "Spend limit requested by $1",
    "description": "Origin of the site requesting the spend limit"
  },
  "spendLimitTooLarge": {
    "message": "Spend limit too large"
  },
  "spender": {
    "message": "Spender"
  },
  "spenderTooltipDesc": {
    "message": "This is the address that will be able to withdraw your NFTs."
  },
  "spenderTooltipERC20ApproveDesc": {
    "message": "This is the address that will be able to spend your tokens on your behalf."
  },
  "spendingCap": {
    "message": "Spending cap"
  },
  "spendingCaps": {
    "message": "Spending caps"
  },
  "srpDesignImageAlt": {
    "message": "SRP vault image"
  },
  "srpDetailsDescription": {
    "message": "A Secret Recovery Phrase, also called a seed phrase or mnemonic, is a set of words that lets you access and control your crypto wallet. To move your wallet to MetaMask, you need this phrase."
  },
  "srpDetailsOwnsAccessListItemOne": {
    "message": "Take all your money"
  },
  "srpDetailsOwnsAccessListItemThree": {
    "message": "Change your login information"
  },
  "srpDetailsOwnsAccessListItemTwo": {
    "message": "Confirm transactions"
  },
  "srpDetailsOwnsAccessListTitle": {
    "message": "Anyone with your Secret Recovery Phrase can:"
  },
  "srpDetailsTitle": {
    "message": "What’s a Secret Recovery Phrase?"
  },
  "srpInputNumberOfWords": {
    "message": "I have a $1-word phrase",
    "description": "This is the text for each option in the dropdown where a user selects how many words their secret recovery phrase has during import. The $1 is the number of words (either 12, 15, 18, 21, or 24)."
  },
  "srpListName": {
    "message": "Secret Recovery Phrase $1",
    "description": "$1 is the order of the Secret Recovery Phrase"
  },
  "srpListNumberOfAccounts": {
    "message": "$1 accounts",
    "description": "$1 is the number of accounts in the list"
  },
  "srpListSelectionDescription": {
    "message": "The Secret Recovery Phrase your new account will be generated from"
  },
  "srpListSingleOrZero": {
    "message": "$1 account",
    "description": "$1 is the number of accounts in the list, it is either 1 or 0"
  },
  "srpListStateBackedUp": {
    "message": "Reveal"
  },
  "srpListStateNotBackedUp": {
    "message": "Backup"
  },
  "srpPasteFailedTooManyWords": {
    "message": "Paste failed because it contained over 24 words. A secret recovery phrase can have a maximum of 24 words.",
    "description": "Description of SRP paste error when the pasted content has too many words"
  },
  "srpPasteTip": {
    "message": "You can paste your entire Secret Recovery Phrase into any field.",
    "description": "Our secret recovery phrase input is split into one field per word. This message explains to users that they can paste their entire secrete recovery phrase into any field, and we will handle it correctly."
  },
  "srpSecurityQuizGetStarted": {
    "message": "Get started"
  },
  "srpSecurityQuizImgAlt": {
    "message": "An eye with a keyhole in the center, and three floating password fields"
  },
  "srpSecurityQuizIntroduction": {
    "message": "To reveal your Secret Recovery Phrase, you need to correctly answer two questions"
  },
  "srpSecurityQuizQuestionOneQuestion": {
    "message": "If you lose your Secret Recovery Phrase, MetaMask..."
  },
  "srpSecurityQuizQuestionOneRightAnswer": {
    "message": "Can’t help you"
  },
  "srpSecurityQuizQuestionOneRightAnswerDescription": {
    "message": "Write it down, engrave it on metal, or keep it in multiple secret spots so you never lose it. If you lose it, it’s gone forever."
  },
  "srpSecurityQuizQuestionOneRightAnswerTitle": {
    "message": "Right! No one can help get your Secret Recovery Phrase back"
  },
  "srpSecurityQuizQuestionOneWrongAnswer": {
    "message": "Can get it back for you"
  },
  "srpSecurityQuizQuestionOneWrongAnswerDescription": {
    "message": "If you lose your Secret Recovery Phrase, it’s gone forever. No one can help you get it back, no matter what they might say."
  },
  "srpSecurityQuizQuestionOneWrongAnswerTitle": {
    "message": "Wrong! No one can help get your Secret Recovery Phrase back"
  },
  "srpSecurityQuizQuestionTwoQuestion": {
    "message": "If anyone, even a support agent, asks for your Secret Recovery Phrase..."
  },
  "srpSecurityQuizQuestionTwoRightAnswer": {
    "message": "You’re being scammed"
  },
  "srpSecurityQuizQuestionTwoRightAnswerDescription": {
    "message": "Anyone claiming to need your Secret Recovery Phrase is lying to you. If you share it with them, they will steal your assets."
  },
  "srpSecurityQuizQuestionTwoRightAnswerTitle": {
    "message": "Correct! Sharing your Secret Recovery Phrase is never a good idea"
  },
  "srpSecurityQuizQuestionTwoWrongAnswer": {
    "message": "You should give it to them"
  },
  "srpSecurityQuizQuestionTwoWrongAnswerDescription": {
    "message": "Anyone claiming to need your Secret Recovery Phrase is lying to you. If you share it with them, they will steal your assets."
  },
  "srpSecurityQuizQuestionTwoWrongAnswerTitle": {
    "message": "Nope! Never share your Secret Recovery Phrase with anyone, ever"
  },
  "srpSecurityQuizTitle": {
    "message": "Security quiz"
  },
  "srpToggleShow": {
    "message": "Show/Hide this word of the secret recovery phrase",
    "description": "Describes a toggle that is used to show or hide a single word of the secret recovery phrase"
  },
  "srpWordHidden": {
    "message": "This word is hidden",
    "description": "Explains that a word in the secret recovery phrase is hidden"
  },
  "srpWordShown": {
    "message": "This word is being shown",
    "description": "Explains that a word in the secret recovery phrase is being shown"
  },
  "stable": {
    "message": "Stable"
  },
  "stableLowercase": {
    "message": "stable"
  },
  "stake": {
    "message": "Stake"
  },
  "staked": {
    "message": "Staked"
  },
  "standardAccountLabel": {
    "message": "Standard Account"
  },
  "stateCorruptionAreYouSure": {
    "message": "Are you sure you want to proceed?"
  },
  "stateCorruptionCopyAndRestoreBeforeRecovery": {
    "message": "You can try to copy and restore your state file manually before you decide to restore your vault by following $1.",
    "description": "$1 represents the `stateCorruptionTheseInstructions` localization key"
  },
  "stateCorruptionCopyAndRestoreBeforeReset": {
    "message": "You can try to copy and restore your state file manually before you decide to reset MetaMask by following $1.",
    "description": "$1 represents the `stateCorruptionTheseInstructions` localization key"
  },
  "stateCorruptionDetectedNoBackup": {
    "message": "Your vault cannot be automatically recovered."
  },
  "stateCorruptionDetectedWithBackup": {
    "message": "Your vault can be recovered from an automated backup. Automatic recovery will delete your current settings and preferences, and restore only your vault."
  },
  "stateCorruptionMetamaskDatabaseCannotBeAccessed": {
    "message": "Internal Error: Database cannot be accessed"
  },
  "stateCorruptionResetMetaMaskState": {
    "message": "Reset MetaMask State"
  },
  "stateCorruptionResettingDatabase": {
    "message": "Resetting database…"
  },
  "stateCorruptionRestoreAccountsFromBackup": {
    "message": "Restore Accounts"
  },
  "stateCorruptionRestoringDatabase": {
    "message": "Restoring database…"
  },
  "stateCorruptionTheseInstructions": {
    "message": "these instructions",
    "description": "This is a link to instructions on how to recover your Secret Recovery Phrase manually. It is used in the `stateCorruptionCopyAndRestoreBeforeRecovery` and `stateCorruptionCopyAndRestoreBeforeReset` localization keys."
  },
  "stateCorruptionTheseInstructionsLinkTitle": {
    "message": "How to recover your Secret Recovery Phrase"
  },
  "stateLogError": {
    "message": "Error in retrieving state logs."
  },
  "stateLogFileName": {
    "message": "MetaMask state logs"
  },
  "stateLogs": {
    "message": "State logs"
  },
  "stateLogsDescription": {
    "message": "State logs contain your public account addresses and sent transactions."
  },
  "status": {
    "message": "Status"
  },
  "statusNotConnected": {
    "message": "Not connected"
  },
  "step1LatticeWallet": {
    "message": "Connect your Lattice1"
  },
  "step1LatticeWalletMsg": {
    "message": "You can connect MetaMask to your Lattice1 device once it is set up and online. Unlock your device and have your Device ID ready.",
    "description": "$1 represents the `hardwareWalletSupportLinkConversion` localization key"
  },
  "step1LedgerWallet": {
    "message": "Download Ledger app"
  },
  "step1LedgerWalletMsg": {
    "message": "Download, set up, and enter your password to unlock $1.",
    "description": "$1 represents the `ledgerLiveApp` localization value"
  },
  "step1TrezorWallet": {
    "message": "Connect your Trezor"
  },
  "step1TrezorWalletMsg": {
    "message": "Plug your Trezor directly into your computer and unlock it. Make sure you use the correct passphrase.",
    "description": "$1 represents the `hardwareWalletSupportLinkConversion` localization key"
  },
  "step2LedgerWallet": {
    "message": "Connect your Ledger"
  },
  "step2LedgerWalletMsg": {
    "message": "Plug your Ledger directly into your computer, then  unlock it and open the Ethereum app.",
    "description": "$1 represents the `hardwareWalletSupportLinkConversion` localization key"
  },
  "stepOf": {
    "message": "Step $1 of $2",
    "description": "$1 current step, $2 total steps"
  },
  "stillGettingMessage": {
    "message": "Still getting this message?"
  },
  "strong": {
    "message": "Strong"
  },
  "stxCancelled": {
    "message": "Swap would have failed"
  },
  "stxCancelledDescription": {
    "message": "Your transaction would have failed and was cancelled to protect you from paying unnecessary gas fees."
  },
  "stxCancelledSubDescription": {
    "message": "Try your swap again. We’ll be here to protect you against similar risks next time."
  },
  "stxFailure": {
    "message": "Swap failed"
  },
  "stxFailureDescription": {
    "message": "Sudden market changes can cause failures. If the problem persists, please reach out to $1.",
    "description": "This message is shown to a user if their swap fails. The $1 will be replaced by support.metamask.io"
  },
  "stxOptInSupportedNetworksDescription": {
    "message": "Turn on Smart Transactions for more reliable and secure transactions on supported networks. $1"
  },
  "stxPendingPrivatelySubmittingSwap": {
    "message": "Privately submitting your Swap..."
  },
  "stxPendingPubliclySubmittingSwap": {
    "message": "Publicly submitting your Swap..."
  },
  "stxSuccess": {
    "message": "Swap complete!"
  },
  "stxSuccessDescription": {
    "message": "Your $1 is now available.",
    "description": "$1 is a token symbol, e.g. ETH"
  },
  "stxSwapCompleteIn": {
    "message": "Swap will complete in <",
    "description": "'<' means 'less than', e.g. Swap will complete in < 2:59"
  },
  "stxTryingToCancel": {
    "message": "Trying to cancel your transaction..."
  },
  "stxUnknown": {
    "message": "Status unknown"
  },
  "stxUnknownDescription": {
    "message": "A transaction has been successful but we’re unsure what it is. This may be due to submitting another transaction while this swap was processing."
  },
  "stxUserCancelled": {
    "message": "Swap cancelled"
  },
  "stxUserCancelledDescription": {
    "message": "Your transaction has been cancelled and you did not pay any unnecessary gas fees."
  },
  "submit": {
    "message": "Submit"
  },
  "submitted": {
    "message": "Submitted"
  },
  "suggestedBySnap": {
    "message": "Suggested by $1",
    "description": "$1 is the snap name"
  },
  "suggestedCurrencySymbol": {
    "message": "Suggested currency symbol:"
  },
  "suggestedTokenName": {
    "message": "Suggested name:"
  },
  "supplied": {
    "message": "Supplied"
  },
  "support": {
    "message": "Support"
  },
  "supportCenter": {
    "message": "Visit our support center"
  },
  "supportMultiRpcInformation": {
    "message": "We now support multiple RPCs for a single network. Your most recent RPC has been selected as the default one to resolve conflicting information."
  },
  "surveyConversion": {
    "message": "Take our survey"
  },
  "surveyTitle": {
    "message": "Shape the future of MetaMask"
  },
  "swap": {
    "message": "Swap"
  },
  "swapAdjustSlippage": {
    "message": "Adjust slippage"
  },
  "swapAggregator": {
    "message": "Aggregator"
  },
  "swapAllowSwappingOf": {
    "message": "Allow swapping of $1",
    "description": "Shows a user that they need to allow a token for swapping on their hardware wallet"
  },
  "swapAmountReceived": {
    "message": "Guaranteed amount"
  },
  "swapAmountReceivedInfo": {
    "message": "This is the minimum amount you will receive. You may receive more depending on slippage."
  },
  "swapAndSend": {
    "message": "Swap & Send"
  },
  "swapAnyway": {
    "message": "Swap anyway"
  },
  "swapApproval": {
    "message": "Approve $1 for swaps",
    "description": "Used in the transaction display list to describe a transaction that is an approve call on a token that is to be swapped.. $1 is the symbol of a token that has been approved."
  },
  "swapApproveNeedMoreTokens": {
    "message": "You need $1 more $2 to complete this swap",
    "description": "Tells the user how many more of a given token they need for a specific swap. $1 is an amount of tokens and $2 is the token symbol."
  },
  "swapAreYouStillThere": {
    "message": "Are you still there?"
  },
  "swapAreYouStillThereDescription": {
    "message": "We’re ready to show you the latest quotes when you want to continue"
  },
  "swapConfirmWithHwWallet": {
    "message": "Confirm with your hardware wallet"
  },
  "swapContinueSwapping": {
    "message": "Continue swapping"
  },
  "swapContractDataDisabledErrorDescription": {
    "message": "In the Ethereum app on your Ledger, go to \"Settings\" and allow contract data. Then, try your swap again."
  },
  "swapContractDataDisabledErrorTitle": {
    "message": "Contract data is not enabled on your Ledger"
  },
  "swapCustom": {
    "message": "custom"
  },
  "swapDecentralizedExchange": {
    "message": "Decentralized exchange"
  },
  "swapDetailsTitle": {
    "message": "Swap details",
    "description": "Title for the modal showing details about a swap transaction."
  },
  "swapDirectContract": {
    "message": "Direct contract"
  },
  "swapEditLimit": {
    "message": "Edit limit"
  },
  "swapEnableDescription": {
    "message": "This is required and gives MetaMask permission to swap your $1.",
    "description": "Gives the user info about the required approval transaction for swaps. $1 will be the symbol of a token being approved for swaps."
  },
  "swapEnableTokenForSwapping": {
    "message": "This will $1 for swapping",
    "description": "$1 is for the 'enableToken' key, e.g. 'enable ETH'"
  },
  "swapEnterAmount": {
    "message": "Enter an amount"
  },
  "swapEstimatedNetworkFees": {
    "message": "Estimated network fees"
  },
  "swapEstimatedNetworkFeesInfo": {
    "message": "This is an estimate of the network fee that will be used to complete your swap. The actual amount may change according to network conditions."
  },
  "swapFailedErrorDescriptionWithSupportLink": {
    "message": "Transaction failures happen and we are here to help. If this issue persists, you can reach our customer support at $1 for further assistance.",
    "description": "This message is shown to a user if their swap fails. The $1 will be replaced by support.metamask.io"
  },
  "swapFailedErrorTitle": {
    "message": "Swap failed"
  },
  "swapFetchingQuote": {
    "message": "Fetching quote"
  },
  "swapFetchingQuoteNofN": {
    "message": "Fetching quote $1 of $2",
    "description": "A count of possible quotes shown to the user while they are waiting for quotes to be fetched. $1 is the number of quotes already loaded, and $2 is the total number of resources that we check for quotes. Keep in mind that not all resources will have a quote for a particular swap."
  },
  "swapFetchingQuotes": {
    "message": "Fetching quotes..."
  },
  "swapFetchingQuotesErrorDescription": {
    "message": "Hmmm... something went wrong. Try again, or if errors persist, contact customer support."
  },
  "swapFetchingQuotesErrorTitle": {
    "message": "Error fetching quotes"
  },
  "swapFromTo": {
    "message": "The swap of $1 to $2",
    "description": "Tells a user that they need to confirm on their hardware wallet a swap of 2 tokens. $1 is a source token and $2 is a destination token"
  },
  "swapGasFeesDetails": {
    "message": "Gas fees are estimated and will fluctuate based on network traffic and transaction complexity."
  },
  "swapGasFeesExplanation": {
    "message": "MetaMask doesn't make money from gas fees. These fees are estimates and can change based on how busy the network is and how complex a transaction is. Learn more $1.",
    "description": "$1 is a link (text in link can be found at 'swapGasFeesSummaryLinkText')"
  },
  "swapGasFeesExplanationLinkText": {
    "message": "here",
    "description": "Text for link in swapGasFeesExplanation"
  },
  "swapGasFeesLearnMore": {
    "message": "Learn more about gas fees"
  },
  "swapGasFeesSplit": {
    "message": "Gas fees on the previous screen are split between these two transactions."
  },
  "swapGasFeesSummary": {
    "message": "Gas fees are paid to crypto miners who process transactions on the $1 network. MetaMask does not profit from gas fees.",
    "description": "$1 is the selected network, e.g. Ethereum or BSC"
  },
  "swapGasIncludedTooltipExplanation": {
    "message": "This quote incorporates gas fees by adjusting the token amount sent or received. You may receive ETH in a separate transaction on your activity list."
  },
  "swapGasIncludedTooltipExplanationLinkText": {
    "message": "Learn more about gas fees"
  },
  "swapHighSlippage": {
    "message": "High slippage"
  },
  "swapIncludesGasAndMetaMaskFee": {
    "message": "Includes gas and a $1% MetaMask fee",
    "description": "Provides information about the fee that metamask takes for swaps. $1 is a decimal number."
  },
  "swapIncludesMMFee": {
    "message": "Includes a $1% MetaMask fee.",
    "description": "Provides information about the fee that metamask takes for swaps. $1 is a decimal number."
  },
  "swapIncludesMMFeeAlt": {
    "message": "Quote reflects $1% MetaMask fee",
    "description": "Provides information about the fee that metamask takes for swaps using the latest copy. $1 is a decimal number."
  },
  "swapIncludesMetaMaskFeeViewAllQuotes": {
    "message": "Includes a $1% MetaMask fee – $2",
    "description": "Provides information about the fee that metamask takes for swaps. $1 is a decimal number and $2 is a link to view all quotes."
  },
  "swapLearnMore": {
    "message": "Learn more about Swaps"
  },
  "swapLiquiditySourceInfo": {
    "message": "We search multiple liquidity sources (exchanges, aggregators and professional market makers) to compare exchange rates and network fees."
  },
  "swapLowSlippage": {
    "message": "Low slippage"
  },
  "swapMaxSlippage": {
    "message": "Max slippage"
  },
  "swapMetaMaskFee": {
    "message": "MetaMask fee"
  },
  "swapMetaMaskFeeDescription": {
    "message": "The fee of $1% is automatically factored into this quote. You pay it in exchange for a license to use MetaMask's liquidity provider information aggregation software.",
    "description": "Provides information about the fee that metamask takes for swaps. $1 is a decimal number."
  },
  "swapNQuotesWithDot": {
    "message": "$1 quotes.",
    "description": "$1 is the number of quotes that the user can select from when opening the list of quotes on the 'view quote' screen"
  },
  "swapNewQuoteIn": {
    "message": "New quotes in $1",
    "description": "Tells the user the amount of time until the currently displayed quotes are update. $1 is a time that is counting down from 1:00 to 0:00"
  },
  "swapNoTokensAvailable": {
    "message": "No tokens available matching $1",
    "description": "Tells the user that a given search string does not match any tokens in our token lists. $1 can be any string of text"
  },
  "swapOnceTransactionHasProcess": {
    "message": "Your $1 will be added to your account once this transaction has processed.",
    "description": "This message communicates the token that is being transferred. It is shown on the awaiting swap screen. The $1 will be a token symbol."
  },
  "swapPriceDifference": {
    "message": "You are about to swap $1 $2 (~$3) for $4 $5 (~$6).",
    "description": "This message represents the price slippage for the swap.  $1 and $4 are a number (ex: 2.89), $2 and $5 are symbols (ex: ETH), and $3 and $6 are fiat currency amounts."
  },
  "swapPriceDifferenceTitle": {
    "message": "Price difference of ~$1%",
    "description": "$1 is a number (ex: 1.23) that represents the price difference."
  },
  "swapPriceUnavailableDescription": {
    "message": "Price impact could not be determined due to lack of market price data. Please confirm that you are comfortable with the amount of tokens you are about to receive before swapping."
  },
  "swapPriceUnavailableTitle": {
    "message": "Check your rate before proceeding"
  },
  "swapProcessing": {
    "message": "Processing"
  },
  "swapQuoteDetails": {
    "message": "Quote details"
  },
  "swapQuoteNofM": {
    "message": "$1 of $2",
    "description": "A count of possible quotes shown to the user while they are waiting for quotes to be fetched. $1 is the number of quotes already loaded, and $2 is the total number of resources that we check for quotes. Keep in mind that not all resources will have a quote for a particular swap."
  },
  "swapQuoteSource": {
    "message": "Quote source"
  },
  "swapQuotesExpiredErrorDescription": {
    "message": "Please request new quotes to get the latest rates."
  },
  "swapQuotesExpiredErrorTitle": {
    "message": "Quotes timeout"
  },
  "swapQuotesNotAvailableDescription": {
    "message": "This trade route isn't available right now. Try changing the amount, network, or token and we'll find the best option."
  },
  "swapQuotesNotAvailableErrorDescription": {
    "message": "Try adjusting the amount or slippage settings and try again."
  },
  "swapQuotesNotAvailableErrorTitle": {
    "message": "No quotes available"
  },
  "swapRate": {
    "message": "Rate"
  },
  "swapReceiving": {
    "message": "Receiving"
  },
  "swapReceivingInfoTooltip": {
    "message": "This is an estimate. The exact amount depends on slippage."
  },
  "swapRequestForQuotation": {
    "message": "Request for quotation"
  },
  "swapSelect": {
    "message": "Select"
  },
  "swapSelectAQuote": {
    "message": "Select a quote"
  },
  "swapSelectAToken": {
    "message": "Select token"
  },
  "swapSelectQuotePopoverDescription": {
    "message": "Below are all the quotes gathered from multiple liquidity sources."
  },
  "swapSelectToken": {
    "message": "Select token"
  },
  "swapShowLatestQuotes": {
    "message": "Show latest quotes"
  },
  "swapSlippageAutoDescription": {
    "message": "Auto"
  },
  "swapSlippageHighDescription": {
    "message": "The slippage entered ($1%) is considered very high and may result in a bad rate",
    "description": "$1 is the amount of % for slippage"
  },
  "swapSlippageHighTitle": {
    "message": "High slippage"
  },
  "swapSlippageLowDescription": {
    "message": "A value this low ($1%) may result in a failed swap",
    "description": "$1 is the amount of % for slippage"
  },
  "swapSlippageLowTitle": {
    "message": "Low slippage"
  },
  "swapSlippageNegativeDescription": {
    "message": "Slippage must be greater or equal to zero"
  },
  "swapSlippageNegativeTitle": {
    "message": "Increase slippage to continue"
  },
  "swapSlippageOverLimitDescription": {
    "message": "Slippage tolerance must be 15% or less. Anything higher will result in a bad rate."
  },
  "swapSlippageOverLimitTitle": {
    "message": "Very high slippage"
  },
  "swapSlippagePercent": {
    "message": "$1%",
    "description": "$1 is the amount of % for slippage"
  },
  "swapSlippageTooltip": {
    "message": "If the price changes between the time your order is placed and confirmed it’s called “slippage”. Your swap will automatically cancel if slippage exceeds your “slippage tolerance” setting."
  },
  "swapSlippageZeroDescription": {
    "message": "There are fewer zero-slippage quote providers which will result in a less competitive quote."
  },
  "swapSlippageZeroTitle": {
    "message": "Sourcing zero-slippage providers"
  },
  "swapSource": {
    "message": "Liquidity source"
  },
  "swapSuggested": {
    "message": "Swap suggested"
  },
  "swapSuggestedGasSettingToolTipMessage": {
    "message": "Swaps are complex and time sensitive transactions. We recommend this gas fee for a good balance between cost and confidence of a successful Swap."
  },
  "swapSwapFrom": {
    "message": "Swap from"
  },
  "swapSwapSwitch": {
    "message": "Switch token order"
  },
  "swapSwapTo": {
    "message": "Swap to"
  },
  "swapToConfirmWithHwWallet": {
    "message": "to confirm with your hardware wallet"
  },
  "swapTokenAddedManuallyDescription": {
    "message": "Verify this token on $1 and make sure it is the token you want to trade.",
    "description": "$1 points the user to etherscan as a place they can verify information about a token. $1 is replaced with the translation for \"etherscan\""
  },
  "swapTokenAddedManuallyTitle": {
    "message": "Token added manually"
  },
  "swapTokenAvailable": {
    "message": "Your $1 has been added to your account.",
    "description": "This message is shown after a swap is successful and communicates the exact amount of tokens the user has received for a swap. The $1 is a decimal number of tokens followed by the token symbol."
  },
  "swapTokenBalanceUnavailable": {
    "message": "We were unable to retrieve your $1 balance",
    "description": "This message communicates to the user that their balance of a given token is currently unavailable. $1 will be replaced by a token symbol"
  },
  "swapTokenNotAvailable": {
    "message": "Token is not available to swap in this region"
  },
  "swapTokenToToken": {
    "message": "Swap $1 to $2",
    "description": "Used in the transaction display list to describe a swap. $1 and $2 are the symbols of tokens in involved in a swap."
  },
  "swapTokenVerifiedOn1SourceDescription": {
    "message": "$1 is only verified on 1 source. Consider verifying it on $2 before proceeding.",
    "description": "$1 is a token name, $2 points the user to etherscan as a place they can verify information about a token. $1 is replaced with the translation for \"etherscan\""
  },
  "swapTokenVerifiedOn1SourceTitle": {
    "message": "Potentially inauthentic token"
  },
  "swapTokenVerifiedSources": {
    "message": "Confirmed by $1 sources. Verify on $2.",
    "description": "$1 the number of sources that have verified the token, $2 points the user to a block explorer as a place they can verify information about the token."
  },
  "swapTooManyDecimalsError": {
    "message": "$1 allows up to $2 decimals",
    "description": "$1 is a token symbol and $2 is the max. number of decimals allowed for the token"
  },
  "swapTransactionComplete": {
    "message": "Transaction complete"
  },
  "swapTwoTransactions": {
    "message": "2 transactions"
  },
  "swapUnknown": {
    "message": "Unknown"
  },
  "swapZeroSlippage": {
    "message": "0% Slippage"
  },
  "swapsMaxSlippage": {
    "message": "Slippage tolerance"
  },
  "swapsNotEnoughToken": {
    "message": "Not enough $1",
    "description": "Tells the user that they don't have enough of a token for a proposed swap. $1 is a token symbol"
  },
  "swapsViewInActivity": {
    "message": "View in activity"
  },
  "switch": {
    "message": "Switch"
  },
  "switchBack": {
    "message": "Switch back"
  },
  "switchEthereumChainConfirmationDescription": {
    "message": "This will switch the selected network within MetaMask to a previously added network:"
  },
  "switchEthereumChainConfirmationTitle": {
    "message": "Allow this site to switch the network?"
  },
  "switchInputCurrency": {
    "message": "Switch input currency"
  },
  "switchNetwork": {
    "message": "Switch network"
  },
  "switchNetworks": {
    "message": "Switch networks"
  },
  "switchToNetwork": {
    "message": "Switch to $1",
    "description": "$1 represents the custom network that has previously been added"
  },
  "switchToThisAccount": {
    "message": "Switch to this account"
  },
  "switchingNetworksCancelsPendingConfirmations": {
    "message": "Switching networks will cancel all pending confirmations"
  },
  "symbol": {
    "message": "Symbol"
  },
  "symbolBetweenZeroTwelve": {
    "message": "Symbol must be 11 characters or fewer."
  },
  "tapToReveal": {
    "message": "Tap to reveal"
  },
  "tapToRevealNote": {
    "message": "Make sure no one is watching your screen."
  },
  "tenPercentIncreased": {
    "message": "10% increase"
  },
  "terms": {
    "message": "Terms of use"
  },
  "termsOfService": {
    "message": "Terms of service"
  },
  "termsOfUseAgree": {
    "message": "Agree"
  },
  "termsOfUseAgreeText": {
    "message": "I agree to the Terms of Use, which apply to my use of MetaMask and all of its features."
  },
  "termsOfUseFooterText": {
    "message": "Please scroll to read all sections"
  },
  "termsOfUseTitle": {
    "message": "Review our Terms of Use"
  },
  "testNetworks": {
    "message": "Test networks"
  },
  "testnets": {
    "message": "Testnets"
  },
  "theme": {
    "message": "Theme"
  },
  "themeDescription": {
    "message": "Choose your preferred MetaMask theme."
  },
  "thirdPartySoftware": {
    "message": "Third-party software notice",
    "description": "Title of a popup modal displayed when installing a snap for the first time."
  },
  "time": {
    "message": "Time"
  },
  "tipsForUsingAWallet": {
    "message": "Tips for using a wallet"
  },
  "tipsForUsingAWalletDescription": {
    "message": "Adding tokens unlocks more ways to use web3."
  },
  "to": {
    "message": "To"
  },
  "toAddress": {
    "message": "To: $1",
    "description": "$1 is the address to include in the To label. It is typically shortened first using shortenAddress"
  },
  "toggleDecodeDescription": {
    "message": "We use 4byte.directory and Sourcify services to decode and display more readable transaction data. This helps you understand the outcome of pending and past transactions, but can result in your IP address being shared."
  },
  "token": {
    "message": "Token"
  },
  "tokenAddress": {
    "message": "Token address"
  },
  "tokenAlreadyAdded": {
    "message": "Token has already been added."
  },
  "tokenAutoDetection": {
    "message": "Token autodetection"
  },
  "tokenContractAddress": {
    "message": "Token contract address"
  },
  "tokenDecimal": {
    "message": "Token decimal"
  },
  "tokenDecimalFetchFailed": {
    "message": "Token decimal required. Find it on: $1"
  },
  "tokenDetails": {
    "message": "Token details"
  },
  "tokenFoundTitle": {
    "message": "1 new token found"
  },
  "tokenId": {
    "message": "Token ID"
  },
  "tokenList": {
    "message": "Token lists"
  },
  "tokenMarketplace": {
    "message": "Token marketplace"
  },
  "tokenScamSecurityRisk": {
    "message": "token scams and security risks"
  },
  "tokenStandard": {
    "message": "Token standard"
  },
  "tokenSymbol": {
    "message": "Token symbol"
  },
  "tokens": {
    "message": "Tokens"
  },
  "tokensFoundTitle": {
    "message": "$1 new tokens found",
    "description": "$1 is the number of new tokens detected"
  },
  "tokensInCollection": {
    "message": "Tokens in collection"
  },
  "tooltipApproveButton": {
    "message": "I understand"
  },
  "tooltipSatusConnected": {
    "message": "connected"
  },
  "tooltipSatusConnectedUpperCase": {
    "message": "Connected"
  },
  "tooltipSatusNotConnected": {
    "message": "not connected"
  },
  "total": {
    "message": "Total"
  },
  "totalVolume": {
    "message": "Total volume"
  },
  "transaction": {
    "message": "transaction"
  },
  "transactionCancelAttempted": {
    "message": "Transaction cancel attempted with estimated gas fee of $1 at $2"
  },
  "transactionCancelSuccess": {
    "message": "Transaction successfully cancelled at $2"
  },
  "transactionConfirmed": {
    "message": "Transaction confirmed at $2."
  },
  "transactionCreated": {
    "message": "Transaction created with a value of $1 at $2."
  },
  "transactionDataFunction": {
    "message": "Function"
  },
  "transactionDetailGasHeading": {
    "message": "Estimated gas fee"
  },
  "transactionDetailMultiLayerTotalSubtitle": {
    "message": "Amount + fees"
  },
  "transactionDropped": {
    "message": "Transaction dropped at $2."
  },
  "transactionError": {
    "message": "Transaction error. Exception thrown in contract code."
  },
  "transactionErrorNoContract": {
    "message": "Trying to call a function on a non-contract address."
  },
  "transactionErrored": {
    "message": "Transaction encountered an error."
  },
  "transactionFlowNetwork": {
    "message": "Network"
  },
  "transactionHistoryBaseFee": {
    "message": "Base fee (GWEI)"
  },
  "transactionHistoryL1GasLabel": {
    "message": "Total L1 gas fee"
  },
  "transactionHistoryL2GasLimitLabel": {
    "message": "L2 gas limit"
  },
  "transactionHistoryL2GasPriceLabel": {
    "message": "L2 gas price"
  },
  "transactionHistoryMaxFeePerGas": {
    "message": "Max fee per gas"
  },
  "transactionHistoryPriorityFee": {
    "message": "Priority fee (GWEI)"
  },
  "transactionHistoryTotalGasFee": {
    "message": "Total gas fee"
  },
  "transactionIdLabel": {
    "message": "Transaction ID",
    "description": "Label for the source transaction ID field."
  },
  "transactionIncludesTypes": {
    "message": "This transaction includes: $1."
  },
  "transactionResubmitted": {
    "message": "Transaction resubmitted with estimated gas fee increased to $1 at $2"
  },
  "transactionSettings": {
    "message": "Transaction settings"
  },
  "transactionSubmitted": {
    "message": "Transaction submitted with estimated gas fee of $1 at $2."
  },
  "transactionTotalGasFee": {
    "message": "Total gas fee",
    "description": "Label for the total gas fee incurred in the transaction."
  },
  "transactionUpdated": {
    "message": "Transaction updated at $2."
  },
  "transactions": {
    "message": "Transactions"
  },
  "transfer": {
    "message": "Transfer"
  },
  "transferCrypto": {
    "message": "Transfer crypto"
  },
  "transferFrom": {
    "message": "Transfer from"
  },
  "transferRequest": {
    "message": "Transfer request"
  },
  "trillionAbbreviation": {
    "message": "T",
    "description": "Shortened form of 'trillion'"
  },
  "troubleConnectingToLedgerU2FOnFirefox": {
    "message": "We're having trouble connecting your Ledger. $1",
    "description": "$1 is a link to the wallet connection guide;"
  },
  "troubleConnectingToLedgerU2FOnFirefox2": {
    "message": "Review our hardware wallet connection guide and try again.",
    "description": "$1 of the ledger wallet connection guide"
  },
  "troubleConnectingToLedgerU2FOnFirefoxLedgerSolution": {
    "message": "If you're on the latest version of Firefox, you might be experiencing an issue related to Firefox dropping U2F support. Learn how to fix this issue $1.",
    "description": "It is a link to the ledger website for the workaround."
  },
  "troubleConnectingToLedgerU2FOnFirefoxLedgerSolution2": {
    "message": "here",
    "description": "Second part of the error message; It is a link to the ledger website for the workaround."
  },
  "troubleConnectingToWallet": {
    "message": "We had trouble connecting to your $1, try reviewing $2 and try again.",
    "description": "$1 is the wallet device name; $2 is a link to wallet connection guide"
  },
  "troubleStartingMessage": {
    "message": "This error could be intermittent, so try restarting the extension."
  },
  "troubleStartingTitle": {
    "message": "MetaMask had trouble starting."
  },
  "tryAgain": {
    "message": "Try again"
  },
  "turnOff": {
    "message": "Turn off"
  },
  "turnOffMetamaskNotificationsError": {
    "message": "There was an error in disabling the notifications. Please try again later."
  },
  "turnOn": {
    "message": "Turn on"
  },
  "turnOnMetamaskNotifications": {
    "message": "Turn on notifications"
  },
  "turnOnMetamaskNotificationsButton": {
    "message": "Turn on"
  },
  "turnOnMetamaskNotificationsError": {
    "message": "There was an error in creating the notifications. Please try again later."
  },
  "turnOnMetamaskNotificationsMessageFirst": {
    "message": "Stay in the loop on what's happening in your wallet with notifications."
  },
  "turnOnMetamaskNotificationsMessagePrivacyBold": {
    "message": "notifications settings."
  },
  "turnOnMetamaskNotificationsMessagePrivacyLink": {
    "message": "Learn how we protect your privacy while using this feature."
  },
  "turnOnMetamaskNotificationsMessageSecond": {
    "message": "To use wallet notifications, we use a profile to sync some settings across your devices. $1"
  },
  "turnOnMetamaskNotificationsMessageThird": {
    "message": "You can turn off notifications at any time in the $1"
  },
  "turnOnTokenDetection": {
    "message": "Turn on enhanced token detection"
  },
  "tutorial": {
    "message": "Tutorial"
  },
  "twelveHrTitle": {
    "message": "12hr:"
  },
  "txAlertTitle": {
    "message": "This transaction will be reverted"
  },
  "typeYourSRP": {
    "message": "Enter your Secret Recovery Phrase"
  },
  "u2f": {
    "message": "U2F",
    "description": "A name on an API for the browser to interact with devices that support the U2F protocol. On some browsers we use it to connect MetaMask to Ledger devices."
  },
  "unapproved": {
    "message": "Unapproved"
  },
  "unexpectedBehavior": {
    "message": "This behavior is unexpected and should be reported as a bug, even if your accounts are restored."
  },
  "units": {
    "message": "units"
  },
  "unknown": {
    "message": "Unknown"
  },
  "unknownCollection": {
    "message": "Unnamed collection"
  },
  "unknownNetworkForKeyEntropy": {
    "message": "Unknown network",
    "description": "Displayed on places like Snap install warning when regular name is not available."
  },
  "unknownQrCode": {
    "message": "Error: We couldn't identify that QR code"
  },
  "unlimited": {
    "message": "Unlimited"
  },
  "unlock": {
    "message": "Unlock"
  },
  "unlockPageIncorrectPassword": {
    "message": "Password is incorrect. Please try again."
  },
  "unlockPageTooManyFailedAttempts": {
    "message": "Too many attempts. Try again in "
  },
  "unpin": {
    "message": "Unpin"
  },
  "unrecognizedChain": {
    "message": "This custom network is not recognized",
    "description": "$1 is a clickable link with text defined by the 'unrecognizedChanLinkText' key. The link will open to instructions for users to validate custom network details."
  },
  "unsendableAsset": {
    "message": "Sending NFT (ERC-721) tokens is not currently supported",
    "description": "This is an error message we show the user if they attempt to send an NFT asset type, for which currently don't support sending"
  },
  "unstableTokenPriceDescription": {
    "message": "The price of this token in USD is highly volatile, indicating a high risk of losing significant value by interacting with it."
  },
  "unstableTokenPriceTitle": {
    "message": "Unstable Token Price"
  },
  "upArrow": {
    "message": "up arrow"
  },
  "update": {
    "message": "Update"
  },
  "updateEthereumChainConfirmationDescription": {
    "message": "This site is requesting to update your default network URL. You can edit defaults and network information any time."
  },
  "updateInformation": {
    "message": "We've made your wallet safer, smoother, and added some new features. Update now to stay protected and use our latest improvements."
  },
  "updateNetworkConfirmationTitle": {
    "message": "Update $1",
    "description": "$1 represents network name"
  },
  "updateOrEditNetworkInformations": {
    "message": "Update your information or"
  },
  "updateRequest": {
    "message": "Update request"
  },
  "updateToTheLatestVersion": {
    "message": "Update to the latest version"
  },
  "updatedRpcForNetworks": {
    "message": "Network RPCs Updated"
  },
  "uploadDropFile": {
    "message": "Drop your file here"
  },
  "uploadFile": {
    "message": "Upload file"
  },
  "urlErrorMsg": {
    "message": "URLs require the appropriate HTTP/HTTPS prefix."
  },
  "use4ByteResolution": {
    "message": "Decode smart contracts"
  },
  "useDifferentLoginMethod": {
    "message": "Use a different login method"
  },
  "useMultiAccountBalanceChecker": {
    "message": "Batch account balance requests"
  },
  "useMultiAccountBalanceCheckerSettingDescription": {
    "message": "Get faster balance updates by batching account balance requests. This lets us fetch your account balances together, so you get quicker updates for an improved experience. When this feature is off, third parties may be less likely to associate your accounts with each other."
  },
  "useNftDetection": {
    "message": "Autodetect NFTs"
  },
  "useNftDetectionDescriptionText": {
    "message": "Let MetaMask add NFTs you own using third-party services. Autodetecting NFTs exposes your IP and account address to these services. Enabling this feature could associate your IP address with your Ethereum address and display fake NFTs airdropped by scammers. You can add tokens manually to avoid this risk."
  },
  "usePhishingDetection": {
    "message": "Use phishing detection"
  },
  "usePhishingDetectionDescription": {
    "message": "Display a warning for phishing domains targeting Ethereum users"
  },
  "useSafeChainsListValidation": {
    "message": "Network details check"
  },
  "useSafeChainsListValidationDescription": {
    "message": "MetaMask uses a third-party service called $1 to show accurate and standardized network details. This reduces your chances of connecting to malicious or incorrect network. When using this feature, your IP address is exposed to chainid.network."
  },
  "useSafeChainsListValidationWebsite": {
    "message": "chainid.network",
    "description": "useSafeChainsListValidationWebsite is separated from the rest of the text so that we can bold the third party service name in the middle of them"
  },
  "useSmartAccountDescription": {
    "message": "Keep this on to automatically switch accounts created within MetaMask to smart accounts whenever relevant features are available, such as faster transactions, lower network fees and payment flexibility on payment for those."
  },
  "useSmartAccountTitle": {
    "message": "Use smart account"
  },
  "useTokenDetectionPrivacyDesc": {
    "message": "Automatically displaying tokens sent to your account involves communication with third party servers to fetch token’s images. Those serves will have access to your IP address."
  },
  "usedByClients": {
    "message": "Used by a variety of different clients"
  },
  "userName": {
    "message": "Username"
  },
  "userOpContractDeployError": {
    "message": "Contract deployment from a smart contract account is not supported"
  },
  "value": {
    "message": "Value"
  },
  "version": {
    "message": "Version"
  },
  "view": {
    "message": "View"
  },
  "viewActivity": {
    "message": "View activity"
  },
  "viewAddressOnExplorer": {
    "message": "View on $1",
    "description": "$1 is the block explorer name"
  },
  "viewAllQuotes": {
    "message": "view all quotes"
  },
  "viewContact": {
    "message": "View contact"
  },
  "viewDetails": {
    "message": "View details"
  },
  "viewMore": {
    "message": "View more"
  },
  "viewOnBlockExplorer": {
    "message": "View on block explorer"
  },
  "viewOnCustomBlockExplorer": {
    "message": "View $1 at $2",
    "description": "$1 is the action type. e.g (Account, Transaction, Swap) and $2 is the Custom Block Explorer URL"
  },
  "viewOnEtherscan": {
    "message": "View $1 on Etherscan",
    "description": "$1 is the action type. e.g (Account, Transaction, Swap)"
  },
  "viewOnExplorer": {
    "message": "View on explorer"
  },
  "viewOnOpensea": {
    "message": "View on Opensea"
  },
  "viewSolanaAccount": {
    "message": "View Solana account"
  },
  "viewTransaction": {
    "message": "View transaction"
  },
  "viewinExplorer": {
    "message": "View $1 in explorer",
    "description": "$1 is the action type. e.g (Account, Transaction, Swap)"
  },
  "visitSite": {
    "message": "Visit site"
  },
  "visitSupportDataConsentModalAccept": {
    "message": "Confirm"
  },
  "visitSupportDataConsentModalDescription": {
    "message": "Do you want to share your MetaMask Identifier and app version with our Support Center? This can help us better solve your problem, but is optional."
  },
  "visitSupportDataConsentModalReject": {
    "message": "Don’t share"
  },
  "visitSupportDataConsentModalTitle": {
    "message": "Share device details with support"
  },
  "visitWebSite": {
    "message": "Visit our website"
  },
  "wallet": {
    "message": "Wallet"
  },
  "walletConnectionGuide": {
    "message": "our hardware wallet connection guide"
  },
  "walletDetails": {
    "message": "Wallet details"
  },
  "walletName": {
    "message": "Wallet name"
  },
  "walletNotFoundDescription": {
    "message": "The wallet with ID $1 was not found.",
    "description": "$1 is the wallet ID"
  },
  "walletNotFoundTitle": {
    "message": "Wallet not found"
  },
  "walletReadyLearn": {
    "message": "$1 you can keep this phrase safe so you never lose access to your money.",
    "description": "$1 is the link to Learn how"
  },
  "walletReadyLearnRemind": {
    "message": "You can back up your wallets or see your Secret Recovery Phrase in Settings > Security & Password."
  },
  "walletReadyLoseSrp": {
    "message": "If you lose your Secret Recovery Phrase, you won’t be able to use your wallet."
  },
  "walletReadyLoseSrpFromReminder": {
    "message": "This Secret Recovery Phrase can help you regain access if you ever forget your password or lose access to your login."
  },
  "walletReadyLoseSrpRemind": {
    "message": "If you don’t back up your Secret Recovery Phrase, you’ll lose access to your funds if you get locked out of the app or get a new device."
  },
  "walletReadySocialDetails1": {
    "message": "You can log in to your wallet anytime with your $1 account and password.",
    "description": "$1 is the social login type. e.g Google, Apple, etc."
  },
  "walletReadySocialDetails2": {
    "message": "If you forget your password, you won’t be able to access your wallet."
  },
  "wantToAddThisNetwork": {
    "message": "Want to add this network?"
  },
  "wantsToAddThisAsset": {
    "message": "This allows the following asset to be added to your wallet."
  },
  "warning": {
    "message": "Warning"
  },
  "warningFromSnap": {
    "message": "Warning from $1",
    "description": "$1 represents the name of the snap"
  },
  "watchEthereumAccountsDescription": {
    "message": "Turning this option on will give you the ability to watch Ethereum accounts via a public address or ENS name. For feedback on this Beta feature please complete this $1.",
    "description": "$1 is the link to a product feedback form"
  },
  "watchEthereumAccountsToggle": {
    "message": "Watch Ethereum Accounts (Beta)"
  },
  "watchOutMessage": {
    "message": "Beware of $1.",
    "description": "$1 is a link with text that is provided by the 'securityMessageLinkForNetworks' key"
  },
  "weak": {
    "message": "Weak"
  },
  "web3": {
    "message": "Web3"
  },
  "web3ShimUsageNotification": {
    "message": "We noticed that the current website tried to use the removed window.web3 API. If the site appears to be broken, please click $1 for more information.",
    "description": "$1 is a clickable link."
  },
  "webhid": {
    "message": "WebHID",
    "description": "Refers to a interface for connecting external devices to the browser. Used for connecting ledger to the browser. Read more here https://developer.mozilla.org/en-US/docs/Web/API/WebHID_API"
  },
  "websites": {
    "message": "websites",
    "description": "Used in the 'permission_rpc' message."
  },
  "welcomeBack": {
    "message": "Welcome back"
  },
  "welcomeDescription": {
    "message": "Trusted by millions, MetaMask is a secure wallet making the world of web3 accessible to all."
  },
  "welcomeGetStarted": {
    "message": "Get started"
  },
  "welcomeTitle": {
    "message": "Welcome to MetaMask"
  },
  "welcomeToMetaMask": {
    "message": "Let's get started"
  },
  "whatsThis": {
    "message": "What's this?"
  },
  "willApproveAmountForBridging": {
    "message": "This will approve $1 for bridging."
  },
  "willApproveAmountForBridgingHardware": {
    "message": "You’ll need to confirm two transactions on your hardware wallet."
  },
  "willApproveAmountForSwapping": {
    "message": "This will approve $1 for swapping."
  },
  "withdrawing": {
    "message": "Withdrawing"
  },
  "wrongNetworkName": {
    "message": "According to our records, the network name may not correctly match this chain ID."
  },
  "yes": {
    "message": "Yes"
  },
  "you": {
    "message": "You"
  },
  "youDeclinedTheTransaction": {
    "message": "You declined the transaction."
  },
  "youNeedToAllowCameraAccess": {
    "message": "You need to allow camera access to use this feature."
  },
  "youReceived": {
    "message": "You received",
    "description": "Label indicating the amount and asset the user received."
  },
  "youSent": {
    "message": "You sent",
    "description": "Label indicating the amount and asset the user sent."
  },
  "yourAccounts": {
    "message": "Your accounts"
  },
  "yourActivity": {
    "message": "Your activity"
  },
  "yourBalance": {
    "message": "Your balance"
  },
  "yourNFTmayBeAtRisk": {
    "message": "Your NFT may be at risk"
  },
  "yourNetworks": {
    "message": "Your networks"
  },
  "yourPrivateSeedPhrase": {
    "message": "Your Secret Recovery Phrase"
  },
  "yourTransactionConfirmed": {
    "message": "Transaction already confirmed"
  },
  "yourTransactionJustConfirmed": {
    "message": "We weren't able to cancel your transaction before it was confirmed on the blockchain."
  },
  "yourWalletIsReady": {
    "message": "Your wallet is ready!"
  },
  "yourWalletIsReadyFromReminder": {
    "message": "Keep your Secret Recovery Phrase safe!"
  },
  "yourWalletIsReadyRemind": {
    "message": "We’ll remind you later"
  }
}<|MERGE_RESOLUTION|>--- conflicted
+++ resolved
@@ -5454,15 +5454,12 @@
   "simulationErrorMessageV2": {
     "message": "We were not able to estimate gas. There might be an error in the contract and this transaction may fail."
   },
-<<<<<<< HEAD
-=======
   "simulationSettingsModalEnforceSlippage": {
     "message": "Slippage tolerance"
   },
   "simulationSettingsModalEnforceSlippageDescription": {
     "message": "Set a difference you're comfortable with for balance changes. Transactions won't go through if the difference is higher."
   },
->>>>>>> 7cdc1939
   "simulationSettingsModalEnforceToggle": {
     "message": "Enforce balance changes"
   },
