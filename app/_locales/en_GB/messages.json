{
  "QRHardwareInvalidTransactionTitle": {
    "message": "Error"
  },
  "QRHardwareMismatchedSignId": {
    "message": "Incongruent transaction data. Please check the transaction details."
  },
  "QRHardwarePubkeyAccountOutOfRange": {
    "message": "No more accounts. If you would like to access another account unlisted below, please reconnect your hardware wallet and select it."
  },
  "QRHardwareScanInstructions": {
    "message": "Place the QR code in front of your camera. The screen is blurred, but it will not affect the reading."
  },
  "QRHardwareSignRequestCancel": {
    "message": "Reject"
  },
  "QRHardwareSignRequestDescription": {
    "message": "After you’ve signed with your wallet, click on 'Get Signature' to receive the signature"
  },
  "QRHardwareSignRequestGetSignature": {
    "message": "Get signature"
  },
  "QRHardwareSignRequestSubtitle": {
    "message": "Scan the QR code with your wallet"
  },
  "QRHardwareSignRequestTitle": {
    "message": "Request signature"
  },
  "QRHardwareUnknownQRCodeTitle": {
    "message": "Error"
  },
  "QRHardwareUnknownWalletQRCode": {
    "message": "Invalid QR code. Please scan the sync QR code of the hardware wallet."
  },
  "QRHardwareWalletImporterTitle": {
    "message": "Scan QR code"
  },
  "QRHardwareWalletSteps1Description": {
    "message": "You can choose from a list of official QR-code supporting partners below."
  },
  "QRHardwareWalletSteps1Title": {
    "message": "Connect your QR hardware wallet"
  },
  "QRHardwareWalletSteps2Description": {
    "message": "Ngrave Zero"
  },
  "SrpListHideAccounts": {
    "message": "Hide $1 accounts",
    "description": "$1 is the number of accounts"
  },
  "SrpListHideSingleAccount": {
    "message": "Hide 1 account"
  },
  "SrpListShowAccounts": {
    "message": "Show $1 accounts",
    "description": "$1 is the number of accounts"
  },
  "SrpListShowSingleAccount": {
    "message": "Show 1 account"
  },
  "about": {
    "message": "About"
  },
  "accept": {
    "message": "Accept"
  },
  "acceptTermsOfUse": {
    "message": "I have read and agree to the $1",
    "description": "$1 is the `terms` message"
  },
  "accessYourWalletWithSRP": {
    "message": "Access your wallet with your Secret Recovery Phrase"
  },
  "accessYourWalletWithSRPDescription": {
    "message": "MetaMask cannot recover your password. We will use your Secret Recovery Phrase to validate your ownership, restore your wallet and set up a new password. First, enter the Secret Recovery Phrase that you were given when you created your wallet. $1",
    "description": "$1 is the words 'Learn More' from key 'learnMore', separated here so that it can be added as a link"
  },
  "accessingYourCamera": {
    "message": "Accessing your camera..."
  },
  "account": {
    "message": "Account"
  },
  "accountActivity": {
    "message": "Account activity"
  },
  "accountActivityText": {
    "message": "Select the accounts you want to be notified about:"
  },
  "accountDetails": {
    "message": "Account details"
  },
  "accountIdenticon": {
    "message": "Account identicon"
  },
  "accountIsntConnectedToastText": {
    "message": "$1 isn't connected to $2"
  },
  "accountName": {
    "message": "Account name"
  },
  "accountNameDuplicate": {
    "message": "This account name already exists",
    "description": "This is an error message shown when the user enters a new account name that matches an existing account name"
  },
  "accountNameReserved": {
    "message": "This account name is reserved",
    "description": "This is an error message shown when the user enters a new account name that is reserved for future use"
  },
  "accountOptions": {
    "message": "Account options"
  },
  "accountPermissionToast": {
    "message": "Account permissions updated"
  },
  "accountSelectionRequired": {
    "message": "You need to select an account!"
  },
  "accountTypeNotSupported": {
    "message": "Account type not supported"
  },
  "accounts": {
    "message": "Accounts"
  },
  "accountsConnected": {
    "message": "Accounts connected"
  },
  "accountsPermissionsTitle": {
    "message": "See your accounts and suggest transactions"
  },
  "accountsSmallCase": {
    "message": "accounts"
  },
  "active": {
    "message": "Active"
  },
  "activity": {
    "message": "Activity"
  },
  "activityLog": {
    "message": "Activity log"
  },
  "add": {
    "message": "Add"
  },
  "addACustomNetwork": {
    "message": "Add a custom network"
  },
  "addANetwork": {
    "message": "Add a network"
  },
  "addANickname": {
    "message": "Add a nickname"
  },
  "addAUrl": {
    "message": "Add a URL"
  },
  "addAccount": {
    "message": "Add account"
  },
  "addAccountToMetaMask": {
    "message": "Add account to MetaMask"
  },
  "addAcquiredTokens": {
    "message": "Add the tokens you've acquired using MetaMask"
  },
  "addAlias": {
    "message": "Add alias"
  },
  "addBitcoinAccountLabel": {
    "message": "Bitcoin account (Beta)"
  },
  "addBitcoinTestnetAccountLabel": {
    "message": "Bitcoin account (Testnet)"
  },
  "addBlockExplorer": {
    "message": "Add a block explorer"
  },
  "addBlockExplorerUrl": {
    "message": "Add a block explorer URL"
  },
  "addContact": {
    "message": "Add contact"
  },
  "addCustomNetwork": {
    "message": "Add custom network"
  },
  "addEthereumChainWarningModalHeader": {
    "message": "Only add this RPC provider if you’re sure you can trust it. $1",
    "description": "$1 is addEthereumChainWarningModalHeaderPartTwo passed separately so that it can be bolded"
  },
  "addEthereumChainWarningModalHeaderPartTwo": {
    "message": "Malicious providers may lie about the state of the blockchain and record your network activity."
  },
  "addEthereumChainWarningModalListHeader": {
    "message": "It's important that your provider is reliable, as it has the power to:"
  },
  "addEthereumChainWarningModalListPointOne": {
    "message": "See your accounts and IP address, and associate them together"
  },
  "addEthereumChainWarningModalListPointThree": {
    "message": "Show account balances and other on-chain states"
  },
  "addEthereumChainWarningModalListPointTwo": {
    "message": "Broadcast your transactions"
  },
  "addEthereumChainWarningModalTitle": {
    "message": "You are adding a new RPC provider for Ethereum Mainnet"
  },
  "addEthereumWatchOnlyAccount": {
    "message": "Watch an Ethereum account (Beta)"
  },
  "addFriendsAndAddresses": {
    "message": "Add friends and addresses you trust"
  },
  "addHardwareWalletLabel": {
    "message": "Hardware wallet"
  },
  "addIPFSGateway": {
    "message": "Add your preferred IPFS gateway"
  },
  "addImportAccount": {
    "message": "Add account or hardware wallet"
  },
  "addMemo": {
    "message": "Add memo"
  },
  "addNetwork": {
    "message": "Add network"
  },
  "addNetworkConfirmationTitle": {
    "message": "Add $1",
    "description": "$1 represents network name"
  },
  "addNewAccount": {
    "message": "Add a new Ethereum account"
  },
  "addNewEthereumAccountLabel": {
    "message": "Ethereum account"
  },
  "addNewSolanaAccountLabel": {
    "message": "Solana account"
  },
  "addNft": {
    "message": "Add NFT"
  },
  "addNfts": {
    "message": "Add NFTs"
  },
  "addNonEvmAccount": {
<<<<<<< HEAD
    "description": "$1 is the non EVM network where the account is going to be created, e.g. Bitcoin or Solana",
    "message": "Add $1 account"
  },
  "addNonEvmAccountFromNetworkPicker": {
    "description": "$1 is the non EVM network where the account is going to be created, e.g. Bitcoin or Solana",
    "message": "To enable the $1 network, you need to create a $1 account."
=======
    "message": "Add $1 account",
    "description": "$1 is the non EVM network where the account is going to be created, e.g. Bitcoin or Solana"
  },
  "addNonEvmAccountFromNetworkPicker": {
    "message": "To enable the $1 network, you need to create a $1 account.",
    "description": "$1 is the non EVM network where the account is going to be created, e.g. Bitcoin or Solana"
>>>>>>> 71d92770
  },
  "addRpcUrl": {
    "message": "Add RPC URL"
  },
  "addSnapAccountToggle": {
    "message": "Enable \"Add account Snap (Beta)\""
  },
  "addSnapAccountsDescription": {
    "message": "Turning on this feature will give you the option to add the new Beta account Snaps right from your account list. If you install an account Snap, remember that it is a third-party service."
  },
  "addSuggestedNFTs": {
    "message": "Add suggested NFTs"
  },
  "addSuggestedTokens": {
    "message": "Add suggested tokens"
  },
  "addToken": {
    "message": "Add token"
  },
  "addTokenByContractAddress": {
    "message": "Can’t find a token? You can manually add any token by pasting its address. Token contract addresses can be found on $1",
    "description": "$1 is a blockchain explorer for a specific network, e.g. Etherscan for Ethereum"
  },
  "addUrl": {
    "message": "Add URL"
  },
  "addingAccount": {
    "message": "Adding account"
  },
  "addingCustomNetwork": {
    "message": "Adding Network"
  },
  "additionalNetworks": {
    "message": "Additional networks"
  },
  "address": {
    "message": "Address"
  },
  "addressCopied": {
    "message": "Address copied!"
  },
  "addressMismatch": {
    "message": "Site address mismatch"
  },
  "addressMismatchOriginal": {
    "message": "Current URL: $1",
    "description": "$1 replaced by origin URL in confirmation request"
  },
  "addressMismatchPunycode": {
    "message": "Punycode version: $1",
    "description": "$1 replaced by punycode version of the URL in confirmation request"
  },
  "advanced": {
    "message": "Advanced"
  },
  "advancedBaseGasFeeToolTip": {
    "message": "When your transaction gets included in the block, any difference between your max base fee and the actual base fee will be refunded. Total amount is calculated as max base fee (in GWEI) * gas limit."
  },
  "advancedDetailsDataDesc": {
    "message": "Data"
  },
  "advancedDetailsHexDesc": {
    "message": "Hex"
  },
  "advancedDetailsNonceDesc": {
    "message": "Nonce"
  },
  "advancedDetailsNonceTooltip": {
    "message": "This is the transaction number of an account. Nonce for the first transaction is 0 and it increases in sequential order."
  },
  "advancedGasFeeDefaultOptIn": {
    "message": "Save these values as my default for the $1 network.",
    "description": "$1 is the current network name."
  },
  "advancedGasFeeModalTitle": {
    "message": "Advanced gas fee"
  },
  "advancedGasPriceTitle": {
    "message": "Gas price"
  },
  "advancedPriorityFeeToolTip": {
    "message": "Priority fee (aka “miner tip”) goes directly to miners and incentivizes them to prioritize your transaction."
  },
  "aggregatedBalancePopover": {
    "message": "This reflects the value of all tokens you own on a given network. If you prefer seeing this value in ETH or other currencies, go to $1.",
    "description": "$1 represents the settings page"
  },
  "agreeTermsOfUse": {
    "message": "I agree to MetaMask's $1",
    "description": "$1 is the `terms` link"
  },
  "airDropPatternDescription": {
    "message": "The token's on-chain history reveals prior instances of suspicious airdrop activities."
  },
  "airDropPatternTitle": {
    "message": "Airdrop Pattern"
  },
  "airgapVault": {
    "message": "AirGap Vault"
  },
  "alert": {
    "message": "Alert"
  },
  "alertActionBuyWithNativeCurrency": {
    "message": "Buy $1"
  },
  "alertActionUpdateGas": {
    "message": "Update gas limit"
  },
  "alertActionUpdateGasFee": {
    "message": "Update fee"
  },
  "alertActionUpdateGasFeeLevel": {
    "message": "Update gas options"
  },
  "alertDisableTooltip": {
    "message": "This can be changed in \"Settings > Alerts\""
  },
  "alertMessageAddressMismatchWarning": {
    "message": "Attackers sometimes mimic sites by making small changes to the site address. Make sure you're interacting with the intended site before you continue."
  },
  "alertMessageChangeInSimulationResults": {
    "message": "Estimated changes for this transaction have been updated. Review them closely before proceeding."
  },
  "alertMessageFirstTimeInteraction": {
    "message": "You're interacting with this address for the first time. Make sure that it's correct before you continue."
  },
  "alertMessageGasEstimateFailed": {
    "message": "We’re unable to provide an accurate fee and this estimate might be high. We suggest you to input a custom gas limit, but there’s a risk the transaction will still fail."
  },
  "alertMessageGasFeeLow": {
    "message": "When choosing a low fee, expect slower transactions and longer wait times. For faster transactions, choose Market or Aggressive fee options."
  },
  "alertMessageGasTooLow": {
    "message": "To continue with this transaction, you’ll need to increase the gas limit to 21000 or higher."
  },
  "alertMessageInsufficientBalanceWithNativeCurrency": {
    "message": "You do not have enough $1 in your account to pay for network fees."
  },
  "alertMessageNetworkBusy": {
    "message": "Gas prices are high and estimates are less accurate."
  },
  "alertMessageNoGasPrice": {
    "message": "We can’t move forward with this transaction until you manually update the fee."
  },
  "alertMessageSignInDomainMismatch": {
    "message": "The site making the request is not the site you’re signing into. This could be an attempt to steal your login credentials."
  },
  "alertMessageSignInWrongAccount": {
    "message": "This site is asking you to sign in using the wrong account."
  },
  "alertModalAcknowledge": {
    "message": "I have acknowledged the risk and still want to proceed"
  },
  "alertModalDetails": {
    "message": "Alert Details"
  },
  "alertModalReviewAllAlerts": {
    "message": "Review all alerts"
  },
  "alertReasonChangeInSimulationResults": {
    "message": "Results have changed"
  },
  "alertReasonFirstTimeInteraction": {
    "message": "1st interaction"
  },
  "alertReasonGasEstimateFailed": {
    "message": "Inaccurate fee"
  },
  "alertReasonGasFeeLow": {
    "message": "Slow speed"
  },
  "alertReasonGasTooLow": {
    "message": "Low gas limit"
  },
  "alertReasonInsufficientBalance": {
    "message": "Insufficient funds"
  },
  "alertReasonNetworkBusy": {
    "message": "Network is busy"
  },
  "alertReasonNoGasPrice": {
    "message": "Fee estimate unavailable"
  },
  "alertReasonPendingTransactions": {
    "message": "Pending transaction"
  },
  "alertReasonSignIn": {
    "message": "Suspicious sign-in request"
  },
  "alertReasonWrongAccount": {
    "message": "Wrong account"
  },
  "alertSelectedAccountWarning": {
    "message": "This request is for a different account than the one selected in your wallet. To use another account, connect it to the site."
  },
  "alerts": {
    "message": "Alerts"
  },
  "all": {
    "message": "All"
  },
  "allNetworks": {
    "message": "All networks"
  },
  "allPermissions": {
    "message": "All Permissions"
  },
  "allTimeHigh": {
    "message": "All time high"
  },
  "allTimeLow": {
    "message": "All time low"
  },
  "allowNotifications": {
    "message": "Allow notifications"
  },
  "allowWithdrawAndSpend": {
    "message": "Allow $1 to withdraw and spend up to the following amount:",
    "description": "The url of the site that requested permission to 'withdraw and spend'"
  },
  "amount": {
    "message": "Amount"
  },
  "amountReceived": {
    "message": "Amount Received"
  },
  "amountSent": {
    "message": "Amount Sent"
  },
  "andForListItems": {
    "message": "$1, and $2",
    "description": "$1 is the first item, $2 is the last item in a list of items. Used in Snap Install Warning modal."
  },
  "andForTwoItems": {
    "message": "$1 and $2",
    "description": "$1 is the first item, $2 is the second item. Used in Snap Install Warning modal."
  },
  "appDescription": {
    "message": "An Ethereum Wallet in your Browser",
    "description": "The description of the application"
  },
  "appName": {
    "message": "MetaMask",
    "description": "The name of the application"
  },
  "appNameBeta": {
    "message": "MetaMask Beta",
    "description": "The name of the application (Beta)"
  },
  "appNameFlask": {
    "message": "MetaMask Flask",
    "description": "The name of the application (Flask)"
  },
  "appNameMmi": {
    "message": "MetaMask Institutional",
    "description": "The name of the application (MMI)"
  },
  "apply": {
    "message": "Apply"
  },
  "approve": {
    "message": "Approve spend limit"
  },
  "approveButtonText": {
    "message": "Approve"
  },
  "approveIncreaseAllowance": {
    "message": "Increase $1 spending cap",
    "description": "The token symbol that is being approved"
  },
  "approveSpendingCap": {
    "message": "Approve $1 spending cap",
    "description": "The token symbol that is being approved"
  },
  "approved": {
    "message": "Approved"
  },
  "approvedOn": {
    "message": "Approved on $1",
    "description": "$1 is the approval date for a permission"
  },
  "approvedOnForAccounts": {
    "message": "Approved on $1 for $2",
    "description": "$1 is the approval date for a permission. $2 is the AvatarGroup component displaying account images."
  },
  "areYouSure": {
    "message": "Are you sure?"
  },
  "asset": {
    "message": "Asset"
  },
  "assetMultipleNFTsBalance": {
    "message": "$1 NFTs"
  },
  "assetOptions": {
    "message": "Asset options"
  },
  "assetSingleNFTBalance": {
    "message": "$1 NFT"
  },
  "assets": {
    "message": "Assets"
  },
  "assetsDescription": {
    "message": "Autodetect tokens in your wallet, display NFTs, and get batched account balance updates"
  },
  "attemptToCancelSwapForFree": {
    "message": "Attempt to cancel swap for free"
  },
  "attributes": {
    "message": "Attributes"
  },
  "attributions": {
    "message": "Attributions"
  },
  "auroraRpcDeprecationMessage": {
    "message": "The Infura RPC URL is no longer supporting Aurora."
  },
  "authorizedPermissions": {
    "message": "You have authorized the following permissions"
  },
  "autoDetectTokens": {
    "message": "Autodetect tokens"
  },
  "autoDetectTokensDescription": {
    "message": "We use third-party APIs to detect and display new tokens sent to your wallet. Turn off if you don’t want the app to automatically pull data from those services. $1",
    "description": "$1 is a link to a support article"
  },
  "autoLockTimeLimit": {
    "message": "Auto-lock timer (minutes)"
  },
  "autoLockTimeLimitDescription": {
    "message": "Set the idle time in minutes before MetaMask will become locked."
  },
  "average": {
    "message": "Average"
  },
  "back": {
    "message": "Back"
  },
  "backupApprovalInfo": {
    "message": "This secret code is required to recover your wallet in case you lose your device, forget your password, have to re-install MetaMask, or want to access your wallet on another device."
  },
  "backupApprovalNotice": {
    "message": "Back up your Secret Recovery Phrase to keep your wallet and funds secure."
  },
  "backupKeyringSnapReminder": {
    "message": "Be sure you can access any accounts created by this Snap on your own before removing it"
  },
  "backupNow": {
    "message": "Back up now"
  },
  "balance": {
    "message": "Balance"
  },
  "balanceOutdated": {
    "message": "Balance may be outdated"
  },
  "baseFee": {
    "message": "Base fee"
  },
  "basic": {
    "message": "Basic"
  },
  "basicConfigurationBannerCTA": {
    "message": "Turn on basic functionality"
  },
  "basicConfigurationBannerTitle": {
    "message": "Basic functionality is off"
  },
  "basicConfigurationDescription": {
    "message": "MetaMask offers basic features like token details and gas settings through internet services. When you use internet services, your IP address is shared, in this case with MetaMask. This is just like when you visit any website. MetaMask uses this data temporarily and never sells your data. You can use a VPN or turn off these services, but it may affect your MetaMask experience. To learn more read our $1.",
    "description": "$1 is to be replaced by the message for privacyMsg, and will link to https://consensys.io/privacy-policy"
  },
  "basicConfigurationLabel": {
    "message": "Basic functionality"
  },
  "basicConfigurationModalCheckbox": {
    "message": "I understand and want to continue"
  },
  "basicConfigurationModalDisclaimerOff": {
    "message": "This means you won't fully optimize your time on MetaMask. Basic features (like token details, optimal gas settings, and others) won't be available to you."
  },
  "basicConfigurationModalDisclaimerOn": {
    "message": "To optimize your time on MetaMask, you’ll need to turn on this feature. Basic functions (like token details, optimal gas settings, and others) are important to the web3 experience."
  },
  "basicConfigurationModalHeadingOff": {
    "message": "Turn off basic functionality"
  },
  "basicConfigurationModalHeadingOn": {
    "message": "Turn on basic functionality"
  },
  "bestPrice": {
    "message": "Best price"
  },
  "beta": {
    "message": "Beta"
  },
  "betaHeaderText": {
    "message": "This is a beta version. Please report bugs $1"
  },
  "betaMetamaskVersion": {
    "message": "MetaMask Beta Version"
  },
  "betaTerms": {
    "message": "Beta Terms of use"
  },
  "billionAbbreviation": {
    "message": "B",
    "description": "Shortened form of 'billion'"
  },
  "bitcoinSupportSectionTitle": {
    "message": "Bitcoin"
  },
  "bitcoinSupportToggleDescription": {
    "message": "Turning on this feature will give you the option to add a Bitcoin Account to your MetaMask Extension derived from your existing Secret Recovery Phrase. This is an experimental Beta feature, so you should use it at your own risk. To give us feedback on this new Bitcoin experience, please fill out this $1.",
    "description": "$1 is the link to a product feedback form"
  },
  "bitcoinSupportToggleTitle": {
    "message": "Enable \"Add a new Bitcoin account (Beta)\""
  },
  "bitcoinTestnetSupportToggleDescription": {
    "message": "Turning on this feature will give you the option to add a Bitcoin Account for the test network."
  },
  "bitcoinTestnetSupportToggleTitle": {
    "message": "Enable \"Add a new Bitcoin account (Testnet)\""
  },
  "blockExplorerAccountAction": {
    "message": "Account",
    "description": "This is used with viewOnEtherscan and viewInExplorer e.g View Account in Explorer"
  },
  "blockExplorerAssetAction": {
    "message": "Asset",
    "description": "This is used with viewOnEtherscan and viewInExplorer e.g View Asset in Explorer"
  },
  "blockExplorerSwapAction": {
    "message": "Swap",
    "description": "This is used with viewOnEtherscan e.g View Swap on Etherscan"
  },
  "blockExplorerUrl": {
    "message": "Block explorer URL"
  },
  "blockExplorerUrlDefinition": {
    "message": "The URL used as the block explorer for this network."
  },
  "blockExplorerView": {
    "message": "View account at $1",
    "description": "$1 replaced by URL for custom block explorer"
  },
  "blockaid": {
    "message": "Blockaid"
  },
  "blockaidAlertInfo": {
    "message": "We don't recommend proceeding with this request."
  },
  "blockaidDescriptionApproveFarming": {
    "message": "If you approve this request, a third party known for scams might take all your assets."
  },
  "blockaidDescriptionBlurFarming": {
    "message": "If you approve this request, someone can steal your assets listed on Blur."
  },
  "blockaidDescriptionErrored": {
    "message": "Because of an error, we couldn't check for security alerts. Only continue if you trust every address involved."
  },
  "blockaidDescriptionMaliciousDomain": {
    "message": "You're interacting with a malicious domain. If you approve this request, you might lose your assets."
  },
  "blockaidDescriptionMightLoseAssets": {
    "message": "If you approve this request, you might lose your assets."
  },
  "blockaidDescriptionSeaportFarming": {
    "message": "If you approve this request, someone can steal your assets listed on OpenSea."
  },
  "blockaidDescriptionTransferFarming": {
    "message": "If you approve this request, a third party known for scams will take all your assets."
  },
  "blockaidMessage": {
    "message": "Privacy preserving - no data is shared with third parties. Available on Arbitrum, Avalanche, BNB chain, Ethereum Mainnet, Linea, Optimism, Polygon, Base and Sepolia."
  },
  "blockaidTitleDeceptive": {
    "message": "This is a deceptive request"
  },
  "blockaidTitleMayNotBeSafe": {
    "message": "Be careful"
  },
  "blockaidTitleSuspicious": {
    "message": "This is a suspicious request"
  },
  "blockies": {
    "message": "Blockies"
  },
  "boughtFor": {
    "message": "Bought for"
  },
  "bridge": {
    "message": "Bridge"
  },
  "bridgeAllowSwappingOf": {
    "message": "Allow exact access to $1 $2 on $3 for bridging",
    "description": "Shows a user that they need to allow a token for swapping on their hardware wallet"
  },
  "bridgeApproval": {
    "message": "Approve $1 for bridge",
    "description": "Used in the transaction display list to describe a transaction that is an approve call on a token that is to be bridged. $1 is the symbol of a token that has been approved."
  },
  "bridgeApprovalWarning": {
    "message": "You are allowing access to the specified amount, $1 $2. The contract will not access any additional funds."
  },
  "bridgeApprovalWarningForHardware": {
    "message": "You will need to allow access to $1 $2 for bridging, and then approve bridging to $2. This will require two separate confirmations."
  },
  "bridgeCalculatingAmount": {
    "message": "Calculating..."
  },
  "bridgeConfirmTwoTransactions": {
    "message": "You'll need to confirm 2 transactions on your hardware wallet:"
  },
  "bridgeCreateSolanaAccountDescription": {
    "message": "To swap to the Solana network, you need an account and receiving address."
  },
  "bridgeCreateSolanaAccountTitle": {
    "message": "You'll need a Solana account first."
  },
  "bridgeEnterAmount": {
    "message": "Select amount"
  },
  "bridgeEnterAmountAndSelectAccount": {
    "message": "Enter amount and select destination account"
  },
  "bridgeExplorerLinkViewOn": {
    "message": "View on $1"
  },
  "bridgeFetchNewQuotes": {
    "message": "Fetch a new one?"
  },
  "bridgeFrom": {
    "message": "Bridge from"
  },
  "bridgeFromTo": {
    "message": "Bridge $1 $2 to $3",
    "description": "Tells a user that they need to confirm on their hardware wallet a bridge. $1 is amount of source token, $2 is the source network, and $3 is the destination network"
  },
  "bridgeGasFeesSplit": {
    "message": "Any network fee quoted on the previous screen includes both transactions and will be split."
  },
  "bridgeNetCost": {
    "message": "Net cost"
  },
  "bridgeQuoteExpired": {
    "message": "Your quote timed out."
  },
  "bridgeSelectDestinationAccount": {
    "message": "Select destination account"
  },
  "bridgeSelectNetwork": {
    "message": "Select network"
  },
  "bridgeSelectTokenAmountAndAccount": {
    "message": "Select token, amount and destination account"
  },
  "bridgeSelectTokenAndAmount": {
    "message": "Select token and amount"
  },
  "bridgeStepActionBridgeComplete": {
    "message": "$1 received on $2",
    "description": "$1 is the amount of the destination asset, $2 is the name of the destination network"
  },
  "bridgeStepActionBridgePending": {
    "message": "Receiving $1 on $2",
    "description": "$1 is the amount of the destination asset, $2 is the name of the destination network"
  },
  "bridgeStepActionSwapComplete": {
    "message": "Swapped $1 for $2",
    "description": "$1 is the amount of the source asset, $2 is the amount of the destination asset"
  },
  "bridgeStepActionSwapPending": {
    "message": "Swapping $1 for $2",
    "description": "$1 is the amount of the source asset, $2 is the amount of the destination asset"
  },
  "bridgeTerms": {
    "message": "Terms"
  },
  "bridgeTimingMinutes": {
    "message": "$1 min",
    "description": "$1 is the ticker symbol of a an asset the user is being prompted to purchase"
  },
  "bridgeTo": {
    "message": "Bridge to"
  },
  "bridgeToChain": {
    "message": "Bridge to $1"
  },
  "bridgeTxDetailsBridging": {
    "message": "Bridging"
  },
  "bridgeTxDetailsDelayedDescription": {
    "message": "Reach out to"
  },
  "bridgeTxDetailsDelayedDescriptionSupport": {
    "message": "MetaMask Support"
  },
  "bridgeTxDetailsDelayedTitle": {
    "message": "Has it been longer than 3 hours?"
  },
  "bridgeTxDetailsNonce": {
    "message": "Nonce"
  },
  "bridgeTxDetailsStatus": {
    "message": "Status"
  },
  "bridgeTxDetailsTimestamp": {
    "message": "Time stamp"
  },
  "bridgeTxDetailsTimestampValue": {
    "message": "$1 at $2",
    "description": "$1 is the date, $2 is the time"
  },
  "bridgeTxDetailsTokenAmountOnChain": {
    "message": "$1 $2 on",
    "description": "$1 is the amount of the token, $2 is the ticker symbol of the token"
  },
  "bridgeTxDetailsTotalGasFee": {
    "message": "Total gas fee"
  },
  "bridgeTxDetailsYouReceived": {
    "message": "You received"
  },
  "bridgeTxDetailsYouSent": {
    "message": "You sent"
  },
  "bridgeValidationInsufficientGasMessage": {
    "message": "You don't have enough $1 to pay the gas fee for this bridge. Enter a smaller amount or buy more $1."
  },
  "bridgeValidationInsufficientGasTitle": {
    "message": "More $1 needed for gas"
  },
  "bridging": {
    "message": "Bridging"
  },
  "browserNotSupported": {
    "message": "Your browser is not supported..."
  },
  "buildContactList": {
    "message": "Build your contact list"
  },
  "builtAroundTheWorld": {
    "message": "MetaMask is designed and built around the world."
  },
  "bulletpoint": {
    "message": "·"
  },
  "busy": {
    "message": "Busy"
  },
  "buyAndSell": {
    "message": "Buy & Sell"
  },
  "buyMoreAsset": {
    "message": "Buy more $1",
    "description": "$1 is the ticker symbol of a an asset the user is being prompted to purchase"
  },
  "buyNow": {
    "message": "Buy Now"
  },
  "bytes": {
    "message": "Bytes"
  },
  "canToggleInSettings": {
    "message": "You can re-enable this notification in Settings > Alerts."
  },
  "cancel": {
    "message": "Cancel"
  },
  "cancelPopoverTitle": {
    "message": "Cancel transaction"
  },
  "cancelSpeedUpLabel": {
    "message": "This gas fee will $1 the original.",
    "description": "$1 is text 'replace' in bold"
  },
  "cancelSpeedUpTransactionTooltip": {
    "message": "To $1 a transaction the gas fee must be increased by at least 10% for it to be recognized by the network.",
    "description": "$1 is string 'cancel' or 'speed up'"
  },
  "cancelled": {
    "message": "Cancelled"
  },
  "chainId": {
    "message": "Chain ID"
  },
  "chainIdDefinition": {
    "message": "The chain ID used to sign transactions for this network."
  },
  "chainIdExistsErrorMsg": {
    "message": "This Chain ID is currently used by the $1 network."
  },
  "chainListReturnedDifferentTickerSymbol": {
    "message": "This token symbol doesn't match the network name or chain ID entered. Many popular tokens use similar symbols, which scammers can use to trick you into sending them a more valuable token in return. Verify everything before you continue."
  },
  "chooseYourNetwork": {
    "message": "Choose your network"
  },
  "chooseYourNetworkDescription": {
    "message": "We use Infura as our remote procedure call (RPC) provider to offer the most reliable and private access to Ethereum data we can. You can choose your own RPC, but remember that any RPC will receive your IP address and Ethereum wallet to make transactions. Read our $1 to learn more about how Infura handles data.",
    "description": "$1 is a link to the privacy policy"
  },
  "chromeRequiredForHardwareWallets": {
    "message": "You need to use MetaMask on Google Chrome in order to connect to your Hardware Wallet."
  },
  "circulatingSupply": {
    "message": "Circulating supply"
  },
  "clear": {
    "message": "Clear"
  },
  "clearActivity": {
    "message": "Clear activity and nonce data"
  },
  "clearActivityButton": {
    "message": "Clear activity tab data"
  },
  "clearActivityDescription": {
    "message": "This resets the account's nonce and erases data from the activity tab in your wallet. Only the current account and network will be affected. Your balances and incoming transactions won't change."
  },
  "click": {
    "message": "Click"
  },
  "clickToConnectLedgerViaWebHID": {
    "message": "Click here to connect your Ledger via WebHID",
    "description": "Text that can be clicked to open a browser popup for connecting the ledger device via webhid"
  },
  "close": {
    "message": "Close"
  },
  "closeExtension": {
    "message": "Close extension"
  },
  "closeWindowAnytime": {
    "message": "You may close this window anytime."
  },
  "coingecko": {
    "message": "CoinGecko"
  },
  "collectionName": {
    "message": "Collection name"
  },
  "comboNoOptions": {
    "message": "No options found",
    "description": "Default text shown in the combo field dropdown if no options."
  },
  "concentratedSupplyDistributionDescription": {
    "message": "The majority of the token's supply is held by the top token holders, posing a risk of centralized price manipulation"
  },
  "concentratedSupplyDistributionTitle": {
    "message": "Concentrated Supply Distribution"
  },
  "configureSnapPopupDescription": {
    "message": "You're now leaving MetaMask to configure this snap."
  },
  "configureSnapPopupInstallDescription": {
    "message": "You're now leaving MetaMask to install this snap."
  },
  "configureSnapPopupInstallTitle": {
    "message": "Install snap"
  },
  "configureSnapPopupLink": {
    "message": "Click this link to continue:"
  },
  "configureSnapPopupTitle": {
    "message": "Configure snap"
  },
  "confirm": {
    "message": "Confirm"
  },
  "confirmAccountType": {
    "message": "Type"
  },
  "confirmAccountTypeSmartContract": {
    "message": "Smart contract account"
  },
  "confirmAlertModalAcknowledgeMultiple": {
    "message": "I have acknowledged the alerts and still want to proceed"
  },
  "confirmAlertModalAcknowledgeSingle": {
    "message": "I have acknowledged the alert and still want to proceed"
  },
  "confirmFieldPaymaster": {
    "message": "Fee paid by"
  },
  "confirmFieldTooltipPaymaster": {
    "message": "The fee for this transaction will be paid by the paymaster smart contract."
  },
  "confirmNestedTransactionTitle": {
    "message": "Transaction $1"
  },
  "confirmPassword": {
    "message": "Confirm password"
  },
  "confirmRecoveryPhrase": {
    "message": "Confirm Secret Recovery Phrase"
  },
  "confirmSimulationApprove": {
    "message": "You approve"
  },
  "confirmTitleApproveTransactionNFT": {
    "message": "Withdrawal request"
  },
  "confirmTitleDeployContract": {
    "message": "Deploy a contract"
  },
  "confirmTitleDescApproveTransaction": {
    "message": "This site wants permission to withdraw your NFTs"
  },
  "confirmTitleDescDeployContract": {
    "message": "This site wants you to deploy a contract"
  },
  "confirmTitleDescERC20ApproveTransaction": {
    "message": "This site wants permission to withdraw your tokens"
  },
  "confirmTitleDescPermitSignature": {
    "message": "This site wants permission to spend your tokens."
  },
  "confirmTitleDescSIWESignature": {
    "message": "A site wants you to sign in to prove you own this account."
  },
  "confirmTitleDescSign": {
    "message": "Review request details before you confirm."
  },
  "confirmTitlePermitTokens": {
    "message": "Spending cap request"
  },
  "confirmTitleRevokeApproveTransaction": {
    "message": "Remove permission"
  },
  "confirmTitleSIWESignature": {
    "message": "Sign-in request"
  },
  "confirmTitleSetApprovalForAllRevokeTransaction": {
    "message": "Remove permission"
  },
  "confirmTitleSignature": {
    "message": "Signature request"
  },
  "confirmTitleTransaction": {
    "message": "Transaction request"
  },
  "confirmUpgradeAcknowledge": {
    "message": "If you confirm this request, your account will be updated to a smart account."
  },
  "confirmUpgradeCancelModalButtonCancelTransaction": {
    "message": "Cancel transaction"
  },
  "confirmUpgradeCancelModalButtonCancelUpgrade": {
    "message": "Cancel update & transaction"
  },
  "confirmUpgradeCancelModalDescription": {
    "message": "If you don't want to update your account, you can cancel it here.\n\nTo finish this transaction without an update, you'll need to make this request again on the site. $1."
  },
  "confirmUpgradeCancelModalTitle": {
    "message": "Cancel transaction"
  },
  "confirmationAlertDetails": {
    "message": "To protect your assets, we suggest you reject the request."
  },
  "confirmationAlertModalTitle": {
    "message": "This request is suspicious"
  },
  "confirmed": {
    "message": "Confirmed"
  },
  "confusableUnicode": {
    "message": "'$1' is similar to '$2'."
  },
  "confusableZeroWidthUnicode": {
    "message": "Zero-width character found."
  },
  "confusingEnsDomain": {
    "message": "We have detected a confusable character in the ENS name. Check the ENS name to avoid a potential scam."
  },
  "congratulations": {
    "message": "Congratulations!"
  },
  "connect": {
    "message": "Connect"
  },
  "connectAccount": {
    "message": "Connect account"
  },
  "connectAccountOrCreate": {
    "message": "Connect account or create new"
  },
  "connectAccounts": {
    "message": "Connect accounts"
  },
  "connectAnAccountHeader": {
    "message": "Connect an account"
  },
  "connectManually": {
    "message": "Manually connect to current site"
  },
  "connectMoreAccounts": {
    "message": "Connect more accounts"
  },
  "connectSnap": {
    "message": "Connect $1",
    "description": "$1 is the snap for which a connection is being requested."
  },
  "connectWithMetaMask": {
    "message": "Connect with MetaMask"
  },
  "connectedAccounts": {
    "message": "Connected accounts"
  },
  "connectedAccountsDescriptionPlural": {
    "message": "You have $1 accounts connected to this site.",
    "description": "$1 is the number of accounts"
  },
  "connectedAccountsDescriptionSingular": {
    "message": "You have 1 account connected to this site."
  },
  "connectedAccountsEmptyDescription": {
    "message": "MetaMask is not connected to this site. To connect to a web3 site, find and click the connect button."
  },
  "connectedAccountsListTooltip": {
    "message": "$1 can see the account balance, address, activity, and suggest transactions to approve for connected accounts.",
    "description": "$1 is the origin name"
  },
  "connectedAccountsToast": {
    "message": "Connected accounts updated"
  },
  "connectedSites": {
    "message": "Connected sites"
  },
  "connectedSitesAndSnaps": {
    "message": "Connected sites and Snaps"
  },
  "connectedSitesDescription": {
    "message": "$1 is connected to these sites. They can view your account address.",
    "description": "$1 is the account name"
  },
  "connectedSitesEmptyDescription": {
    "message": "$1 is not connected to any sites.",
    "description": "$1 is the account name"
  },
  "connectedSnapAndNoAccountDescription": {
    "message": "MetaMask is connected to this site, but no accounts are connected yet"
  },
  "connectedSnaps": {
    "message": "Connected Snaps"
  },
  "connectedWithAccount": {
    "message": "$1 accounts connected",
    "description": "$1 represents account length"
  },
  "connectedWithAccountName": {
    "message": "Connected with $1",
    "description": "$1 represents account name"
  },
  "connectedWithNetwork": {
    "message": "$1 networks connected",
    "description": "$1 represents network length"
  },
  "connectedWithNetworkName": {
    "message": "Connected with $1",
    "description": "$1 represents network name"
  },
  "connecting": {
    "message": "Connecting"
  },
  "connectingTo": {
    "message": "Connecting to $1"
  },
  "connectingToDeprecatedNetwork": {
    "message": "'$1' is being phased out and may not work. Try another network."
  },
  "connectingToGoerli": {
    "message": "Connecting to Goerli test network"
  },
  "connectingToLineaGoerli": {
    "message": "Connecting to Linea Goerli test network"
  },
  "connectingToLineaMainnet": {
    "message": "Connecting to Linea Mainnet"
  },
  "connectingToLineaSepolia": {
    "message": "Connecting to Linea Sepolia test network"
  },
  "connectingToMainnet": {
    "message": "Connecting to Ethereum Mainnet"
  },
  "connectingToSepolia": {
    "message": "Connecting to Sepolia test network"
  },
  "connectionDescription": {
    "message": "Connect this website with MetaMask."
  },
  "connectionFailed": {
    "message": "Connection failed"
  },
  "connectionFailedDescription": {
    "message": "Fetching of $1 failed, check your network and try again.",
    "description": "$1 is the name of the snap being fetched."
  },
  "connectionPopoverDescription": {
    "message": "To connect to a site, select the connect button. MetaMask can only connect to web3 sites."
  },
  "connectionRequest": {
    "message": "Connection request"
  },
  "contactUs": {
    "message": "Contact us"
  },
  "contacts": {
    "message": "Contacts"
  },
  "contentFromSnap": {
    "message": "Content from $1",
    "description": "$1 represents the name of the snap"
  },
  "continue": {
    "message": "Continue"
  },
  "contract": {
    "message": "Contract"
  },
  "contractAddress": {
    "message": "Contract address"
  },
  "contractAddressError": {
    "message": "You are sending tokens to the token's contract address. This may result in the loss of these tokens."
  },
  "contractDeployment": {
    "message": "Contract deployment"
  },
  "contractInteraction": {
    "message": "Contract interaction"
  },
  "convertTokenToNFTDescription": {
    "message": "We've detected that this asset is an NFT. MetaMask now has full native support for NFTs. Would you like to remove it from your token list and add it as an NFT?"
  },
  "convertTokenToNFTExistDescription": {
    "message": "We’ve detected that this asset has been added as an NFT. Would you like to remove it from your token list?"
  },
  "coolWallet": {
    "message": "CoolWallet"
  },
  "copiedExclamation": {
    "message": "Copied."
  },
  "copyAddress": {
    "message": "Copy address to clipboard"
  },
  "copyAddressShort": {
    "message": "Copy address"
  },
  "copyPrivateKey": {
    "message": "Copy private key"
  },
  "copyToClipboard": {
    "message": "Copy to clipboard"
  },
  "copyTransactionId": {
    "message": "Copy transaction ID"
  },
  "create": {
    "message": "Create"
  },
  "createNewAccountHeader": {
    "message": "Create a new account"
  },
  "createNewWallet": {
    "message": "Create a new wallet"
  },
  "createPassword": {
    "message": "Create password"
  },
  "createSnapAccountDescription": {
    "message": "$1 wants to add a new account to MetaMask."
  },
  "createSnapAccountTitle": {
    "message": "Create account"
  },
  "createSolanaAccount": {
    "message": "Create Solana account"
  },
  "creatorAddress": {
    "message": "Creator address"
  },
  "crossChainAggregatedBalancePopover": {
    "message": "This reflects the value of all tokens you own on all networks. If you prefer seeing this value in ETH or other currencies, go to $1.",
    "description": "$1 represents the settings page"
  },
  "crossChainSwapsLink": {
    "message": "Swap across networks with MetaMask Portfolio"
  },
  "crossChainSwapsLinkNative": {
    "message": "Swap across networks with Bridge"
  },
  "cryptoCompare": {
    "message": "CryptoCompare"
  },
  "currencyConversion": {
    "message": "Currency"
  },
  "currencyRateCheckToggle": {
    "message": "Show balance and token price checker"
  },
  "currencyRateCheckToggleDescription": {
    "message": "We use $1 and $2 APIs to display your balance and token price. $3",
    "description": "$1 represents Coingecko, $2 represents CryptoCompare and $3 represents Privacy Policy"
  },
  "currencySymbol": {
    "message": "Currency symbol"
  },
  "currencySymbolDefinition": {
    "message": "The ticker symbol displayed for this network’s currency."
  },
  "currentAccountNotConnected": {
    "message": "Your current account is not connected"
  },
  "currentExtension": {
    "message": "Current extension page"
  },
  "currentLanguage": {
    "message": "Current language"
  },
  "currentNetwork": {
    "message": "Current network",
    "description": "Speicifies to token network filter to filter by current Network. Will render when network nickname is not available"
  },
  "currentRpcUrlDeprecated": {
    "message": "The current rpc url for this network has been deprecated."
  },
  "currentTitle": {
    "message": "Current:"
  },
  "currentlyUnavailable": {
    "message": "Unavailable on this network"
  },
  "curveHighGasEstimate": {
    "message": "Aggressive gas estimate graph"
  },
  "curveLowGasEstimate": {
    "message": "Low gas estimate graph"
  },
  "curveMediumGasEstimate": {
    "message": "Market gas estimate graph"
  },
  "custom": {
    "message": "Advanced"
  },
  "customGasSettingToolTipMessage": {
    "message": "Use $1 to customize the gas price. This can be confusing if you aren’t familiar. Interact at your own risk.",
    "description": "$1 is key 'advanced' (text: 'Advanced') separated here so that it can be passed in with bold font-weight"
  },
  "customSlippage": {
    "message": "Custom"
  },
  "customSpendLimit": {
    "message": "Custom spend limit"
  },
  "customToken": {
    "message": "Custom token"
  },
  "customTokenWarningInNonTokenDetectionNetwork": {
    "message": "Token detection is not available on this network yet. Please import token manually and make sure you trust it. Learn about $1"
  },
  "customTokenWarningInTokenDetectionNetwork": {
    "message": "Anyone can create a token, including creating fake versions of existing tokens. Learn about $1"
  },
  "customTokenWarningInTokenDetectionNetworkWithTDOFF": {
    "message": "Make sure you trust a token before you import it. Learn how to avoid $1. You can also enable token detection $2."
  },
  "customerSupport": {
    "message": "customer support"
  },
  "customizeYourNotifications": {
    "message": "Customize your notifications"
  },
  "customizeYourNotificationsText": {
    "message": "Turn on the types of notifications you want to receive:"
  },
  "dappSuggested": {
    "message": "Site suggested"
  },
  "dappSuggestedGasSettingToolTipMessage": {
    "message": "$1 has suggested this price.",
    "description": "$1 is url for the dapp that has suggested gas settings"
  },
  "dappSuggestedHigh": {
    "message": "Site suggested"
  },
  "dappSuggestedHighShortLabel": {
    "message": "Site (high)"
  },
  "dappSuggestedShortLabel": {
    "message": "Site"
  },
  "dappSuggestedTooltip": {
    "message": "$1 has recommended this price.",
    "description": "$1 represents the Dapp's origin"
  },
  "darkTheme": {
    "message": "Dark"
  },
  "data": {
    "message": "Data"
  },
  "dataCollectionForMarketing": {
    "message": "Data collection for marketing"
  },
  "dataCollectionForMarketingDescription": {
    "message": "We'll use MetaMetrics to learn how you interact with our marketing communications. We may share relevant news (like product features and other materials)."
  },
  "dataCollectionWarningPopoverButton": {
    "message": "Okay"
  },
  "dataCollectionWarningPopoverDescription": {
    "message": "You turned off data collection for our marketing purposes. This only applies to this device. If you use MetaMask on other devices, make sure to opt out there as well."
  },
  "dataUnavailable": {
    "message": "data unavailable"
  },
  "dateCreated": {
    "message": "Date created"
  },
  "dcent": {
    "message": "D'Cent"
  },
  "debitCreditPurchaseOptions": {
    "message": "Debit or credit card purchase options"
  },
  "decimal": {
    "message": "Token decimal"
  },
  "decimalsMustZerotoTen": {
    "message": "Decimals must be at least 0, and not over 36."
  },
  "decrypt": {
    "message": "Decrypt"
  },
  "decryptCopy": {
    "message": "Copy encrypted message"
  },
  "decryptInlineError": {
    "message": "This message cannot be decrypted due to error: $1",
    "description": "$1 is error message"
  },
  "decryptMessageNotice": {
    "message": "$1 would like to read this message to complete your action",
    "description": "$1 is the web3 site name"
  },
  "decryptMetamask": {
    "message": "Decrypt message"
  },
  "decryptRequest": {
    "message": "Decrypt request"
  },
  "defaultRpcUrl": {
    "message": "Default RPC URL"
  },
  "defaultSettingsSubTitle": {
    "message": "MetaMask uses default settings to best balance safety and ease of use. Change these settings to further increase your privacy."
  },
  "defaultSettingsTitle": {
    "message": "Default privacy settings"
  },
  "delete": {
    "message": "Delete"
  },
  "deleteContact": {
    "message": "Delete contact"
  },
  "deleteMetaMetricsData": {
    "message": "Delete MetaMetrics data"
  },
  "deleteMetaMetricsDataDescription": {
    "message": "This will delete historical MetaMetrics data associated with your use on this device. Your wallet and accounts will remain exactly as they are now after this data has been deleted. This process may take up to 30 days. View our $1.",
    "description": "$1 will have text saying Privacy Policy "
  },
  "deleteMetaMetricsDataErrorDesc": {
    "message": "This request can't be completed right now due to an analytics system server issue, please try again later"
  },
  "deleteMetaMetricsDataErrorTitle": {
    "message": "We are unable to delete this data right now"
  },
  "deleteMetaMetricsDataModalDesc": {
    "message": "We are about to remove all your MetaMetrics data. Are you sure?"
  },
  "deleteMetaMetricsDataModalTitle": {
    "message": "Delete MetaMetrics data?"
  },
  "deleteMetaMetricsDataRequestedDescription": {
    "message": "You initiated this action on $1. This process can take up to 30 days. View the $2",
    "description": "$1 will be the date on which teh deletion is requested and $2 will have text saying Privacy Policy "
  },
  "deleteNetworkIntro": {
    "message": "If you delete this network, you will need to add it again to view your assets in this network"
  },
  "deleteNetworkTitle": {
    "message": "Delete $1 network?",
    "description": "$1 represents the name of the network"
  },
  "depositCrypto": {
    "message": "Deposit crypto from another account with a wallet address or QR code."
  },
  "deprecatedGoerliNtwrkMsg": {
    "message": "Because of updates to the Ethereum system, the Goerli test network will be phased out soon."
  },
  "deprecatedNetwork": {
    "message": "This network is deprecated"
  },
  "deprecatedNetworkButtonMsg": {
    "message": "Got it"
  },
  "deprecatedNetworkDescription": {
    "message": "The network you're trying to connect to is no longer supported by Metamask. $1"
  },
  "description": {
    "message": "Description"
  },
  "descriptionFromSnap": {
    "message": "Description from $1",
    "description": "$1 represents the name of the snap"
  },
  "destinationAccountPickerNoEligible": {
    "message": "No eligible accounts found"
  },
  "destinationAccountPickerNoMatching": {
    "message": "No matching accounts found"
  },
  "destinationAccountPickerSearchPlaceholder": {
    "message": "Receiving address or SNS"
  },
  "details": {
    "message": "Details"
  },
  "developerOptions": {
    "message": "Developer Options"
  },
  "disabledGasOptionToolTipMessage": {
    "message": "“$1” is disabled because it does not meet the minimum of a 10% increase from the original gas fee.",
    "description": "$1 is gas estimate type which can be market or aggressive"
  },
  "disconnect": {
    "message": "Disconnect"
  },
  "disconnectAllAccounts": {
    "message": "Disconnect all accounts"
  },
  "disconnectAllAccountsConfirmationDescription": {
    "message": "Are you sure you want to disconnect? You may lose site functionality."
  },
  "disconnectAllAccountsText": {
    "message": "accounts"
  },
  "disconnectAllDescriptionText": {
    "message": "If you disconnect from this site, you’ll need to reconnect your accounts and networks to use this site again."
  },
  "disconnectAllSnapsText": {
    "message": "Snaps"
  },
  "disconnectMessage": {
    "message": "This will disconnect you from this site"
  },
  "disconnectPrompt": {
    "message": "Disconnect $1"
  },
  "disconnectThisAccount": {
    "message": "Disconnect this account"
  },
  "disconnectedAllAccountsToast": {
    "message": "All accounts disconnected from $1",
    "description": "$1 is name of the dapp`"
  },
  "disconnectedSingleAccountToast": {
    "message": "$1 disconnected from $2",
    "description": "$1 is name of the name and $2 represents the dapp name`"
  },
  "discoverSnaps": {
    "message": "Discover Snaps",
    "description": "Text that links to the Snaps website. Displayed in a banner on Snaps list page in settings."
  },
  "dismiss": {
    "message": "Dismiss"
  },
  "dismissReminderDescriptionField": {
    "message": "Turn this on to dismiss the Secret Recovery Phrase backup reminder message. We highly recommend that you back up your Secret Recovery Phrase to avoid loss of funds"
  },
  "dismissReminderField": {
    "message": "Dismiss Secret Recovery Phrase backup reminder"
  },
  "displayNftMedia": {
    "message": "Display NFT media"
  },
  "displayNftMediaDescription": {
    "message": "Displaying NFT media and data exposes your IP address to OpenSea or other third parties. This can allow attackers to associate your IP address with your Ethereum address. NFT autodetection relies on this setting, and won't be available when this is turned off."
  },
  "doNotShare": {
    "message": "Do not share this with anyone"
  },
  "domain": {
    "message": "Domain"
  },
  "done": {
    "message": "Done"
  },
  "dontShowThisAgain": {
    "message": "Don't show this again"
  },
  "downArrow": {
    "message": "down arrow"
  },
  "downloadGoogleChrome": {
    "message": "Download Google Chrome"
  },
  "downloadNow": {
    "message": "Download Now"
  },
  "downloadStateLogs": {
    "message": "Download state logs"
  },
  "dragAndDropBanner": {
    "message": "You can drag networks to reorder them. "
  },
  "dropped": {
    "message": "Dropped"
  },
  "duplicateContactTooltip": {
    "message": "This contact name collides with an existing account or contact"
  },
  "duplicateContactWarning": {
    "message": "You have duplicate contacts"
  },
  "edit": {
    "message": "Edit"
  },
  "editANickname": {
    "message": "Edit nickname"
  },
  "editAccounts": {
    "message": "Edit accounts"
  },
  "editAddressNickname": {
    "message": "Edit address nickname"
  },
  "editCancellationGasFeeModalTitle": {
    "message": "Edit cancellation gas fee"
  },
  "editContact": {
    "message": "Edit contact"
  },
  "editGasFeeModalTitle": {
    "message": "Edit gas fee"
  },
  "editGasLimitOutOfBounds": {
    "message": "Gas limit must be at least $1"
  },
  "editGasLimitOutOfBoundsV2": {
    "message": "Gas limit must be greater than $1 and less than $2",
    "description": "$1 is the minimum limit for gas and $2 is the maximum limit"
  },
  "editGasLimitTooltip": {
    "message": "Gas limit is the maximum units of gas you are willing to use. Units of gas are a multiplier to “Max priority fee” and “Max fee”."
  },
  "editGasMaxBaseFeeGWEIImbalance": {
    "message": "Max base fee cannot be lower than priority fee"
  },
  "editGasMaxBaseFeeHigh": {
    "message": "Max base fee is higher than necessary"
  },
  "editGasMaxBaseFeeLow": {
    "message": "Max base fee is low for current network conditions"
  },
  "editGasMaxFeeHigh": {
    "message": "Max fee is higher than necessary"
  },
  "editGasMaxFeeLow": {
    "message": "Max fee too low for network conditions"
  },
  "editGasMaxFeePriorityImbalance": {
    "message": "Max fee cannot be lower than max priority fee"
  },
  "editGasMaxPriorityFeeBelowMinimum": {
    "message": "Max priority fee must be greater than 0 GWEI"
  },
  "editGasMaxPriorityFeeBelowMinimumV2": {
    "message": "Priority fee must be greater than 0."
  },
  "editGasMaxPriorityFeeHigh": {
    "message": "Max priority fee is higher than necessary. You may pay more than needed."
  },
  "editGasMaxPriorityFeeHighV2": {
    "message": "Priority fee is higher than necessary. You may pay more than needed"
  },
  "editGasMaxPriorityFeeLow": {
    "message": "Max priority fee is low for current network conditions"
  },
  "editGasMaxPriorityFeeLowV2": {
    "message": "Priority fee is low for current network conditions"
  },
  "editGasPriceTooLow": {
    "message": "Gas price must be greater than 0"
  },
  "editGasPriceTooltip": {
    "message": "This network requires a “Gas price” field when submitting a transaction. Gas price is the amount you will pay pay per unit of gas."
  },
  "editGasSubTextFeeLabel": {
    "message": "Max fee:"
  },
  "editGasTitle": {
    "message": "Edit priority"
  },
  "editGasTooLow": {
    "message": "Unknown processing time"
  },
  "editInPortfolio": {
    "message": "Edit in Portfolio"
  },
  "editNetworkLink": {
    "message": "edit the original network"
  },
  "editNetworksTitle": {
    "message": "Edit networks"
  },
  "editNonceField": {
    "message": "Edit nonce"
  },
  "editNonceMessage": {
    "message": "This is an advanced feature, use cautiously."
  },
  "editPermission": {
    "message": "Edit permission"
  },
  "editPermissions": {
    "message": "Edit permissions"
  },
  "editSpeedUpEditGasFeeModalTitle": {
    "message": "Edit speed up gas fee"
  },
  "editSpendingCap": {
    "message": "Edit spending cap"
  },
  "editSpendingCapAccountBalance": {
    "message": "Account balance: $1 $2"
  },
  "editSpendingCapDesc": {
    "message": "Enter the amount that you feel comfortable being spent on your behalf."
  },
  "editSpendingCapError": {
    "message": "The spending cap can’t exceed $1 decimal digits. Remove decimal digits to continue."
  },
  "editSpendingCapSpecialCharError": {
    "message": "Enter numbers only"
  },
  "enableAutoDetect": {
    "message": " Enable autodetect"
  },
  "enableFromSettings": {
    "message": " Enable it from Settings."
  },
  "enableSnap": {
    "message": "Enable"
  },
  "enableToken": {
    "message": "enable $1",
    "description": "$1 is a token symbol, e.g. ETH"
  },
  "enabled": {
    "message": "Enabled"
  },
  "enabledNetworks": {
    "message": "Enabled networks"
  },
  "encryptionPublicKeyNotice": {
    "message": "$1 would like your public encryption key. By consenting, this site will be able to compose encrypted messages to you.",
    "description": "$1 is the web3 site name"
  },
  "encryptionPublicKeyRequest": {
    "message": "Request encryption public key"
  },
  "endpointReturnedDifferentChainId": {
    "message": "The RPC URL you have entered returned a different chain ID ($1).",
    "description": "$1 is the return value of eth_chainId from an RPC endpoint"
  },
  "enhancedTokenDetectionAlertMessage": {
    "message": "Enhanced token detection is currently available on $1. $2"
  },
  "ensDomainsSettingDescriptionIntroduction": {
    "message": "MetaMask lets you see ENS domains right in your browser's address bar. Here's how it works:"
  },
  "ensDomainsSettingDescriptionOutroduction": {
    "message": "Keep in mind that using this feature exposes your IP address to IPFS third-party services."
  },
  "ensDomainsSettingDescriptionPart1": {
    "message": "MetaMask checks with Ethereum's ENS contract to find the code connected to the ENS name."
  },
  "ensDomainsSettingDescriptionPart2": {
    "message": "If the code links to IPFS, you can see the content associated with it (usually a website)."
  },
  "ensDomainsSettingTitle": {
    "message": "Show ENS domains in address bar"
  },
  "ensUnknownError": {
    "message": "ENS lookup failed."
  },
  "enterANameToIdentifyTheUrl": {
    "message": "Enter a name to identify the URL"
  },
  "enterChainId": {
    "message": "Enter Chain ID"
  },
  "enterMaxSpendLimit": {
    "message": "Enter max spend limit"
  },
  "enterNetworkName": {
    "message": "Enter network name"
  },
  "enterOptionalPassword": {
    "message": "Enter optional password"
  },
  "enterPasswordContinue": {
    "message": "Enter password to continue"
  },
  "enterRpcUrl": {
    "message": "Enter RPC URL"
  },
  "enterSymbol": {
    "message": "Enter symbol"
  },
  "enterTokenNameOrAddress": {
    "message": "Enter token name or paste address"
  },
  "enterYourPassword": {
    "message": "Enter your password"
  },
  "errorCode": {
    "message": "Code: $1",
    "description": "Displayed error code for debugging purposes. $1 is the error code"
  },
  "errorGettingSafeChainList": {
    "message": "Error while getting safe chain list, please continue with caution."
  },
  "errorMessage": {
    "message": "Message: $1",
    "description": "Displayed error message for debugging purposes. $1 is the error message"
  },
  "errorName": {
    "message": "Code: $1",
    "description": "Displayed error name for debugging purposes. $1 is the error name"
  },
  "errorPageContactSupport": {
    "message": "Contact support",
    "description": "Button for contact MM support"
  },
  "errorPageDescribeUsWhatHappened": {
    "message": "Describe what happened",
    "description": "Button for submitting report to sentry"
  },
  "errorPageInfo": {
    "message": "Your information can’t be shown. Don’t worry, your wallet and funds are safe.",
    "description": "Information banner shown in the error page"
  },
  "errorPageMessageTitle": {
    "message": "Error message",
    "description": "Title for description, which is displayed for debugging purposes"
  },
  "errorPageSentryFormTitle": {
    "message": "Describe what happened",
    "description": "In sentry feedback form, The title at the top of the feedback form."
  },
  "errorPageSentryMessagePlaceholder": {
    "message": "Sharing details like how we can reproduce the bug will help us fix the problem.",
    "description": "In sentry feedback form, The placeholder for the feedback description input field."
  },
  "errorPageSentrySuccessMessageText": {
    "message": "Thanks! We will take a look soon.",
    "description": "In sentry feedback form, The message displayed after a successful feedback submission."
  },
  "errorPageTitle": {
    "message": "MetaMask encountered an error",
    "description": "Title of generic error page"
  },
  "errorPageTryAgain": {
    "message": "Try again",
    "description": "Button for try again"
  },
  "errorStack": {
    "message": "Stack:",
    "description": "Title for error stack, which is displayed for debugging purposes"
  },
  "errorWhileConnectingToRPC": {
    "message": "Error while connecting to the custom network."
  },
  "errorWithSnap": {
    "message": "Error with $1",
    "description": "$1 represents the name of the snap"
  },
  "estimatedFee": {
    "message": "Estimated fee"
  },
  "estimatedFeeTooltip": {
    "message": "Amount paid to process the transaction on network."
  },
  "ethGasPriceFetchWarning": {
    "message": "Backup gas price is provided as the main gas estimation service is unavailable right now."
  },
  "ethereumProviderAccess": {
    "message": "Grant Ethereum provider access to $1",
    "description": "The parameter is the name of the requesting origin"
  },
  "ethereumPublicAddress": {
    "message": "Ethereum public address"
  },
  "etherscan": {
    "message": "Etherscan"
  },
  "etherscanView": {
    "message": "View account on Etherscan"
  },
  "etherscanViewOn": {
    "message": "View on Etherscan"
  },
  "existingChainId": {
    "message": "The information you have entered is associated with an existing chain ID."
  },
  "existingRequestsBannerAlertDesc": {
    "message": "To view and confirm your most recent request, you'll need to approve or reject existing requests first."
  },
  "expandView": {
    "message": "Expand view"
  },
  "experimental": {
    "message": "Experimental"
  },
  "exploreweb3": {
    "message": "Explore web3"
  },
  "exportYourData": {
    "message": "Export your data"
  },
  "exportYourDataButton": {
    "message": "Download"
  },
  "exportYourDataDescription": {
    "message": "You can export data like your contacts and preferences."
  },
  "extendWalletWithSnaps": {
    "message": "Explore community-built Snaps to customize your web3 experience",
    "description": "Banner description displayed on Snaps list page in Settings when less than 6 Snaps is installed."
  },
  "externalExtension": {
    "message": "External extension"
  },
  "externalNameSourcesSetting": {
    "message": "Proposed nicknames"
  },
  "externalNameSourcesSettingDescription": {
    "message": "We’ll fetch proposed nicknames for addresses you interact with from third-party sources like Etherscan, Infura, and Lens Protocol. These sources will be able to see those addresses and your IP address. Your account address won’t be exposed to third parties."
  },
  "failed": {
    "message": "Failed"
  },
  "failedToFetchChainId": {
    "message": "Could not fetch chain ID. Is your RPC URL correct?"
  },
  "failureMessage": {
    "message": "Something went wrong, and we were unable to complete the action"
  },
  "fast": {
    "message": "Fast"
  },
  "feeDetails": {
    "message": "Fee details"
  },
  "fileImportFail": {
    "message": "File import not working? Click here!",
    "description": "Helps user import their account from a JSON file"
  },
  "flaskWelcomeUninstall": {
    "message": "you should uninstall this extension",
    "description": "This request is shown on the Flask Welcome screen. It is intended for non-developers, and will be bolded."
  },
  "flaskWelcomeWarning1": {
    "message": "Flask is for developers to experiment with new unstable APIs. Unless you are a developer or beta tester, $1.",
    "description": "This is a warning shown on the Flask Welcome screen, intended to encourage non-developers not to proceed any further. $1 is the bolded message 'flaskWelcomeUninstall'"
  },
  "flaskWelcomeWarning2": {
    "message": "We do not guarantee the safety or stability of this extension. The new APIs offered by Flask are not hardened against phishing attacks, meaning that any site or snap that requires Flask might be a malicious attempt to steal your assets.",
    "description": "This explains the risks of using MetaMask Flask"
  },
  "flaskWelcomeWarning3": {
    "message": "All Flask APIs are experimental. They may be changed or removed without notice, or they might stay on Flask indefinitely without ever being migrated to stable MetaMask. Use them at your own risk.",
    "description": "This message warns developers about unstable Flask APIs"
  },
  "flaskWelcomeWarning4": {
    "message": "Make sure to disable your regular MetaMask extension when using Flask.",
    "description": "This message calls to pay attention about multiple versions of MetaMask running on the same site (Flask + Prod)"
  },
  "flaskWelcomeWarningAcceptButton": {
    "message": "I accept the risks",
    "description": "this text is shown on a button, which the user presses to confirm they understand the risks of using Flask"
  },
  "floatAmountToken": {
    "message": "Token amount must be an integer"
  },
  "followUsOnTwitter": {
    "message": "Follow us on Twitter"
  },
  "forbiddenIpfsGateway": {
    "message": "Forbidden IPFS Gateway: Please specify a CID gateway"
  },
  "forgetDevice": {
    "message": "Forget this device"
  },
  "forgotPassword": {
    "message": "Forgot password?"
  },
  "form": {
    "message": "form"
  },
  "from": {
    "message": "From"
  },
  "fromAddress": {
    "message": "From: $1",
    "description": "$1 is the address to include in the From label. It is typically shortened first using shortenAddress"
  },
  "fromTokenLists": {
    "message": "From token lists: $1"
  },
  "function": {
    "message": "Function: $1"
  },
  "fundingMethod": {
    "message": "Funding method"
  },
  "gas": {
    "message": "Gas"
  },
  "gasDisplayAcknowledgeDappButtonText": {
    "message": "Edit suggested gas fee"
  },
  "gasDisplayDappWarning": {
    "message": "This gas fee has been suggested by $1. Overriding this may cause a problem with your transaction. Please reach out to $1 if you have questions.",
    "description": "$1 represents the Dapp's origin"
  },
  "gasFee": {
    "message": "Gas fee"
  },
  "gasLimit": {
    "message": "Gas limit"
  },
  "gasLimitInfoTooltipContent": {
    "message": "Gas limit is the maximum amount of units of gas you are willing to spend."
  },
  "gasLimitRecommended": {
    "message": "Recommended gas limit is $1. If the gas limit is less than that, it may fail."
  },
  "gasLimitTooLow": {
    "message": "Gas limit must be at least 21000"
  },
  "gasLimitTooLowWithDynamicFee": {
    "message": "Gas limit must be at least $1",
    "description": "$1 is the custom gas limit, in decimal."
  },
  "gasLimitV2": {
    "message": "Gas limit"
  },
  "gasOption": {
    "message": "Gas option"
  },
  "gasPrice": {
    "message": "Gas price (GWEI)"
  },
  "gasPriceExcessive": {
    "message": "Your gas fee is set unnecessarily high. Consider lowering the amount."
  },
  "gasPriceExcessiveInput": {
    "message": "Gas price is excessive"
  },
  "gasPriceExtremelyLow": {
    "message": "Gas price extremely low"
  },
  "gasPriceFetchFailed": {
    "message": "Gas price estimation failed due to network error."
  },
  "gasPriceInfoTooltipContent": {
    "message": "Gas price specifies the amount of Ether you are willing to pay for each unit of gas."
  },
  "gasTimingHoursShort": {
    "message": "$1 hrs",
    "description": "$1 represents a number of hours"
  },
  "gasTimingLow": {
    "message": "Slow"
  },
  "gasTimingMinutesShort": {
    "message": "$1 min",
    "description": "$1 represents a number of minutes"
  },
  "gasTimingSecondsShort": {
    "message": "$1 sec",
    "description": "$1 represents a number of seconds"
  },
  "gasUsed": {
    "message": "Gas used"
  },
  "general": {
    "message": "General"
  },
  "generalCameraError": {
    "message": "We couldn't access your camera. Please give it another try."
  },
  "generalCameraErrorTitle": {
    "message": "Something went wrong...."
  },
  "generalDescription": {
    "message": "Sync settings across devices, select network preferences, and track token data"
  },
  "genericExplorerView": {
    "message": "View account on $1"
  },
  "goBack": {
    "message": "Go back"
  },
  "goToSite": {
    "message": "Go to site"
  },
  "goerli": {
    "message": "Goerli test network"
  },
  "gotIt": {
    "message": "Got it"
  },
  "grantExactAccess": {
    "message": "Grant exact access"
  },
  "gwei": {
    "message": "GWEI"
  },
  "hardware": {
    "message": "Hardware"
  },
  "hardwareWalletConnected": {
    "message": "Hardware wallet connected"
  },
  "hardwareWalletLegacyDescription": {
    "message": "(legacy)",
    "description": "Text representing the MEW path"
  },
  "hardwareWalletSupportLinkConversion": {
    "message": "click here"
  },
  "hardwareWallets": {
    "message": "Connect a hardware wallet"
  },
  "hardwareWalletsInfo": {
    "message": "Hardware wallet integrations use API calls to external servers, which can see your IP address and the smart contract addresses you interact with."
  },
  "hardwareWalletsMsg": {
    "message": "Select a hardware wallet you would like to use with MetaMask."
  },
  "here": {
    "message": "here",
    "description": "as in -click here- for more information (goes with troubleTokenBalances)"
  },
  "hexData": {
    "message": "Hex data"
  },
  "hiddenAccounts": {
    "message": "Hidden accounts"
  },
  "hide": {
    "message": "Hide"
  },
  "hideAccount": {
    "message": "Hide account"
  },
  "hideAdvancedDetails": {
    "message": "Hide advanced details"
  },
  "hideSeedPhrase": {
    "message": "Hide seed phrase"
  },
  "hideSentitiveInfo": {
    "message": "Hide sensitive information"
  },
  "hideTokenPrompt": {
    "message": "Hide token?"
  },
  "hideTokenSymbol": {
    "message": "Hide $1",
    "description": "$1 is the symbol for a token (e.g. 'DAI')"
  },
  "hideZeroBalanceTokens": {
    "message": "Hide tokens without balance"
  },
  "high": {
    "message": "Aggressive"
  },
  "highGasSettingToolTipMessage": {
    "message": "High probability, even in volatile markets. Use $1 to cover surges in network traffic due to things like popular NFT drops.",
    "description": "$1 is key 'high' (text: 'Aggressive') separated here so that it can be passed in with bold font-weight"
  },
  "highLowercase": {
    "message": "high"
  },
  "highestCurrentBid": {
    "message": "Highest current bid"
  },
  "highestFloorPrice": {
    "message": "Highest floor price"
  },
  "history": {
    "message": "History"
  },
  "holdToRevealContent1": {
    "message": "Your Secret Recovery Phrase provides $1",
    "description": "$1 is a bolded text with the message from 'holdToRevealContent2'"
  },
  "holdToRevealContent2": {
    "message": "full access to your wallet and funds.",
    "description": "Is the bolded text in 'holdToRevealContent1'"
  },
  "holdToRevealContent3": {
    "message": "Do not share this with anyone. $1 $2",
    "description": "$1 is a message from 'holdToRevealContent4' and $2 is a text link with the message from 'holdToRevealContent5'"
  },
  "holdToRevealContent4": {
    "message": "MetaMask Support will not request this,",
    "description": "Part of 'holdToRevealContent3'"
  },
  "holdToRevealContent5": {
    "message": "but phishers might.",
    "description": "The text link in 'holdToRevealContent3'"
  },
  "holdToRevealContentPrivateKey1": {
    "message": "Your Private Key provides $1",
    "description": "$1 is a bolded text with the message from 'holdToRevealContentPrivateKey2'"
  },
  "holdToRevealContentPrivateKey2": {
    "message": "full access to your wallet and funds.",
    "description": "Is the bolded text in 'holdToRevealContentPrivateKey2'"
  },
  "holdToRevealLockedLabel": {
    "message": "hold to reveal circle locked"
  },
  "holdToRevealPrivateKey": {
    "message": "Hold to reveal Private Key"
  },
  "holdToRevealPrivateKeyTitle": {
    "message": "Keep your private key safe"
  },
  "holdToRevealSRP": {
    "message": "Hold to reveal SRP"
  },
  "holdToRevealSRPTitle": {
    "message": "Keep your SRP safe"
  },
  "holdToRevealUnlockedLabel": {
    "message": "hold to reveal circle unlocked"
  },
  "honeypotDescription": {
    "message": "This token might pose a honeypot risk. It is advised to conduct due diligence before interacting to prevent any potential financial loss."
  },
  "honeypotTitle": {
    "message": "Honey Pot"
  },
  "howNetworkFeesWorkExplanation": {
    "message": "Estimated fee required to process the transaction. The max fee is $1."
  },
  "howQuotesWork": {
    "message": "How quotes work"
  },
  "howQuotesWorkExplanation": {
    "message": "This quote has the best return of the quotes we searched. This is based on the swap rate, which includes bridging fees and a $1% MetaMask fee, minus gas fees. Gas fees depend on how busy the network is and how complex the transaction is."
  },
  "id": {
    "message": "ID"
  },
  "ifYouGetLockedOut": {
    "message": "If you get locked out of the app or get a new device, you will lose your funds. Be sure to back up your Secret Recovery Phrase in $1 ",
    "description": "$1 is the menu path to be shown with font weight bold"
  },
  "ignoreAll": {
    "message": "Ignore all"
  },
  "ignoreTokenWarning": {
    "message": "If you hide tokens, they will not be shown in your wallet. However, you can still add them by searching for them."
  },
  "imToken": {
    "message": "imToken"
  },
  "import": {
    "message": "Import",
    "description": "Button to import an account from a selected file"
  },
  "importAccountError": {
    "message": "Error importing account."
  },
  "importAccountErrorIsSRP": {
    "message": "You have entered a Secret Recovery Phrase (or mnemonic). To import an account here, you have to enter a private key, which is a hexadecimal string of length 64."
  },
  "importAccountErrorNotAValidPrivateKey": {
    "message": "This is not a valid private key. You have entered a hexadecimal string, but it must be 64 characters long."
  },
  "importAccountErrorNotHexadecimal": {
    "message": "This is not a valid private key. You must enter a hexadecimal string of length 64."
  },
  "importAccountJsonLoading1": {
    "message": "Expect this JSON import to take a few minutes and freeze MetaMask."
  },
  "importAccountJsonLoading2": {
    "message": "We apologize, and we will make it faster in the future."
  },
  "importAccountMsg": {
    "message": "Imported accounts won’t be associated with your MetaMask Secret Recovery Phrase. Learn more about imported accounts"
  },
  "importMyWallet": {
    "message": "Import my wallet"
  },
  "importNFT": {
    "message": "Import NFT"
  },
  "importNFTAddressToolTip": {
    "message": "On OpenSea, for example, on the NFT's page under Details, there is a blue hyperlinked value labeled 'Contract Address'. If you click on this, it will take you to the contract's address on Etherscan; at the top-left of that page, there should be an icon labeled 'Contract', and to the right, a long string of letters and numbers. This is the address of the contract that created your NFT. Click on the 'copy' icon to the right of the address, and you'll have it on your clipboard."
  },
  "importNFTPage": {
    "message": "Import NFT page"
  },
  "importNFTTokenIdToolTip": {
    "message": "An NFT's ID is a unique identifier since no two NFTs are alike. Again, on OpenSea this number is under 'Details'. Make a note of it, or copy it onto your clipboard."
  },
  "importNWordSRP": {
    "message": "I have a $1 word recovery phrase",
    "description": "$1 is the number of words in the recovery phrase"
  },
  "importPrivateKey": {
    "message": "Private Key"
  },
  "importSRPDescription": {
    "message": "Import an existing wallet with your 12 or 24-word secret recovery phrase."
  },
  "importSRPNumberOfWordsError": {
    "message": "Secret Recovery Phrases contain 12, or 24 words"
  },
  "importSRPWordError": {
    "message": "Word $1 is incorrect or misspelled.",
    "description": "$1 is the word that is incorrect or misspelled"
  },
  "importSRPWordErrorAlternative": {
    "message": "Word $1 and $2 is incorrect or misspelled.",
    "description": "$1 and $2 are multiple words that are mispelled."
  },
  "importSecretRecoveryPhrase": {
    "message": "Import Secret Recovery Phrase"
  },
  "importSelectedTokens": {
    "message": "Import selected tokens?"
  },
  "importSelectedTokensDescription": {
    "message": "Only the tokens you've selected will appear in your wallet. You can always import hidden tokens later by searching for them."
  },
  "importTokenQuestion": {
    "message": "Import token?"
  },
  "importTokenWarning": {
    "message": "Anyone can create a token with any name, including fake versions of existing tokens. Add and trade at your own risk!"
  },
  "importTokensCamelCase": {
    "message": "Import tokens"
  },
  "importTokensError": {
    "message": "We could not import the tokens. Please try again later."
  },
  "importWallet": {
    "message": "Import wallet"
  },
  "importWalletOrAccountHeader": {
    "message": "Import a wallet or account"
  },
  "importWalletSuccess": {
    "message": "Wallet successfully imported"
  },
  "importWithCount": {
    "message": "Import $1",
    "description": "$1 will the number of detected tokens that are selected for importing, if all of them are selected then $1 will be all"
  },
  "imported": {
    "message": "Imported",
    "description": "status showing that an account has been fully loaded into the keyring"
  },
  "inYourSettings": {
    "message": "in your Settings"
  },
  "included": {
    "message": "included"
  },
  "infuraBlockedNotification": {
    "message": "MetaMask is unable to connect to the blockchain host. Review possible reasons $1.",
    "description": "$1 is a clickable link with with text defined by the 'here' key"
  },
  "initialTransactionConfirmed": {
    "message": "Your initial transaction was confirmed by the network. Click OK to go back."
  },
  "insightsFromSnap": {
    "message": "Insights from $1",
    "description": "$1 represents the name of the snap"
  },
  "install": {
    "message": "Install"
  },
  "installOrigin": {
    "message": "Install origin"
  },
  "installRequest": {
    "message": "Add to MetaMask"
  },
  "installedOn": {
    "message": "Installed on $1",
    "description": "$1 is the date when the snap has been installed"
  },
  "insufficientBalance": {
    "message": "Insufficient balance."
  },
  "insufficientFunds": {
    "message": "Insufficient funds."
  },
  "insufficientFundsForGas": {
    "message": "Insufficient funds for gas"
  },
  "insufficientLockedLiquidityDescription": {
    "message": "The lack of adequately locked or burned liquidity leaves the token vulnerable to sudden liquidity withdrawals, potentially causing market instability."
  },
  "insufficientLockedLiquidityTitle": {
    "message": "Insufficient Locked Liquidity"
  },
  "insufficientTokens": {
    "message": "Insufficient tokens."
  },
  "interactingWith": {
    "message": "Interacting with"
  },
  "interactingWithTransactionDescription": {
    "message": "This is the contract you're interacting with. Protect yourself from scammers by verifying the details."
  },
  "invalidAddress": {
    "message": "Invalid address"
  },
  "invalidAddressRecipient": {
    "message": "Recipient address is invalid"
  },
  "invalidAssetType": {
    "message": "This asset is an NFT and needs to be re-added on the Import NFTs page found under the NFTs tab"
  },
  "invalidChainIdTooBig": {
    "message": "Invalid chain ID. The chain ID is too big."
  },
  "invalidCustomNetworkAlertContent1": {
    "message": "The chain ID for custom network '$1' has to be re-entered.",
    "description": "$1 is the name/identifier of the network."
  },
  "invalidCustomNetworkAlertContent2": {
    "message": "To protect you from malicious or faulty network providers, chain IDs are now required for all custom networks."
  },
  "invalidCustomNetworkAlertContent3": {
    "message": "Go to Settings > Network and enter the chain ID. You can find the chain IDs of most popular networks on $1.",
    "description": "$1 is a link to https://chainid.network"
  },
  "invalidCustomNetworkAlertTitle": {
    "message": "Invalid custom network"
  },
  "invalidHexNumber": {
    "message": "Invalid hexadecimal number."
  },
  "invalidHexNumberLeadingZeros": {
    "message": "Invalid hexadecimal number. Remove any leading zeros."
  },
  "invalidIpfsGateway": {
    "message": "Invalid IPFS Gateway: The value must be a valid URL"
  },
  "invalidNumber": {
    "message": "Invalid number. Enter a decimal or '0x'-prefixed hexadecimal number."
  },
  "invalidNumberLeadingZeros": {
    "message": "Invalid number. Remove any leading zeros."
  },
  "invalidRPC": {
    "message": "Invalid RPC URL"
  },
  "invalidSeedPhrase": {
    "message": "Invalid Secret Recovery Phrase"
  },
  "invalidSeedPhraseCaseSensitive": {
    "message": "Invalid input! Secret Recovery Phrase is case sensitive."
  },
  "ipfsGateway": {
    "message": "IPFS gateway"
  },
  "ipfsGatewayDescription": {
    "message": "MetaMask uses third-party services to show images of your NFTs stored on IPFS, display information related to ENS addresses entered in your browser's address bar, and fetch icons for different tokens. Your IP address may be exposed to these services when you’re using them."
  },
  "ipfsToggleModalDescriptionOne": {
    "message": "We use third-party services to show images of your NFTs stored on IPFS, display information related to ENS addresses entered in your browser's address bar, and fetch icons for different tokens. Your IP address may be exposed to these services when you’re using them."
  },
  "ipfsToggleModalDescriptionTwo": {
    "message": "Selecting Confirm turns on IPFS resolution. You can turn it off in $1 at any time.",
    "description": "$1 is the method to turn off ipfs"
  },
  "ipfsToggleModalSettings": {
    "message": "Settings > Security and privacy"
  },
  "isSigningOrSubmitting": {
    "message": "A previous transaction is still being signed or submitted"
  },
  "jazzAndBlockies": {
    "message": "Jazzicons and Blockies are two different styles of unique icons that help you identify an account at a glance."
  },
  "jazzicons": {
    "message": "Jazzicons"
  },
  "jsonFile": {
    "message": "JSON File",
    "description": "format for importing an account"
  },
  "keepReminderOfSRP": {
    "message": "Keep a reminder of your Secret Recovery Phrase somewhere safe. If you lose it, no one can help you get it back. Even worse, you won’t be able access to your wallet ever again. $1",
    "description": "$1 is a learn more link"
  },
  "keyringAccountName": {
    "message": "Account name"
  },
  "keyringAccountPublicAddress": {
    "message": "Public Address"
  },
  "keyringSnapRemovalResult1": {
    "message": "$1 $2removed",
    "description": "Displays the result after removal of a keyring snap. $1 is the snap name, $2 is whether it is successful or not"
  },
  "keyringSnapRemovalResultNotSuccessful": {
    "message": "not ",
    "description": "Displays the `not` word in $2."
  },
  "keyringSnapRemoveConfirmation": {
    "message": "Type $1 to confirm you want to remove this snap:",
    "description": "Asks user to input the name nap prior to deleting the snap. $1 is the snap name"
  },
  "keystone": {
    "message": "Keystone"
  },
  "knownAddressRecipient": {
    "message": "Known contract address."
  },
  "knownTokenWarning": {
    "message": "This action will edit tokens that are already listed in your wallet, which can be used to phish you. Only approve if you are certain that you mean to change what these tokens represent. Learn more about $1"
  },
  "l1Fee": {
    "message": "L1 fee"
  },
  "l1FeeTooltip": {
    "message": "L1 gas fee"
  },
  "l2Fee": {
    "message": "L2 fee"
  },
  "l2FeeTooltip": {
    "message": "L2 gas fee"
  },
  "lastConnected": {
    "message": "Last connected"
  },
  "lastSold": {
    "message": "Last sold"
  },
  "lavaDomeCopyWarning": {
    "message": "For your safety, selecting this text is not available right now."
  },
  "layer1Fees": {
    "message": "Layer 1 fees"
  },
  "layer2Fees": {
    "message": "Layer 2 fees"
  },
  "learnHow": {
    "message": "Learn how"
  },
  "learnMore": {
    "message": "learn more"
  },
  "learnMoreAboutGas": {
    "message": "Want to $1 about gas?",
    "description": "$1 will be replaced by the learnMore translation key"
  },
  "learnMoreAboutPrivacy": {
    "message": "Learn more about privacy best practices."
  },
  "learnMoreKeystone": {
    "message": "Learn More"
  },
  "learnMoreUpperCase": {
    "message": "Learn more"
  },
  "learnMoreUpperCaseWithDot": {
    "message": "Learn more."
  },
  "learnScamRisk": {
    "message": "scams and security risks."
  },
  "leaveMetaMask": {
    "message": "Leave MetaMask?"
  },
  "leaveMetaMaskDesc": {
    "message": "You're about to visit a site outside of MetaMask. Double-check the URL before continuing."
  },
  "ledgerAccountRestriction": {
    "message": "You need to make use your last account before you can add a new one."
  },
  "ledgerConnectionInstructionCloseOtherApps": {
    "message": "Close any other software connected to your device and then click here to refresh."
  },
  "ledgerConnectionInstructionHeader": {
    "message": "Prior to clicking confirm:"
  },
  "ledgerConnectionInstructionStepFour": {
    "message": "Enable \"smart contract data\" or \"blind signing\" on your Ledger device."
  },
  "ledgerConnectionInstructionStepThree": {
    "message": "Be sure your Ledger is plugged in and to select the Ethereum app."
  },
  "ledgerDeviceOpenFailureMessage": {
    "message": "The Ledger device failed to open. Your Ledger might be connected to other software. Please close Ledger Live or other applications connected to your Ledger device, and try to connect again."
  },
  "ledgerErrorConnectionIssue": {
    "message": "Reconnect your ledger, open the ETH app and try again."
  },
  "ledgerErrorDevicedLocked": {
    "message": "Your Ledger is locked. Unlock it then try again."
  },
  "ledgerErrorEthAppNotOpen": {
    "message": "To solve the issue, open the ETH application on your device and retry."
  },
  "ledgerErrorTransactionDataNotPadded": {
    "message": "Ethereum transaction's input data isn't sufficiently padded."
  },
  "ledgerLiveApp": {
    "message": "Ledger Live App"
  },
  "ledgerLocked": {
    "message": "Cannot connect to Ledger device. Please make sure your device is unlocked and Ethereum app is opened."
  },
  "ledgerTimeout": {
    "message": "Ledger Live is taking too long to respond or connection timeout. Make sure Ledger Live app is opened and your device is unlocked."
  },
  "ledgerWebHIDNotConnectedErrorMessage": {
    "message": "The ledger device was not connected. If you wish to connect your Ledger, please click 'Continue' again and approve HID connection",
    "description": "An error message shown to the user during the hardware connect flow."
  },
  "levelArrow": {
    "message": "level arrow"
  },
  "lightTheme": {
    "message": "Light"
  },
  "likeToImportToken": {
    "message": "Would you like to import this token?"
  },
  "likeToImportTokens": {
    "message": "Would you like to import these tokens?"
  },
  "lineaGoerli": {
    "message": "Linea Goerli test network"
  },
  "lineaMainnet": {
    "message": "Linea Mainnet"
  },
  "lineaSepolia": {
    "message": "Linea Sepolia test network"
  },
  "link": {
    "message": "Link"
  },
  "linkCentralizedExchanges": {
    "message": "Link your Coinbase or Binance accounts to transfer crypto to MetaMask for free."
  },
  "links": {
    "message": "Links"
  },
  "loadMore": {
    "message": "Load more"
  },
  "loading": {
    "message": "Loading..."
  },
  "loadingScreenSnapMessage": {
    "message": "Please complete the transaction on the Snap."
  },
  "loadingTokenList": {
    "message": "Loading token list"
  },
  "localhost": {
    "message": "Localhost 8545"
  },
  "lock": {
    "message": "Lock"
  },
  "lockMetaMask": {
    "message": "Lock MetaMask"
  },
  "lockTimeInvalid": {
    "message": "Lock time must be a number between 0 and 10080"
  },
  "logo": {
    "message": "$1 logo",
    "description": "$1 is the name of the ticker"
  },
  "low": {
    "message": "Low"
  },
  "lowEstimatedReturnTooltipMessage": {
    "message": "You’ll pay more than $1% of your starting amount in fees. Check your receiving amount and network fees."
  },
  "lowEstimatedReturnTooltipTitle": {
    "message": "High cost"
  },
  "lowGasSettingToolTipMessage": {
    "message": "Use $1 to wait for a cheaper price. Time estimates are much less accurate as prices are somewhat unpredictable.",
    "description": "$1 is key 'low' separated here so that it can be passed in with bold font-weight"
  },
  "lowLowercase": {
    "message": "low"
  },
  "mainnet": {
    "message": "Ethereum Mainnet"
  },
  "mainnetToken": {
    "message": "This address matches a known Ethereum Mainnet token address. Recheck the contract address and network for the token you are trying to add."
  },
  "makeAnotherSwap": {
    "message": "Create a new swap"
  },
  "makeSureNoOneWatching": {
    "message": "Make sure nobody is looking",
    "description": "Warning to users to be care while creating and saving their new Secret Recovery Phrase"
  },
  "manageDefaultSettings": {
    "message": "Manage default privacy settings"
  },
  "managePermissions": {
    "message": "Manage permissions"
  },
  "marketCap": {
    "message": "Market cap"
  },
  "marketDetails": {
    "message": "Market details"
  },
  "max": {
    "message": "Max"
  },
  "maxBaseFee": {
    "message": "Max base fee"
  },
  "maxFee": {
    "message": "Max fee"
  },
  "maxFeeTooltip": {
    "message": "A maximum fee provided to pay for the transaction."
  },
  "maxPriorityFee": {
    "message": "Max priority fee"
  },
  "medium": {
    "message": "Market"
  },
  "mediumGasSettingToolTipMessage": {
    "message": "Use $1 for fast processing at current market price.",
    "description": "$1 is key 'medium' (text: 'Market') separated here so that it can be passed in with bold font-weight"
  },
  "memo": {
    "message": "memo"
  },
  "message": {
    "message": "Message"
  },
  "metaMaskConnectStatusParagraphOne": {
    "message": "You now have more control over your account connections in MetaMask."
  },
  "metaMaskConnectStatusParagraphThree": {
    "message": "Click it to manage your connected accounts."
  },
  "metaMaskConnectStatusParagraphTwo": {
    "message": "The connection status button shows if the website you’re visiting is connected to your currently selected account."
  },
  "metaMetricsIdNotAvailableError": {
    "message": "Since you've never opted into MetaMetrics, there's no data to delete here."
  },
  "metadataModalSourceTooltip": {
    "message": "$1 is hosted on npm and $2 is this Snap’s unique identifier.",
    "description": "$1 is the snap name and $2 is the snap NPM id."
  },
  "metamaskNotificationsAreOff": {
    "message": "Wallet notifications are currently not active."
  },
  "metamaskSwapsOfflineDescription": {
    "message": "MetaMask Swaps is undergoing maintenance. Please check back later."
  },
  "metamaskVersion": {
    "message": "MetaMask Version"
  },
  "methodData": {
    "message": "Method"
  },
  "methodDataTransactionDesc": {
    "message": "Function executed based on decoded input data."
  },
  "methodNotSupported": {
    "message": "Not supported with this account."
  },
  "metrics": {
    "message": "Metrics"
  },
  "millionAbbreviation": {
    "message": "M",
    "description": "Shortened form of 'million'"
  },
  "mismatchedChainLinkText": {
    "message": "verify the network details",
    "description": "Serves as link text for the 'mismatchedChain' key. This text will be embedded inside the translation for that key."
  },
  "mismatchedChainRecommendation": {
    "message": "We recommend that you $1 before proceeding.",
    "description": "$1 is a clickable link with text defined by the 'mismatchedChainLinkText' key. The link will open to instructions for users to validate custom network details."
  },
  "mismatchedNetworkName": {
    "message": "According to our record the network name may not correctly match this chain ID."
  },
  "mismatchedNetworkSymbol": {
    "message": "The submitted currency symbol does not match what we expect for this chain ID."
  },
  "mismatchedRpcChainId": {
    "message": "Chain ID returned by the custom network does not match the submitted chain ID."
  },
  "mismatchedRpcUrl": {
    "message": "According to our records the submitted RPC URL value does not match a known provider for this chain ID."
  },
  "missingSetting": {
    "message": "Can't find a setting?"
  },
  "missingSettingRequest": {
    "message": "Request here"
  },
  "more": {
    "message": "more"
  },
  "moreAccounts": {
    "message": "+ $1 more accounts",
    "description": "$1 is the number of accounts"
  },
  "moreNetworks": {
    "message": "+ $1 more networks",
    "description": "$1 is the number of networks"
  },
  "moreQuotes": {
    "message": "More quotes"
  },
  "multichainAddEthereumChainConfirmationDescription": {
    "message": "You're adding this network to MetaMask and giving this site permission to use it."
  },
  "multichainQuoteCardBridgingLabel": {
    "message": "Bridging"
  },
  "multichainQuoteCardQuoteLabel": {
    "message": "Quote"
  },
  "multichainQuoteCardTimeLabel": {
    "message": "Time"
  },
  "multipleSnapConnectionWarning": {
    "message": "$1 wants to use $2 Snaps",
    "description": "$1 is the dapp and $2 is the number of snaps it wants to connect to."
  },
  "mustSelectOne": {
    "message": "Must select at least 1 token."
  },
  "name": {
    "message": "Name"
  },
  "nameAddressLabel": {
    "message": "Address",
    "description": "Label above address field in name component modal."
  },
  "nameAlreadyInUse": {
    "message": "Name is already in use"
  },
  "nameInstructionsNew": {
    "message": "If you know this address, give it a nickname to recognize it in the future.",
    "description": "Instruction text in name component modal when value is not recognised."
  },
  "nameInstructionsRecognized": {
    "message": "This address has a default nickname, but you can edit it or explore other suggestions.",
    "description": "Instruction text in name component modal when value is recognized but not saved."
  },
  "nameInstructionsSaved": {
    "message": "You've added a nickname for this address before. You can edit or view other suggested nicknames.",
    "description": "Instruction text in name component modal when value is saved."
  },
  "nameLabel": {
    "message": "Nickname",
    "description": "Label above name input field in name component modal."
  },
  "nameModalMaybeProposedName": {
    "message": "Maybe: $1",
    "description": "$1 is the proposed name"
  },
  "nameModalTitleNew": {
    "message": "Unknown address",
    "description": "Title of the modal created by the name component when value is not recognised."
  },
  "nameModalTitleRecognized": {
    "message": "Recognized address",
    "description": "Title of the modal created by the name component when value is recognized but not saved."
  },
  "nameModalTitleSaved": {
    "message": "Saved address",
    "description": "Title of the modal created by the name component when value is saved."
  },
  "nameProviderProposedBy": {
    "message": "Proposed by $1",
    "description": "$1 is the name of the provider"
  },
  "nameProvider_ens": {
    "message": "Ethereum Name Service (ENS)"
  },
  "nameProvider_etherscan": {
    "message": "Etherscan"
  },
  "nameProvider_lens": {
    "message": "Lens Protocol"
  },
  "nameProvider_token": {
    "message": "MetaMask"
  },
  "nameSetPlaceholder": {
    "message": "Choose a nickname...",
    "description": "Placeholder text for name input field in name component modal."
  },
  "nativeNetworkPermissionRequestDescription": {
    "message": "$1 is asking for your approval to:",
    "description": "$1 represents dapp name"
  },
  "nativeTokenScamWarningConversion": {
    "message": "Edit network details"
  },
  "nativeTokenScamWarningDescription": {
    "message": "The native token symbol does not match the expected symbol of the native token for the network with the associated chain ID. You have entered $1 while the expected token symbol is $2. Please verify you are connected to the correct chain.",
    "description": "$1 represents the currency name, $2 represents the expected currency symbol"
  },
  "nativeTokenScamWarningDescriptionExpectedTokenFallback": {
    "message": "something else",
    "description": "graceful fallback for when token symbol isn't found"
  },
  "nativeTokenScamWarningTitle": {
    "message": "Unexpected Native Token Symbol",
    "description": "Title for nativeTokenScamWarningDescription"
  },
  "needHelp": {
    "message": "Need help? Contact $1",
    "description": "$1 represents `needHelpLinkText`, the text which goes in the help link"
  },
  "needHelpFeedback": {
    "message": "Share your feedback"
  },
  "needHelpLinkText": {
    "message": "MetaMask support"
  },
  "needHelpSubmitTicket": {
    "message": "Submit a ticket"
  },
  "needImportFile": {
    "message": "You must select a file to import.",
    "description": "User is important an account and needs to add a file to continue"
  },
  "negativeETH": {
    "message": "Can not send negative amounts of ETH."
  },
  "negativeOrZeroAmountToken": {
    "message": "Cannot send negative or zero amounts of asset."
  },
  "network": {
    "message": "Network:"
  },
  "networkChanged": {
    "message": "Network changed"
  },
  "networkChangedMessage": {
    "message": "You're now transacting on $1.",
    "description": "$1 is the name of the network"
  },
  "networkDetails": {
    "message": "Network details"
  },
  "networkFee": {
    "message": "Network fee"
  },
  "networkIsBusy": {
    "message": "Network is busy. Gas prices are high and estimates are less accurate."
  },
  "networkMenu": {
    "message": "Network Menu"
  },
  "networkMenuHeading": {
    "message": "Select a network"
  },
  "networkName": {
    "message": "Network name"
  },
  "networkNameArbitrum": {
    "message": "Arbitrum"
  },
  "networkNameAvalanche": {
    "message": "Avalanche"
  },
  "networkNameBSC": {
    "message": "BSC"
  },
  "networkNameBase": {
    "message": "Base"
  },
  "networkNameBitcoin": {
    "message": "Bitcoin"
  },
  "networkNameDefinition": {
    "message": "The name associated with this network."
  },
  "networkNameEthereum": {
    "message": "Ethereum"
  },
  "networkNameGoerli": {
    "message": "Goerli"
  },
  "networkNameLinea": {
    "message": "Linea"
  },
  "networkNameOpMainnet": {
    "message": "OP Mainnet"
  },
  "networkNamePolygon": {
    "message": "Polygon"
  },
  "networkNameSolana": {
    "message": "Solana"
  },
  "networkNameTestnet": {
    "message": "Testnet"
  },
  "networkNameZkSyncEra": {
    "message": "zkSync Era"
  },
  "networkOptions": {
    "message": "Network options"
  },
  "networkPermissionToast": {
    "message": "Network permissions updated"
  },
  "networkProvider": {
    "message": "Network provider"
  },
  "networkStatus": {
    "message": "Network status"
  },
  "networkStatusBaseFeeTooltip": {
    "message": "The base fee is set by the network and changes every 13-14 seconds. Our $1 and $2 options account for sudden increases.",
    "description": "$1 and $2 are bold text for Medium and Aggressive respectively."
  },
  "networkStatusPriorityFeeTooltip": {
    "message": "Range of priority fees (aka “miner tip”). This goes to miners and incentivizes them to prioritize your transaction."
  },
  "networkStatusStabilityFeeTooltip": {
    "message": "Gas fees are $1 relative to the past 72 hours.",
    "description": "$1 is networks stability value - stable, low, high"
  },
  "networkSwitchConnectionError": {
    "message": "We can't connect to $1",
    "description": "$1 represents the network name"
  },
  "networkURL": {
    "message": "Network URL"
  },
  "networkURLDefinition": {
    "message": "The URL used to access this network."
  },
  "networkUrlErrorWarning": {
    "message": "Attackers sometimes mimic sites by making small changes to the site address. Make sure you're interacting with the intended site before you continue. Punycode version: $1",
    "description": "$1 replaced by RPC URL for network"
  },
  "networks": {
    "message": "Networks"
  },
  "networksSmallCase": {
    "message": "networks"
  },
  "nevermind": {
    "message": "Nevermind"
  },
  "new": {
    "message": "New!"
  },
  "newAccount": {
    "message": "New account"
  },
  "newAccountNumberName": {
    "message": "Account $1",
    "description": "Default name of next account to be created on create account screen"
  },
  "newContact": {
    "message": "New contact"
  },
  "newContract": {
    "message": "New contract"
  },
  "newNFTDetectedInImportNFTsMessageStrongText": {
    "message": "Settings > Security and privacy"
  },
  "newNFTDetectedInImportNFTsMsg": {
    "message": "To use Opensea to see your NFTs, turn on 'Display NFT Media' in $1.",
    "description": "$1 is used for newNFTDetectedInImportNFTsMessageStrongText"
  },
  "newNFTDetectedInNFTsTabMessage": {
    "message": "Let MetaMask automatically detect and display NFTs in your wallet."
  },
  "newNFTsAutodetected": {
    "message": "NFT autodetection"
  },
  "newNetworkAdded": {
    "message": "“$1” was successfully added!"
  },
  "newNetworkEdited": {
    "message": "“$1” was successfully edited!"
  },
  "newNftAddedMessage": {
    "message": "NFT was successfully added!"
  },
  "newPassword": {
    "message": "New password (8 characters min)"
  },
  "newPrivacyPolicyActionButton": {
    "message": "Read more"
  },
  "newPrivacyPolicyTitle": {
    "message": "We’ve updated our privacy policy"
  },
  "newRpcUrl": {
    "message": "New RPC URL"
  },
  "newTokensImportedMessage": {
    "message": "You’ve successfully imported $1.",
    "description": "$1 is the string of symbols of all the tokens imported"
  },
  "newTokensImportedTitle": {
    "message": "Token imported"
  },
  "next": {
    "message": "Next"
  },
  "nftAddFailedMessage": {
    "message": "NFT can’t be added as the ownership details do not match. Make sure you have entered correct information."
  },
  "nftAddressError": {
    "message": "This token is an NFT. Add on the $1",
    "description": "$1 is a clickable link with text defined by the 'importNFTPage' key"
  },
  "nftAlreadyAdded": {
    "message": "NFT has already been added."
  },
  "nftAutoDetectionEnabled": {
    "message": "NFT autodetection enabled"
  },
  "nftDisclaimer": {
    "message": "Disclaimer: MetaMask pulls the media file from the source url. This url sometimes gets changed by the marketplace on which the NFT was minted."
  },
  "nftOptions": {
    "message": "NFT Options"
  },
  "nftTokenIdPlaceholder": {
    "message": "Enter the token id"
  },
  "nftWarningContent": {
    "message": "You're granting access to $1, including any you might own in the future. The party on the other end can transfer these NFTs from your wallet at any time without asking you until you revoke this approval. $2",
    "description": "$1 is nftWarningContentBold bold part, $2 is Learn more link"
  },
  "nftWarningContentBold": {
    "message": "all your $1 NFTs",
    "description": "$1 is name of the collection"
  },
  "nftWarningContentGrey": {
    "message": "Proceed with caution."
  },
  "nfts": {
    "message": "NFTs"
  },
  "nftsPreviouslyOwned": {
    "message": "Previously Owned"
  },
  "nickname": {
    "message": "Nickname"
  },
  "noAccountsFound": {
    "message": "No accounts found for the given search query"
  },
  "noConnectedAccountTitle": {
    "message": "MetaMask isn’t connected to this site"
  },
  "noConnectionDescription": {
    "message": "To connect to a site, find and select the \"connect\" button. Remember MetaMask can only connect to sites on web3"
  },
  "noConversionRateAvailable": {
    "message": "No conversion rate available"
  },
  "noDomainResolution": {
    "message": "No resolution for domain provided."
  },
  "noHardwareWalletOrSnapsSupport": {
    "message": "Snaps, and most hardware wallets, will not work with your current browser version."
  },
  "noNFTs": {
    "message": "No NFTs yet"
  },
  "noNetworksFound": {
    "message": "No networks found for the given search query"
  },
  "noOptionsAvailableMessage": {
    "message": "This trade route isn't available right now. Try changing the amount, network, or token and we'll find the best option."
  },
  "noSnaps": {
    "message": "You don't have any snaps installed."
  },
  "noThanks": {
    "message": "No thanks"
  },
  "noTransactions": {
    "message": "You have no transactions"
  },
  "noWebcamFound": {
    "message": "Your computer's webcam was not found. Please try again."
  },
  "noWebcamFoundTitle": {
    "message": "Webcam not found"
  },
  "nonContractAddressAlertDesc": {
    "message": "You're sending call data to an address that isn't a contract. This could cause you to lose funds. Make sure you're using the correct address and network before continuing."
  },
  "nonContractAddressAlertTitle": {
    "message": "Potential mistake"
  },
  "nonce": {
    "message": "Nonce"
  },
  "none": {
    "message": "None"
  },
  "notBusy": {
    "message": "Not busy"
  },
  "notCurrentAccount": {
    "message": "Is this the correct account? It's different from the currently selected account in your wallet"
  },
  "notEnoughBalance": {
    "message": "Insufficient balance"
  },
  "notEnoughGas": {
    "message": "Not enough gas"
  },
  "notNow": {
    "message": "Not now"
  },
  "notificationDetail": {
    "message": "Details"
  },
  "notificationDetailBaseFee": {
    "message": "Base fee (GWEI)"
  },
  "notificationDetailGasLimit": {
    "message": "Gas limit (units)"
  },
  "notificationDetailGasUsed": {
    "message": "Gas used (units)"
  },
  "notificationDetailMaxFee": {
    "message": "Max fee per gas"
  },
  "notificationDetailNetwork": {
    "message": "Network"
  },
  "notificationDetailNetworkFee": {
    "message": "Network fee"
  },
  "notificationDetailPriorityFee": {
    "message": "Priority fee (GWEI)"
  },
  "notificationItemCheckBlockExplorer": {
    "message": "Check on the Block Explorer"
  },
  "notificationItemCollection": {
    "message": "Collection"
  },
  "notificationItemConfirmed": {
    "message": "Confirmed"
  },
  "notificationItemError": {
    "message": "Unable to retrieve fees currently"
  },
  "notificationItemFrom": {
    "message": "From"
  },
  "notificationItemLidoStakeReadyToBeWithdrawn": {
    "message": "Withdrawal Ready"
  },
  "notificationItemLidoStakeReadyToBeWithdrawnMessage": {
    "message": "You can now withdraw your unstaked $1"
  },
  "notificationItemLidoWithdrawalRequestedMessage": {
    "message": "Your request to unstake $1 has been sent"
  },
  "notificationItemNFTReceivedFrom": {
    "message": "Received NFT from"
  },
  "notificationItemNFTSentTo": {
    "message": "Sent NFT to"
  },
  "notificationItemNetwork": {
    "message": "Network"
  },
  "notificationItemRate": {
    "message": "Rate (fee included)"
  },
  "notificationItemReceived": {
    "message": "Received"
  },
  "notificationItemReceivedFrom": {
    "message": "Received from"
  },
  "notificationItemSent": {
    "message": "Sent"
  },
  "notificationItemSentTo": {
    "message": "Sent to"
  },
  "notificationItemStakeCompleted": {
    "message": "Stake completed"
  },
  "notificationItemStaked": {
    "message": "Staked"
  },
  "notificationItemStakingProvider": {
    "message": "Staking Provider"
  },
  "notificationItemStatus": {
    "message": "Status"
  },
  "notificationItemSwapped": {
    "message": "Swapped"
  },
  "notificationItemSwappedFor": {
    "message": "for"
  },
  "notificationItemTo": {
    "message": "To"
  },
  "notificationItemTransactionId": {
    "message": "Transaction ID"
  },
  "notificationItemUnStakeCompleted": {
    "message": "UnStaking complete"
  },
  "notificationItemUnStaked": {
    "message": "Unstaked"
  },
  "notificationItemUnStakingRequested": {
    "message": "Unstaking requested"
  },
  "notificationTransactionFailedMessage": {
    "message": "Transaction $1 failed! $2",
    "description": "Content of the browser notification that appears when a transaction fails"
  },
  "notificationTransactionFailedMessageMMI": {
    "message": "Transaction failed! $1",
    "description": "Content of the browser notification that appears when a transaction fails in MMI"
  },
  "notificationTransactionFailedTitle": {
    "message": "Failed transaction",
    "description": "Title of the browser notification that appears when a transaction fails"
  },
  "notificationTransactionSuccessMessage": {
    "message": "Transaction $1 confirmed!",
    "description": "Content of the browser notification that appears when a transaction is confirmed"
  },
  "notificationTransactionSuccessTitle": {
    "message": "Confirmed transaction",
    "description": "Title of the browser notification that appears when a transaction is confirmed"
  },
  "notificationTransactionSuccessView": {
    "message": "View on $1",
    "description": "Additional content in a notification that appears when a transaction is confirmed and has a block explorer URL."
  },
  "notifications": {
    "message": "Notifications"
  },
  "notificationsFeatureToggle": {
    "message": "Enable Wallet Notifications",
    "description": "Experimental feature title"
  },
  "notificationsFeatureToggleDescription": {
    "message": "This enables wallet notifications like send/receive funds or nfts and feature announcements.",
    "description": "Description of the experimental notifications feature"
  },
  "notificationsMarkAllAsRead": {
    "message": "Mark all as read"
  },
  "notificationsPageEmptyTitle": {
    "message": "Nothing to see here"
  },
  "notificationsPageErrorContent": {
    "message": "Please, try to visit this page again."
  },
  "notificationsPageErrorTitle": {
    "message": "There has been an error"
  },
  "notificationsPageNoNotificationsContent": {
    "message": "You have not received any notifications yet."
  },
  "notificationsSettingsBoxError": {
    "message": "Something went wrong. Please try again."
  },
  "notificationsSettingsPageAllowNotifications": {
    "message": "Stay in the loop on what’s happening in your wallet with notifications. To use notifications, we use a profile to sync some settings across your devices. $1"
  },
  "notificationsSettingsPageAllowNotificationsLink": {
    "message": "Learn how we protect your privacy while using this feature."
  },
  "numberOfNewTokensDetectedPlural": {
    "message": "$1 new tokens found in this account",
    "description": "$1 is the number of new tokens detected"
  },
  "numberOfNewTokensDetectedSingular": {
    "message": "1 new token found in this account"
  },
  "numberOfTokens": {
    "message": "Number of tokens"
  },
  "ofTextNofM": {
    "message": "of"
  },
  "off": {
    "message": "Off"
  },
  "offlineForMaintenance": {
    "message": "Offline for maintenance"
  },
  "ok": {
    "message": "Ok"
  },
  "on": {
    "message": "On"
  },
  "onboardedMetametricsAccept": {
    "message": "I agree"
  },
  "onboardedMetametricsDisagree": {
    "message": "No thanks"
  },
  "onboardedMetametricsKey1": {
    "message": "Latest developments"
  },
  "onboardedMetametricsKey2": {
    "message": "Product features"
  },
  "onboardedMetametricsKey3": {
    "message": "Other relevant promotional materials"
  },
  "onboardedMetametricsLink": {
    "message": "MetaMetrics"
  },
  "onboardedMetametricsParagraph1": {
    "message": "In addition to $1, we'd like to use data to understand how you interact with marketing communications.",
    "description": "$1 represents the 'onboardedMetametricsLink' locale string"
  },
  "onboardedMetametricsParagraph2": {
    "message": "This helps us personalize what we share with you, like:"
  },
  "onboardedMetametricsParagraph3": {
    "message": "Remember, we never sell the data you provide and you can opt out any time."
  },
  "onboardedMetametricsTitle": {
    "message": "Help us enhance your experience"
  },
  "onboardingAdvancedPrivacyIPFSDescription": {
    "message": "The IPFS gateway makes it possible to access and view data hosted by third parties. You can add a custom IPFS gateway or continue using the default."
  },
  "onboardingAdvancedPrivacyIPFSInvalid": {
    "message": "Please enter a valid URL"
  },
  "onboardingAdvancedPrivacyIPFSTitle": {
    "message": "Add custom IPFS Gateway"
  },
  "onboardingAdvancedPrivacyIPFSValid": {
    "message": "IPFS gateway URL is valid"
  },
  "onboardingAdvancedPrivacyNetworkDescription": {
    "message": "We use Infura as our remote procedure call (RPC) provider to offer the most reliable and private access to Ethereum data we can. You can choose your own RPC, but remember that any RPC will receive your IP address and Ethereum wallet to make transactions. Read our $1 to learn more about how Infura handles data."
  },
  "onboardingAdvancedPrivacyNetworkTitle": {
    "message": "Choose your network"
  },
  "onboardingCreateWallet": {
    "message": "Create a new wallet"
  },
  "onboardingImportWallet": {
    "message": "Import an existing wallet"
  },
  "onboardingMetametricsAgree": {
    "message": "I agree"
  },
  "onboardingMetametricsDescription": {
    "message": "We’d like to gather basic usage and diagnostics data to improve MetaMask. Know that we never sell the data you provide here."
  },
  "onboardingMetametricsDescription2": {
    "message": "When we gather metrics, it will always be..."
  },
  "onboardingMetametricsInfuraTerms": {
    "message": "We’ll let you know if we decide to use this data for other purposes. You can review our $1 for more information. Remember, you can go to settings and opt out at any time.",
    "description": "$1 represents `onboardingMetametricsInfuraTermsPolicy`"
  },
  "onboardingMetametricsInfuraTermsPolicy": {
    "message": "Privacy Policy"
  },
  "onboardingMetametricsNeverCollect": {
    "message": "$1 clicks and views on the app are stored, but other details (like your public address) are not.",
    "description": "$1 represents `onboardingMetametricsNeverCollectEmphasis`"
  },
  "onboardingMetametricsNeverCollectEmphasis": {
    "message": "Private:"
  },
  "onboardingMetametricsNeverCollectIP": {
    "message": "$1 we temporarily use your IP address to detect a general location (like your country or region), but it's never stored.",
    "description": "$1 represents `onboardingMetametricsNeverCollectIPEmphasis`"
  },
  "onboardingMetametricsNeverCollectIPEmphasis": {
    "message": "General:"
  },
  "onboardingMetametricsNeverSellData": {
    "message": "$1 you decide if you want to share or delete your usage data via settings any time.",
    "description": "$1 represents `onboardingMetametricsNeverSellDataEmphasis`"
  },
  "onboardingMetametricsNeverSellDataEmphasis": {
    "message": "Optional:"
  },
  "onboardingMetametricsPrivacyDescription": {
    "message": "Learn how we protect your privacy while collecting usage data for your profile."
  },
  "onboardingMetametricsTitle": {
    "message": "Help us improve MetaMask"
  },
  "onboardingMetametricsUseDataCheckbox": {
    "message": "We’ll use this data to learn how you interact with our marketing communications. We may share relevant news (like product features)."
  },
  "onboardingPinExtensionBillboardAccess": {
    "message": "Full access"
  },
  "onboardingPinExtensionBillboardDescription": {
    "message": "These extensions can see and change information"
  },
  "onboardingPinExtensionBillboardDescription2": {
    "message": "on this site."
  },
  "onboardingPinExtensionBillboardTitle": {
    "message": "Extensions"
  },
  "onboardingPinExtensionChrome": {
    "message": "Click the browser extension icon"
  },
  "onboardingPinExtensionDescription": {
    "message": "Pin MetaMask on your browser so it's accessible and easy to view transaction confirmations."
  },
  "onboardingPinExtensionDescription2": {
    "message": "You can open MetaMask by clicking on the extension and access your wallet with 1 click."
  },
  "onboardingPinExtensionDescription3": {
    "message": "Click browser extension icon to access it instantly"
  },
  "onboardingPinExtensionLabel": {
    "message": "Pin MetaMask"
  },
  "onboardingPinExtensionStep1": {
    "message": "1"
  },
  "onboardingPinExtensionStep2": {
    "message": "2"
  },
  "onboardingPinExtensionTitle": {
    "message": "Your MetaMask install is complete!"
  },
  "oneDayAbbreviation": {
    "message": "1D",
    "description": "Shortened form of '1 day'"
  },
  "oneMonthAbbreviation": {
    "message": "1M",
    "description": "Shortened form of '1 month'"
  },
  "oneWeekAbbreviation": {
    "message": "1W",
    "description": "Shortened form of '1 week'"
  },
  "oneYearAbbreviation": {
    "message": "1Y",
    "description": "Shortened form of '1 year'"
  },
  "onekey": {
    "message": "OneKey"
  },
  "onlyConnectTrust": {
    "message": "Only connect with sites you trust. $1",
    "description": "Text displayed above the buttons for connection confirmation. $1 is the link to the learn more web page."
  },
  "openFullScreenForLedgerWebHid": {
    "message": "Go to full screen to connect your Ledger.",
    "description": "Shown to the user on the confirm screen when they are viewing MetaMask in a popup window but need to connect their ledger via webhid."
  },
  "openInBlockExplorer": {
    "message": "Open in block explorer"
  },
  "optional": {
    "message": "Optional"
  },
  "options": {
    "message": "Options"
  },
  "origin": {
    "message": "Origin"
  },
  "originChanged": {
    "message": "Site changed"
  },
  "originChangedMessage": {
    "message": "You're now reviewing a request from $1.",
    "description": "$1 is the name of the origin"
  },
  "osTheme": {
    "message": "System"
  },
  "otherSnaps": {
    "message": "other snaps",
    "description": "Used in the 'permission_rpc' message."
  },
  "outdatedBrowserNotification": {
    "message": "Your browser is out of date. If you don't update your browser, you won't be able to get security patches and new features from MetaMask."
  },
  "overrideContentSecurityPolicyHeader": {
    "message": "Override Content-Security-Policy header"
  },
  "overrideContentSecurityPolicyHeaderDescription": {
    "message": "This option is a workaround for a known issue in Firefox, where a dapp's Content-Security-Policy header may prevent the extension from loading properly. Disabling this option is not recommended unless required for specific web page compatibility."
  },
  "padlock": {
    "message": "Padlock"
  },
  "participateInMetaMetrics": {
    "message": "Participate in MetaMetrics"
  },
  "participateInMetaMetricsDescription": {
    "message": "Participate in MetaMetrics to help us make MetaMask better"
  },
  "password": {
    "message": "Password"
  },
  "passwordNotLongEnough": {
    "message": "Password not long enough"
  },
  "passwordSetupDetails": {
    "message": "This password will unlock your MetaMask wallet only on this device. MetaMask can not recover this password."
  },
  "passwordStrength": {
    "message": "Password strength: $1",
    "description": "Return password strength to the user when user wants to create password."
  },
  "passwordStrengthDescription": {
    "message": "A strong password can improve the security of your wallet should your device be stolen or compromised."
  },
  "passwordTermsWarning": {
    "message": "I understand that MetaMask cannot recover this password for me. $1"
  },
  "passwordsDontMatch": {
    "message": "Passwords don't match"
  },
  "pastePrivateKey": {
    "message": "Enter your private key string here:",
    "description": "For importing an account from a private key"
  },
  "pending": {
    "message": "Pending"
  },
  "pendingConfirmationAddNetworkAlertMessage": {
    "message": "Updating network will cancel $1 pending transactions from this site.",
    "description": "Number of transactions."
  },
  "pendingConfirmationSwitchNetworkAlertMessage": {
    "message": "Switching network will cancel $1 pending transactions from this site.",
    "description": "Number of transactions."
  },
  "pendingTransactionAlertMessage": {
    "message": "This transaction won't go through until a previous transaction is complete. $1",
    "description": "$1 represents the words 'how to cancel or speed up a transaction' in a hyperlink"
  },
  "pendingTransactionAlertMessageHyperlink": {
    "message": "Learn how to cancel or speed up a transaction.",
    "description": "The text for the hyperlink in the pending transaction alert message"
  },
  "permissionDetails": {
    "message": "Permission details"
  },
  "permissionFor": {
    "message": "Permission for"
  },
  "permissionFrom": {
    "message": "Permission from"
  },
  "permissionRequested": {
    "message": "Requested now"
  },
  "permissionRequestedForAccounts": {
    "message": "Requested now for $1",
    "description": "Permission cell status for requested permission including accounts, rendered as AvatarGroup which is $1."
  },
  "permissionRevoked": {
    "message": "Revoked in this update"
  },
  "permissionRevokedForAccounts": {
    "message": "Revoked in this update for $1",
    "description": "Permission cell status for revoked permission including accounts, rendered as AvatarGroup which is $1."
  },
  "permission_accessNamedSnap": {
    "message": "Connect to $1.",
    "description": "The description for the `wallet_snap` permission. $1 is the human-readable name of the snap."
  },
  "permission_accessNetwork": {
    "message": "Access the internet.",
    "description": "The description of the `endowment:network-access` permission."
  },
  "permission_accessNetworkDescription": {
    "message": "Allow $1 to access the internet. This can be used to both send and receive data with third-party servers.",
    "description": "An extended description of the `endowment:network-access` permission. $1 is the snap name."
  },
  "permission_accessSnap": {
    "message": "Connect to the $1 snap.",
    "description": "The description for the `wallet_snap` permission. $1 is the name of the snap."
  },
  "permission_accessSnapDescription": {
    "message": "Allow the website or snap to interact with $1.",
    "description": "The description for the `wallet_snap_*` permission. $1 is the name of the Snap."
  },
  "permission_assets": {
    "message": "Display account assets in MetaMask.",
    "description": "The description for the `endowment:assets` permission."
  },
  "permission_assetsDescription": {
    "message": "Allow $1 to provide asset information to the MetaMask client. The assets can be onchain or offchain.",
    "description": "An extended description for the `endowment:assets` permission. $1 is the name of the Snap."
  },
  "permission_cronjob": {
    "message": "Schedule and execute periodic actions.",
    "description": "The description for the `snap_cronjob` permission"
  },
  "permission_cronjobDescription": {
    "message": "Allow $1 to perform actions that run periodically at fixed times, dates, or intervals. This can be used to trigger time-sensitive interactions or notifications.",
    "description": "An extended description for the `snap_cronjob` permission. $1 is the snap name."
  },
  "permission_dialog": {
    "message": "Display dialog windows in MetaMask.",
    "description": "The description for the `snap_dialog` permission"
  },
  "permission_dialogDescription": {
    "message": "Allow $1 to display MetaMask popups with custom text, input field, and buttons to approve or reject an action.\nCan be used to create e.g. alerts, confirmations, and opt-in flows for a snap.",
    "description": "An extended description for the `snap_dialog` permission. $1 is the snap name."
  },
  "permission_ethereumAccounts": {
    "message": "See address, account balance, activity and suggest transactions to approve",
    "description": "The description for the `eth_accounts` permission"
  },
  "permission_ethereumProvider": {
    "message": "Access the Ethereum provider.",
    "description": "The description for the `endowment:ethereum-provider` permission"
  },
  "permission_ethereumProviderDescription": {
    "message": "Allow $1 to communicate with MetaMask directly, in order for it to read data from the blockchain and suggest messages and transactions.",
    "description": "An extended description for the `endowment:ethereum-provider` permission. $1 is the snap name."
  },
  "permission_getEntropy": {
    "message": "Derive arbitrary keys unique to $1.",
    "description": "The description for the `snap_getEntropy` permission. $1 is the snap name."
  },
  "permission_getEntropyDescription": {
    "message": "Allow $1 to derive arbitrary keys unique to $1, without exposing them. These keys are separate from your MetaMask account(s) and not related to your private keys or Secret Recovery Phrase. Other snaps cannot access this information.",
    "description": "An extended description for the `snap_getEntropy` permission. $1 is the snap name."
  },
  "permission_getLocale": {
    "message": "View your preferred language.",
    "description": "The description for the `snap_getLocale` permission"
  },
  "permission_getLocaleDescription": {
    "message": "Let $1 access your preferred language from your MetaMask settings. This can be used to localize and display $1's content using your language.",
    "description": "An extended description for the `snap_getLocale` permission. $1 is the snap name."
  },
  "permission_getPreferences": {
    "message": "See information like your preferred language and fiat currency.",
    "description": "The description for the `snap_getPreferences` permission"
  },
  "permission_getPreferencesDescription": {
    "message": "Let $1 access information like your preferred language and fiat currency in your MetaMask settings. This helps $1 display content tailored to your preferences. ",
    "description": "An extended description for the `snap_getPreferences` permission. $1 is the snap name."
  },
  "permission_homePage": {
    "message": "Display a custom screen",
    "description": "The description for the `endowment:page-home` permission"
  },
  "permission_homePageDescription": {
    "message": "Let $1 display a custom home screen in MetaMask. This can be used for user interfaces, configuration, and dashboards.",
    "description": "An extended description for the `endowment:page-home` permission. $1 is the snap name."
  },
  "permission_keyring": {
    "message": "Allow requests for adding and controlling Ethereum accounts",
    "description": "The description for the `endowment:keyring` permission"
  },
  "permission_keyringDescription": {
    "message": "Let $1 receive requests to add or remove accounts, plus sign and transact on behalf of these accounts.",
    "description": "An extended description for the `endowment:keyring` permission. $1 is the snap name."
  },
  "permission_lifecycleHooks": {
    "message": "Use lifecycle hooks.",
    "description": "The description for the `endowment:lifecycle-hooks` permission"
  },
  "permission_lifecycleHooksDescription": {
    "message": "Allow $1 to use lifecycle hooks to run code at specific times during its lifecycle.",
    "description": "An extended description for the `endowment:lifecycle-hooks` permission. $1 is the snap name."
  },
  "permission_manageAccounts": {
    "message": "Add and control Ethereum accounts",
    "description": "The description for `snap_manageAccounts` permission"
  },
  "permission_manageAccountsDescription": {
    "message": "Allow $1 to add or remove Ethereum accounts, then transact and sign with these accounts.",
    "description": "An extended description for the `snap_manageAccounts` permission. $1 is the snap name."
  },
  "permission_manageBip32Keys": {
    "message": "Manage $1 accounts.",
    "description": "The description for the `snap_getBip32Entropy` permission. $1 is a derivation path, e.g. 'm/44'/0'/0' (secp256k1)'."
  },
  "permission_manageBip44AndBip32KeysDescription": {
    "message": "Allow $1 to manage accounts and assets on the requested network. These accounts are derived and backed up using your secret recovery phrase (without revealing it). With the power to derive keys, $1 can support a variety of blockchain protocols beyond Ethereum (EVMs).",
    "description": "An extended description for the `snap_getBip44Entropy` and `snap_getBip44Entropy` permissions. $1 is the snap name."
  },
  "permission_manageBip44Keys": {
    "message": "Manage $1 accounts.",
    "description": "The description for the `snap_getBip44Entropy` permission. $1 is the name of a protocol, e.g. 'Filecoin'."
  },
  "permission_manageState": {
    "message": "Store and manage its data on your device.",
    "description": "The description for the `snap_manageState` permission"
  },
  "permission_manageStateDescription": {
    "message": "Allow $1 to store, update, and retrieve data securely with encryption. Other snaps cannot access this information.",
    "description": "An extended description for the `snap_manageState` permission. $1 is the snap name."
  },
  "permission_nameLookup": {
    "message": "Provide domain and address lookups.",
    "description": "The description for the `endowment:name-lookup` permission."
  },
  "permission_nameLookupDescription": {
    "message": "Allow the snap to fetch and display address and domain lookups in different parts of the MetaMask UI.",
    "description": "An extended description for the `endowment:name-lookup` permission."
  },
  "permission_notifications": {
    "message": "Show notifications.",
    "description": "The description for the `snap_notify` permission"
  },
  "permission_notificationsDescription": {
    "message": "Allow $1 to display notifications within MetaMask. A short notification text can be triggered by a snap for actionable or time-sensitive information.",
    "description": "An extended description for the `snap_notify` permission. $1 is the snap name."
  },
  "permission_protocol": {
    "message": "Provide protocol data for one or more chains.",
    "description": "The description for the `endowment:protocol` permission."
  },
  "permission_protocolDescription": {
    "message": "Allow $1 to provide MetaMask with protocol data such as gas estimates or token information.",
    "description": "An extended description for the `endowment:protocol` permission. $1 is the name of the Snap."
  },
  "permission_rpc": {
    "message": "Allow $1 to communicate directly with $2.",
    "description": "The description for the `endowment:rpc` permission. $1 is 'other snaps' or 'websites', $2 is the snap name."
  },
  "permission_rpcDescription": {
    "message": "Allow $1 to send messages to $2 and receive a response from $2.",
    "description": "An extended description for the `endowment:rpc` permission. $1 is 'other snaps' or 'websites', $2 is the snap name."
  },
  "permission_rpcDescriptionOriginList": {
    "message": "$1 and $2",
    "description": "A list of allowed origins where $2 is the last origin of the list and $1 is the rest of the list separated by ','."
  },
  "permission_signatureInsight": {
    "message": "Display signature insights modal.",
    "description": "The description for the `endowment:signature-insight` permission"
  },
  "permission_signatureInsightDescription": {
    "message": "Allow $1 to display a modal with insights on any signature request before approval. This can be used for anti-phishing and security solutions.",
    "description": "An extended description for the `endowment:signature-insight` permission. $1 is the snap name."
  },
  "permission_signatureInsightOrigin": {
    "message": "See the origins of websites that initiate a signature request",
    "description": "The description for the `signatureOrigin` caveat, to be used with the `endowment:signature-insight` permission"
  },
  "permission_signatureInsightOriginDescription": {
    "message": "Allow $1 to see the origin (URI) of websites that initiate signature requests. This can be used for anti-phishing and security solutions.",
    "description": "An extended description for the `signatureOrigin` caveat, to be used with the `endowment:signature-insight` permission. $1 is the snap name."
  },
  "permission_transactionInsight": {
    "message": "Fetch and display transaction insights.",
    "description": "The description for the `endowment:transaction-insight` permission"
  },
  "permission_transactionInsightDescription": {
    "message": "Allow $1 to decode transactions and show insights within the MetaMask UI. This can be used for anti-phishing and security solutions.",
    "description": "An extended description for the `endowment:transaction-insight` permission. $1 is the snap name."
  },
  "permission_transactionInsightOrigin": {
    "message": "See the origins of websites that suggest transactions",
    "description": "The description for the `transactionOrigin` caveat, to be used with the `endowment:transaction-insight` permission"
  },
  "permission_transactionInsightOriginDescription": {
    "message": "Allow $1 to see the origin (URI) of websites that suggest transactions. This can be used for anti-phishing and security solutions.",
    "description": "An extended description for the `transactionOrigin` caveat, to be used with the `endowment:transaction-insight` permission. $1 is the snap name."
  },
  "permission_unknown": {
    "message": "Unknown permission: $1",
    "description": "$1 is the name of a requested permission that is not recognized."
  },
  "permission_viewBip32PublicKeys": {
    "message": "View your public key for $1 ($2).",
    "description": "The description for the `snap_getBip32PublicKey` permission. $1 is a derivation path, e.g. 'm/44'/0'/0''. $2 is the elliptic curve name, e.g. 'secp256k1'."
  },
  "permission_viewBip32PublicKeysDescription": {
    "message": "Allow $2 to view your public keys (and addresses) for $1. This does not grant any control of accounts or assets.",
    "description": "An extended description for the `snap_getBip32PublicKey` permission. $1 is a derivation path (name). $2 is the snap name."
  },
  "permission_viewNamedBip32PublicKeys": {
    "message": "View your public key for $1.",
    "description": "The description for the `snap_getBip32PublicKey` permission. $1 is a name for the derivation path, e.g., 'Ethereum accounts'."
  },
  "permission_walletSwitchEthereumChain": {
    "message": "Use your enabled networks",
    "description": "The label for the `wallet_switchEthereumChain` permission"
  },
  "permission_webAssembly": {
    "message": "Support for WebAssembly.",
    "description": "The description of the `endowment:webassembly` permission."
  },
  "permission_webAssemblyDescription": {
    "message": "Allow $1 to access low-level execution environments via WebAssembly.",
    "description": "An extended description of the `endowment:webassembly` permission. $1 is the snap name."
  },
  "permissions": {
    "message": "Permissions"
  },
  "permissionsPageEmptyContent": {
    "message": "Nothing to see here"
  },
  "permissionsPageEmptySubContent": {
    "message": "This is where you can see the permissions you've given to installed Snaps or connected sites."
  },
  "permitSimulationChange_approve": {
    "message": "Spending cap"
  },
  "permitSimulationChange_bidding": {
    "message": "You bid"
  },
  "permitSimulationChange_listing": {
    "message": "You list"
  },
  "permitSimulationChange_nft_listing": {
    "message": "Listing price"
  },
  "permitSimulationChange_receive": {
    "message": "You receive"
  },
  "permitSimulationChange_revoke": {
    "message": "Spending cap"
  },
  "permitSimulationChange_transfer": {
    "message": "You send"
  },
  "permitSimulationDetailInfo": {
    "message": "You're giving the spender permission to spend this many tokens from your account."
  },
  "permittedChainToastUpdate": {
    "message": "$1 has access to $2."
  },
  "personalAddressDetected": {
    "message": "Personal address detected. Input the token contract address."
  },
  "petnamesEnabledToggle": {
    "message": "Allow nicknames"
  },
  "petnamesEnabledToggleDescription": {
    "message": "This lets you assign a nickname to any address. We’ll suggest names for addresses that you interact with when possible."
  },
  "pinToTop": {
    "message": "Pin to top"
  },
  "pleaseConfirm": {
    "message": "Please confirm"
  },
  "plusMore": {
    "message": "+ $1 more",
    "description": "$1 is the number of additional items"
  },
  "plusXMore": {
    "message": "+ $1 more",
    "description": "$1 is a number of additional but unshown items in a list- this message will be shown in place of those items"
  },
  "popularNetworkAddToolTip": {
    "message": "Some of these networks rely on third parties. The connections may be less reliable or enable third-parties to track activity. $1",
    "description": "$1 is Learn more link"
  },
  "popularNetworks": {
    "message": "Popular networks"
  },
  "portfolio": {
    "message": "Portfolio"
  },
  "preparingSwap": {
    "message": "Preparing swap..."
  },
  "prev": {
    "message": "Prev"
  },
  "price": {
    "message": "Price"
  },
  "priceUnavailable": {
    "message": "price unavailable"
  },
  "primaryType": {
    "message": "Primary type"
  },
  "priorityFee": {
    "message": "Priority fee"
  },
  "priorityFeeProperCase": {
    "message": "Priority Fee"
  },
  "privacy": {
    "message": "Privacy"
  },
  "privacyMsg": {
    "message": "Privacy policy"
  },
  "privateKey": {
    "message": "Private Key",
    "description": "select this type of file to use to import an account"
  },
  "privateKeyCopyWarning": {
    "message": "Private key for $1",
    "description": "$1 represents the account name"
  },
  "privateKeyHidden": {
    "message": "The private key is hidden",
    "description": "Explains that the private key input is hidden"
  },
  "privateKeyShow": {
    "message": "Show/Hide the private key input",
    "description": "Describes a toggle that is used to show or hide the private key input"
  },
  "privateKeyShown": {
    "message": "This private key is being shown",
    "description": "Explains that the private key input is being shown"
  },
  "privateKeyWarning": {
    "message": "Warning: Never disclose this key. Anyone with your private keys can steal any assets held in your account."
  },
  "privateNetwork": {
    "message": "Private network"
  },
  "proceedWithTransaction": {
    "message": "I want to proceed anyway"
  },
  "productAnnouncements": {
    "message": "Product announcements"
  },
  "profileSync": {
    "message": "Profile Sync"
  },
  "profileSyncConfirmation": {
    "message": "If you turn off profile sync, you won’t be able to receive notifications."
  },
  "profileSyncDescription": {
    "message": "Creates a profile that MetaMask uses to sync some settings among your devices. This is required to get notifications. $1."
  },
  "profileSyncPrivacyLink": {
    "message": "Learn how we protect your privacy"
  },
  "proposedApprovalLimit": {
    "message": "Proposed approval limit"
  },
  "provide": {
    "message": "Provide"
  },
  "publicAddress": {
    "message": "Public address"
  },
  "pushPlatformNotificationsFundsReceivedDescription": {
    "message": "You received $1 $2"
  },
  "pushPlatformNotificationsFundsReceivedDescriptionDefault": {
    "message": "You received some tokens"
  },
  "pushPlatformNotificationsFundsReceivedTitle": {
    "message": "Funds received"
  },
  "pushPlatformNotificationsFundsSentDescription": {
    "message": "You successfully sent $1 $2"
  },
  "pushPlatformNotificationsFundsSentDescriptionDefault": {
    "message": "You successfully sent some tokens"
  },
  "pushPlatformNotificationsFundsSentTitle": {
    "message": "Funds sent"
  },
  "pushPlatformNotificationsNftReceivedDescription": {
    "message": "You received new NFTs"
  },
  "pushPlatformNotificationsNftReceivedTitle": {
    "message": "NFT received"
  },
  "pushPlatformNotificationsNftSentDescription": {
    "message": "You have successfully sent an NFT"
  },
  "pushPlatformNotificationsNftSentTitle": {
    "message": "NFT sent"
  },
  "pushPlatformNotificationsStakingLidoStakeCompletedDescription": {
    "message": "Your Lido stake was successful"
  },
  "pushPlatformNotificationsStakingLidoStakeCompletedTitle": {
    "message": "Stake complete"
  },
  "pushPlatformNotificationsStakingLidoStakeReadyToBeWithdrawnDescription": {
    "message": "Your Lido stake is now ready to be withdrawn"
  },
  "pushPlatformNotificationsStakingLidoStakeReadyToBeWithdrawnTitle": {
    "message": "Stake ready for withdrawal"
  },
  "pushPlatformNotificationsStakingLidoWithdrawalCompletedDescription": {
    "message": "Your Lido withdrawal was successful"
  },
  "pushPlatformNotificationsStakingLidoWithdrawalCompletedTitle": {
    "message": "Withdrawal completed"
  },
  "pushPlatformNotificationsStakingLidoWithdrawalRequestedDescription": {
    "message": "Your Lido withdrawal request was submitted"
  },
  "pushPlatformNotificationsStakingLidoWithdrawalRequestedTitle": {
    "message": "Withdrawal requested"
  },
  "pushPlatformNotificationsStakingRocketpoolStakeCompletedDescription": {
    "message": "Your RocketPool stake was successful"
  },
  "pushPlatformNotificationsStakingRocketpoolStakeCompletedTitle": {
    "message": "Stake complete"
  },
  "pushPlatformNotificationsStakingRocketpoolUnstakeCompletedDescription": {
    "message": "Your RocketPool unstake was successful"
  },
  "pushPlatformNotificationsStakingRocketpoolUnstakeCompletedTitle": {
    "message": "Unstake complete"
  },
  "pushPlatformNotificationsSwapCompletedDescription": {
    "message": "Your MetaMask Swap was successful"
  },
  "pushPlatformNotificationsSwapCompletedTitle": {
    "message": "Swap completed"
  },
  "queued": {
    "message": "Queued"
  },
  "quoteRate": {
    "message": "Quote rate"
  },
  "quotedReceiveAmount": {
    "message": "$1 receive amount"
  },
  "quotedTotalCost": {
    "message": "$1 total cost"
  },
  "rank": {
    "message": "Rank"
  },
  "rateIncludesMMFee": {
    "message": "Rate includes $1% fee"
  },
  "reAddAccounts": {
    "message": "re-add any other accounts"
  },
  "reAdded": {
    "message": "re-added"
  },
  "readdToken": {
    "message": "You can add this token back in the future by going to “Import token” in your accounts options menu."
  },
  "receive": {
    "message": "Receive"
  },
  "receiveCrypto": {
    "message": "Receive crypto"
  },
  "recipientAddressPlaceholderNew": {
    "message": "Enter public address (0x) or domain name"
  },
  "recommendedGasLabel": {
    "message": "Recommended"
  },
  "recoveryPhraseReminderBackupStart": {
    "message": "Start here"
  },
  "recoveryPhraseReminderConfirm": {
    "message": "Got it"
  },
  "recoveryPhraseReminderHasBackedUp": {
    "message": "Always keep your Secret Recovery Phrase in a secure and secret place"
  },
  "recoveryPhraseReminderHasNotBackedUp": {
    "message": "Need to backup your Secret Recovery Phrase again?"
  },
  "recoveryPhraseReminderItemOne": {
    "message": "Never share your Secret Recovery Phrase with anyone"
  },
  "recoveryPhraseReminderItemTwo": {
    "message": "The MetaMask team will never ask for your Secret Recovery Phrase"
  },
  "recoveryPhraseReminderSubText": {
    "message": "Your Secret Recovery Phrase controls all of your accounts."
  },
  "recoveryPhraseReminderTitle": {
    "message": "Protect your funds"
  },
  "refreshList": {
    "message": "Refresh list"
  },
  "reject": {
    "message": "Reject"
  },
  "rejectAll": {
    "message": "Reject all"
  },
  "rejectRequestsDescription": {
    "message": "You are about to batch reject $1 requests."
  },
  "rejectRequestsN": {
    "message": "Reject $1 requests"
  },
  "rejectTxsDescription": {
    "message": "You are about to batch reject $1 transactions."
  },
  "rejectTxsN": {
    "message": "Reject $1 transactions"
  },
  "rejected": {
    "message": "Rejected"
  },
  "rememberSRPIfYouLooseAccess": {
    "message": "Remember, if you lose your Secret Recovery Phrase, you lose access to your wallet. $1 to keep this set of words safe so you can always access your funds."
  },
  "reminderSet": {
    "message": "Reminder set!"
  },
  "remove": {
    "message": "Remove"
  },
  "removeAccount": {
    "message": "Remove account"
  },
  "removeAccountDescription": {
    "message": "This account will be removed from your wallet. Please make sure you have the original Secret Recovery Phrase or private key for this imported account before continuing. You can import or create accounts again from the account drop-down. "
  },
  "removeKeyringSnap": {
    "message": "Removing this Snap removes these accounts from MetaMask:"
  },
  "removeKeyringSnapToolTip": {
    "message": "The snap controls the accounts, and by removing it, the accounts will be removed from MetaMask, too, but they will remain in the blockchain."
  },
  "removeNFT": {
    "message": "Remove NFT"
  },
  "removeNftErrorMessage": {
    "message": "We could not remove this NFT."
  },
  "removeNftMessage": {
    "message": "NFT was successfully removed!"
  },
  "removeSnap": {
    "message": "Remove Snap"
  },
  "removeSnapAccountDescription": {
    "message": "If you proceed, this account will no longer be available in MetaMask."
  },
  "removeSnapAccountTitle": {
    "message": "Remove account"
  },
  "removeSnapConfirmation": {
    "message": "Are you sure you want to remove $1?",
    "description": "$1 represents the name of the snap"
  },
  "removeSnapDescription": {
    "message": "This action will delete the snap, its data and revoke your given permissions."
  },
  "replace": {
    "message": "replace"
  },
  "reportIssue": {
    "message": "Report an issue"
  },
  "requestFrom": {
    "message": "Request from"
  },
  "requestFromInfo": {
    "message": "This is the site asking for your signature."
  },
  "requestFromInfoSnap": {
    "message": "This is the Snap asking for your signature."
  },
  "requestFromTransactionDescription": {
    "message": "This is the site asking for your confirmation."
  },
  "requestingFor": {
    "message": "Requesting for"
  },
  "requestingForAccount": {
    "message": "Requesting for $1",
    "description": "Name of Account"
  },
  "requestingForNetwork": {
    "message": "Requesting for $1",
    "description": "Name of Network"
  },
  "required": {
    "message": "Required"
  },
  "reset": {
    "message": "Reset"
  },
  "resetWallet": {
    "message": "Reset wallet"
  },
  "resetWalletSubHeader": {
    "message": "MetaMask does not keep a copy of your password. If you’re having trouble unlocking your account, you will need to reset your wallet. You can do this by providing the Secret Recovery Phrase you used when you set up your wallet."
  },
  "resetWalletUsingSRP": {
    "message": "This action will delete your current wallet and Secret Recovery Phrase from this device, along with the list of accounts you’ve curated. After resetting with a Secret Recovery Phrase, you’ll see a list of accounts based on the Secret Recovery Phrase you use to reset. This new list will automatically include accounts that have a balance. You’ll also be able to $1 created previously. Custom accounts that you’ve imported will need to be $2, and any custom tokens you’ve added to an account will need to be $3 as well."
  },
  "resetWalletWarning": {
    "message": "Make sure you’re using the correct Secret Recovery Phrase before proceeding. You will not be able to undo this."
  },
  "restartMetamask": {
    "message": "Restart MetaMask"
  },
  "restore": {
    "message": "Restore"
  },
  "restoreUserData": {
    "message": "Restore user data"
  },
  "resultPageError": {
    "message": "Error"
  },
  "resultPageErrorDefaultMessage": {
    "message": "The operation failed."
  },
  "resultPageSuccess": {
    "message": "Success"
  },
  "resultPageSuccessDefaultMessage": {
    "message": "The operation completed successfully."
  },
  "retryTransaction": {
    "message": "Retry transaction"
  },
  "reusedTokenNameWarning": {
    "message": "A token here reuses a symbol from another token you watch, this can be confusing or deceptive."
  },
  "revealSeedWords": {
    "message": "Reveal Secret Recovery Phrase"
  },
  "revealSeedWordsDescription1": {
    "message": "The $1 provides $2",
    "description": "This is a sentence consisting of link using 'revealSeedWordsSRPName' as $1 and bolded text using 'revealSeedWordsDescription3' as $2."
  },
  "revealSeedWordsDescription2": {
    "message": "MetaMask is a $1. That means you're the owner of your SRP.",
    "description": "$1 is text link with the message from 'revealSeedWordsNonCustodialWallet'"
  },
  "revealSeedWordsDescription3": {
    "message": "full access to your wallet and funds.\n"
  },
  "revealSeedWordsNonCustodialWallet": {
    "message": "non-custodial wallet"
  },
  "revealSeedWordsQR": {
    "message": "QR"
  },
  "revealSeedWordsSRPName": {
    "message": "Secret Recovery Phrase (SRP)"
  },
  "revealSeedWordsText": {
    "message": "Text"
  },
  "revealSeedWordsWarning": {
    "message": "Make sure no one is looking at your screen. $1",
    "description": "$1 is bolded text using the message from 'revealSeedWordsWarning2'"
  },
  "revealSeedWordsWarning2": {
    "message": "MetaMask Support will never request this.",
    "description": "The bolded texted in the second part of 'revealSeedWordsWarning'"
  },
  "revealSensitiveContent": {
    "message": "Reveal sensitive content"
  },
  "revealTheSeedPhrase": {
    "message": "Reveal seed phrase"
  },
  "review": {
    "message": "Review"
  },
  "reviewAlert": {
    "message": "Review alert"
  },
  "reviewAlerts": {
    "message": "Review alerts"
  },
  "reviewPendingTransactions": {
    "message": "Review pending transactions"
  },
  "reviewPermissions": {
    "message": "Review permissions"
  },
  "revokePermission": {
    "message": "Revoke permission"
  },
  "revokeSimulationDetailsDesc": {
    "message": "You're removing someone's permission to spend tokens from your account."
  },
  "rpcNameOptional": {
    "message": "RPC Name (Optional)"
  },
  "rpcUrl": {
    "message": "RPC URL"
  },
  "safeTransferFrom": {
    "message": "Safe transfer from"
  },
  "save": {
    "message": "Save"
  },
  "scanInstructions": {
    "message": "Place the QR code in front of your camera"
  },
  "scanQrCode": {
    "message": "Scan QR code"
  },
  "scrollDown": {
    "message": "Scroll down"
  },
  "search": {
    "message": "Search"
  },
  "searchAccounts": {
    "message": "Search accounts"
  },
  "searchNfts": {
    "message": "Search NFTs"
  },
  "searchTokens": {
    "message": "Search tokens"
  },
  "searchTokensByNameOrAddress": {
    "message": "Search tokens by name or address"
  },
  "secretRecoveryPhrase": {
    "message": "Secret Recovery Phrase"
  },
  "secretRecoveryPhrasePlusNumber": {
    "message": "Secret Recovery Phrase $1",
    "description": "The $1 is the order of the Secret Recovery Phrase"
  },
  "secureWallet": {
    "message": "Secure wallet"
  },
  "security": {
    "message": "Security"
  },
  "securityAlert": {
    "message": "Security alert from $1 and $2"
  },
  "securityAlerts": {
    "message": "Security alerts"
  },
  "securityAlertsDescription": {
    "message": "This feature alerts you to malicious or unusual activity by actively reviewing transaction and signature requests. $1",
    "description": "Link to learn more about security alerts"
  },
  "securityAndPrivacy": {
    "message": "Security & privacy"
  },
  "securityDescription": {
    "message": "Reduce your chances of joining unsafe networks and protect your accounts"
  },
  "securityMessageLinkForNetworks": {
    "message": "network scams and security risks"
  },
  "securityPrivacyPath": {
    "message": "Settings > Security & Privacy."
  },
  "securityProviderPoweredBy": {
    "message": "Powered by $1",
    "description": "The security provider that is providing data"
  },
  "seeAllPermissions": {
    "message": "See all permissions",
    "description": "Used for revealing more content (e.g. permission list, etc.)"
  },
  "seeDetails": {
    "message": "See details"
  },
  "seedPhraseConfirm": {
    "message": "Confirm Secret Recovery Phrase"
  },
  "seedPhraseEnterMissingWords": {
    "message": "Confirm Secret Recovery Phrase"
  },
  "seedPhraseIntroNotRecommendedButtonCopy": {
    "message": "Remind me later (not recommended)"
  },
  "seedPhraseIntroRecommendedButtonCopy": {
    "message": "Secure my wallet (recommended)"
  },
  "seedPhraseIntroSidebarBulletOne": {
    "message": "Write down and store in multiple secret places"
  },
  "seedPhraseIntroSidebarBulletTwo": {
    "message": "Store in a safe deposit box"
  },
  "seedPhraseIntroSidebarCopyOne": {
    "message": "Your Secret Recovery Phrase is a 12-word phrase that is the “master key” to your wallet and your funds"
  },
  "seedPhraseIntroSidebarCopyThree": {
    "message": "If someone asks for your recovery phrase they are likely trying to scam you and steal your wallet funds."
  },
  "seedPhraseIntroSidebarCopyTwo": {
    "message": "Never, ever share your Secret Recovery Phrase, not even with MetaMask!"
  },
  "seedPhraseIntroSidebarTitleOne": {
    "message": "What is a Secret Recovery Phrase?"
  },
  "seedPhraseIntroSidebarTitleThree": {
    "message": "Should I share my Secret Recovery Phrase?"
  },
  "seedPhraseIntroSidebarTitleTwo": {
    "message": "How do I save my Secret Recovery Phrase?"
  },
  "seedPhraseIntroTitle": {
    "message": "Secure your wallet"
  },
  "seedPhraseReq": {
    "message": "Secret Recovery Phrases contain 12, 15, 18, 21, or 24 words"
  },
  "seedPhraseWriteDownDetails": {
    "message": "Write down this 12-word Secret Recovery Phrase and save it in a place that you trust and only you can access."
  },
  "seedPhraseWriteDownHeader": {
    "message": "Write down your Secret Recovery Phrase"
  },
  "select": {
    "message": "Select"
  },
  "selectAccountToConnect": {
    "message": "Select an account to connect"
  },
  "selectAccounts": {
    "message": "Select the account(s) to use on this site"
  },
  "selectAccountsForSnap": {
    "message": "Select the account(s) to use with this snap"
  },
  "selectAll": {
    "message": "Select all"
  },
  "selectAnAccount": {
    "message": "Select an account"
  },
  "selectAnAccountAlreadyConnected": {
    "message": "This account has already been connected to MetaMask"
  },
  "selectEnableDisplayMediaPrivacyPreference": {
    "message": "Turn on Display NFT Media"
  },
  "selectHdPath": {
    "message": "Select HD path"
  },
  "selectNFTPrivacyPreference": {
    "message": "Enable NFT Autodetection"
  },
  "selectPathHelp": {
    "message": "If you don't see the accounts you expect, try switching the HD path or current selected network."
  },
  "selectRpcUrl": {
    "message": "Select RPC URL"
  },
  "selectSecretRecoveryPhrase": {
    "message": "Select Secret Recovery Phrase"
  },
  "selectType": {
    "message": "Select Type"
  },
  "selectedAccountMismatch": {
    "message": "Different account selected"
  },
  "selectingAllWillAllow": {
    "message": "Selecting all will allow this site to view all of your current accounts. Make sure you trust this site."
  },
  "send": {
    "message": "Send"
  },
  "sendBugReport": {
    "message": "Send us a bug report."
  },
  "sendNoContactsConversionText": {
    "message": "click here"
  },
  "sendNoContactsDescription": {
    "message": "Contacts allow you to safely send transactions to another account multiple times.  To create a contact, $1",
    "description": "$1 represents the action text 'click here'"
  },
  "sendNoContactsTitle": {
    "message": "You don't have any contacts yet"
  },
  "sendSelectReceiveAsset": {
    "message": "Select asset to receive"
  },
  "sendSelectSendAsset": {
    "message": "Select asset to send"
  },
  "sendSpecifiedTokens": {
    "message": "Send $1",
    "description": "Symbol of the specified token"
  },
  "sendSwapSubmissionWarning": {
    "message": "Clicking this button will immediately initiate your swap transaction. Please review your transaction details before proceeding."
  },
  "sendTokenAsToken": {
    "message": "Send $1 as $2",
    "description": "Used in the transaction display list to describe a swap and send. $1 and $2 are the symbols of tokens in involved in the swap."
  },
  "sendingAsset": {
    "message": "Sending $1"
  },
  "sendingDisabled": {
    "message": "Sending of ERC-1155 NFT assets is not yet supported."
  },
  "sendingNativeAsset": {
    "message": "Sending $1",
    "description": "$1 represents the native currency symbol for the current network (e.g. ETH or BNB)"
  },
  "sendingToTokenContractWarning": {
    "message": "Warning: you are about to send to a token contract which could result in a loss of funds. $1",
    "description": "$1 is a clickable link with text defined by the 'learnMoreUpperCase' key. The link will open to a support article regarding the known contract address warning"
  },
  "sepolia": {
    "message": "Sepolia test network"
  },
  "setApprovalForAll": {
    "message": "Set approval for all"
  },
  "setApprovalForAllRedesignedTitle": {
    "message": "Withdrawal request"
  },
  "setApprovalForAllTitle": {
    "message": "Approve $1 with no spend limit",
    "description": "The token symbol that is being approved"
  },
  "settingAddSnapAccount": {
    "message": "Add account Snap"
  },
  "settings": {
    "message": "Settings"
  },
  "settingsOptimisedForEaseOfUseAndSecurity": {
    "message": "Settings are optimised for ease of use and security. Change these any time."
  },
  "settingsSearchMatchingNotFound": {
    "message": "No matching results found."
  },
  "settingsSubHeadingSignaturesAndTransactions": {
    "message": "Signature and transaction requests"
  },
  "show": {
    "message": "Show"
  },
  "showAccount": {
    "message": "Show account"
  },
  "showAdvancedDetails": {
    "message": "Show advanced details"
  },
  "showExtensionInFullSizeView": {
    "message": "Show extension in full-size view"
  },
  "showExtensionInFullSizeViewDescription": {
    "message": "Turn this on to make full-size view your default when you click the extension icon."
  },
  "showFiatConversionInTestnets": {
    "message": "Show conversion on test networks"
  },
  "showFiatConversionInTestnetsDescription": {
    "message": "Select this to show fiat conversion on test networks"
  },
  "showHexData": {
    "message": "Show hex data"
  },
  "showHexDataDescription": {
    "message": "Select this to show the hex data field on the send screen"
  },
  "showIncomingTransactions": {
    "message": "Show incoming transactions"
  },
  "showIncomingTransactionsDescription": {
    "message": "This relies on $1 which will have access to your Ethereum address and your IP address. $2",
    "description": "$1 is the link to etherscan url and $2 is the link to the privacy policy of consensys APIs"
  },
  "showIncomingTransactionsExplainer": {
    "message": "This relies on different third-party APIs for each network, which expose your Ethereum address and your IP address."
  },
  "showLess": {
    "message": "Show less"
  },
  "showMore": {
    "message": "Show more"
  },
  "showNativeTokenAsMainBalance": {
    "message": "Show native token as main balance"
  },
  "showNft": {
    "message": "Show NFT"
  },
  "showPermissions": {
    "message": "Show permissions"
  },
  "showPrivateKey": {
    "message": "Show private key"
  },
  "showTestnetNetworks": {
    "message": "Show test networks"
  },
  "showTestnetNetworksDescription": {
    "message": "Select this to show test networks in network list"
  },
  "sign": {
    "message": "Sign"
  },
  "signatureRequest": {
    "message": "Signature request"
  },
  "signature_decoding_bid_nft_tooltip": {
    "message": "The NFT will be reflected in your wallet, when the bid is accepted."
  },
  "signature_decoding_list_nft_tooltip": {
    "message": "Expect changes only if someone buys your NFTs."
  },
  "signed": {
    "message": "Signed"
  },
  "signing": {
    "message": "Signing"
  },
  "signingInWith": {
    "message": "Signing in with"
  },
  "signingWith": {
    "message": "Signing with"
  },
  "simulationApproveHeading": {
    "message": "Withdraw"
  },
  "simulationDetailsApproveDesc": {
    "message": "You're giving someone else permission to withdraw NFTs from your account."
  },
  "simulationDetailsERC20ApproveDesc": {
    "message": "You're giving someone else permission to spend this amount from your account."
  },
  "simulationDetailsFiatNotAvailable": {
    "message": "Not Available"
  },
  "simulationDetailsIncomingHeading": {
    "message": "You receive"
  },
  "simulationDetailsNoChanges": {
    "message": "No changes"
  },
  "simulationDetailsOutgoingHeading": {
    "message": "You send"
  },
  "simulationDetailsRevokeSetApprovalForAllDesc": {
    "message": "You're removing someone else's permission to withdraw NFTs from your account."
  },
  "simulationDetailsSetApprovalForAllDesc": {
    "message": "You're giving permission for someone else to withdraw NFTs from your account."
  },
  "simulationDetailsTitle": {
    "message": "Estimated changes"
  },
  "simulationDetailsTitleTooltip": {
    "message": "Estimated changes are what might happen if you go through with this transaction. This is just a prediction, not a guarantee."
  },
  "simulationDetailsTotalFiat": {
    "message": "Total = $1",
    "description": "$1 is the total amount in fiat currency on one side of the transaction"
  },
  "simulationDetailsTransactionReverted": {
    "message": "This transaction is likely to fail"
  },
  "simulationDetailsUnavailable": {
    "message": "Unavailable"
  },
  "simulationErrorMessageV2": {
    "message": "We were not able to estimate gas. There might be an error in the contract and this transaction may fail."
  },
  "simulationsSettingDescription": {
    "message": "Turn this on to estimate balance changes of transactions and signatures before you confirm them. This doesn't guarantee their final outcome. $1"
  },
  "simulationsSettingSubHeader": {
    "message": "Estimate balance changes"
  },
  "singleNetwork": {
    "message": "1 network"
  },
  "siweIssued": {
    "message": "Issued"
  },
  "siweNetwork": {
    "message": "Network"
  },
  "siweRequestId": {
    "message": "Request ID"
  },
  "siweResources": {
    "message": "Resources"
  },
  "siweURI": {
    "message": "URL"
  },
  "skip": {
    "message": "Skip"
  },
  "skipAccountSecurity": {
    "message": "Skip account security?"
  },
  "skipAccountSecurityDetails": {
    "message": "I understand that until I back up my Secret Recovery Phrase, I may lose my accounts and all of their assets."
  },
  "slideBridgeDescription": {
    "message": "Move across 9 chains, all within your wallet"
  },
  "slideBridgeTitle": {
    "message": "Ready to bridge?"
  },
  "slideCashOutDescription": {
    "message": "Sell your crypto for cash"
  },
  "slideCashOutTitle": {
    "message": "Cash out with MetaMask"
  },
  "slideDebitCardDescription": {
    "message": "Available in select regions"
  },
  "slideDebitCardTitle": {
    "message": "MetaMask debit card"
  },
  "slideFundWalletDescription": {
    "message": "Add or transfer tokens to get started"
  },
  "slideFundWalletTitle": {
    "message": "Fund your wallet"
  },
  "smartContracts": {
    "message": "Smart contracts"
  },
  "smartSwapsErrorNotEnoughFunds": {
    "message": "Not enough funds for a smart swap."
  },
  "smartSwapsErrorUnavailable": {
    "message": "Smart Swaps are temporarily unavailable."
  },
  "smartTransactionCancelled": {
    "message": "Your transaction was canceled"
  },
  "smartTransactionCancelledDescription": {
    "message": "Your transaction couldn't be completed, so it was canceled to save you from paying unnecessary gas fees."
  },
  "smartTransactionError": {
    "message": "Your transaction failed"
  },
  "smartTransactionErrorDescription": {
    "message": "Sudden market changes can cause failures. If the problem continues, reach out to MetaMask customer support."
  },
  "smartTransactionPending": {
    "message": "Your transaction was submitted"
  },
  "smartTransactionSuccess": {
    "message": "Your transaction is complete"
  },
  "smartTransactions": {
    "message": "Smart Transactions"
  },
  "smartTransactionsEnabledDescription": {
    "message": " and MEV protection. Now on by default."
  },
  "smartTransactionsEnabledLink": {
    "message": "Higher success rates"
  },
  "smartTransactionsEnabledTitle": {
    "message": "Transactions just got smarter"
  },
  "snapAccountCreated": {
    "message": "Account created"
  },
  "snapAccountCreatedDescription": {
    "message": "Your new account is ready to use!"
  },
  "snapAccountCreationFailed": {
    "message": "Account creation failed"
  },
  "snapAccountCreationFailedDescription": {
    "message": "$1 didn't manage to create an account for you.",
    "description": "$1 is the snap name"
  },
  "snapAccountRedirectFinishSigningTitle": {
    "message": "Finish signing"
  },
  "snapAccountRedirectSiteDescription": {
    "message": "Follow the instructions from $1"
  },
  "snapAccountRemovalFailed": {
    "message": "Account removal failed"
  },
  "snapAccountRemovalFailedDescription": {
    "message": "$1 didn't manage to remove this account for you.",
    "description": "$1 is the snap name"
  },
  "snapAccountRemoved": {
    "message": "Account removed"
  },
  "snapAccountRemovedDescription": {
    "message": "This account will no longer be available to use in MetaMask."
  },
  "snapAccounts": {
    "message": "Account Snaps"
  },
  "snapAccountsDescription": {
    "message": "Accounts controlled by third-party Snaps."
  },
  "snapConnectTo": {
    "message": "Connect to $1",
    "description": "$1 is the website URL or a Snap name. Used for Snaps pre-approved connections."
  },
  "snapConnectionPermissionDescription": {
    "message": "Let $1 automatically connect to $2 without your approval.",
    "description": "Used for Snap pre-approved connections. $1 is the Snap name, $2 is a website URL."
  },
  "snapConnectionWarning": {
    "message": "$1 wants to use $2",
    "description": "$2 is the snap and $1 is the dapp requesting connection to the snap."
  },
  "snapContent": {
    "message": "This content is coming from $1",
    "description": "This is shown when a snap shows transaction insight information in the confirmation UI. $1 is a link to the snap's settings page with the link text being the name of the snap."
  },
  "snapDetailWebsite": {
    "message": "Website"
  },
  "snapHomeMenu": {
    "message": "Snap Home Menu"
  },
  "snapInstallRequest": {
    "message": "Installing $1 gives it the following permissions.",
    "description": "$1 is the snap name."
  },
  "snapInstallSuccess": {
    "message": "Installation complete"
  },
  "snapInstallWarningCheck": {
    "message": "$1 wants permission to do the following:",
    "description": "Warning message used in popup displayed on snap install. $1 is the snap name."
  },
  "snapInstallWarningHeading": {
    "message": "Proceed with caution"
  },
  "snapInstallWarningPermissionDescriptionForBip32View": {
    "message": "Allow $1 to view your public keys (and addresses). This does not grant any control of accounts or assets.",
    "description": "An extended description for the `snap_getBip32PublicKey` permission used for tooltip on Snap Install Warning screen (popup/modal). $1 is the snap name."
  },
  "snapInstallWarningPermissionDescriptionForEntropy": {
    "message": "Allow $1 Snap to manage accounts and assets on the requested network(s). These accounts are derived and backed up using your secret recovery phrase (without revealing it). With the power to derive keys, $1 can support a variety of blockchain protocols beyond Ethereum (EVMs).",
    "description": "An extended description for the `snap_getBip44Entropy` and `snap_getBip44Entropy` permissions used for tooltip on Snap Install Warning screen (popup/modal). $1 is the snap name."
  },
  "snapInstallWarningPermissionNameForEntropy": {
    "message": "Manage $1 accounts",
    "description": "Permission name used for the Permission Cell component displayed on warning popup when installing a Snap. $1 is list of account types."
  },
  "snapInstallWarningPermissionNameForViewPublicKey": {
    "message": "View your public key for $1",
    "description": "Permission name used for the Permission Cell component displayed on warning popup when installing a Snap. $1 is list of account types."
  },
  "snapInstallationErrorDescription": {
    "message": "$1 couldn’t be installed.",
    "description": "Error description used when snap installation fails. $1 is the snap name."
  },
  "snapInstallationErrorTitle": {
    "message": "Installation failed",
    "description": "Error title used when snap installation fails."
  },
  "snapResultError": {
    "message": "Error"
  },
  "snapResultSuccess": {
    "message": "Success"
  },
  "snapResultSuccessDescription": {
    "message": "$1 is ready to use"
  },
  "snapUpdateAlertDescription": {
    "message": "Get the latest version of $1",
    "description": "Description used in Snap update alert banner when snap update is available. $1 is the Snap name."
  },
  "snapUpdateAvailable": {
    "message": "Update available"
  },
  "snapUpdateErrorDescription": {
    "message": "$1 couldn’t be updated.",
    "description": "Error description used when snap update fails. $1 is the snap name."
  },
  "snapUpdateErrorTitle": {
    "message": "Update failed",
    "description": "Error title used when snap update fails."
  },
  "snapUpdateRequest": {
    "message": "Updating $1 gives it the following permissions.",
    "description": "$1 is the Snap name."
  },
  "snapUpdateSuccess": {
    "message": "Update complete"
  },
  "snapUrlIsBlocked": {
    "message": "This Snap wants to take you to a blocked site. $1."
  },
  "snaps": {
    "message": "Snaps"
  },
  "snapsConnected": {
    "message": "Snaps connected"
  },
  "snapsNoInsight": {
    "message": "No insight to show"
  },
  "snapsPrivacyWarningFirstMessage": {
    "message": "You acknowledge that any Snap that you install is a Third Party Service, unless otherwise identified, as defined in the Consensys $1. Your use of Third Party Services is governed by separate terms and conditions set forth by the Third Party Service provider. Consensys does not recommend the use of any Snap by any particular person for any particular reason. You access, rely upon or use the Third Party Service at your own risk. Consensys disclaims all responsibility and liability for any losses on account of your use of Third Party Services.",
    "description": "First part of a message in popup modal displayed when installing a snap for the first time. $1 is terms of use link."
  },
  "snapsPrivacyWarningSecondMessage": {
    "message": "Any information you share with Third Party Services will be collected directly by those Third Party Services in accordance with their privacy policies. Please refer to their privacy policies for more information.",
    "description": "Second part of a message in popup modal displayed when installing a snap for the first time."
  },
  "snapsPrivacyWarningThirdMessage": {
    "message": "Consensys has no access to information you share with Third Party Services.",
    "description": "Third part of a message in popup modal displayed when installing a snap for the first time."
  },
  "snapsSettings": {
    "message": "Snap settings"
  },
  "snapsTermsOfUse": {
    "message": "Terms of Use"
  },
  "snapsToggle": {
    "message": "A snap will only run if it is enabled"
  },
  "snapsUIError": {
    "message": "Contact the creators of $1 for further support.",
    "description": "This is shown when the insight snap throws an error. $1 is the snap name"
  },
<<<<<<< HEAD
=======
  "solanaImportAccounts": {
    "message": "Import Solana accounts"
  },
  "solanaImportAccountsDescription": {
    "message": "Import a Secret Recovery Phrase to migrate your Solana account from an other wallet."
  },
  "solanaMoreFeaturesComingSoon": {
    "message": "More features coming soon"
  },
  "solanaMoreFeaturesComingSoonDescription": {
    "message": "Solana dapps, NFTs, ETH-SOL bridging, hardware wallet support, and more coming soon."
  },
  "solanaOnMetaMask": {
    "message": "Solana on MetaMask"
  },
  "solanaSendReceiveSwapTokens": {
    "message": "Send, receive, and swap tokens"
  },
  "solanaSendReceiveSwapTokensDescription": {
    "message": "Transfer and transact with tokens such as SOL, USDC, and more."
  },
>>>>>>> 71d92770
  "someNetworks": {
    "message": "$1 networks"
  },
  "somethingDoesntLookRight": {
    "message": "Something doesn't look right? $1",
    "description": "A false positive message for users to contact support. $1 is a link to the support page."
  },
  "somethingIsWrong": {
    "message": "Something's gone wrong. Try reloading the page."
  },
  "somethingWentWrong": {
    "message": "Oops! Something went wrong."
  },
  "sortBy": {
    "message": "Sort by"
  },
  "sortByAlphabetically": {
    "message": "Alphabetically (A-Z)"
  },
  "sortByDecliningBalance": {
    "message": "Declining balance ($1 high-low)",
    "description": "Indicates a descending order based on token fiat balance. $1 is the preferred currency symbol"
  },
  "source": {
    "message": "Source"
  },
  "spamModalBlockedDescription": {
    "message": "This site will be blocked for 1 minute."
  },
  "spamModalBlockedTitle": {
    "message": "You've temporarily blocked this site"
  },
  "spamModalDescription": {
    "message": "If you're being spammed with multiple requests, you can temporarily block the site."
  },
  "spamModalTemporaryBlockButton": {
    "message": "Temporarily block this site"
  },
  "spamModalTitle": {
    "message": "We've noticed multiple requests"
  },
  "speed": {
    "message": "Speed"
  },
  "speedUp": {
    "message": "Speed up"
  },
  "speedUpCancellation": {
    "message": "Speed up this cancellation"
  },
  "speedUpExplanation": {
    "message": "We’ve updated the gas fee based on current network conditions and have increased it by at least 10% (required by the network)."
  },
  "speedUpPopoverTitle": {
    "message": "Speed up transaction"
  },
  "speedUpTooltipText": {
    "message": "New gas fee"
  },
  "speedUpTransaction": {
    "message": "Speed up this transaction"
  },
  "spendLimitInsufficient": {
    "message": "Spend limit insufficient"
  },
  "spendLimitInvalid": {
    "message": "Spend limit invalid; must be a positive number"
  },
  "spendLimitPermission": {
    "message": "Spend limit permission"
  },
  "spendLimitRequestedBy": {
    "message": "Spend limit requested by $1",
    "description": "Origin of the site requesting the spend limit"
  },
  "spendLimitTooLarge": {
    "message": "Spend limit too large"
  },
  "spender": {
    "message": "Spender"
  },
  "spenderTooltipDesc": {
    "message": "This is the address that will be able to withdraw your NFTs."
  },
  "spenderTooltipERC20ApproveDesc": {
    "message": "This is the address that will be able to spend your tokens on your behalf."
  },
  "spendingCap": {
    "message": "Spending cap"
  },
  "spendingCaps": {
    "message": "Spending caps"
  },
  "srpInputNumberOfWords": {
    "message": "I have a $1-word phrase",
    "description": "This is the text for each option in the dropdown where a user selects how many words their secret recovery phrase has during import. The $1 is the number of words (either 12, 15, 18, 21, or 24)."
  },
  "srpListName": {
    "message": "Secret Recovery Phrase $1",
    "description": "$1 is the order of the Secret Recovery Phrase"
  },
  "srpListNumberOfAccounts": {
    "message": "$1 accounts",
    "description": "$1 is the number of accounts in the list"
  },
  "srpListSelectionDescription": {
    "message": "The Secret Recovery Phrase your new account will be generated from"
  },
  "srpListSingleOrZero": {
    "message": "$1 account",
    "description": "$1 is the number of accounts in the list, it is either 1 or 0"
  },
  "srpPasteFailedTooManyWords": {
    "message": "Paste failed because it contained over 24 words. A secret recovery phrase can have a maximum of 24 words.",
    "description": "Description of SRP paste error when the pasted content has too many words"
  },
  "srpPasteTip": {
    "message": "You can paste your entire secret recovery phrase into any field",
    "description": "Our secret recovery phrase input is split into one field per word. This message explains to users that they can paste their entire secrete recovery phrase into any field, and we will handle it correctly."
  },
  "srpSecurityQuizGetStarted": {
    "message": "Get started"
  },
  "srpSecurityQuizImgAlt": {
    "message": "An eye with a keyhole in the center, and three floating password fields"
  },
  "srpSecurityQuizIntroduction": {
    "message": "To reveal your Secret Recovery Phrase, you need to correctly answer two questions"
  },
  "srpSecurityQuizQuestionOneQuestion": {
    "message": "If you lose your Secret Recovery Phrase, MetaMask..."
  },
  "srpSecurityQuizQuestionOneRightAnswer": {
    "message": "Can’t help you"
  },
  "srpSecurityQuizQuestionOneRightAnswerDescription": {
    "message": "Write it down, engrave it on metal, or keep it in multiple secret spots so you never lose it. If you lose it, it’s gone forever."
  },
  "srpSecurityQuizQuestionOneRightAnswerTitle": {
    "message": "Right! No one can help get your Secret Recovery Phrase back"
  },
  "srpSecurityQuizQuestionOneWrongAnswer": {
    "message": "Can get it back for you"
  },
  "srpSecurityQuizQuestionOneWrongAnswerDescription": {
    "message": "If you lose your Secret Recovery Phrase, it’s gone forever. No one can help you get it back, no matter what they might say."
  },
  "srpSecurityQuizQuestionOneWrongAnswerTitle": {
    "message": "Wrong! No one can help get your Secret Recovery Phrase back"
  },
  "srpSecurityQuizQuestionTwoQuestion": {
    "message": "If anyone, even a support agent, asks for your Secret Recovery Phrase..."
  },
  "srpSecurityQuizQuestionTwoRightAnswer": {
    "message": "You’re being scammed"
  },
  "srpSecurityQuizQuestionTwoRightAnswerDescription": {
    "message": "Anyone claiming to need your Secret Recovery Phrase is lying to you. If you share it with them, they will steal your assets."
  },
  "srpSecurityQuizQuestionTwoRightAnswerTitle": {
    "message": "Correct! Sharing your Secret Recovery Phrase is never a good idea"
  },
  "srpSecurityQuizQuestionTwoWrongAnswer": {
    "message": "You should give it to them"
  },
  "srpSecurityQuizQuestionTwoWrongAnswerDescription": {
    "message": "Anyone claiming to need your Secret Recovery Phrase is lying to you. If you share it with them, they will steal your assets."
  },
  "srpSecurityQuizQuestionTwoWrongAnswerTitle": {
    "message": "Nope! Never share your Secret Recovery Phrase with anyone, ever"
  },
  "srpSecurityQuizTitle": {
    "message": "Security quiz"
  },
  "srpToggleShow": {
    "message": "Show/Hide this word of the secret recovery phrase",
    "description": "Describes a toggle that is used to show or hide a single word of the secret recovery phrase"
  },
  "srpWordHidden": {
    "message": "This word is hidden",
    "description": "Explains that a word in the secret recovery phrase is hidden"
  },
  "srpWordShown": {
    "message": "This word is being shown",
    "description": "Explains that a word in the secret recovery phrase is being shown"
  },
  "stable": {
    "message": "Stable"
  },
  "stableLowercase": {
    "message": "stable"
  },
  "stake": {
    "message": "Stake"
  },
  "stateLogError": {
    "message": "Error in retrieving state logs."
  },
  "stateLogFileName": {
    "message": "MetaMask state logs"
  },
  "stateLogs": {
    "message": "State logs"
  },
  "stateLogsDescription": {
    "message": "State logs contain your public account addresses and sent transactions."
  },
  "status": {
    "message": "Status"
  },
  "statusNotConnected": {
    "message": "Not connected"
  },
  "statusNotConnectedAccount": {
    "message": "No accounts connected"
  },
  "step1LatticeWallet": {
    "message": "Connect your Lattice1"
  },
  "step1LatticeWalletMsg": {
    "message": "You can connect MetaMask to your Lattice1 device once it is set up and online. Unlock your device and have your Device ID ready.",
    "description": "$1 represents the `hardwareWalletSupportLinkConversion` localization key"
  },
  "step1LedgerWallet": {
    "message": "Download Ledger app"
  },
  "step1LedgerWalletMsg": {
    "message": "Download, set up, and enter your password to unlock $1.",
    "description": "$1 represents the `ledgerLiveApp` localization value"
  },
  "step1OneKeyWallet": {
    "message": "Connect your OneKey"
  },
  "step1OneKeyWalletMsg": {
    "message": "Plug your OneKey directly into your computer and unlock it. Make sure you use the correct passphrase.",
    "description": "$1 represents the `hardwareWalletSupportLinkConversion` localization key"
  },
  "step1TrezorWallet": {
    "message": "Connect your Trezor"
  },
  "step1TrezorWalletMsg": {
    "message": "Plug your Trezor directly into your computer and unlock it. Make sure you use the correct passphrase.",
    "description": "$1 represents the `hardwareWalletSupportLinkConversion` localization key"
  },
  "step2LedgerWallet": {
    "message": "Connect your Ledger"
  },
  "step2LedgerWalletMsg": {
    "message": "Plug your Ledger directly into your computer, then  unlock it and open the Ethereum app.",
    "description": "$1 represents the `hardwareWalletSupportLinkConversion` localization key"
  },
  "stillGettingMessage": {
    "message": "Still getting this message?"
  },
  "strong": {
    "message": "Strong"
  },
  "stxCancelled": {
    "message": "Swap would have failed"
  },
  "stxCancelledDescription": {
    "message": "Your transaction would have failed and was cancelled to protect you from paying unnecessary gas fees."
  },
  "stxCancelledSubDescription": {
    "message": "Try your swap again. We’ll be here to protect you against similar risks next time."
  },
  "stxFailure": {
    "message": "Swap failed"
  },
  "stxFailureDescription": {
    "message": "Sudden market changes can cause failures. If the problem persists, please reach out to $1.",
    "description": "This message is shown to a user if their swap fails. The $1 will be replaced by support.metamask.io"
  },
  "stxOptInSupportedNetworksDescription": {
    "message": "Turn on Smart Transactions for more reliable and secure transactions on supported networks. $1"
  },
  "stxPendingPrivatelySubmittingSwap": {
    "message": "Privately submitting your Swap..."
  },
  "stxPendingPubliclySubmittingSwap": {
    "message": "Publicly submitting your Swap..."
  },
  "stxSuccess": {
    "message": "Swap complete!"
  },
  "stxSuccessDescription": {
    "message": "Your $1 is now available.",
    "description": "$1 is a token symbol, e.g. ETH"
  },
  "stxSwapCompleteIn": {
    "message": "Swap will complete in <",
    "description": "'<' means 'less than', e.g. Swap will complete in < 2:59"
  },
  "stxTryingToCancel": {
    "message": "Trying to cancel your transaction..."
  },
  "stxUnknown": {
    "message": "Status unknown"
  },
  "stxUnknownDescription": {
    "message": "A transaction has been successful but we’re unsure what it is. This may be due to submitting another transaction while this swap was processing."
  },
  "stxUserCancelled": {
    "message": "Swap cancelled"
  },
  "stxUserCancelledDescription": {
    "message": "Your transaction has been cancelled and you did not pay any unnecessary gas fees."
  },
  "submit": {
    "message": "Submit"
  },
  "submitted": {
    "message": "Submitted"
  },
  "suggestedBySnap": {
    "message": "Suggested by $1",
    "description": "$1 is the snap name"
  },
  "suggestedCurrencySymbol": {
    "message": "Suggested currency symbol:"
  },
  "suggestedTokenName": {
    "message": "Suggested name:"
  },
  "support": {
    "message": "Support"
  },
  "supportCenter": {
    "message": "Visit our support center"
  },
  "supportMultiRpcInformation": {
    "message": "We now support multiple RPCs for a single network. Your most recent RPC has been selected as the default one to resolve conflicting information."
  },
  "surveyConversion": {
    "message": "Take our survey"
  },
  "surveyTitle": {
    "message": "Shape the future of MetaMask"
  },
  "swap": {
    "message": "Swap"
  },
  "swapAdjustSlippage": {
    "message": "Adjust slippage"
  },
  "swapAggregator": {
    "message": "Aggregator"
  },
  "swapAllowSwappingOf": {
    "message": "Allow swapping of $1",
    "description": "Shows a user that they need to allow a token for swapping on their hardware wallet"
  },
  "swapAmountReceived": {
    "message": "Guaranteed amount"
  },
  "swapAmountReceivedInfo": {
    "message": "This is the minimum amount you will receive. You may receive more depending on slippage."
  },
  "swapAndSend": {
    "message": "Swap & Send"
  },
  "swapAnyway": {
    "message": "Swap anyway"
  },
  "swapApproval": {
    "message": "Approve $1 for swaps",
    "description": "Used in the transaction display list to describe a transaction that is an approve call on a token that is to be swapped.. $1 is the symbol of a token that has been approved."
  },
  "swapApproveNeedMoreTokens": {
    "message": "You need $1 more $2 to complete this swap",
    "description": "Tells the user how many more of a given token they need for a specific swap. $1 is an amount of tokens and $2 is the token symbol."
  },
  "swapAreYouStillThere": {
    "message": "Are you still there?"
  },
  "swapAreYouStillThereDescription": {
    "message": "We’re ready to show you the latest quotes when you want to continue"
  },
  "swapConfirmWithHwWallet": {
    "message": "Confirm with your hardware wallet"
  },
  "swapContinueSwapping": {
    "message": "Continue swapping"
  },
  "swapContractDataDisabledErrorDescription": {
    "message": "In the Ethereum app on your Ledger, go to \"Settings\" and allow contract data. Then, try your swap again."
  },
  "swapContractDataDisabledErrorTitle": {
    "message": "Contract data is not enabled on your Ledger"
  },
  "swapCustom": {
    "message": "custom"
  },
  "swapDecentralizedExchange": {
    "message": "Decentralized exchange"
  },
  "swapDirectContract": {
    "message": "Direct contract"
  },
  "swapEditLimit": {
    "message": "Edit limit"
  },
  "swapEnableDescription": {
    "message": "This is required and gives MetaMask permission to swap your $1.",
    "description": "Gives the user info about the required approval transaction for swaps. $1 will be the symbol of a token being approved for swaps."
  },
  "swapEnableTokenForSwapping": {
    "message": "This will $1 for swapping",
    "description": "$1 is for the 'enableToken' key, e.g. 'enable ETH'"
  },
  "swapEnterAmount": {
    "message": "Enter an amount"
  },
  "swapEstimatedNetworkFees": {
    "message": "Estimated network fees"
  },
  "swapEstimatedNetworkFeesInfo": {
    "message": "This is an estimate of the network fee that will be used to complete your swap. The actual amount may change according to network conditions."
  },
  "swapFailedErrorDescriptionWithSupportLink": {
    "message": "Transaction failures happen and we are here to help. If this issue persists, you can reach our customer support at $1 for further assistance.",
    "description": "This message is shown to a user if their swap fails. The $1 will be replaced by support.metamask.io"
  },
  "swapFailedErrorTitle": {
    "message": "Swap failed"
  },
  "swapFetchingQuote": {
    "message": "Fetching quote"
  },
  "swapFetchingQuoteNofN": {
    "message": "Fetching quote $1 of $2",
    "description": "A count of possible quotes shown to the user while they are waiting for quotes to be fetched. $1 is the number of quotes already loaded, and $2 is the total number of resources that we check for quotes. Keep in mind that not all resources will have a quote for a particular swap."
  },
  "swapFetchingQuotes": {
    "message": "Fetching quotes..."
  },
  "swapFetchingQuotesErrorDescription": {
    "message": "Hmmm... something went wrong. Try again, or if errors persist, contact customer support."
  },
  "swapFetchingQuotesErrorTitle": {
    "message": "Error fetching quotes"
  },
  "swapFromTo": {
    "message": "The swap of $1 to $2",
    "description": "Tells a user that they need to confirm on their hardware wallet a swap of 2 tokens. $1 is a source token and $2 is a destination token"
  },
  "swapGasFeesDetails": {
    "message": "Gas fees are estimated and will fluctuate based on network traffic and transaction complexity."
  },
  "swapGasFeesExplanation": {
    "message": "MetaMask doesn't make money from gas fees. These fees are estimates and can change based on how busy the network is and how complex a transaction is. Learn more $1.",
    "description": "$1 is a link (text in link can be found at 'swapGasFeesSummaryLinkText')"
  },
  "swapGasFeesExplanationLinkText": {
    "message": "here",
    "description": "Text for link in swapGasFeesExplanation"
  },
  "swapGasFeesLearnMore": {
    "message": "Learn more about gas fees"
  },
  "swapGasFeesSplit": {
    "message": "Gas fees on the previous screen are split between these two transactions."
  },
  "swapGasFeesSummary": {
    "message": "Gas fees are paid to crypto miners who process transactions on the $1 network. MetaMask does not profit from gas fees.",
    "description": "$1 is the selected network, e.g. Ethereum or BSC"
  },
  "swapGasIncludedTooltipExplanation": {
    "message": "This quote incorporates gas fees by adjusting the token amount sent or received. You may receive ETH in a separate transaction on your activity list."
  },
  "swapGasIncludedTooltipExplanationLinkText": {
    "message": "Learn more about gas fees"
  },
  "swapHighSlippage": {
    "message": "High slippage"
  },
  "swapIncludesGasAndMetaMaskFee": {
    "message": "Includes gas and a $1% MetaMask fee",
    "description": "Provides information about the fee that metamask takes for swaps. $1 is a decimal number."
  },
  "swapIncludesMMFee": {
    "message": "Includes a $1% MetaMask fee.",
    "description": "Provides information about the fee that metamask takes for swaps. $1 is a decimal number."
  },
  "swapIncludesMMFeeAlt": {
    "message": "Quote reflects $1% MetaMask fee",
    "description": "Provides information about the fee that metamask takes for swaps using the latest copy. $1 is a decimal number."
  },
  "swapIncludesMetaMaskFeeViewAllQuotes": {
    "message": "Includes a $1% MetaMask fee – $2",
    "description": "Provides information about the fee that metamask takes for swaps. $1 is a decimal number and $2 is a link to view all quotes."
  },
  "swapLearnMore": {
    "message": "Learn more about Swaps"
  },
  "swapLiquiditySourceInfo": {
    "message": "We search multiple liquidity sources (exchanges, aggregators and professional market makers) to compare exchange rates and network fees."
  },
  "swapLowSlippage": {
    "message": "Low slippage"
  },
  "swapMaxSlippage": {
    "message": "Max slippage"
  },
  "swapMetaMaskFee": {
    "message": "MetaMask fee"
  },
  "swapMetaMaskFeeDescription": {
    "message": "The fee of $1% is automatically factored into this quote. You pay it in exchange for a license to use MetaMask's liquidity provider information aggregation software.",
    "description": "Provides information about the fee that metamask takes for swaps. $1 is a decimal number."
  },
  "swapNQuotesWithDot": {
    "message": "$1 quotes.",
    "description": "$1 is the number of quotes that the user can select from when opening the list of quotes on the 'view quote' screen"
  },
  "swapNewQuoteIn": {
    "message": "New quotes in $1",
    "description": "Tells the user the amount of time until the currently displayed quotes are update. $1 is a time that is counting down from 1:00 to 0:00"
  },
  "swapNoTokensAvailable": {
    "message": "No tokens available matching $1",
    "description": "Tells the user that a given search string does not match any tokens in our token lists. $1 can be any string of text"
  },
  "swapOnceTransactionHasProcess": {
    "message": "Your $1 will be added to your account once this transaction has processed.",
    "description": "This message communicates the token that is being transferred. It is shown on the awaiting swap screen. The $1 will be a token symbol."
  },
  "swapPriceDifference": {
    "message": "You are about to swap $1 $2 (~$3) for $4 $5 (~$6).",
    "description": "This message represents the price slippage for the swap.  $1 and $4 are a number (ex: 2.89), $2 and $5 are symbols (ex: ETH), and $3 and $6 are fiat currency amounts."
  },
  "swapPriceDifferenceTitle": {
    "message": "Price difference of ~$1%",
    "description": "$1 is a number (ex: 1.23) that represents the price difference."
  },
  "swapPriceUnavailableDescription": {
    "message": "Price impact could not be determined due to lack of market price data. Please confirm that you are comfortable with the amount of tokens you are about to receive before swapping."
  },
  "swapPriceUnavailableTitle": {
    "message": "Check your rate before proceeding"
  },
  "swapProcessing": {
    "message": "Processing"
  },
  "swapQuoteDetails": {
    "message": "Quote details"
  },
  "swapQuoteNofM": {
    "message": "$1 of $2",
    "description": "A count of possible quotes shown to the user while they are waiting for quotes to be fetched. $1 is the number of quotes already loaded, and $2 is the total number of resources that we check for quotes. Keep in mind that not all resources will have a quote for a particular swap."
  },
  "swapQuoteSource": {
    "message": "Quote source"
  },
  "swapQuotesExpiredErrorDescription": {
    "message": "Please request new quotes to get the latest rates."
  },
  "swapQuotesExpiredErrorTitle": {
    "message": "Quotes timeout"
  },
  "swapQuotesNotAvailableDescription": {
    "message": "Reduce the size of your trade or use a different token."
  },
  "swapQuotesNotAvailableErrorDescription": {
    "message": "Try adjusting the amount or slippage settings and try again."
  },
  "swapQuotesNotAvailableErrorTitle": {
    "message": "No quotes available"
  },
  "swapRate": {
    "message": "Rate"
  },
  "swapReceiving": {
    "message": "Receiving"
  },
  "swapReceivingInfoTooltip": {
    "message": "This is an estimate. The exact amount depends on slippage."
  },
  "swapRequestForQuotation": {
    "message": "Request for quotation"
  },
  "swapSelect": {
    "message": "Select"
  },
  "swapSelectAQuote": {
    "message": "Select a quote"
  },
  "swapSelectAToken": {
    "message": "Select token"
  },
  "swapSelectQuotePopoverDescription": {
    "message": "Below are all the quotes gathered from multiple liquidity sources."
  },
  "swapSelectToken": {
    "message": "Select token"
  },
  "swapShowLatestQuotes": {
    "message": "Show latest quotes"
  },
  "swapSlippageHighDescription": {
    "message": "The slippage entered ($1%) is considered very high and may result in a bad rate",
    "description": "$1 is the amount of % for slippage"
  },
  "swapSlippageHighTitle": {
    "message": "High slippage"
  },
  "swapSlippageLowDescription": {
    "message": "A value this low ($1%) may result in a failed swap",
    "description": "$1 is the amount of % for slippage"
  },
  "swapSlippageLowTitle": {
    "message": "Low slippage"
  },
  "swapSlippageNegativeDescription": {
    "message": "Slippage must be greater or equal to zero"
  },
  "swapSlippageNegativeTitle": {
    "message": "Increase slippage to continue"
  },
  "swapSlippageOverLimitDescription": {
    "message": "Slippage tolerance must be 15% or less. Anything higher will result in a bad rate."
  },
  "swapSlippageOverLimitTitle": {
    "message": "Very high slippage"
  },
  "swapSlippagePercent": {
    "message": "$1%",
    "description": "$1 is the amount of % for slippage"
  },
  "swapSlippageTooltip": {
    "message": "If the price changes between the time your order is placed and confirmed it’s called “slippage”. Your swap will automatically cancel if slippage exceeds your “slippage tolerance” setting."
  },
  "swapSlippageZeroDescription": {
    "message": "There are fewer zero-slippage quote providers which will result in a less competitive quote."
  },
  "swapSlippageZeroTitle": {
    "message": "Sourcing zero-slippage providers"
  },
  "swapSource": {
    "message": "Liquidity source"
  },
  "swapSuggested": {
    "message": "Swap suggested"
  },
  "swapSuggestedGasSettingToolTipMessage": {
    "message": "Swaps are complex and time sensitive transactions. We recommend this gas fee for a good balance between cost and confidence of a successful Swap."
  },
  "swapSwapFrom": {
    "message": "Swap from"
  },
  "swapSwapSwitch": {
    "message": "Switch token order"
  },
  "swapSwapTo": {
    "message": "Swap to"
  },
  "swapToConfirmWithHwWallet": {
    "message": "to confirm with your hardware wallet"
  },
  "swapTokenAddedManuallyDescription": {
    "message": "Verify this token on $1 and make sure it is the token you want to trade.",
    "description": "$1 points the user to etherscan as a place they can verify information about a token. $1 is replaced with the translation for \"etherscan\""
  },
  "swapTokenAddedManuallyTitle": {
    "message": "Token added manually"
  },
  "swapTokenAvailable": {
    "message": "Your $1 has been added to your account.",
    "description": "This message is shown after a swap is successful and communicates the exact amount of tokens the user has received for a swap. The $1 is a decimal number of tokens followed by the token symbol."
  },
  "swapTokenBalanceUnavailable": {
    "message": "We were unable to retrieve your $1 balance",
    "description": "This message communicates to the user that their balance of a given token is currently unavailable. $1 will be replaced by a token symbol"
  },
  "swapTokenNotAvailable": {
    "message": "Token is not available to swap in this region"
  },
  "swapTokenToToken": {
    "message": "Swap $1 to $2",
    "description": "Used in the transaction display list to describe a swap. $1 and $2 are the symbols of tokens in involved in a swap."
  },
  "swapTokenVerifiedOn1SourceDescription": {
    "message": "$1 is only verified on 1 source. Consider verifying it on $2 before proceeding.",
    "description": "$1 is a token name, $2 points the user to etherscan as a place they can verify information about a token. $1 is replaced with the translation for \"etherscan\""
  },
  "swapTokenVerifiedOn1SourceTitle": {
    "message": "Potentially inauthentic token"
  },
  "swapTokenVerifiedSources": {
    "message": "Confirmed by $1 sources. Verify on $2.",
    "description": "$1 the number of sources that have verified the token, $2 points the user to a block explorer as a place they can verify information about the token."
  },
  "swapTooManyDecimalsError": {
    "message": "$1 allows up to $2 decimals",
    "description": "$1 is a token symbol and $2 is the max. number of decimals allowed for the token"
  },
  "swapTransactionComplete": {
    "message": "Transaction complete"
  },
  "swapTwoTransactions": {
    "message": "2 transactions"
  },
  "swapUnknown": {
    "message": "Unknown"
  },
  "swapZeroSlippage": {
    "message": "0% Slippage"
  },
  "swapsMaxSlippage": {
    "message": "Slippage tolerance"
  },
  "swapsNotEnoughToken": {
    "message": "Not enough $1",
    "description": "Tells the user that they don't have enough of a token for a proposed swap. $1 is a token symbol"
  },
  "swapsViewInActivity": {
    "message": "View in activity"
  },
  "switch": {
    "message": "Switch"
  },
  "switchEthereumChainConfirmationDescription": {
    "message": "This will switch the selected network within MetaMask to a previously added network:"
  },
  "switchEthereumChainConfirmationTitle": {
    "message": "Allow this site to switch the network?"
  },
  "switchInputCurrency": {
    "message": "Switch input currency"
  },
  "switchNetwork": {
    "message": "Switch network"
  },
  "switchNetworks": {
    "message": "Switch networks"
  },
  "switchToNetwork": {
    "message": "Switch to $1",
    "description": "$1 represents the custom network that has previously been added"
  },
  "switchToThisAccount": {
    "message": "Switch to this account"
  },
  "switchedNetworkToastDecline": {
    "message": "Don't show again"
  },
  "switchedNetworkToastMessage": {
    "message": "$1 is now active on $2",
    "description": "$1 represents the account name, $2 represents the network name"
  },
  "switchedNetworkToastMessageNoOrigin": {
    "message": "You're now using $1",
    "description": "$1 represents the network name"
  },
  "switchingNetworksCancelsPendingConfirmations": {
    "message": "Switching networks will cancel all pending confirmations"
  },
  "symbol": {
    "message": "Symbol"
  },
  "symbolBetweenZeroTwelve": {
    "message": "Symbol must be 11 characters or fewer."
  },
  "tenPercentIncreased": {
    "message": "10% increase"
  },
  "terms": {
    "message": "Terms of use"
  },
  "termsOfService": {
    "message": "Terms of service"
  },
  "termsOfUseAgreeText": {
    "message": " I agree to the Terms of Use, which apply to my use of MetaMask and all of its features"
  },
  "termsOfUseFooterText": {
    "message": "Please scroll to read all sections"
  },
  "termsOfUseTitle": {
    "message": "Our Terms of Use have updated"
  },
  "testnets": {
    "message": "Testnets"
  },
  "theme": {
    "message": "Theme"
  },
  "themeDescription": {
    "message": "Choose your preferred MetaMask theme."
  },
  "thirdPartySoftware": {
    "message": "Third-party software notice",
    "description": "Title of a popup modal displayed when installing a snap for the first time."
  },
  "threeMonthsAbbreviation": {
    "message": "3M",
    "description": "Shortened form of '3 months'"
  },
  "time": {
    "message": "Time"
  },
  "tips": {
    "message": "Tips"
  },
  "tipsForUsingAWallet": {
    "message": "Tips for using a wallet"
  },
  "tipsForUsingAWalletDescription": {
    "message": "Adding tokens unlocks more ways to use web3."
  },
  "to": {
    "message": "To"
  },
  "toAddress": {
    "message": "To: $1",
    "description": "$1 is the address to include in the To label. It is typically shortened first using shortenAddress"
  },
  "toggleDecodeDescription": {
    "message": "We use 4byte.directory and Sourcify services to decode and display more readable transaction data. This helps you understand the outcome of pending and past transactions, but can result in your IP address being shared."
  },
  "token": {
    "message": "Token"
  },
  "tokenAddress": {
    "message": "Token address"
  },
  "tokenAlreadyAdded": {
    "message": "Token has already been added."
  },
  "tokenAutoDetection": {
    "message": "Token autodetection"
  },
  "tokenContractAddress": {
    "message": "Token contract address"
  },
  "tokenDecimal": {
    "message": "Token decimal"
  },
  "tokenDecimalFetchFailed": {
    "message": "Token decimal required. Find it on: $1"
  },
  "tokenDetails": {
    "message": "Token details"
  },
  "tokenFoundTitle": {
    "message": "1 new token found"
  },
  "tokenId": {
    "message": "Token ID"
  },
  "tokenList": {
    "message": "Token lists"
  },
  "tokenMarketplace": {
    "message": "Token marketplace"
  },
  "tokenScamSecurityRisk": {
    "message": "token scams and security risks"
  },
  "tokenStandard": {
    "message": "Token standard"
  },
  "tokenSymbol": {
    "message": "Token symbol"
  },
  "tokens": {
    "message": "Tokens"
  },
  "tokensFoundTitle": {
    "message": "$1 new tokens found",
    "description": "$1 is the number of new tokens detected"
  },
  "tokensInCollection": {
    "message": "Tokens in collection"
  },
  "tooltipApproveButton": {
    "message": "I understand"
  },
  "tooltipSatusConnected": {
    "message": "connected"
  },
  "tooltipSatusConnectedUpperCase": {
    "message": "Connected"
  },
  "tooltipSatusNotConnected": {
    "message": "not connected"
  },
  "total": {
    "message": "Total"
  },
  "totalVolume": {
    "message": "Total volume"
  },
  "transaction": {
    "message": "transaction"
  },
  "transactionCancelAttempted": {
    "message": "Transaction cancel attempted with estimated gas fee of $1 at $2"
  },
  "transactionCancelSuccess": {
    "message": "Transaction successfully cancelled at $2"
  },
  "transactionConfirmed": {
    "message": "Transaction confirmed at $2."
  },
  "transactionCreated": {
    "message": "Transaction created with a value of $1 at $2."
  },
  "transactionDataFunction": {
    "message": "Function"
  },
  "transactionDetailGasHeading": {
    "message": "Estimated gas fee"
  },
  "transactionDetailMultiLayerTotalSubtitle": {
    "message": "Amount + fees"
  },
  "transactionDropped": {
    "message": "Transaction dropped at $2."
  },
  "transactionError": {
    "message": "Transaction error. Exception thrown in contract code."
  },
  "transactionErrorNoContract": {
    "message": "Trying to call a function on a non-contract address."
  },
  "transactionErrored": {
    "message": "Transaction encountered an error."
  },
  "transactionFailedBannerMessage": {
    "message": "This transaction would have cost you extra fees, so we stopped it. Your money is still in your wallet."
  },
  "transactionFlowNetwork": {
    "message": "Network"
  },
  "transactionHistoryBaseFee": {
    "message": "Base fee (GWEI)"
  },
  "transactionHistoryL1GasLabel": {
    "message": "Total L1 gas fee"
  },
  "transactionHistoryL2GasLimitLabel": {
    "message": "L2 gas limit"
  },
  "transactionHistoryL2GasPriceLabel": {
    "message": "L2 gas price"
  },
  "transactionHistoryMaxFeePerGas": {
    "message": "Max fee per gas"
  },
  "transactionHistoryPriorityFee": {
    "message": "Priority fee (GWEI)"
  },
  "transactionHistoryTotalGasFee": {
    "message": "Total gas fee"
  },
  "transactionResubmitted": {
    "message": "Transaction resubmitted with estimated gas fee increased to $1 at $2"
  },
  "transactionSettings": {
    "message": "Transaction settings"
  },
  "transactionSubmitted": {
    "message": "Transaction submitted with estimated gas fee of $1 at $2."
  },
  "transactionUpdated": {
    "message": "Transaction updated at $2."
  },
  "transactions": {
    "message": "Transactions"
  },
  "transfer": {
    "message": "Transfer"
  },
  "transferCrypto": {
    "message": "Transfer crypto"
  },
  "transferFrom": {
    "message": "Transfer from"
  },
  "transferRequest": {
    "message": "Transfer request"
  },
  "trillionAbbreviation": {
    "message": "T",
    "description": "Shortened form of 'trillion'"
  },
  "troubleConnectingToLedgerU2FOnFirefox": {
    "message": "We're having trouble connecting your Ledger. $1",
    "description": "$1 is a link to the wallet connection guide;"
  },
  "troubleConnectingToLedgerU2FOnFirefox2": {
    "message": "Review our hardware wallet connection guide and try again.",
    "description": "$1 of the ledger wallet connection guide"
  },
  "troubleConnectingToLedgerU2FOnFirefoxLedgerSolution": {
    "message": "If you're on the latest version of Firefox, you might be experiencing an issue related to Firefox dropping U2F support. Learn how to fix this issue $1.",
    "description": "It is a link to the ledger website for the workaround."
  },
  "troubleConnectingToLedgerU2FOnFirefoxLedgerSolution2": {
    "message": "here",
    "description": "Second part of the error message; It is a link to the ledger website for the workaround."
  },
  "troubleConnectingToWallet": {
    "message": "We had trouble connecting to your $1, try reviewing $2 and try again.",
    "description": "$1 is the wallet device name; $2 is a link to wallet connection guide"
  },
  "troubleStarting": {
    "message": "MetaMask had trouble starting. This error could be intermittent, so try restarting the extension."
  },
  "tryAgain": {
    "message": "Try again"
  },
  "turnOff": {
    "message": "Turn off"
  },
  "turnOffMetamaskNotificationsError": {
    "message": "There was an error in disabling the notifications. Please try again later."
  },
  "turnOn": {
    "message": "Turn on"
  },
  "turnOnMetamaskNotifications": {
    "message": "Turn on notifications"
  },
  "turnOnMetamaskNotificationsButton": {
    "message": "Turn on"
  },
  "turnOnMetamaskNotificationsError": {
    "message": "There was an error in creating the notifications. Please try again later."
  },
  "turnOnMetamaskNotificationsMessageFirst": {
    "message": "Stay in the loop on what's happening in your wallet with notifications."
  },
  "turnOnMetamaskNotificationsMessagePrivacyBold": {
    "message": "notifications settings."
  },
  "turnOnMetamaskNotificationsMessagePrivacyLink": {
    "message": "Learn how we protect your privacy while using this feature."
  },
  "turnOnMetamaskNotificationsMessageSecond": {
    "message": "To use wallet notifications, we use a profile to sync some settings across your devices. $1"
  },
  "turnOnMetamaskNotificationsMessageThird": {
    "message": "You can turn off notifications at any time in the $1"
  },
  "turnOnTokenDetection": {
    "message": "Turn on enhanced token detection"
  },
  "tutorial": {
    "message": "Tutorial"
  },
  "twelveHrTitle": {
    "message": "12hr:"
  },
  "typeYourSRP": {
    "message": "Type your Secret Recovery Phrase"
  },
  "u2f": {
    "message": "U2F",
    "description": "A name on an API for the browser to interact with devices that support the U2F protocol. On some browsers we use it to connect MetaMask to Ledger devices."
  },
  "unapproved": {
    "message": "Unapproved"
  },
  "units": {
    "message": "units"
  },
  "unknown": {
    "message": "Unknown"
  },
  "unknownCollection": {
    "message": "Unnamed collection"
  },
  "unknownNetworkForKeyEntropy": {
    "message": "Unknown network",
    "description": "Displayed on places like Snap install warning when regular name is not available."
  },
  "unknownQrCode": {
    "message": "Error: We couldn't identify that QR code"
  },
  "unlimited": {
    "message": "Unlimited"
  },
  "unlock": {
    "message": "Unlock"
  },
  "unlockMessage": {
    "message": "The decentralized web awaits"
  },
  "unpin": {
    "message": "Unpin"
  },
  "unrecognizedChain": {
    "message": "This custom network is not recognized",
    "description": "$1 is a clickable link with text defined by the 'unrecognizedChanLinkText' key. The link will open to instructions for users to validate custom network details."
  },
  "unsendableAsset": {
    "message": "Sending NFT (ERC-721) tokens is not currently supported",
    "description": "This is an error message we show the user if they attempt to send an NFT asset type, for which currently don't support sending"
  },
  "unstableTokenPriceDescription": {
    "message": "The price of this token in USD is highly volatile, indicating a high risk of losing significant value by interacting with it."
  },
  "unstableTokenPriceTitle": {
    "message": "Unstable Token Price"
  },
  "upArrow": {
    "message": "up arrow"
  },
  "update": {
    "message": "Update"
  },
  "updateEthereumChainConfirmationDescription": {
    "message": "This site is requesting to update your default network URL. You can edit defaults and network information any time."
  },
  "updateNetworkConfirmationTitle": {
    "message": "Update $1",
    "description": "$1 represents network name"
  },
  "updateOrEditNetworkInformations": {
    "message": "Update your information or"
  },
  "updateRequest": {
    "message": "Update request"
  },
  "updatedRpcForNetworks": {
    "message": "Network RPCs Updated"
  },
  "uploadDropFile": {
    "message": "Drop your file here"
  },
  "uploadFile": {
    "message": "Upload file"
  },
  "urlErrorMsg": {
    "message": "URLs require the appropriate HTTP/HTTPS prefix."
  },
  "use4ByteResolution": {
    "message": "Decode smart contracts"
  },
  "useMultiAccountBalanceChecker": {
    "message": "Batch account balance requests"
  },
  "useMultiAccountBalanceCheckerSettingDescription": {
    "message": "Get faster balance updates by batching account balance requests. This lets us fetch your account balances together, so you get quicker updates for an improved experience. When this feature is off, third parties may be less likely to associate your accounts with each other."
  },
  "useNftDetection": {
    "message": "Autodetect NFTs"
  },
  "useNftDetectionDescriptionText": {
    "message": "Let MetaMask add NFTs you own using third-party services. Autodetecting NFTs exposes your IP and account address to these services. Enabling this feature could associate your IP address with your Ethereum address and display fake NFTs airdropped by scammers. You can add tokens manually to avoid this risk."
  },
  "usePhishingDetection": {
    "message": "Use phishing detection"
  },
  "usePhishingDetectionDescription": {
    "message": "Display a warning for phishing domains targeting Ethereum users"
  },
  "useSafeChainsListValidation": {
    "message": "Network details check"
  },
  "useSafeChainsListValidationDescription": {
    "message": "MetaMask uses a third-party service called $1 to show accurate and standardized network details. This reduces your chances of connecting to malicious or incorrect network. When using this feature, your IP address is exposed to chainid.network."
  },
  "useSafeChainsListValidationWebsite": {
    "message": "chainid.network",
    "description": "useSafeChainsListValidationWebsite is separated from the rest of the text so that we can bold the third party service name in the middle of them"
  },
  "useTokenDetectionPrivacyDesc": {
    "message": "Automatically displaying tokens sent to your account involves communication with third party servers to fetch token’s images. Those serves will have access to your IP address."
  },
  "usedByClients": {
    "message": "Used by a variety of different clients"
  },
  "userName": {
    "message": "Username"
  },
  "userOpContractDeployError": {
    "message": "Contract deployment from a smart contract account is not supported"
  },
  "version": {
    "message": "Version"
  },
  "view": {
    "message": "View"
  },
  "viewActivity": {
    "message": "View activity"
  },
  "viewAllQuotes": {
    "message": "view all quotes"
  },
  "viewContact": {
    "message": "View contact"
  },
  "viewDetails": {
    "message": "View details"
  },
  "viewMore": {
    "message": "View more"
  },
  "viewOnBlockExplorer": {
    "message": "View on block explorer"
  },
  "viewOnCustomBlockExplorer": {
    "message": "View $1 at $2",
    "description": "$1 is the action type. e.g (Account, Transaction, Swap) and $2 is the Custom Block Explorer URL"
  },
  "viewOnEtherscan": {
    "message": "View $1 on Etherscan",
    "description": "$1 is the action type. e.g (Account, Transaction, Swap)"
  },
  "viewOnExplorer": {
    "message": "View on explorer"
  },
  "viewOnOpensea": {
    "message": "View on Opensea"
  },
  "viewTransaction": {
    "message": "View transaction"
  },
  "viewinExplorer": {
    "message": "View $1 in explorer",
    "description": "$1 is the action type. e.g (Account, Transaction, Swap)"
  },
  "visitSite": {
    "message": "Visit site"
  },
  "visitSupportDataConsentModalAccept": {
    "message": "Confirm"
  },
  "visitSupportDataConsentModalDescription": {
    "message": "Do you want to share your MetaMask Identifier and app version with our Support Center? This can help us better solve your problem, but is optional."
  },
  "visitSupportDataConsentModalReject": {
    "message": "Don’t share"
  },
  "visitSupportDataConsentModalTitle": {
    "message": "Share device details with support"
  },
  "visitWebSite": {
    "message": "Visit our website"
  },
  "wallet": {
    "message": "Wallet"
  },
  "walletConnectionGuide": {
    "message": "our hardware wallet connection guide"
  },
  "walletProtectedAndReadyToUse": {
    "message": "Your wallet is protected and ready to use. You can find your Secret Recovery Phrase in $1 ",
    "description": "$1 is the menu path to be shown with font weight bold"
  },
  "wantToAddThisNetwork": {
    "message": "Want to add this network?"
  },
  "wantsToAddThisAsset": {
    "message": "This allows the following asset to be added to your wallet."
  },
  "warning": {
    "message": "Warning"
  },
  "warningFromSnap": {
    "message": "Warning from $1",
    "description": "$1 represents the name of the snap"
  },
  "watchEthereumAccountsDescription": {
    "message": "Turning this option on will give you the ability to watch Ethereum accounts via a public address or ENS name. For feedback on this Beta feature please complete this $1.",
    "description": "$1 is the link to a product feedback form"
  },
  "watchEthereumAccountsToggle": {
    "message": "Watch Ethereum Accounts (Beta)"
  },
  "watchOutMessage": {
    "message": "Beware of $1.",
    "description": "$1 is a link with text that is provided by the 'securityMessageLinkForNetworks' key"
  },
  "weak": {
    "message": "Weak"
  },
  "web3": {
    "message": "Web3"
  },
  "web3ShimUsageNotification": {
    "message": "We noticed that the current website tried to use the removed window.web3 API. If the site appears to be broken, please click $1 for more information.",
    "description": "$1 is a clickable link."
  },
  "webhid": {
    "message": "WebHID",
    "description": "Refers to a interface for connecting external devices to the browser. Used for connecting ledger to the browser. Read more here https://developer.mozilla.org/en-US/docs/Web/API/WebHID_API"
  },
  "websites": {
    "message": "websites",
    "description": "Used in the 'permission_rpc' message."
  },
  "welcomeBack": {
    "message": "Welcome back!"
  },
  "welcomeExploreDescription": {
    "message": "Store, send, and spend crypto currencies and assets."
  },
  "welcomeExploreTitle": {
    "message": "Explore decentralized apps"
  },
  "welcomeLoginDescription": {
    "message": "Use your MetaMask to login to decentralized apps - no signup needed."
  },
  "welcomeLoginTitle": {
    "message": "Say hello to your wallet"
  },
  "welcomeToMetaMask": {
    "message": "Let's get started"
  },
  "welcomeToMetaMaskIntro": {
    "message": "Trusted by millions, MetaMask is a secure wallet making the world of web3 accessible to all."
  },
  "whatsThis": {
    "message": "What's this?"
  },
  "willApproveAmountForBridging": {
    "message": "This will approve $1 for bridging."
  },
  "willApproveAmountForBridgingHardware": {
    "message": "You’ll need to confirm two transactions on your hardware wallet."
  },
  "withdrawing": {
    "message": "Withdrawing"
  },
  "wrongNetworkName": {
    "message": "According to our records, the network name may not correctly match this chain ID."
  },
  "yes": {
    "message": "Yes"
  },
  "you": {
    "message": "You"
  },
  "youDeclinedTheTransaction": {
    "message": "You declined the transaction."
  },
  "youNeedToAllowCameraAccess": {
    "message": "You need to allow camera access to use this feature."
  },
  "yourAccounts": {
    "message": "Your accounts"
  },
  "yourActivity": {
    "message": "Your activity"
  },
  "yourBalance": {
    "message": "Your balance"
  },
  "yourBalanceIsAggregated": {
    "message": "Your balance is aggregated"
  },
  "yourNFTmayBeAtRisk": {
    "message": "Your NFT may be at risk"
  },
  "yourNetworks": {
    "message": "Your networks"
  },
  "yourPrivateSeedPhrase": {
    "message": "Your Secret Recovery Phrase"
  },
  "yourTransactionConfirmed": {
    "message": "Transaction already confirmed"
  },
  "yourTransactionJustConfirmed": {
    "message": "We weren't able to cancel your transaction before it was confirmed on the blockchain."
  },
  "yourWalletIsReady": {
    "message": "Your wallet is ready"
  },
  "zeroGasPriceOnSpeedUpError": {
    "message": "Zero gas price on speed up"
  }
}<|MERGE_RESOLUTION|>--- conflicted
+++ resolved
@@ -248,21 +248,12 @@
     "message": "Add NFTs"
   },
   "addNonEvmAccount": {
-<<<<<<< HEAD
-    "description": "$1 is the non EVM network where the account is going to be created, e.g. Bitcoin or Solana",
-    "message": "Add $1 account"
-  },
-  "addNonEvmAccountFromNetworkPicker": {
-    "description": "$1 is the non EVM network where the account is going to be created, e.g. Bitcoin or Solana",
-    "message": "To enable the $1 network, you need to create a $1 account."
-=======
     "message": "Add $1 account",
     "description": "$1 is the non EVM network where the account is going to be created, e.g. Bitcoin or Solana"
   },
   "addNonEvmAccountFromNetworkPicker": {
     "message": "To enable the $1 network, you need to create a $1 account.",
     "description": "$1 is the non EVM network where the account is going to be created, e.g. Bitcoin or Solana"
->>>>>>> 71d92770
   },
   "addRpcUrl": {
     "message": "Add RPC URL"
@@ -5168,8 +5159,6 @@
     "message": "Contact the creators of $1 for further support.",
     "description": "This is shown when the insight snap throws an error. $1 is the snap name"
   },
-<<<<<<< HEAD
-=======
   "solanaImportAccounts": {
     "message": "Import Solana accounts"
   },
@@ -5191,7 +5180,6 @@
   "solanaSendReceiveSwapTokensDescription": {
     "message": "Transfer and transact with tokens such as SOL, USDC, and more."
   },
->>>>>>> 71d92770
   "someNetworks": {
     "message": "$1 networks"
   },
