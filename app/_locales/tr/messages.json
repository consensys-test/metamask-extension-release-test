{
  "QRHardwareInvalidTransactionTitle": {
    "message": "Hata"
  },
  "QRHardwareMismatchedSignId": {
    "message": "Uyumsuz işlem verisi. Lütfen işlem ayrıntılarını kontrol edin."
  },
  "QRHardwarePubkeyAccountOutOfRange": {
    "message": "Başka hesap yok. Aşağıda listelenmeyen başka bir hesaba erişmek istiyorsanız lütfen donanım cüzdanınızı yeniden bağlayın ve seçin."
  },
  "QRHardwareScanInstructions": {
    "message": "QR kodunu kameranızın önüne getirin. Ekran bulanık, ancak bu okumayı etkilemeyecektir."
  },
  "QRHardwareSignRequestCancel": {
    "message": "Reddet"
  },
  "QRHardwareSignRequestDescription": {
    "message": "Cüzdanınızla imzaladıktan sonra imzayı almak için \"İmza Al\" öğesine tıklayın"
  },
  "QRHardwareSignRequestGetSignature": {
    "message": "İmza Al"
  },
  "QRHardwareSignRequestSubtitle": {
    "message": "Cüzdanınızı QR kodu ile tarayın"
  },
  "QRHardwareSignRequestTitle": {
    "message": "İmza iste"
  },
  "QRHardwareUnknownQRCodeTitle": {
    "message": "Hata"
  },
  "QRHardwareUnknownWalletQRCode": {
    "message": "Geçersiz QR kodu. Lütfen donanım cüzdanının senkronizasyon QR kodunu tarayın."
  },
  "QRHardwareWalletImporterTitle": {
    "message": "QR Kodunu Tara"
  },
  "QRHardwareWalletSteps1Description": {
    "message": "Resmi olarak QR kod destekleyen ortakların listesinden aşağıda seçim yapabilirsiniz."
  },
  "QRHardwareWalletSteps1Title": {
    "message": "QR donanım cüzdanınızı bağlayın"
  },
  "QRHardwareWalletSteps2Description": {
    "message": "Ngrave Zero"
  },
  "SrpListHideAccounts": {
    "message": "$1 hesabı gizle",
    "description": "$1 is the number of accounts"
  },
  "SrpListHideSingleAccount": {
    "message": "1 hesabı gizle"
  },
  "SrpListShowAccounts": {
    "message": "$1 hesabı göster",
    "description": "$1 is the number of accounts"
  },
  "SrpListShowSingleAccount": {
    "message": "1 hesabı göster"
  },
  "about": {
    "message": "Hakkında"
  },
  "accept": {
    "message": "Kabul ediyorum"
  },
  "acceptTermsOfUse": {
    "message": "$1 bölümünü okudum ve kabul ediyorum",
    "description": "$1 is the `terms` message"
  },
  "accessingYourCamera": {
    "message": "Kameranıza erişim sağlanıyor..."
  },
  "account": {
    "message": "Hesap"
  },
  "accountActivity": {
    "message": "Hesap aktivitesi"
  },
  "accountActivityText": {
    "message": "Hakkında bildirim almak istediğiniz hesapları seçin:"
  },
  "accountAlreadyExistsLogin": {
    "message": "Oturum aç"
  },
  "accountAlreadyExistsLoginDescription": {
    "message": "“$1” kullanan bir cüzdan zaten mevcut. Oturum açmayı denemek ister misiniz?",
    "description": "$1 is the account email"
  },
  "accountAlreadyExistsTitle": {
    "message": "Cüzdan zaten mevcut"
  },
  "accountDetails": {
    "message": "Hesap bilgileri"
  },
  "accountIdenticon": {
    "message": "Hesap Identicon"
  },
  "accountIsntConnectedToastText": {
    "message": "$1 şuna bağlı değil: $2"
  },
  "accountName": {
    "message": "Hesap Adı"
  },
  "accountNameDuplicate": {
    "message": "Bu hesap adı zaten mevcut",
    "description": "This is an error message shown when the user enters a new account name that matches an existing account name"
  },
  "accountNameReserved": {
    "message": "Bu hesap adı rezerve edilmiş\n",
    "description": "This is an error message shown when the user enters a new account name that is reserved for future use"
  },
  "accountNotFoundCreateOne": {
    "message": "Evet, yeni bir cüzdan oluştur"
  },
  "accountNotFoundDescription": {
    "message": "“$1” için bir cüzdan bulamadık. Bu oturum ile yeni bir cüzdan oluşturmak ister misiniz?",
    "description": "$1 is the account email"
  },
  "accountNotFoundTitle": {
    "message": "Cüzdan bulunamadı"
  },
  "accountOptions": {
    "message": "Hesap Seçenekleri"
  },
  "accountPermissionToast": {
    "message": "Hesap izinleri güncellendi"
  },
  "accountSelectionRequired": {
    "message": "Bir hesap seçmeniz gerekiyor!"
  },
  "accountTypeNotSupported": {
    "message": "Hesap türü desteklenmiyor"
  },
  "accounts": {
    "message": "Hesaplar"
  },
  "accountsConnected": {
    "message": "Hesaplar bağlandı"
  },
  "accountsPermissionsTitle": {
    "message": "Hesaplarınızı görmek ve işlem önermek"
  },
  "accountsSmallCase": {
    "message": "hesaplar"
  },
  "active": {
    "message": "Aktif"
  },
  "activity": {
    "message": "Etkinlik"
  },
  "activityLog": {
    "message": "Etkinlik günlüğü"
  },
  "add": {
    "message": "Ekle"
  },
  "addACustomNetwork": {
    "message": "Özel bir ağ ekle"
  },
  "addANetwork": {
    "message": "Ağ ekle"
  },
  "addANickname": {
    "message": "Takma ad ekle"
  },
  "addAUrl": {
    "message": "URL ekle"
  },
  "addAccount": {
    "message": "Hesap ekleyin"
  },
  "addAccountFromNetwork": {
    "message": "$1 hesabı ekle",
    "description": "$1 is the network name, e.g. Bitcoin or Solana"
  },
  "addAccountToMetaMask": {
    "message": "MetaMask'e hesap ekle"
  },
  "addAcquiredTokens": {
    "message": "MetaMask kullanarak elde ettiğiniz tokenleri ekleyin"
  },
  "addAlias": {
    "message": "Diğer adı ekle"
  },
  "addBitcoinAccountLabel": {
    "message": "Bitcoin hesabı"
  },
  "addBlockExplorer": {
    "message": "Bir blok gezgini ekle"
  },
  "addBlockExplorerUrl": {
    "message": "Bir blok gezgini URL adresi ekle"
  },
  "addContact": {
    "message": "Kişi ekle"
  },
  "addCustomNetwork": {
    "message": "Özel ağ ekle"
  },
  "addEthereumChainWarningModalHeader": {
    "message": "Bu RPC sağlayıcısını sadece ona güvenebileceğinizden eminseniz ekleyin. $1",
    "description": "$1 is addEthereumChainWarningModalHeaderPartTwo passed separately so that it can be bolded"
  },
  "addEthereumChainWarningModalHeaderPartTwo": {
    "message": "Kötü amaçlı sağlayıcılar blokzincirinin durumu hakkında yalan söyleyebilir ve ağ aktivitenizi kayıt altına alabilir."
  },
  "addEthereumChainWarningModalListHeader": {
    "message": "Şunları yapabileceği için sağlayıcınızın güvenilir olması önemlidir:"
  },
  "addEthereumChainWarningModalListPointOne": {
    "message": "Hesaplarınızı ve IP adreslerinizi görmek ve onları birbirleriyle ilişkilendirmek"
  },
  "addEthereumChainWarningModalListPointThree": {
    "message": "Hesap bakiyelerini ve diğer zincir içi durumları göster"
  },
  "addEthereumChainWarningModalListPointTwo": {
    "message": "İşlemlerinizi yayınlamak"
  },
  "addEthereumChainWarningModalTitle": {
    "message": "Ethereum Ana Ağı için yeni bir RPC sağlayıcısı ekliyorsunuz"
  },
  "addEthereumWatchOnlyAccount": {
    "message": "Bir Ethereum hesabını izle (Beta)"
  },
  "addFriendsAndAddresses": {
    "message": "Güvendiğiniz arkadaşlarınızı ve adresleri ekleyin"
  },
  "addHardwareWalletLabel": {
    "message": "Donanım cüzdanı"
  },
  "addIPFSGateway": {
    "message": "Tercih ettiğiniz IPFS ağ geçidini ekleyin"
  },
  "addImportAccount": {
    "message": "Hesap veya donanım cüzdanı ekleyin"
  },
  "addMemo": {
    "message": "Not ekleyin"
  },
  "addNetwork": {
    "message": "Ağ ekle"
  },
  "addNetworkConfirmationTitle": {
    "message": "$1 ekle",
    "description": "$1 represents network name"
  },
  "addNewAccount": {
    "message": "Yeni bir Ethereum hesabı ekle"
  },
  "addNewEthereumAccountLabel": {
    "message": "Ethereum hesabı"
  },
  "addNewSolanaAccountLabel": {
    "message": "Solana hesabı"
  },
  "addNft": {
    "message": "NFT ekleyin"
  },
  "addNfts": {
    "message": "NFT ekleyin"
  },
  "addNonEvmAccount": {
    "message": "$1 hesap ekle",
    "description": "$1 is the non EVM network where the account is going to be created, e.g. Bitcoin or Solana"
  },
  "addNonEvmAccountFromNetworkPicker": {
    "message": "$1 ağını etkinleştirmek için bir $2 hesabı oluşturmanız gerekir.",
    "description": "$1 is the non EVM network where the account is going to be created, e.g. Solana Mainnet or Solana Devnet. $2 is the account type, e.g. Bitcoin or Solana"
  },
  "addRpcUrl": {
    "message": "RPC URL adresi ekle"
  },
  "addSnapAccountToggle": {
    "message": "\"Snap hesabı ekle (Beta)\" özelliğini etkinleştir"
  },
  "addSnapAccountsDescription": {
    "message": "Bu özelliğin açılması size doğrudan hesap listenizden bir Snap hesabı ekleme seçeneği verir. Bir Snap hesabı yüklüyorsanız bunun üçüncü taraf bir hizmet olduğunu unutmayın."
  },
  "addSuggestedNFTs": {
    "message": "Önerilen NFT'leri ekleyin"
  },
  "addSuggestedTokens": {
    "message": "Önerilen Tokenleri ekle"
  },
  "addToken": {
    "message": "Token ekle"
  },
  "addTokenByContractAddress": {
    "message": "Bir tokeni bulamadınız mı? Adresini yapıştırarak dilediğiniz tokeni manuel olarak ekleyebilirsiniz. Token sözleşme adreslerini $1 alanında bulabilirsiniz",
    "description": "$1 is a blockchain explorer for a specific network, e.g. Etherscan for Ethereum"
  },
  "addUrl": {
    "message": "URL ekle"
  },
  "addingAccount": {
    "message": "Hesap ekleniyor"
  },
  "addingCustomNetwork": {
    "message": "Ağ Ekleniyor"
  },
  "additionalNetworks": {
    "message": "İlave ağlar"
  },
  "address": {
    "message": "Adres"
  },
  "addressMismatch": {
    "message": "Site adresi uyumsuzluğu"
  },
  "addressMismatchOriginal": {
    "message": "Mevcut URL: $1",
    "description": "$1 replaced by origin URL in confirmation request"
  },
  "addressMismatchPunycode": {
    "message": "Punycode sürümü: $1",
    "description": "$1 replaced by punycode version of the URL in confirmation request"
  },
  "advanced": {
    "message": "Gelişmiş"
  },
  "advancedBaseGasFeeToolTip": {
    "message": "İşleminiz bloka dahil edildiğinde maks. baz ücretiniz ile gerçek paz ücret arasındaki fark iade edilecektir. Toplam miktar, maks. baz ücret (GWEI'de) * gaz limiti olarak hesaplanacaktır."
  },
  "advancedDetailsDataDesc": {
    "message": "Veri"
  },
  "advancedDetailsHexDesc": {
    "message": "On Altılı"
  },
  "advancedDetailsNonceDesc": {
    "message": "Nonce"
  },
  "advancedDetailsNonceTooltip": {
    "message": "Bir hesabın işlem numarasıdır. İlk işlem için nonce 0 olup sıralı olarak artar."
  },
  "advancedGasFeeDefaultOptIn": {
    "message": "Bu değerleri $1 ağı için varsayılanım olarak kaydet.",
    "description": "$1 is the current network name."
  },
  "advancedGasFeeModalTitle": {
    "message": "Gelişmiş gaz ücreti"
  },
  "advancedGasPriceTitle": {
    "message": "Gaz fiyatı"
  },
  "advancedPriorityFeeToolTip": {
    "message": "Maks. öncelik ücreti (başka bir deyişle \"madenci bahşişi\") doğrudan madencilere gider ve işleminizin öncelikli olarak gerçekleştirilmesini teşvik eder."
  },
  "airDropPatternDescription": {
    "message": "Token'ın zincir içi geçmişi, daha önce şüpheli airdrop faaliyetlerinin olduğu durumları açığa çıkarır."
  },
  "airDropPatternTitle": {
    "message": "Airdrop Modeli"
  },
  "airgapVault": {
    "message": "AirGap Vault"
  },
  "alert": {
    "message": "Uyarı"
  },
  "alertAccountTypeUpgradeMessage": {
    "message": "Hesabınızı akıllı hesap olarak güncelliyorsunuz. Aynı hesap adresini korurken daha hızlı işlemlerin ve daha düşük ağ ücretlerinin kilidini açacaksınız. $1."
  },
  "alertAccountTypeUpgradeTitle": {
    "message": "Hesap türü"
  },
  "alertActionBuyWithNativeCurrency": {
    "message": "$1 Al"
  },
  "alertActionUpdateGas": {
    "message": "Gaz limitini güncelle"
  },
  "alertActionUpdateGasFee": {
    "message": "Ücreti güncelle"
  },
  "alertActionUpdateGasFeeLevel": {
    "message": "Gaz seçeneklerini güncelle"
  },
  "alertContentMultipleApprovals": {
    "message": "Bu işlem için gerekli olmamasına rağmen başkasına token'larınızı çekme izni veriyorsunuz."
  },
  "alertDisableTooltip": {
    "message": "\"Ayarlar > Uyarılar\" kısmında değiştirilebilir"
  },
  "alertMessageAddressMismatchWarning": {
    "message": "Saldırganlar bazen site adresinde küçük değişiklikler yaparak siteleri taklit edebilir. Devam etmeden önce planladığınız site ile etkileşim kurduğunuzdan emin olun."
  },
  "alertMessageAddressTrustSignal": {
    "message": "Bu talebi onaylarsanız muhtemelen varlıklarınızı bir dolandırıcıya kaptıracaksınız."
  },
  "alertMessageChangeInSimulationResults": {
    "message": "Bu işlem için tahmin edilen değişiklikler güncellendi. Devam etmeden önce dikkatle inceleyin."
  },
  "alertMessageFirstTimeInteraction": {
    "message": "Bu adresle ilk kez etkileşimde bulunuyorsunuz. Devam etmeden önce doğru olduğundan emin olun."
  },
  "alertMessageGasEstimateFailed": {
    "message": "Kesin bir ücret sunamıyoruz ve bu tahmin yüksek olabilir. Özel bir gaz limiti girmenizi öneririz ancak işlemin yine de başarısız olma riski vardır."
  },
  "alertMessageGasFeeLow": {
    "message": "Düşük bir ücret seçerken işlemlerin daha yavaş olmasını ve bekleme sürelerinin daha uzun olmasını bekleyebilirsiniz. Daha hızlı işlemler için Piyasa veya Agresif ücret seçeneklerini seçin."
  },
  "alertMessageGasTooLow": {
    "message": "Bu işlemle devam etmek için gaz limitini 21000 veya üzeri olacak şekilde artırmanız gerekecek."
  },
  "alertMessageInsufficientBalanceWithNativeCurrency": {
    "message": "Hesabınızda ağ ücretlerini ödemek için yeterli $1 yok."
  },
  "alertMessageNetworkBusy": {
    "message": "Gaz fiyatları yüksektir ve tahmin daha az kesindir."
  },
  "alertMessageNoGasPrice": {
    "message": "Siz ücreti manuel olarak güncelleyene dek bu işleme devam edemiyoruz."
  },
  "alertMessageSignInDomainMismatch": {
    "message": "Talepte bulunan site giriş yaptığınız site değil. Bu durum oturum açma bilgilerinizi çalma teşebbüsü olabilir."
  },
  "alertMessageSignInWrongAccount": {
    "message": "Bu site sizden yanlış hesabı kullanarak giriş yapmanızı istiyor."
  },
  "alertModalAcknowledge": {
    "message": "Riski anlıyor ve yine de ilerlemek istiyorum"
  },
  "alertModalDetails": {
    "message": "Uyarı Ayrıntıları"
  },
  "alertModalReviewAllAlerts": {
    "message": "Tüm uyarıları incele"
  },
  "alertReasonChangeInSimulationResults": {
    "message": "Sonuçlar değişti"
  },
  "alertReasonFirstTimeInteraction": {
    "message": "1. etkileşim"
  },
  "alertReasonGasEstimateFailed": {
    "message": "Ücret yanlış"
  },
  "alertReasonGasFeeLow": {
    "message": "Hız yavaş"
  },
  "alertReasonGasTooLow": {
    "message": "Gaz limiti düşük"
  },
  "alertReasonInsufficientBalance": {
    "message": "Para yetersiz"
  },
  "alertReasonMultipleApprovals": {
    "message": "Gereksiz izin"
  },
  "alertReasonNetworkBusy": {
    "message": "Ağ meşgul"
  },
  "alertReasonNoGasPrice": {
    "message": "Ücret tahmini mevcut değil"
  },
  "alertReasonPendingTransactions": {
    "message": "İşlem beklemede"
  },
  "alertReasonSignIn": {
    "message": "Şüpheli giriş talebi"
  },
  "alertReasonWrongAccount": {
    "message": "Yanlış hesap"
  },
  "alertSelectedAccountWarning": {
    "message": "Bu talep, cüzdanınızda seçilenden farklı bir hesap içindir. Başka bir hesap kullanmak için hesabı siteye bağlayın."
  },
  "alerts": {
    "message": "Uyarılar"
  },
  "all": {
    "message": "Tümü"
  },
  "allNetworks": {
    "message": "Tüm ağlar"
  },
  "allPermissions": {
    "message": "Tüm İzinler"
  },
  "allTimeHigh": {
    "message": "Tüm zamanların en yükseği"
  },
  "allTimeLow": {
    "message": "Tüm zamanların en düşüğü"
  },
  "allowNotifications": {
    "message": "Bildirimlere izin ver"
  },
  "allowWithdrawAndSpend": {
    "message": "$1 için şu tutara kadar para çekme ve harcama izni ver:",
    "description": "The url of the site that requested permission to 'withdraw and spend'"
  },
  "amount": {
    "message": "Tutar"
  },
  "amountReceived": {
    "message": "Alınan Tutar"
  },
  "amountSent": {
    "message": "Gönderilen Tutar"
  },
  "andForListItems": {
    "message": "$1 ve $2",
    "description": "$1 is the first item, $2 is the last item in a list of items. Used in Snap Install Warning modal."
  },
  "andForTwoItems": {
    "message": "$1 ve $2",
    "description": "$1 is the first item, $2 is the second item. Used in Snap Install Warning modal."
  },
  "appDescription": {
    "message": "Dünyanın en güvenilir kripto cüzdanı",
    "description": "The description of the application"
  },
  "appName": {
    "message": "MetaMask",
    "description": "The name of the application"
  },
  "appNameBeta": {
    "message": "MetaMask Beta",
    "description": "The name of the application (Beta)"
  },
  "appNameFlask": {
    "message": "MetaMask Flask",
    "description": "The name of the application (Flask)"
  },
  "apply": {
    "message": "Uygula"
  },
  "approve": {
    "message": "Harcama limitini onayla"
  },
  "approveButtonText": {
    "message": "Onayla"
  },
  "approveIncreaseAllowance": {
    "message": "$1 harcama üst limitini artır",
    "description": "The token symbol that is being approved"
  },
  "approveSpendingCap": {
    "message": "$1 harcama üst limitini onayla",
    "description": "The token symbol that is being approved"
  },
  "approved": {
    "message": "Onaylandı"
  },
  "approvedOn": {
    "message": "$1 üzerinde onaylandı",
    "description": "$1 is the approval date for a permission"
  },
  "approvedOnForAccounts": {
    "message": "$2 için $1 üzerinde onaylandı",
    "description": "$1 is the approval date for a permission. $2 is the AvatarGroup component displaying account images."
  },
  "areYouSure": {
    "message": "Emin misin?"
  },
  "asset": {
    "message": "Varlık"
  },
  "assetChartNoHistoricalPrices": {
    "message": "Herhangi bir geçmiş veri getiremedik"
  },
  "assetMultipleNFTsBalance": {
    "message": "$1 NFT"
  },
  "assetOptions": {
    "message": "Varlık seçenekleri"
  },
  "assetSingleNFTBalance": {
    "message": "$1 NFT"
  },
  "assets": {
    "message": "Varlıklar"
  },
  "assetsDescription": {
    "message": "Cüzdanınızdaki token'ler otomatik algılansın, NFT'ler gösterilsin ve toplu hesap bakiye güncellemeleri alınsın"
  },
  "attemptToCancelSwapForFree": {
    "message": "Swap işlemini ücretsiz iptal etme girişimi"
  },
  "attributes": {
    "message": "Özellikler"
  },
  "attributions": {
    "message": "Özellikler"
  },
  "auroraRpcDeprecationMessage": {
    "message": "Infura RPC URL adresi artık Aurora'yı desteklemiyor."
  },
  "authorizedPermissions": {
    "message": "Aşağıdaki izinleri verdiniz"
  },
  "autoDetectTokens": {
    "message": "Tokenleri otomatik algıla"
  },
  "autoDetectTokensDescription": {
    "message": "Cüzdanınıza gönderilen yeni tokenleri algılamak ve göstermek için üçüncü taraf API'leri kullanırız. Uygulamanın bu hizmetlerden otomatik olarak veri çekmesini istemiyorsanız kapatın. $1",
    "description": "$1 is a link to a support article"
  },
  "autoLockTimeLimit": {
    "message": "Otomatik Kilitleme Sayacı (dakika)"
  },
  "autoLockTimeLimitDescription": {
    "message": "MetaMask kilitlenmeden önce dakika olarak boşta kalma süresini belirleyin."
  },
  "average": {
    "message": "Ortalama"
  },
  "back": {
    "message": "Geri"
  },
  "backup": {
    "message": "Yedekle"
  },
  "backupAndSync": {
    "message": "Yedekleme ve senkronizasyon"
  },
  "backupAndSyncBasicFunctionalityNameMention": {
    "message": "temel işlevsellik"
  },
  "backupAndSyncEnable": {
    "message": "Yedekleme ve senkronizasyonu aç"
  },
  "backupAndSyncEnableConfirmation": {
    "message": "Yedekleme ve senkronizasyonu açtığınızda $1 özelliğini de açarsanız. Devam etmek istiyor musunuz?",
    "description": "$1 is backupAndSyncBasicFunctionalityNameMention in bold."
  },
  "backupAndSyncEnableDescription": {
    "message": "Yedekleme ve senkronizasyon, özel ayarlarınız ve özellikleriniz için şifrelenmiş verileri depolamamızı sağlar. Bu, cihazlar arasında aynı MetaMask deneyimini yaşamanızı sağlar ve MetaMask'i yeniden yüklemeniz gerekirse ayarları ve özellikleri geri yükler. Bu işlem Gizli Kurtarma İfadenizi yedeklemez. $1.",
    "description": "$1 is link to the backup and sync privacy policy."
  },
  "backupAndSyncEnableDescriptionUpdatePreferences": {
    "message": "Tercihlerinizi dilediğiniz zaman $1 sayfasından güncelleyebilirsiniz",
    "description": "$1 is a bolded text that highlights the path to the settings page."
  },
  "backupAndSyncEnableDescriptionUpdatePreferencesPath": {
    "message": "Ayarlar > Yedekleme ve senkronizasyon."
  },
  "backupAndSyncFeatureAccounts": {
    "message": "Hesaplar"
  },
  "backupAndSyncFeatureContacts": {
    "message": "Kişiler"
  },
  "backupAndSyncManageWhatYouSync": {
    "message": "Neleri senkronize ettiğinizi yönetin"
  },
  "backupAndSyncManageWhatYouSyncDescription": {
    "message": "Cihazlarınız arasında nelerin senkronize edildiğini açın."
  },
  "backupAndSyncPrivacyLink": {
    "message": "Gizliliğinizi nasıl koruduğumuzu öğrenin"
  },
  "backupAndSyncSlideDescription": {
    "message": "Hesaplarınızı yedekleyin ve ayarları senkronize edin."
  },
  "backupAndSyncSlideTitle": {
    "message": "Yedekleme ve senkronizasyon hizmetinizde"
  },
  "backupApprovalInfo": {
    "message": "Bu gizli kod, cihazınızı kaybetmeniz, şifrenizi unutmanız, MetaMask'ı yeniden kurmanızın gerektiği ya da cüzdanınıza başka bir cihazdan oturum açmak istemeniz durumunda cüzdanınıza erişim sağlamak için gereklidir."
  },
  "backupApprovalNotice": {
    "message": "Cüzdanınızı ve paranızı güvende tutmak için Gizli Kurtarma İfadenizi yedekleyin."
  },
  "backupKeyringSnapReminder": {
    "message": "Snap'i kaldırmadan önce bu Snap tarafından oluşturulan tüm hesaplara kendi başınıza erişim sağlayabildiğinizden emin olun"
  },
  "backupNow": {
    "message": "Şimdi yedekle"
  },
  "balance": {
    "message": "Bakiye"
  },
  "balanceOutdated": {
    "message": "Bakiye güncel olmayabilir"
  },
  "baseFee": {
    "message": "Baz ücret"
  },
  "basic": {
    "message": "Temel"
  },
  "basicConfigurationBannerTitle": {
    "message": "Temel işlevsellik kapalı"
  },
  "basicConfigurationDescription": {
    "message": "MetaMask, internet hizmetleri üzerinden token bilgileri ve gaz ayarları gibi temel özellikler sunar. İnternet hizmetlerini kullandığınızda IP adresiniz, bu durumda MetaMask ile, paylaşılır. Bu tıpkı herhangi bir web sitesini ziyaret ettiğinizde olduğu gibidir. MetaMask bu verileri geçici olarak kullanır ve verilerinizi hiçbir zaman satmaz. Bir VPN kullanabilir veya bu hizmetleri kapatabilirsiniz ancak bu durum MetaMask deneyiminizi etkileyebilir. Daha fazla bilgi için $1 bölümümüzü okuyun.",
    "description": "$1 is to be replaced by the message for privacyMsg, and will link to https://consensys.io/privacy-policy"
  },
  "basicConfigurationLabel": {
    "message": "Temel işlevsellik"
  },
  "basicConfigurationModalCheckbox": {
    "message": "Anlıyorum ve devam etmek istiyorum"
  },
  "basicConfigurationModalDisclaimerOff": {
    "message": "Bu, MetaMask'te zamanınızı tamamen optimize edemeyeceğiniz anlamına gelir. Temel özellikler (token bilgileri, en iyi gaz ayarları vb. gibi) sizin için sunulmayacaktır."
  },
  "basicConfigurationModalDisclaimerOffAdditionalText": {
    "message": "Bunu kapattığınızdaşuradaki tüm özellikler de devre dışı bırakılır: $1 ve $2.",
    "description": "$1 and $2 are bold text for basicConfigurationModalDisclaimerOffAdditionalTextFeaturesFirst and basicConfigurationModalDisclaimerOffAdditionalTextFeaturesLast respectively"
  },
  "basicConfigurationModalDisclaimerOffAdditionalTextFeaturesFirst": {
    "message": "güvenlik ve gizlilik, yedekleme ve senkronizasyon"
  },
  "basicConfigurationModalDisclaimerOffAdditionalTextFeaturesLast": {
    "message": "bildirimler"
  },
  "basicConfigurationModalDisclaimerOn": {
    "message": "MetaMask'te zamanınızı tamamen optimize etmek için bu özelliği açmanız gerekecektir. Temel özellikler (token bilgileri, en iyi gaz ayarları vb. gibi) web3 deneyimi için önemlidir."
  },
  "basicConfigurationModalHeadingOff": {
    "message": "Temel işlevselliği kapat"
  },
  "basicConfigurationModalHeadingOn": {
    "message": "Temel işlevselliği aç"
  },
  "bestPrice": {
    "message": "En iyi fiyat"
  },
  "beta": {
    "message": "Beta"
  },
  "betaHeaderText": {
    "message": "Bu bir beta sürümdür. Lütfen hataları bildirin $1"
  },
  "betaMetamaskVersion": {
    "message": "MetaMask Beta Sürümü"
  },
  "betaTerms": {
    "message": "Beta Kullanım koşulları"
  },
  "billionAbbreviation": {
    "message": "MR",
    "description": "Shortened form of 'billion'"
  },
  "blockExplorerAccountAction": {
    "message": "Hesap",
    "description": "This is used with viewOnEtherscan and viewInExplorer e.g View Account in Explorer"
  },
  "blockExplorerAssetAction": {
    "message": "Varlık",
    "description": "This is used with viewOnEtherscan and viewInExplorer e.g View Asset in Explorer"
  },
  "blockExplorerSwapAction": {
    "message": "Swap",
    "description": "This is used with viewOnEtherscan e.g View Swap on Etherscan"
  },
  "blockExplorerUrl": {
    "message": "Blok Gezgini URL Adresi"
  },
  "blockExplorerUrlDefinition": {
    "message": "Bu ağ için blok gezgini olarak kullanılan URL adresi."
  },
  "blockExplorerView": {
    "message": "Hesabı şurada görüntüleyin: $1",
    "description": "$1 replaced by URL for custom block explorer"
  },
  "blockaid": {
    "message": "Blockaid"
  },
  "blockaidAlertDescriptionBlur": {
    "message": "Devam ederseniz Blur'de yer alan tüm varlıklarınız riske girebilir."
  },
  "blockaidAlertDescriptionMalicious": {
    "message": "Kötü niyetli bir siteyle etkileşimde bulunuyorsunuz. Devam ederseniz varlıklarınızı kaybedeceksiniz."
  },
  "blockaidAlertDescriptionOpenSea": {
    "message": "Devam ederseniz OpenSea'de yer alan tüm varlıklarınız riske girebilir."
  },
  "blockaidAlertDescriptionOthers": {
    "message": "Bu talebi onaylarsanız varlıklarınızı kaybedebilirsiniz. Bu talebi iptal etmenizi öneririz."
  },
  "blockaidAlertDescriptionTokenTransfer": {
    "message": "Varlıklarınızı bir dolandırıcıya gönderiyorsunuz. Devam ederseniz bu varlıkları kaybedeceksiniz."
  },
  "blockaidAlertDescriptionWithdraw": {
    "message": "Bu talebi onaylarsanız bir dolandırıcının varlıklarınızı çekmesine ve harcamasına izin verirsiniz. Varlıklarınızı geri alamazsınız."
  },
  "blockaidDescriptionApproveFarming": {
    "message": "Bu talebi onaylarsanız dolandırıcılıkla ünlü üçüncü bir taraf tüm varlıklarınızı çalabilir."
  },
  "blockaidDescriptionBlurFarming": {
    "message": "Bu talebi onaylarsanız birisi Blur üzerinde yer alan varlıklarınızı çalabilir."
  },
  "blockaidDescriptionErrored": {
    "message": "Bir hatadan dolayı güvenlik uyarılarını kontrol edemedik. Sadece ilgili her adrese güveniyorsanız ilerleyin."
  },
  "blockaidDescriptionMaliciousDomain": {
    "message": "Kötü niyetli bir alanla etkileşimde bulunuyorsunuz. Bu talebi onaylarsanız varlıklarınızı kaybedebilirsiniz."
  },
  "blockaidDescriptionMightLoseAssets": {
    "message": "Bu talebi onaylarsanız varlıklarınızı kaybedebilirsiniz."
  },
  "blockaidDescriptionSeaportFarming": {
    "message": "Bu talebi onaylarsanız birisi OpenSea üzerinde yer alan varlıklarınızı çalabilir."
  },
  "blockaidDescriptionTransferFarming": {
    "message": "Bu talebi onaylarsanız dolandırıcılıkla ünlü üçüncü bir taraf tüm varlıklarınızı çalar."
  },
  "blockaidMessage": {
    "message": "Gizlilik koruması - hiçbir veri üçüncü taraflarla paylaşılmaz. Arbitrum, Avalanche, BNB chain, Ethereum Ana Ağı, Linea, Optimism, Polygon, Base ve Sepolia için sunulur."
  },
  "blockaidTitleDeceptive": {
    "message": "Bu aldatıcı bir talep"
  },
  "blockaidTitleMayNotBeSafe": {
    "message": "Dikkatli olun"
  },
  "blockaidTitleSuspicious": {
    "message": "Bu şüpheli bir talep"
  },
  "blockies": {
    "message": "Blockies"
  },
  "borrowed": {
    "message": "Ödünç Alındı"
  },
  "boughtFor": {
    "message": "Satın alma amacı"
  },
  "bridge": {
    "message": "Köprü"
  },
  "bridgeAllowSwappingOf": {
    "message": "Köprü amacıyla $3 üzerinde tam $1 $2 için erişime izin ver",
    "description": "Shows a user that they need to allow a token for swapping on their hardware wallet"
  },
  "bridgeApproval": {
    "message": "Köprü için şunu onayla: $1",
    "description": "Used in the transaction display list to describe a transaction that is an approve call on a token that is to be bridged. $1 is the symbol of a token that has been approved."
  },
  "bridgeApprovalWarning": {
    "message": "Belirtilen tutar olan $1 $2 için erişim izni veriyorsunuz. Sözleşme başka hiçbir paraya erişim sağlayamayacaktır."
  },
  "bridgeApprovalWarningForHardware": {
    "message": "Köprü amacıyla $1 $2 için erişim izni vermeniz ve ardından $2 alanına köprüyü onaylamanız gerekecek. Bu işlem için iki onay gerekecek."
  },
  "bridgeBlockExplorerLinkCopied": {
    "message": "Blok gezgini bağlantısı kopyalandı!"
  },
  "bridgeCalculatingAmount": {
    "message": "Hesaplanıyor..."
  },
  "bridgeConfirmTwoTransactions": {
    "message": "Donanım cüzdanınızda 2 işlemi onaylamanız gerekecek:"
  },
  "bridgeCreateSolanaAccount": {
    "message": "Solana hesabı oluştur"
  },
  "bridgeCreateSolanaAccountDescription": {
    "message": "Solana ağına swap gerçekleştirmek için bir hesaba ve alıcı adresine ihtiyacınız var."
  },
  "bridgeCreateSolanaAccountTitle": {
    "message": "Önce bir Solana hesabına ihtiyacınız olacak."
  },
  "bridgeDetailsTitle": {
    "message": "Köprü bilgileri",
    "description": "Title for the modal showing details about a bridge transaction."
  },
  "bridgeEnterAmount": {
    "message": "Miktar seçin"
  },
  "bridgeEnterAmountAndSelectAccount": {
    "message": "Tutar girin ve hedef hesabı seçin"
  },
  "bridgeExplorerLinkViewOn": {
    "message": "$1 üzerinde görüntüle"
  },
  "bridgeFetchNewQuotes": {
    "message": "Yeni bir tanesi alınsın mı?"
  },
  "bridgeFrom": {
    "message": "Şuradan köprü:"
  },
  "bridgeFromTo": {
    "message": "$1 $2, $3 ağına köprülensin",
    "description": "Tells a user that they need to confirm on their hardware wallet a bridge. $1 is amount of source token, $2 is the source network, and $3 is the destination network"
  },
  "bridgeGasFeesSplit": {
    "message": "Önceki ekranda teklif verilen tüm ağ ücretlerine her iki işlem de dahil olup bölünmeyecektir."
  },
  "bridgeNetCost": {
    "message": "Net maliyet"
  },
  "bridgeQuoteExpired": {
    "message": "Teklifiniz zaman aşımına uğradı."
  },
  "bridgeSelectDestinationAccount": {
    "message": "Hedef hesabı seçin"
  },
  "bridgeSelectDifferentQuote": {
    "message": "Lütfen farklı bir teklif seçin."
  },
  "bridgeSelectNetwork": {
    "message": "Ağ seç"
  },
  "bridgeSelectTokenAmountAndAccount": {
    "message": "Token, tutar ve hedef hesabı seçin"
  },
  "bridgeSelectTokenAndAmount": {
    "message": "Token ve miktar seçin"
  },
  "bridgeSolanaAccountCreated": {
    "message": "Solana hesabı oluşturuldu"
  },
  "bridgeStatusComplete": {
    "message": "Tamamlandı",
    "description": "Status text indicating a bridge transaction has successfully completed."
  },
  "bridgeStatusFailed": {
    "message": "Başarısız oldu",
    "description": "Status text indicating a bridge transaction has failed."
  },
  "bridgeStatusInProgress": {
    "message": "Devam Ediyor",
    "description": "Status text indicating a bridge transaction is currently processing."
  },
  "bridgeStepActionBridgeComplete": {
    "message": "$2 üzerinde $1 alındı",
    "description": "$1 is the amount of the destination asset, $2 is the name of the destination network"
  },
  "bridgeStepActionBridgePending": {
    "message": "$2 üzerinde $1 alınıyor",
    "description": "$1 is the amount of the destination asset, $2 is the name of the destination network"
  },
  "bridgeStepActionSwapComplete": {
    "message": "$1 ile $2 swap edildi",
    "description": "$1 is the amount of the source asset, $2 is the amount of the destination asset"
  },
  "bridgeStepActionSwapPending": {
    "message": "$1 ile $2 swap ediliyor",
    "description": "$1 is the amount of the source asset, $2 is the amount of the destination asset"
  },
  "bridgeTerms": {
    "message": "Şartlar"
  },
  "bridgeTimingMinutes": {
    "message": "$1 dk",
    "description": "$1 is the ticker symbol of a an asset the user is being prompted to purchase"
  },
  "bridgeTo": {
    "message": "Şuraya köprü:"
  },
  "bridgeTokenCannotVerifyDescription": {
    "message": "Bu token'ı manuel olarak eklediyseniz köprü yapmadan önce paranıza gelebilecek risklerin farkında olduğunuzdan emin olun."
  },
  "bridgeTokenCannotVerifyTitle": {
    "message": "Bu token'ı doğrulayamıyoruz."
  },
  "bridgeTransactionProgress": {
    "message": "İşlem $1 / 2"
  },
  "bridgeTxDetailsBridged": {
    "message": "Köprüleme yapılan"
  },
  "bridgeTxDetailsBridging": {
    "message": "Köprü"
  },
  "bridgeTxDetailsDelayedDescription": {
    "message": "Hedeflenen:"
  },
  "bridgeTxDetailsDelayedDescriptionSupport": {
    "message": "MetaMask Destek"
  },
  "bridgeTxDetailsDelayedTitle": {
    "message": "3 saatten daha uzun süre geçti mi?"
  },
  "bridgeTxDetailsNonce": {
    "message": "Nonce"
  },
  "bridgeTxDetailsStatus": {
    "message": "Durum"
  },
  "bridgeTxDetailsSwapped": {
    "message": "Takas edilen"
  },
  "bridgeTxDetailsSwapping": {
    "message": "Takas"
  },
  "bridgeTxDetailsTimestamp": {
    "message": "Zaman damgası"
  },
  "bridgeTxDetailsTimestampValue": {
    "message": "$1, $2",
    "description": "$1 is the date, $2 is the time"
  },
  "bridgeTxDetailsTokenAmountOnChain": {
    "message": "$1 $2",
    "description": "$1 is the amount of the token, $2 is the ticker symbol of the token"
  },
  "bridgeTxDetailsTotalGasFee": {
    "message": "Toplam gaz ücreti"
  },
  "bridgeTxDetailsYouReceived": {
    "message": "Aldığınız:"
  },
  "bridgeTxDetailsYouSent": {
    "message": "Gönderdiğiniz:"
  },
  "bridgeValidationInsufficientGasMessage": {
    "message": "Bu köprü için gaz ücretini ödemeye yetecek $1 yok. Daha küçük bir tutar girin veya daha fazla $1 satın alın."
  },
  "bridgeValidationInsufficientGasTitle": {
    "message": "Gaz için daha fazla $1 gerekli"
  },
  "bridged": {
    "message": "Köprüleme yapılan"
  },
  "bridgedToChain": {
    "message": "Şuraya köprüleme: $1"
  },
  "bridging": {
    "message": "Köprü"
  },
  "browserNotSupported": {
    "message": "Tarayıcınız desteklenmiyor..."
  },
  "buildContactList": {
    "message": "Kişi listenizi oluşturun"
  },
  "builtAroundTheWorld": {
    "message": "MetaMask dünya çapında geliştirilmiş ve yapılmıştır."
  },
  "bulletpoint": {
    "message": "·"
  },
  "busy": {
    "message": "Meşgul"
  },
  "buyAndSell": {
    "message": "Al/Sat"
  },
  "buyMoreAsset": {
    "message": "Daha fazla $1 satın al",
    "description": "$1 is the ticker symbol of a an asset the user is being prompted to purchase"
  },
  "buyNow": {
    "message": "Şimdi Satın Al"
  },
  "bytes": {
    "message": "Bayt"
  },
  "canToggleInSettings": {
    "message": "Ayarlar -> Uyarılar kısmında bu bildirimi yeniden etkinleştirebilirsiniz."
  },
  "cancel": {
    "message": "İptal"
  },
  "cancelPopoverTitle": {
    "message": "İşlemi iptal et"
  },
  "cancelSpeedUpLabel": {
    "message": "Bu gaz ücreti orijinali $1 olacak.",
    "description": "$1 is text 'replace' in bold"
  },
  "cancelSpeedUpTransactionTooltip": {
    "message": "Bir işleme $1 uygulamak için ağ tarafından tanınması amacıyla gaz ücreti en az %10 artırılmalıdır.",
    "description": "$1 is string 'cancel' or 'speed up'"
  },
  "cancelled": {
    "message": "İptal edildi"
  },
  "chainId": {
    "message": "Zincir Kimliği"
  },
  "chainIdDefinition": {
    "message": "Zincir kimliği, bu ağda işlemleri imzalamak için kullanılır."
  },
  "chainIdExistsErrorMsg": {
    "message": "Bu Zincir Kimliği şu anda $1 ağı tarafından kullanılıyor."
  },
  "chainListReturnedDifferentTickerSymbol": {
    "message": "Bu token sembolü, girilen ağ adı veya zincir kimliği ile uyumlu değil. Pek çok popüler token benzer sembolleri kullanır ve dolandırıcılar, karşılığında daha değerli bir token gönderecekleri yönünde sizi kandırmak için bunları kullanabilirler. Devam etmeden önce her şeyi doğrulayın."
  },
  "changePasswordLoading": {
    "message": "Şifre değiştiriliyor..."
  },
  "changePasswordLoadingNote": {
    "message": "Bu işlem çok uzun sürmeyecek"
  },
  "changePasswordWarning": {
    "message": "Emin misiniz?"
  },
  "changePasswordWarningDescription": {
    "message": "Burada şifrenizi değiştirdiğinizde MetaMask kullandığınız diğer cihazlarda kilitlenir. Yeni şifrenizle tekrar oturum açmanız gerekir."
  },
  "chooseYourNetwork": {
    "message": "Ağınızı seçin"
  },
  "chooseYourNetworkDescription": {
    "message": "Varsayılan ayarlarınızı ve yapılandırmalarınızı kullandığımızda, Ethereum verilerine mümkün olan en güvenilir ve gizli erişimi sunmak amacıyla varsayılan uzak yordam çağrısı (RPC) sağlayıcısı olarak Infura'yı kullanırız. Sınırlı durumlarda, kullanıcılarımıza en iyi deneyimi sağlamak amacıyla başka RPC sağlayıcıları kullanabiliriz. Kendi RPC'nizi seçebilirsiniz ancak her RPC'nin işlem yapmak için IP adresinize ve Ethereum cüzdanınıza ulaşacağını unutmayın. Infura'nın, EVM hesapları için verileri nasıl kullandığı hakkında bilgi edinmek için $1 bölümümüzü, Solana hesapları için $2 bölümümüzü okuyun.",
    "description": "$1 is a link to the privacy policy, $2 is a link to Solana accounts support"
  },
  "chooseYourNetworkDescriptionCallToAction": {
    "message": "buraya tıklayın"
  },
  "chromeRequiredForHardwareWallets": {
    "message": "Donanım Cüzdanınıza bağlamak için MetaMask'ı Google Chrome'da kullanmanız gerekir."
  },
  "circulatingSupply": {
    "message": "Dolaşımdaki arz"
  },
  "clear": {
    "message": "Temizle"
  },
  "clearActivity": {
    "message": "Aktiviteyi ve nonce verilerini temizle"
  },
  "clearActivityButton": {
    "message": "Aktivite sekme verilerini temizle"
  },
  "clearActivityDescription": {
    "message": "Bu işlem hesabın nonce verilerini sıfırlar ve cüzdanınızdaki aktivite sekmesinden verileri siler. Sadece geçerli hesap ve ağ etkilenecektir. Bakiyeleriniz ve gelen işlemleriniz değişmeyecektir."
  },
  "click": {
    "message": "Daha fazla bilgi için"
  },
  "clickToConnectLedgerViaWebHID": {
    "message": "WebHID üzerinden Ledger'ınızı bağlamak için tıklayın",
    "description": "Text that can be clicked to open a browser popup for connecting the ledger device via webhid"
  },
  "close": {
    "message": "Kapat"
  },
  "closeExtension": {
    "message": "Uzantıyı kapat"
  },
  "closeWindowAnytime": {
    "message": "Dilediğiniz zaman bu pencereyi kapatabilirsiniz."
  },
  "coingecko": {
    "message": "CoinGecko"
  },
  "collectionName": {
    "message": "Koleksiyon adı"
  },
  "comboNoOptions": {
    "message": "Hiçbir seçenek bulunamadı",
    "description": "Default text shown in the combo field dropdown if no options."
  },
  "concentratedSupplyDistributionDescription": {
    "message": "Token arzının çoğunluğu en fazla token sahibi olanlar tarafından tutulur ve merkezi fiyat manipülasyonu riski teşkil eder"
  },
  "concentratedSupplyDistributionTitle": {
    "message": "Konsantre Arz Dağılımı"
  },
  "configureSnapPopupDescription": {
    "message": "Şu anda bu snapi yapılandırmak için MetaMask'ten ayrılıyorsunuz."
  },
  "configureSnapPopupInstallDescription": {
    "message": "Şu anda bu snapi yüklemek için MetaMask'ten ayrılıyorsunuz."
  },
  "configureSnapPopupInstallTitle": {
    "message": "Snapi yükle"
  },
  "configureSnapPopupLink": {
    "message": "Devam etmek için bu bağlantıya tıklayın:"
  },
  "configureSnapPopupTitle": {
    "message": "Snapi yapılandır"
  },
  "confirm": {
    "message": "Onayla"
  },
  "confirmAccountTypeSmartContract": {
    "message": "Akıllı hesap"
  },
  "confirmAccountTypeStandard": {
    "message": "Standart hesap"
  },
  "confirmAlertModalAcknowledgeMultiple": {
    "message": "Uyarıları kabul ediyorum ve yine de ilerlemek istiyorum"
  },
  "confirmAlertModalAcknowledgeSingle": {
    "message": "Uyarıyı kabul ediyor ve yine de ilerlemek istiyorum"
  },
  "confirmFieldPaymaster": {
    "message": "Ücreti ödeyen taraf"
  },
  "confirmFieldTooltipPaymaster": {
    "message": "Bu işlemin ücreti paymaster akıllı sözleşmesi tarafından ödenecektir."
  },
  "confirmGasFeeTokenBalance": {
    "message": "Bak:"
  },
  "confirmGasFeeTokenInsufficientBalance": {
    "message": "Para yetersiz"
  },
  "confirmGasFeeTokenMetaMaskFee": {
    "message": "$1 ücret dahildir"
  },
  "confirmGasFeeTokenModalNativeToggleMetaMask": {
    "message": "MetaMask bu işlemi tamamlamak için bakiyeye katkıda bulunuyor."
  },
  "confirmGasFeeTokenModalNativeToggleWallet": {
    "message": "Ağ ücretini cüzdanınızdaki bakiyeyi kullanarak ödeyin."
  },
  "confirmGasFeeTokenModalPayETH": {
    "message": "ETH ile öde"
  },
  "confirmGasFeeTokenModalPayToken": {
    "message": "Başka token'lerle öde"
  },
  "confirmGasFeeTokenModalTitle": {
    "message": "Bir token seçin"
  },
  "confirmGasFeeTokenToast": {
    "message": "Bu ağ ücretini $1 ile ödüyorsunuz"
  },
  "confirmGasFeeTokenTooltip": {
    "message": "Bu ücret, işleminizi gerçekleştirmek için ağa ödenir. ETH dışı token'ler veya önceden yüklenmiş ETH için $1 MetaMask ücreti dahildir."
  },
  "confirmInfoAccountNow": {
    "message": "Şimdi"
  },
  "confirmInfoSwitchingTo": {
    "message": "Geçiş Yapılıyor"
  },
  "confirmNestedTransactionTitle": {
    "message": "İşlem $1"
  },
  "confirmPassword": {
    "message": "Şifreyi onayla"
  },
  "confirmRecoveryPhrase": {
    "message": "Gizli Kurtarma İfadesini Onayla"
  },
  "confirmRecoveryPhraseDetails": {
    "message": "Eksik sözcükleri doğru sıralamada seçin."
  },
  "confirmRecoveryPhraseTitle": {
    "message": "Gizli Kurtarma İfadenizi onaylayın"
  },
  "confirmSimulationApprove": {
    "message": "Onaylıyorsunuz"
  },
  "confirmSrpErrorDescription": {
    "message": "Gizli Kurtarma İfadenizi iki kez kontrol edip tekrar deneyin."
  },
  "confirmSrpErrorTitle": {
    "message": "Doğru değil"
  },
  "confirmSrpSuccessDescription": {
    "message": "Bu doğru! Ve unutmayın: bu ifadeyi asla hiç kimseyle paylaşmayın."
  },
  "confirmSrpSuccessTitle": {
    "message": "Mükemmel"
  },
  "confirmTitleAccountTypeSwitch": {
    "message": "Hesap güncellemesi"
  },
  "confirmTitleApproveTransactionNFT": {
    "message": "Para çekme talebi"
  },
  "confirmTitleDeployContract": {
    "message": "Bir sözleşme kurulumu gerçekleştirin"
  },
  "confirmTitleDescApproveTransaction": {
    "message": "Bu site NFT'lerinizi çekmek için izin istiyor"
  },
  "confirmTitleDescDelegationRevoke": {
    "message": "Tekrar standart bir hesaba geçiyorsunuz (EOA)."
  },
  "confirmTitleDescDelegationUpgrade": {
    "message": "Akıllı bir hesaba geçiş yapıyorsunuz"
  },
  "confirmTitleDescDeployContract": {
    "message": "Bu site sözleşme kurulumu gerçekleştirmenizi istiyor"
  },
  "confirmTitleDescERC20ApproveTransaction": {
    "message": "Bu site tokenlerinizi çekmek için izin istiyor"
  },
  "confirmTitleDescPermitSignature": {
    "message": "Bu site token'lerinizi harcamak için izin istiyor."
  },
  "confirmTitleDescSIWESignature": {
    "message": "Bir site bu hesabın sahibi olduğunuzu kanıtlamak için giriş yapmanızı istiyor."
  },
  "confirmTitleDescSign": {
    "message": "Onaylamadan önce talep bilgilerini inceleyin."
  },
  "confirmTitlePermitTokens": {
    "message": "Harcama üst limiti talebi"
  },
  "confirmTitleRevokeApproveTransaction": {
    "message": "İzni kaldır"
  },
  "confirmTitleSIWESignature": {
    "message": "Giriş talebi"
  },
  "confirmTitleSetApprovalForAllRevokeTransaction": {
    "message": "İzni kaldır"
  },
  "confirmTitleSignature": {
    "message": "İmza talebi"
  },
  "confirmTitleTransaction": {
    "message": "İşlem talebi"
  },
  "confirmationAlertDetails": {
    "message": "Varlıklarınızı korumak için talebi reddetmenizi öneririz."
  },
  "confirmationAlertModalTitleDescription": {
    "message": "Varlıklarınız risk altında olabilir"
  },
  "confirmed": {
    "message": "Onaylandı"
  },
  "confusableUnicode": {
    "message": "\"$1\" ile \"$2\" benzer."
  },
  "confusableZeroWidthUnicode": {
    "message": "Sıfır genişlikte karakter bulundu."
  },
  "confusingEnsDomain": {
    "message": "ENS adında karıştırılabilir bir karakter tespit ettik. Olası bir dolandırıcılığı önlemek için ENS adını kontrol edin."
  },
  "connect": {
    "message": "Bağla"
  },
  "connectAccount": {
    "message": "Hesabı bağla"
  },
  "connectAccountOrCreate": {
    "message": "Hesabı bağla ya da yeni hesap oluştur"
  },
  "connectAccounts": {
    "message": "Hesapları bağla"
  },
  "connectAnAccountHeader": {
    "message": "Bir hesabı bağla"
  },
  "connectManually": {
    "message": "Mevcut siteye manuel olarak bağlan"
  },
  "connectMoreAccounts": {
    "message": "Daha fazla hesap bağla"
  },
  "connectSnap": {
    "message": "Şuna bağlanın: $1",
    "description": "$1 is the snap for which a connection is being requested."
  },
  "connectWithMetaMask": {
    "message": "MetaMask ile Bağlan"
  },
  "connectedAccounts": {
    "message": "Bağlı hesaplar"
  },
  "connectedAccountsDescriptionPlural": {
    "message": "Bu siteye bağlı $1 hesabınız var.",
    "description": "$1 is the number of accounts"
  },
  "connectedAccountsDescriptionSingular": {
    "message": "Bu siteye bağlı 1 hesabınız var."
  },
  "connectedAccountsEmptyDescription": {
    "message": "MetaMask bu siteye bağlı değil. Bir web3 sitesine bağlanmak için siteyi bulun ve bağlan düğmesine tıklayın."
  },
  "connectedAccountsListTooltip": {
    "message": "$1 hesap bakiyenizi, adresinizi, aktivitenizi görebilir ve bağlı hesapları onaylamak için işlem önerebilir.",
    "description": "$1 is the origin name"
  },
  "connectedAccountsToast": {
    "message": "Bağlı hesaplar güncellendi"
  },
  "connectedSites": {
    "message": "Bağlı siteler"
  },
  "connectedSitesAndSnaps": {
    "message": "Bağlı siteler ve Snap'ler"
  },
  "connectedSitesDescription": {
    "message": "$1 bu sitelere bağlanmış. Bu siteler hesap adresinizi görüntüleyebilir.",
    "description": "$1 is the account name"
  },
  "connectedSitesEmptyDescription": {
    "message": "$1 herhangi bir siteye bağlanmamış.",
    "description": "$1 is the account name"
  },
  "connectedSnapAndNoAccountDescription": {
    "message": "MetaMask bu siteye bağlı ancak henüz bağlı hesap yok"
  },
  "connectedSnaps": {
    "message": "Bağlı Snap'ler"
  },
  "connectedWithAccount": {
    "message": "$1 hesap bağlandı",
    "description": "$1 represents account length"
  },
  "connectedWithAccountName": {
    "message": "$1 ile bağlandı",
    "description": "$1 represents account name"
  },
  "connectedWithNetwork": {
    "message": "$1 ağ bağlandı",
    "description": "$1 represents network length"
  },
  "connectedWithNetworkName": {
    "message": "$1 ile bağlandı",
    "description": "$1 represents network name"
  },
  "connecting": {
    "message": "Bağlanıyor"
  },
  "connectingTo": {
    "message": "Şuna bağlanılıyor: $1"
  },
  "connectingToDeprecatedNetwork": {
    "message": "'$1' aşamalı olarak devre dışı bırakılıyor ve çalışmayabilir. Başka bir ağ deneyin."
  },
  "connectingToGoerli": {
    "message": "Goerli Test Ağına Bağlanıyor"
  },
  "connectingToLineaGoerli": {
    "message": "Linea Goerli test ağına bağlanılıyor"
  },
  "connectingToLineaMainnet": {
    "message": "Linea Ana Ağına bağlanılıyor"
  },
  "connectingToLineaSepolia": {
    "message": "Linea Sepolia test ağına bağlanılıyor"
  },
  "connectingToMainnet": {
    "message": "Ethereum Ana Ağına bağlanıyor"
  },
  "connectingToSepolia": {
    "message": "Sepolia test ağına bağlanılıyor"
  },
  "connectionDescription": {
    "message": "Bu web sitesini MetaMask'e bağla"
  },
  "connectionFailed": {
    "message": "Bağlantı başarısız oldu"
  },
  "connectionFailedDescription": {
    "message": "$1 getirme başarısız oldu, ağınızı kontrol edip tekrar deneyin.",
    "description": "$1 is the name of the snap being fetched."
  },
  "connectionPopoverDescription": {
    "message": "Bir siteye bağlanmak için bağlan düğmesini seçin. MetaMask yalnızca web3 sitelerine bağlanabilir."
  },
  "connectionRequest": {
    "message": "Bağlantı talebi"
  },
  "contactUs": {
    "message": "Bize ulaşın"
  },
  "contacts": {
    "message": "Kişiler"
  },
  "contentFromSnap": {
    "message": "$1 içeriği",
    "description": "$1 represents the name of the snap"
  },
  "continue": {
    "message": "Devam et"
  },
  "contract": {
    "message": "Sözleşme"
  },
  "contractAddress": {
    "message": "Sözleşme adresi"
  },
  "contractAddressError": {
    "message": "Tokenin sözleşme adresine token gönderiyorsunuz. Bu tokenlerin kaybedilmesine neden olabilir."
  },
  "contractDeployment": {
    "message": "Sözleşme kurulumu"
  },
  "contractInteraction": {
    "message": "Sözleşme Etkileşimi"
  },
  "convertTokenToNFTDescription": {
    "message": "Bu varlığın bir NFT olduğunu tespit ettik. MetaMask artık NFT'ler için tam yerel desteğe sahiptir. Bunu token listenizden çıkarmak ve NFT olarak eklemek ister misiniz?"
  },
  "convertTokenToNFTExistDescription": {
    "message": "Bu varlığın bir NFT olarak eklendiğini tespit ettik. Token listenizden çıkarmak ister misiniz?"
  },
  "coolWallet": {
    "message": "CoolWallet"
  },
  "copiedExclamation": {
    "message": "Kopyalandı."
  },
  "copyAddress": {
    "message": "Adresi panoya kopyala"
  },
  "copyAddressShort": {
    "message": "Adresi kopyala"
  },
  "copyPrivateKey": {
    "message": "Özel anahtarı kopyala"
  },
  "copyToClipboard": {
    "message": "Panoya kopyala"
  },
  "copyTransactionId": {
    "message": "İşlem Kimliğini Kopyala"
  },
  "create": {
    "message": "Oluştur"
  },
  "createNewAccountHeader": {
    "message": "Yeni bir hesap oluştur"
  },
  "createPassword": {
    "message": "MetaMask şifresi"
  },
  "createPasswordCreate": {
    "message": "Şifre oluştur"
  },
  "createPasswordDetails": {
    "message": "Yalnızca bu cihazda MetaMask'i açar."
  },
  "createPasswordDetailsSocial": {
    "message": "Tüm cihazlarda cüzdan kurtarma için bunu kullanın."
  },
  "createSnapAccountDescription": {
    "message": "$1 MetaMask'e yeni bir hesap eklemek istiyor."
  },
  "createSnapAccountTitle": {
    "message": "Hesap oluştur"
  },
  "createSolanaAccount": {
    "message": "Solana hesabı oluştur"
  },
  "creatorAddress": {
    "message": "Oluşturucu adresi"
  },
  "crossChainSwapsLink": {
    "message": "MetaMask Portfolio ile ağlar arasında swap gerçekleştirin"
  },
  "crossChainSwapsLinkNative": {
    "message": "Köprü ile ağlar arasında swap yapın"
  },
  "cryptoCompare": {
    "message": "CryptoCompare"
  },
  "currencyConversion": {
    "message": "Para Birimi"
  },
  "currencyRateCheckToggle": {
    "message": "Bakiyeyi ve token fiyat denetleyicisini göster"
  },
  "currencyRateCheckToggleDescription": {
    "message": "Bakiyenizi ve token fiyatınızı göstermek için $1 ve $2 API'lerini kullanırız. $3",
    "description": "$1 represents Coingecko, $2 represents CryptoCompare and $3 represents Privacy Policy"
  },
  "currencySymbol": {
    "message": "Para Birimi Sembolü"
  },
  "currencySymbolDefinition": {
    "message": "Bu ağın para birimi için görüntülenen sembol."
  },
  "currentAccountNotConnected": {
    "message": "Mevcut hesabınız bağlı değil"
  },
  "currentExtension": {
    "message": "Mevcut uzantı sayfası"
  },
  "currentLanguage": {
    "message": "Mevcut Dil"
  },
  "currentNetwork": {
    "message": "Mevcut ağ",
    "description": "Speicifies to token network filter to filter by current Network. Will render when network nickname is not available"
  },
  "currentRpcUrlDeprecated": {
    "message": "Bu ağ için mevcut rpc url artık kullanılmıyor."
  },
  "currentTitle": {
    "message": "Mevcut:"
  },
  "currentlyUnavailable": {
    "message": "Bu ağda kullanılamaz"
  },
  "curveHighGasEstimate": {
    "message": "Agresif gaz tahmini grafiği"
  },
  "curveLowGasEstimate": {
    "message": "Düşük gaz tahmini grafiği"
  },
  "curveMediumGasEstimate": {
    "message": "Piyasa gaz tahmini grafiği"
  },
  "custom": {
    "message": "Gelişmiş"
  },
  "customGasSettingToolTipMessage": {
    "message": "Gaz fiyatını özelleştirmek için $1 kullanın. Bu, bilgi sahibi değilseniz kafa karıştırıcı olabilir. Riski size ait olmak üzere kullanın.",
    "description": "$1 is key 'advanced' (text: 'Advanced') separated here so that it can be passed in with bold font-weight"
  },
  "customNetworks": {
    "message": "Özel ağlar"
  },
  "customSlippage": {
    "message": "Özel"
  },
  "customSpendLimit": {
    "message": "Özel Harcama Limiti"
  },
  "customToken": {
    "message": "Özel Token"
  },
  "customTokenWarningInNonTokenDetectionNetwork": {
    "message": "Token algılama henüz bu ağda mevcut değil. Lütfen tokeni manuel olarak içe aktarın ve ona güvendiğinizden emin olun. $1 hakkında bilgi edinin"
  },
  "customTokenWarningInTokenDetectionNetwork": {
    "message": "Mevcut tokenlerin sahteleri de dahil olmak üzere herkes bir token oluşturabilir. $1 hakkında bilgi edinin"
  },
  "customTokenWarningInTokenDetectionNetworkWithTDOFF": {
    "message": "Bir tokeni içe aktarmadan önce ona güvendiğinizden emin olun. $1 kaçınmayı öğrenin. Ayrıca token algılamayı $2 etkinleştirebilirsiniz."
  },
  "customerSupport": {
    "message": "müşteri hizmetleri"
  },
  "customizeYourNotifications": {
    "message": "Bildirimlerinizi özelleştirin"
  },
  "customizeYourNotificationsText": {
    "message": "Almak istediğiniz bildirim türlerini açın:"
  },
  "dappSuggested": {
    "message": "Site önerisi"
  },
  "dappSuggestedGasSettingToolTipMessage": {
    "message": "$1 bu fiyatı önerdi.",
    "description": "$1 is url for the dapp that has suggested gas settings"
  },
  "dappSuggestedHigh": {
    "message": "Önerilen site"
  },
  "dappSuggestedHighShortLabel": {
    "message": "Site (yüksek)"
  },
  "dappSuggestedShortLabel": {
    "message": "Site"
  },
  "dappSuggestedTooltip": {
    "message": "$1 bu fiyatı önerdi.",
    "description": "$1 represents the Dapp's origin"
  },
  "darkTheme": {
    "message": "Koyu"
  },
  "data": {
    "message": "Veri"
  },
  "dataCollectionForMarketing": {
    "message": "Pazarlama amacıyla veri toplama"
  },
  "dataCollectionForMarketingDescription": {
    "message": "MetaMetrics'i, pazarlama iletişimlerimizle nasıl etkileşimde bulunduğunuzu öğrenmek için kullanacağız. İlgili haberleri (ürün özellikleri ve diğer materyaller gibi) paylaşabiliriz."
  },
  "dataCollectionWarningPopoverButton": {
    "message": "Tamam"
  },
  "dataCollectionWarningPopoverDescription": {
    "message": "Pazarlama amacıyla veri toplama seçeneğini kapattınız. Bu, sadece bu cihaz için geçerlidir. MetaMask'i başka cihazlarda kullanırsanız bu cihazlarda da vazgeçtiğinizden emin olun."
  },
  "dataUnavailable": {
    "message": "veri mevcut değil"
  },
  "dateCreated": {
    "message": "Oluşturulma tarihi"
  },
  "dcent": {
    "message": "D'Cent"
  },
  "debitCreditPurchaseOptions": {
    "message": "Banka kartı veya kredi kartı ile satın alma seçenekleri"
  },
  "decimal": {
    "message": "Token Ondalığı"
  },
  "decimalsMustZerotoTen": {
    "message": "Ondalıklar en az 0, en fazla 36 olmalıdır."
  },
  "decrypt": {
    "message": "Şifre çöz"
  },
  "decryptCopy": {
    "message": "Şifrelenmiş mesajı kopyala"
  },
  "decryptInlineError": {
    "message": "Hata nedeniyle bu mesajın şifresi çözülemez: $1",
    "description": "$1 is error message"
  },
  "decryptMessageNotice": {
    "message": "Eyleminizi tamamlamak için $1 bu mesajı okumak istiyor",
    "description": "$1 is the web3 site name"
  },
  "decryptMetamask": {
    "message": "Mesajın şifresini çöz"
  },
  "decryptRequest": {
    "message": "Şifre çözme talebi"
  },
  "deepLink_Caution": {
    "message": "Dikkatle ilerleyin"
  },
  "deepLink_Continue": {
    "message": "Devam Et"
  },
  "deepLink_ContinueDescription": {
    "message": "Devam ederseniz $1 sayfasını açacaksınız.",
    "description": "$1 is the name of the page they'll be redirected to if they click the Continue button. Examples of $1: 'the home page'; 'the buy page'; 'the swaps page'; 'the notifications page'"
  },
  "deepLink_DontRemindMeAgain": {
    "message": "Bunu bana tekrar hatırlatma"
  },
  "deepLink_Error404Description": {
    "message": "Aradığınız sayfayı bulamıyoruz."
  },
  "deepLink_Error404Title": {
    "message": "Bu sayfa mevcut değil"
  },
  "deepLink_ErrorMissingUrl": {
    "message": "Gidilecek url adresi sunulmadı."
  },
  "deepLink_ErrorOtherDescription": {
    "message": "Bu bir hata ve MetaMask'e bildirilmeli."
  },
  "deepLink_ErrorOtherTitle": {
    "message": "Derin bağlantı işlenirken bir hata oluştu"
  },
  "deepLink_GoToTheHomePageButton": {
    "message": "Ana sayfaya git"
  },
  "deepLink_RedirectingToMetaMask": {
    "message": "Yeniden MetaMask'e yönlendiriliyor"
  },
  "deepLink_ThirdPartyDescription": {
    "message": "Buraya MetaMask tarafından değil, üçüncü bir taraftan gönderildiniz. $1",
    "description": "$1 is the message 'deepLink_ContinueDescription'"
  },
  "deepLink_theBuyPage": {
    "message": "al sayfası"
  },
  "deepLink_theHomePage": {
    "message": "ana sayfa"
  },
  "deepLink_theNotificationsPage": {
    "message": "bildirimler sayfası"
  },
  "deepLink_theSwapsPage": {
    "message": "takaslar sayfası"
  },
  "defaultRpcUrl": {
    "message": "Varsayılan RPC URL adresi"
  },
  "defaultSettingsSubTitle": {
    "message": "MetaMask, güvenlik ve kullanım kolaylığını en iyi şekilde dengelemek için varsayılan ayarları kullanır. Gizliliğinizi daha fazla artırmak için bu ayarları değiştirin."
  },
  "defaultSettingsTitle": {
    "message": "Varsayılan gizlilik ayarları"
  },
  "defi": {
    "message": "DeFi"
  },
  "defiTabErrorContent": {
    "message": "Daha sonra tekrar ziyaret etmeyi deneyin."
  },
  "defiTabErrorTitle": {
    "message": "Bu sayfayı yükleyemedik."
  },
  "delete": {
    "message": "Sil"
  },
  "deleteContact": {
    "message": "Kişiyi sil"
  },
  "deleteMetaMetricsData": {
    "message": "MetaMetrics verilerini sil"
  },
  "deleteMetaMetricsDataDescription": {
    "message": "Bu işlem, bu cihazdaki kullanımınızla ilişkili geçmiş MetaMetrics verilerini silecektir. Bu veriler silindikten sonra cüzdanınız ve hesaplarınız tam olarak şu anda oldukları gibi kalacaktır. Bu süreç 30 güne kadar sürebilir. $1 bölümümüzü görüntüleyin.",
    "description": "$1 will have text saying Privacy Policy "
  },
  "deleteMetaMetricsDataErrorDesc": {
    "message": "Bu talep analitik bir sistem sunucusu sorunundan dolayı şu anda tamamlanamıyor, lütfen daha sonra tekrar deneyin"
  },
  "deleteMetaMetricsDataErrorTitle": {
    "message": "Şu anda bu verileri silemiyoruz"
  },
  "deleteMetaMetricsDataModalDesc": {
    "message": "Tüm MetaMetrics verilerini kaldırmak üzeresiniz. Emin misiniz?"
  },
  "deleteMetaMetricsDataModalTitle": {
    "message": "MetaMetrics verilerini sil?"
  },
  "deleteMetaMetricsDataRequestedDescription": {
    "message": "$1 tarihinde bir eylem başlattınız. Bu süreç 30 güne kadar sürebilir. $2 bölümünü görüntüleyin",
    "description": "$1 will be the date on which teh deletion is requested and $2 will have text saying Privacy Policy "
  },
  "deleteNetworkIntro": {
    "message": "Bu ağı silerseniz bu ağdaki varlıklarınızı görüntülemek için bu ağı tekrar eklemeniz gerekecek"
  },
  "deleteNetworkTitle": {
    "message": "$1 ağını sil?",
    "description": "$1 represents the name of the network"
  },
  "depositCrypto": {
    "message": "Cüzdan adresi veya QR kodu ile başka bir hesaptan kripto yatırın."
  },
  "deprecatedGoerliNtwrkMsg": {
    "message": "Ethereum sistemindeki güncellemelerden dolayı Goerli test ağı yakında aşamalı olarak devre dışı bırakılacaktır."
  },
  "deprecatedNetwork": {
    "message": "Bu ağ artık kullanılmıyor"
  },
  "deprecatedNetworkButtonMsg": {
    "message": "Anladım"
  },
  "deprecatedNetworkDescription": {
    "message": "Bağlanmaya çalıştığınız ağ artık Metamask tarafından desteklenmiyor. $1"
  },
  "description": {
    "message": "Açıklama"
  },
  "descriptionFromSnap": {
    "message": "$1 açıklaması",
    "description": "$1 represents the name of the snap"
  },
  "deselectAll": {
    "message": "Tümünün seçimini kaldır"
  },
  "destinationAccountPickerNoEligible": {
    "message": "Uygun hesap bulunamadı"
  },
  "destinationAccountPickerNoMatching": {
    "message": "Eşleşen hesap bulunamadı"
  },
  "destinationAccountPickerReceiveAt": {
    "message": "Alım adresi:"
  },
  "destinationAccountPickerSearchPlaceholderToMainnet": {
    "message": "Alıcı adres veya ENS"
  },
  "destinationAccountPickerSearchPlaceholderToSolana": {
    "message": "Alıcı adres"
  },
  "destinationTransactionIdLabel": {
    "message": "Hedef Vergi Kimlik Numarası",
    "description": "Label for the destination transaction ID field."
  },
  "details": {
    "message": "Ayrıntılar"
  },
  "developerOptions": {
    "message": "Geliştirici Seçenekleri"
  },
  "disabledGasOptionToolTipMessage": {
    "message": "Orijinal gaz ücretinden minimum %10'luk bir artışı karşılamadığı için \"$1\" devre dışı bırakıldı.",
    "description": "$1 is gas estimate type which can be market or aggressive"
  },
  "disconnect": {
    "message": "Bağlantıyı kes"
  },
  "disconnectAllAccounts": {
    "message": "Tüm hesapların bağlantısını kes"
  },
  "disconnectAllAccountsConfirmationDescription": {
    "message": "Bağlantıyı kesmek istediğinizden emin misiniz? Sitenin işlevselliğini kaybedebilirsiniz."
  },
  "disconnectAllAccountsText": {
    "message": "hesaplar"
  },
  "disconnectAllDescriptionText": {
    "message": "Bu site ile bağlantınızı keserseniz bu siteyi tekrar kullanabilmek için hesaplarınızı ve ağlarınızı tekrar bağlamanız gerekecek."
  },
  "disconnectAllSnapsText": {
    "message": "Snap'ler"
  },
  "disconnectMessage": {
    "message": "Bu işlem bu siteyle bağlantınızı kesecektir"
  },
  "disconnectPrompt": {
    "message": "$1 bağlantısını kes"
  },
  "disconnectThisAccount": {
    "message": "Bu hesabın bağlantısını kes"
  },
  "disconnectedAllAccountsToast": {
    "message": "Tüm hesapların $1 ile bağlantısı kesildi",
    "description": "$1 is name of the dapp`"
  },
  "disconnectedSingleAccountToast": {
    "message": "$1 için $2 bağlantısı kesildi",
    "description": "$1 is name of the name and $2 represents the dapp name`"
  },
  "discover": {
    "message": "Keşfet"
  },
  "discoverSnaps": {
    "message": "Snap'leri keşfedin",
    "description": "Text that links to the Snaps website. Displayed in a banner on Snaps list page in settings."
  },
  "dismiss": {
    "message": "Yoksay"
  },
  "dismissReminderDescriptionField": {
    "message": "Gizli Kurtarma İfadesi yedekleme hatırlatma mesajını yoksaymak için bunu açın. Paranızın kaybolmasını önlemek için Gizli Kurtarma İfadenizi yedeklemenizi kesinlikle tavsiye ederiz"
  },
  "dismissReminderField": {
    "message": "Gizli Kurtarma İfadesi yedekleme hatırlatma uyarısını yoksay"
  },
  "dismissSmartAccountSuggestionEnabledDescription": {
    "message": "Artık herhangi bir hesapta \"Akıllı Hesaba Geç\" önerisini görmemek için bunu açın. Akıllı hesaplar daha hızlı işlemlerin, daha düşük ağ ücretlerinin ve bunlarda ödeme esnekliğinin kilidini açar."
  },
  "dismissSmartAccountSuggestionEnabledTitle": {
    "message": "\"Akıllı Hesaba Geç\" önerisini yoksay"
  },
  "displayNftMedia": {
    "message": "NFT medyasını göster"
  },
  "displayNftMediaDescription": {
    "message": "NFT medyasının ve verilerin gösterilmesi IP adresinizin OpenSea veya diğer üçüncü taraflarla paylaşılmasına neden olur. Bu durum, saldırganların IP adresinizi Ethereum adresinizle ilişkilendirmesini sağlayabilir. NFT otomatik algılama bu ayara dayalıdır ve bu ayar kapatıldığında kullanılamaz olur."
  },
  "doNotShare": {
    "message": "Bunu hiç kimseyle paylaşmayın"
  },
  "domain": {
    "message": "Alan"
  },
  "done": {
    "message": "Bitti"
  },
  "dontShowThisAgain": {
    "message": "Tekrar gösterme"
  },
  "downArrow": {
    "message": "aşağı ok"
  },
  "downloadGoogleChrome": {
    "message": "Google Chrome'u indir"
  },
  "downloadNow": {
    "message": "Şimdi İndir"
  },
  "downloadStateLogs": {
    "message": "Durum Günlüklerini İndir"
  },
  "dropped": {
    "message": "Bırakıldı"
  },
  "duplicateContactTooltip": {
    "message": "Bu kişi adı mevcut bir hesap veya kişi ile çakışıyor"
  },
  "duplicateContactWarning": {
    "message": "Yinelenen kişileriniz var"
  },
  "durationSuffixDay": {
    "message": "G",
    "description": "Shortened form of 'day'"
  },
  "durationSuffixHour": {
    "message": "SA",
    "description": "Shortened form of 'hour'"
  },
  "durationSuffixMillisecond": {
    "message": "MS",
    "description": "Shortened form of 'millisecond'"
  },
  "durationSuffixMinute": {
    "message": "DK",
    "description": "Shortened form of 'minute'"
  },
  "durationSuffixMonth": {
    "message": "AY",
    "description": "Shortened form of 'month'"
  },
  "durationSuffixSecond": {
    "message": "SN",
    "description": "Shortened form of 'second'"
  },
  "durationSuffixWeek": {
    "message": "H",
    "description": "Shortened form of 'week'"
  },
  "durationSuffixYear": {
    "message": "Y",
    "description": "Shortened form of 'year'"
  },
  "earn": {
    "message": "Kazan"
  },
  "edit": {
    "message": "Düzenle"
  },
  "editANickname": {
    "message": "Takma adı düzenle"
  },
  "editAccountName": {
    "message": "Hesap adını düzenle"
  },
  "editAccounts": {
    "message": "Hesapları düzenle"
  },
  "editAddressNickname": {
    "message": "Adres takma adını düzenle"
  },
  "editCancellationGasFeeModalTitle": {
    "message": "Gaz ücreti iptalini düzenle"
  },
  "editContact": {
    "message": "Kişiyi Düzenle"
  },
  "editGasFeeModalTitle": {
    "message": "Gaz ücretini düzenle"
  },
  "editGasLimitOutOfBounds": {
    "message": "Gaz limiti en az $1 olmalıdır"
  },
  "editGasLimitOutOfBoundsV2": {
    "message": "Gaz limiti en az $1, en fazla $2 olmalıdır",
    "description": "$1 is the minimum limit for gas and $2 is the maximum limit"
  },
  "editGasLimitTooltip": {
    "message": "Gaz limiti, kullanmak istediğiniz maksimum gaz birimidir. Gaz birimleri \"Maks. öncelik ücreti\" ve \"Maks. ücretin\" bir çarpanıdır."
  },
  "editGasMaxBaseFeeGWEIImbalance": {
    "message": "Maks. baz ücret, öncelik ücretinden daha düşük olamaz"
  },
  "editGasMaxBaseFeeHigh": {
    "message": "Maks. baz ücret gerekenden daha yüksek"
  },
  "editGasMaxBaseFeeLow": {
    "message": "Maks. baz ücret mevcut ağ koşulları için düşük"
  },
  "editGasMaxFeeHigh": {
    "message": "Maks. ücret gerekenden daha yüksek"
  },
  "editGasMaxFeeLow": {
    "message": "Maks. ücret ağ koşulları için çok düşük"
  },
  "editGasMaxFeePriorityImbalance": {
    "message": "Maks. ücret maks. öncelik ücretinden daha düşük olamaz"
  },
  "editGasMaxPriorityFeeBelowMinimum": {
    "message": "Maks. öncelik ücreti 0 GWEI üzerinde olmalıdır"
  },
  "editGasMaxPriorityFeeBelowMinimumV2": {
    "message": "Öncelik ücreti 0'dan fazla olmalıdır."
  },
  "editGasMaxPriorityFeeHigh": {
    "message": "Maks. öncelik ücreti gerekenden yüksek. Gerekenden fazla ödeme yapabilirsiniz."
  },
  "editGasMaxPriorityFeeHighV2": {
    "message": "Öncelik ücreti gerekenden yüksek. Gerekenden fazla ödeme yapabilirsiniz"
  },
  "editGasMaxPriorityFeeLow": {
    "message": "Maks. öncelik ücreti mevcut ağ koşulları için düşük"
  },
  "editGasMaxPriorityFeeLowV2": {
    "message": "Öncelik ücreti mevcut ağ koşulları için düşük"
  },
  "editGasPriceTooLow": {
    "message": "Gaz fiyatı 0'dan büyük olmalıdır"
  },
  "editGasPriceTooltip": {
    "message": "Bu ağ, bir işlem gönderirken bir \"Gaz fiyatı\" alanı gerektirir. Gaz fiyatı, gaz birimi başına ödeyeceğiniz miktardır."
  },
  "editGasSubTextFeeLabel": {
    "message": "Maks. ücret:"
  },
  "editGasTitle": {
    "message": "Önceliği düzenle"
  },
  "editGasTooLow": {
    "message": "Bilinmeyen işlem süresi"
  },
  "editInPortfolio": {
    "message": "Portfolio'da düzenle"
  },
  "editNetwork": {
    "message": "Ağı düzenle"
  },
  "editNetworkLink": {
    "message": "orijinal ağı düzenle"
  },
  "editNetworksTitle": {
    "message": "Ağları düzenle"
  },
  "editNonceField": {
    "message": "Nonce'u düzenle"
  },
  "editNonceMessage": {
    "message": "Bu gelişmiş bir özelliktir, dikkatli kullanın."
  },
  "editPermission": {
    "message": "İzni düzenle"
  },
  "editPermissions": {
    "message": "İzinleri düzenle"
  },
  "editSpeedUpEditGasFeeModalTitle": {
    "message": "Hızlandırma gaz ücretini düzenle"
  },
  "editSpendingCap": {
    "message": "Harcama üst limitini düzenle"
  },
  "editSpendingCapAccountBalance": {
    "message": "Hesap bakiyesi: $1 $2"
  },
  "editSpendingCapDesc": {
    "message": "Sizin adınıza harcanması konusunda rahat hissedeceğiniz tutarı girin."
  },
  "editSpendingCapError": {
    "message": "Harcama üst limiti $1 ondalık haneyi geçemez. Devam etmek için ondalık haneleri kaldırın."
  },
  "editSpendingCapSpecialCharError": {
    "message": "Sadece rakam girin"
  },
  "enableAutoDetect": {
    "message": " Otomatik algılamayı etkinleştir"
  },
  "enableFromSettings": {
    "message": " Ayarlardan etkinleştir."
  },
  "enableIt": {
    "message": " Etkinleştir"
  },
  "enableSmartContractAccount": {
    "message": "Akıllı sözleşme hesabını etkinleştir"
  },
  "enableSmartContractAccountDescription": {
    "message": "Akıllı hesap özelliklerini desteklenen ağlarda etkinleştirebilirsiniz."
  },
  "enableSnap": {
    "message": "Etkinleştir"
  },
  "enableToken": {
    "message": "şunu etkinleştir: $1",
    "description": "$1 is a token symbol, e.g. ETH"
  },
  "enabled": {
    "message": "Etkinleştirildi"
  },
  "enabledNetworks": {
    "message": "Etkinleştirilen ağlar"
  },
  "encryptionPublicKeyNotice": {
    "message": "$1 genel şifreleme anahtarınızı istiyor. Bunu onayladığınızda bu site sizin için şifrelenmiş mesajlar oluşturabilecektir.",
    "description": "$1 is the web3 site name"
  },
  "encryptionPublicKeyRequest": {
    "message": "Genel şifreleme anahtarı iste"
  },
  "endpointReturnedDifferentChainId": {
    "message": "Girdiğiniz RPC URL farklı bir zincir kimliğine döndü ($1).",
    "description": "$1 is the return value of eth_chainId from an RPC endpoint"
  },
  "enhancedTokenDetectionAlertMessage": {
    "message": "Gelişmiş token algılama şu anda $1 üzerinden kullanılabilir. $2"
  },
  "ensDomainsSettingDescriptionIntroduction": {
    "message": "MetaMask, ENS alanlarını doğrudan tarayıcınızın adres çubuğunda görmenizi sağlar. Şöyle çalışır:"
  },
  "ensDomainsSettingDescriptionOutroduction": {
    "message": "Bu özelliğin kullanılmasının IP adresinizi IPFS üçüncü taraf hizmetleriyle paylaştığını unutmayın."
  },
  "ensDomainsSettingDescriptionPart1": {
    "message": "MetaMask, ENS adına bağlı kodu bulmak için Ethereum'un ENS sözleşmesi ile kontrol gerçekleştirir."
  },
  "ensDomainsSettingDescriptionPart2": {
    "message": "Kod IPFS'ye bağlanıyorsa onunla ilişkili içeriği (genellikle bir web sitesi) görebilirsiniz."
  },
  "ensDomainsSettingTitle": {
    "message": "ENS alanlarını adres çubuğunda göster"
  },
  "ensUnknownError": {
    "message": "ENS arama başarısız oldu."
  },
  "enterANameToIdentifyTheUrl": {
    "message": "URL adresini tanımlamak için bir ad girin"
  },
  "enterChainId": {
    "message": "Zincir kimliği girin"
  },
  "enterMaxSpendLimit": {
    "message": "Maks. harcama limiti gir"
  },
  "enterNetworkName": {
    "message": "Ağ adını girin"
  },
  "enterOptionalPassword": {
    "message": "İsteğe bağlı şifreyi girin"
  },
  "enterPasswordContinue": {
    "message": "Devam etmek için şifre girin"
  },
  "enterPasswordCurrent": {
    "message": "Geçerli şifrenizi girin"
  },
  "enterRpcUrl": {
    "message": "RPC URL adresi girin"
  },
  "enterSymbol": {
    "message": "Sembol girin"
  },
  "enterTokenNameOrAddress": {
    "message": "Token adı girin veya adresi yapıştırın"
  },
  "enterYourPassword": {
    "message": "Şifrenizi girin"
  },
  "enterYourPasswordContinue": {
    "message": "Devam etmek için şifre girin"
  },
  "enterYourPasswordSocialLoginFlow": {
    "message": "MetaMask Şifresini girin"
  },
  "errorCode": {
    "message": "Kod: $1",
    "description": "Displayed error code for debugging purposes. $1 is the error code"
  },
  "errorGettingSafeChainList": {
    "message": "Güvenli zincir listesi alınırken hata oluştu, lütfen dikkatli bir şekilde devam edin."
  },
  "errorMessage": {
    "message": "Mesaj: $1",
    "description": "Displayed error message for debugging purposes. $1 is the error message"
  },
  "errorName": {
    "message": "Kod: $1",
    "description": "Displayed error name for debugging purposes. $1 is the error name"
  },
  "errorPageContactSupport": {
    "message": "Destek bölümüne ulaşın",
    "description": "Button for contact MM support"
  },
  "errorPageDescribeUsWhatHappened": {
    "message": "Ne olduğunu açıklayın",
    "description": "Button for submitting report to sentry"
  },
  "errorPageInfo": {
    "message": "Bilgileriniz gösterilemiyor. Endişelenmeyin, cüzdanınız ve paranız güvende.",
    "description": "Information banner shown in the error page"
  },
  "errorPageMessageTitle": {
    "message": "Hata mesajı",
    "description": "Title for description, which is displayed for debugging purposes"
  },
  "errorPageSentryFormTitle": {
    "message": "Ne olduğunu açıklayın",
    "description": "In sentry feedback form, The title at the top of the feedback form."
  },
  "errorPageSentryMessagePlaceholder": {
    "message": "Hatayı nasıl tekrarlayabileceğimiz gibi ayrıntıların paylaşılması sorunu çözmemize yardımcı olacaktır.",
    "description": "In sentry feedback form, The placeholder for the feedback description input field."
  },
  "errorPageSentrySuccessMessageText": {
    "message": "Teşekkürler! En kısa sürede ele alacağız.",
    "description": "In sentry feedback form, The message displayed after a successful feedback submission."
  },
  "errorPageTitle": {
    "message": "MetaMask bir hata ile karşılaştı",
    "description": "Title of generic error page"
  },
  "errorPageTryAgain": {
    "message": "Tekrar deneyin",
    "description": "Button for try again"
  },
  "errorStack": {
    "message": "Yığın:",
    "description": "Title for error stack, which is displayed for debugging purposes"
  },
  "errorWhileConnectingToRPC": {
    "message": "Özel ağa bağlanırken hata oluştu."
  },
  "errorWithSnap": {
    "message": "$1 ile hata oluştu",
    "description": "$1 represents the name of the snap"
  },
  "estimatedFee": {
    "message": "Tahmini ücret"
  },
  "estimatedFeeTooltip": {
    "message": "Ağda işlemi gerçekleştirmek için ödenen tutar."
  },
  "ethGasPriceFetchWarning": {
    "message": "Ana gaz tahmini hizmeti olarak sunulan yedek gaz fiyatı şu anda kullanılamıyor."
  },
  "ethereumProviderAccess": {
    "message": "Ethereum sağlayıcısına $1 erişimi ver",
    "description": "The parameter is the name of the requesting origin"
  },
  "ethereumPublicAddress": {
    "message": "Ethereum genel adresi"
  },
  "etherscan": {
    "message": "Etherscan"
  },
  "etherscanView": {
    "message": "Hesabı Etherscan'de görüntüle"
  },
  "etherscanViewOn": {
    "message": "Etherscan'de görüntüle"
  },
  "existingChainId": {
    "message": "Girdiğiniz bilgiler mevcut bir zincir kimliği ile ilişkilidir."
  },
  "expandView": {
    "message": "Görünümü genişlet"
  },
  "experimental": {
    "message": "Deneysel"
  },
  "exploreweb3": {
    "message": "Web3'ü keşfet"
  },
  "exportYourData": {
    "message": "Verilerinizi dışa aktarın"
  },
  "exportYourDataButton": {
    "message": "İndir"
  },
  "exportYourDataDescription": {
    "message": "Kişileriniz ve tercihleriniz gibi verileri dışa aktarabilirsiniz."
  },
  "extendWalletWithSnaps": {
    "message": "web3 deneyiminizi kişiselleştirmek için topluluk tarafından oluşturulmuş Snapleri keşfedin",
    "description": "Banner description displayed on Snaps list page in Settings when less than 6 Snaps is installed."
  },
  "externalAccount": {
    "message": "Harici Hesap"
  },
  "externalExtension": {
    "message": "Harici uzantı"
  },
  "externalNameSourcesSetting": {
    "message": "Önerilen takma adlar"
  },
  "externalNameSourcesSettingDescription": {
    "message": "Etherscan, Infura ve Lens Protocol gibi üçüncü taraf kaynaklardan etkileşimde bulunduğunuz adeesler için önerilen takma adları alırız. Bu kaynaklar o adresleri ve sizin IP adresinizi görebilir. Hesap adresiniz üçüncü taraflarla paylaşılmaz."
  },
  "failed": {
    "message": "Başarısız oldu"
  },
  "failedToFetchChainId": {
    "message": "Zincir kimliği alınamadı. RPC URL adresiniz doğru mu?"
  },
  "failover": {
    "message": "Yedek"
  },
  "failoverRpcUrl": {
    "message": "Yedek RPC URL Adresi"
  },
  "failureMessage": {
    "message": "Bir şeyler ters gitti ve işlemi tamamlayamadık"
  },
  "fast": {
    "message": "Hızlı"
  },
  "feeDetails": {
    "message": "Ücret bilgileri"
  },
  "fileImportFail": {
    "message": "Dosya içe aktarma çalışmıyor mu? Buraya tıklayın!",
    "description": "Helps user import their account from a JSON file"
  },
  "flaskWelcomeUninstall": {
    "message": "bu uzantıyı kaldırmalısın",
    "description": "This request is shown on the Flask Welcome screen. It is intended for non-developers, and will be bolded."
  },
  "flaskWelcomeWarning1": {
    "message": "Flask, geliştiricilerin yeni kararsız API'leri denemeleri içindir. Geliştirici veya beta test kullanıcısı değilsen $1.",
    "description": "This is a warning shown on the Flask Welcome screen, intended to encourage non-developers not to proceed any further. $1 is the bolded message 'flaskWelcomeUninstall'"
  },
  "flaskWelcomeWarning2": {
    "message": "Bu uzantının güvenliğini veya istikrarını garanti etmiyoruz. Flask tarafından sunulan yeni API'ler kimlik avı saldırılarına karşı güçlendirilmemiştir, yani Flask gerektiren herhangi bir site veya snap, varlıklarını çalmaya yönelik kötü niyetli bir girişim olabilir.",
    "description": "This explains the risks of using MetaMask Flask"
  },
  "flaskWelcomeWarning3": {
    "message": "Tüm Flask API'leri deneyseldir. Önceden haber verilmeksizin değiştirilebilir veya kaldırılabilirler ya da kararlı MetaMask'e taşınmadan süresiz olarak Flask'ta kalabilirler. Bunları kendi sorumluluğunda kullan.",
    "description": "This message warns developers about unstable Flask APIs"
  },
  "flaskWelcomeWarning4": {
    "message": "Flask kullanırken normal MetaMask uzantınızı devre dışı bıraktığınızdan emin olun.",
    "description": "This message calls to pay attention about multiple versions of MetaMask running on the same site (Flask + Prod)"
  },
  "flaskWelcomeWarningAcceptButton": {
    "message": "Riskleri kabul ediyorum",
    "description": "this text is shown on a button, which the user presses to confirm they understand the risks of using Flask"
  },
  "floatAmountToken": {
    "message": "Token miktarı tam sayı olmalıdır"
  },
<<<<<<< HEAD
=======
  "followUsOnX": {
    "message": "Bizi $1 üzerinden takip edin",
    "description": "$1 is the x icon"
  },
>>>>>>> 9ab104b0
  "forbiddenIpfsGateway": {
    "message": "Yasaklı IPFS Ağ Geçidi: Lütfen bir CID ağ geçidi belirtin"
  },
  "forgetDevice": {
    "message": "Bu cihazı unut"
  },
  "forgotPassword": {
    "message": "Şifrenizi mi unuttunuz?"
  },
  "forgotPasswordModalButton": {
    "message": "Cüzdanı sıfırla"
  },
  "forgotPasswordModalDescription1": {
    "message": "MetaMask sizin adınıza şifrenizi kurtaramaz."
  },
  "forgotPasswordModalDescription2": {
    "message": "Cüzdanınızın kurulumunu yaparken kullandığınız Gizli Kurtarma İfadesini girerek cüzdanınızı sıfırlayabilirsiniz."
  },
  "forgotPasswordModalTitle": {
    "message": "Şifrenizi mi unuttunuz?"
  },
  "forgotPasswordSocialDescription": {
    "message": "MetaMask sizin adınıza şifrenizi kurtaramaz."
  },
  "forgotPasswordSocialStep1": {
    "message": "Bir cihazda $1 ile (Face ID gibi) MetaMask'te oturum açtıysanız şifrenizi orada sıfırlayabilirsiniz.",
    "description": "$1 is bold biometrics turned on"
  },
  "forgotPasswordSocialStep1Biometrics": {
    "message": "biyometri açıldı"
  },
  "forgotPasswordSocialStep2": {
    "message": "$1 varsa $1 kullanarak geçerli cüzdanınızı sıfırlayabilir ve yeniden içe aktarabilirsiniz.",
    "description": "$1 is bold Secret Recovery Phrase"
  },
  "form": {
    "message": "form"
  },
  "from": {
    "message": "Kimden"
  },
  "fromAddress": {
    "message": "Kimden: $1",
    "description": "$1 is the address to include in the From label. It is typically shortened first using shortenAddress"
  },
  "fromTokenLists": {
    "message": "Token listelerinden: $1"
  },
  "function": {
    "message": "İşlev: $1"
  },
  "fundingMethod": {
    "message": "Para yatırma yöntemi"
  },
  "gas": {
    "message": "Gaz"
  },
  "gasDisplayAcknowledgeDappButtonText": {
    "message": "Önerilen gaz ücretini düzenle"
  },
  "gasDisplayDappWarning": {
    "message": "Bu gaz ücreti $1 tarafından önerilmiştir. Bu değerin başka bir değerle değiştirilmesi işleminizle ilgili bir soruna neden olabilir. Sorularınız olursa lütfen $1 ile iletişime geçin.",
    "description": "$1 represents the Dapp's origin"
  },
  "gasFee": {
    "message": "Gaz ücreti"
  },
  "gasLimit": {
    "message": "Gaz limiti"
  },
  "gasLimitRecommended": {
    "message": "Önerilen gaz limiti 1$ kadardır. Gaz limiti bundan daha düşükse başarısız olabilir."
  },
  "gasLimitTooLow": {
    "message": "Gaz limiti en az 21000 olmalıdır"
  },
  "gasLimitV2": {
    "message": "Gaz limiti"
  },
  "gasOption": {
    "message": "Gaz seçeneği"
  },
  "gasPriceExcessive": {
    "message": "Gaz ücretiniz gereksiz bir şekilde yüksek. Tutarı azaltmayı göz önünde bulundurun."
  },
  "gasPriceFetchFailed": {
    "message": "Gaz fiyatı tahmini ağ hatası nedeniyle başarısız oldu."
  },
  "gasTimingHoursShort": {
    "message": "$1 sa.",
    "description": "$1 represents a number of hours"
  },
  "gasTimingLow": {
    "message": "Yavaş"
  },
  "gasTimingMinutesShort": {
    "message": "$1 dk",
    "description": "$1 represents a number of minutes"
  },
  "gasTimingSecondsShort": {
    "message": "$1 sn",
    "description": "$1 represents a number of seconds"
  },
  "gasUsed": {
    "message": "Kullanılan gaz"
  },
  "general": {
    "message": "Genel"
  },
  "generalCameraError": {
    "message": "Kameranıza erişemedik. Lütfen bir defa daha deneyin."
  },
  "generalCameraErrorTitle": {
    "message": "Bir şeyler ters gitti...."
  },
  "generalDescription": {
    "message": "Cihazlar genelindeki ayarları senkronize edin, ağ tercihlerini seçin ve token verilerini takip edin"
  },
  "genericExplorerView": {
    "message": "Hesabı $1 üzerinde görüntüleyin"
  },
  "getTheNewestFeatures": {
    "message": "En yeni özellikleri alın"
  },
  "goToSite": {
    "message": "Siteye git"
  },
  "goerli": {
    "message": "Goerli test ağı"
  },
  "gotIt": {
    "message": "Anladım"
  },
  "grantExactAccess": {
    "message": "Tam erişim ver"
  },
  "gwei": {
    "message": "GWEI"
  },
  "hardware": {
    "message": "Donanım"
  },
  "hardwareWalletConnected": {
    "message": "Donanım cüzdanı bağlandı"
  },
  "hardwareWalletLegacyDescription": {
    "message": "(eski)",
    "description": "Text representing the MEW path"
  },
  "hardwareWalletSubmissionWarningStep1": {
    "message": "$1 bağlı olduğundan emin olun ve Ethereum uygulamasını seçin."
  },
  "hardwareWalletSubmissionWarningStep2": {
    "message": "$1 cihazınızda \"akıllı sözleşme verilerini\" ya da \"kör imzalama\" özelliğini etkinleştirin."
  },
  "hardwareWalletSubmissionWarningTitle": {
    "message": "Gönder düğmesine tıklamadan önce:"
  },
  "hardwareWalletSupportLinkConversion": {
    "message": "buraya tıklayın"
  },
  "hardwareWallets": {
    "message": "Donanım cüzdanı bağla"
  },
  "hardwareWalletsInfo": {
    "message": "Donanım cüzdanı entegrasyonları, IP adresinizi ve etkileşimde bulunduğunuz akıllı sözleşme adreslerini görebilen harici sunucular için API aramalarını kullanır."
  },
  "hardwareWalletsMsg": {
    "message": "MetaMask ile kullanmak istediğiniz donanım cüzdanını seçin."
  },
  "here": {
    "message": "burada",
    "description": "as in -click here- for more information (goes with troubleTokenBalances)"
  },
  "hexData": {
    "message": "On altılı veri"
  },
  "hiddenAccounts": {
    "message": "Gizli hesaplar"
  },
  "hide": {
    "message": "Gizle"
  },
  "hideAccount": {
    "message": "Hesabı gizle"
  },
  "hideAdvancedDetails": {
    "message": "Gelişmiş bilgileri gizle"
  },
  "hideSentitiveInfo": {
    "message": "Hassas bilgileri gizle"
  },
  "hideTokenPrompt": {
    "message": "Tokeni gizle?"
  },
  "hideTokenSymbol": {
    "message": "$1 ögesini gizle",
    "description": "$1 is the symbol for a token (e.g. 'DAI')"
  },
  "hideZeroBalanceTokens": {
    "message": "Bakiyesi olmayan tokenleri gizle"
  },
  "high": {
    "message": "Agresif"
  },
  "highGasSettingToolTipMessage": {
    "message": "Popüler NFT düşüşleri gibi şeyler nedeniyle ağ trafiğindeki dalgalanmaları kapsayacak şekilde $1 kullanın.",
    "description": "$1 is key 'high' (text: 'Aggressive') separated here so that it can be passed in with bold font-weight"
  },
  "highLowercase": {
    "message": "yüksek"
  },
  "highestCurrentBid": {
    "message": "Mevcut en yüksek teklif"
  },
  "highestFloorPrice": {
    "message": "En yüksek taban fiyat"
  },
  "history": {
    "message": "Geçmiş"
  },
  "holdToRevealContent1": {
    "message": "Gizli Kurtarma İfadeniz: $1",
    "description": "$1 is a bolded text with the message from 'holdToRevealContent2'"
  },
  "holdToRevealContent2": {
    "message": "cüzdanınıza ve paranıza tam erişim sağlar.",
    "description": "Is the bolded text in 'holdToRevealContent1'"
  },
  "holdToRevealContent3": {
    "message": "Hiç kimseyle paylaşmayın. $1 $2",
    "description": "$1 is a message from 'holdToRevealContent4' and $2 is a text link with the message from 'holdToRevealContent5'"
  },
  "holdToRevealContent4": {
    "message": "MetaMask Destek bölümü bunu talep etmez",
    "description": "Part of 'holdToRevealContent3'"
  },
  "holdToRevealContent5": {
    "message": "ancak dolandırıcılar talep edilebilir.",
    "description": "The text link in 'holdToRevealContent3'"
  },
  "holdToRevealContentPrivateKey1": {
    "message": "Özel Anahtarınız $1 sağlar",
    "description": "$1 is a bolded text with the message from 'holdToRevealContentPrivateKey2'"
  },
  "holdToRevealContentPrivateKey2": {
    "message": "cüzdanınıza ve paranıza tam erişim.",
    "description": "Is the bolded text in 'holdToRevealContentPrivateKey2'"
  },
  "holdToRevealLockedLabel": {
    "message": "kilitli daireyi açığa çıkarmak için tut"
  },
  "holdToRevealPrivateKey": {
    "message": "Özel Anahtarı açığa çıkarmak için tut"
  },
  "holdToRevealPrivateKeyTitle": {
    "message": "Özel anahtarınızı güvende tutun"
  },
  "holdToRevealSRP": {
    "message": "GKİ'yi açığa çıkarmak için tut"
  },
  "holdToRevealSRPTitle": {
    "message": "GKİ'nizi güvende tutun"
  },
  "holdToRevealUnlockedLabel": {
    "message": "kilidi açılmış daireyi açığa çıkarmak için tut"
  },
  "honeypotDescription": {
    "message": "Bu token bir bal tuzağı riski taşıyor olabilir. Olası mali kayıpları önlemek için etkileşimde bulunmadan önce gerekli özeni göstermeniz tavsiye edilir."
  },
  "honeypotTitle": {
    "message": "Bal Tuzağı"
  },
  "howNetworkFeesWorkExplanation": {
    "message": "İşlemi gerçekleştirmek için tahmini ücret gereklidir. Maksimum ücret $1."
  },
  "howQuotesWork": {
    "message": "Teklifler nasıl çalışır?"
  },
  "howQuotesWorkExplanation": {
    "message": "Arama yaptığımız teklifler arasında en iyi getiriye sahip olan teklif budur. Bu, köprü ücretlerini ve $1 MetaMask ücreti eksi gaz ücretlerini içeren swap oranına dayanır. Gaz ücretleri, ağın ne kadar yoğun olduğuna ve işlemin ne kadar karmaşık olduğuna bağlıdır."
  },
  "id": {
    "message": "Kimlik"
  },
  "ignoreAll": {
    "message": "Tümünü yoksay"
  },
  "ignoreTokenWarning": {
    "message": "Gizlediğiniz tokenler cüzdanınızda gösterilmez. Ancak, yine de onları bulup ekleyebilirsiniz."
  },
  "imToken": {
    "message": "imToken"
  },
  "import": {
    "message": "İçe Aktar",
    "description": "Button to import an account from a selected file"
  },
  "importAWallet": {
    "message": "Bir cüzdanı içe aktarın"
  },
  "importAccountError": {
    "message": "Hesap içe aktarılırken hata oluştu."
  },
  "importAccountErrorIsSRP": {
    "message": "Bir Gizli Kurtarma İfadesi (veya anımsatıcı ifade) girdiniz. Hesabı buraya aktarmak için 64 karakter uzunluğunda on altılı bir dizi olan özel bir anahtar girmelisiniz."
  },
  "importAccountErrorNotAValidPrivateKey": {
    "message": "Bu geçerli bir özel anahtar değil. On altılık bir dizi girdiniz ancak bu dizi 64 karakter uzunluğunda olmalıdır."
  },
  "importAccountErrorNotHexadecimal": {
    "message": "Bu geçerli bir özel anahtar değil. 64 karakter uzunluğunda on altılık bir dizi girmelisiniz."
  },
  "importAccountJsonLoading1": {
    "message": "Bu JSON dosyasının birkaç dakika içinde içe aktarılmasını bekleyin ve MetaMask'i dondurun."
  },
  "importAccountJsonLoading2": {
    "message": "Özür dileriz, bunu gelecekte daha hızlı hale getireceğiz."
  },
  "importAccountMsg": {
    "message": "İçe aktarılan hesaplar ilk olarak oluşturduğunuz MetaMask hesabı Gizli Kurtarma ifadenizle ilişkilendirilmez. İçe aktarılan hesaplar hakkında daha fazla bilgi edinin"
  },
  "importNFT": {
    "message": "NFT'yi İçe Aktar"
  },
  "importNFTAddressToolTip": {
    "message": "Örneğin OpenSea'de, NFT'nin Ayrıntılar altındaki sayfasında, 'Sözleşme Adresi' etiketli mavi bir köprülü değer vardır. Buna tıklarsan seni sözleşmenin Etherscan'daki adresine götürecektir; o sayfanın sol üst köşesinde 'Sözleşme' etiketli bir simge ve sağda uzun bir harf ve rakamlar dizisi olmalıdır. Bu, NFT'ni oluşturan sözleşmenin adresidir. Adresin sağındaki 'kopyala' simgesine tıkla, panonda olacaktır."
  },
  "importNFTPage": {
    "message": "NFT sayfasını içe aktar"
  },
  "importNFTTokenIdToolTip": {
    "message": "Hiçbir iki NFT kimliği birbiriyle aynı olmadığı için her NFT kimliği benzersiz bir tanımlayıcıdır. Yine, OpenSea'de bu sayı 'Detaylar' kısmının altında yer alır. Not alın veya panonuza kopyalayın."
  },
  "importNWordSRP": {
    "message": "$1 sözcükten oluşan kurtarma ifadem var",
    "description": "$1 is the number of words in the recovery phrase"
  },
  "importPrivateKey": {
    "message": "Özel Anahtar"
  },
  "importSRPDescription": {
    "message": "12 veya 24 sözcükten oluşan gizli kurtarma ifadenizle mevcut bir cüzdanı içe aktarın."
  },
  "importSRPNumberOfWordsError": {
    "message": "Gizli Kurtarma İfadeleri 12 veya 24 sözcükten oluşur"
  },
  "importSRPWordError": {
    "message": "$1 sözcüğü yanlış veya yanlış yazılmış.",
    "description": "$1 is the word that is incorrect or misspelled"
  },
  "importSRPWordErrorAlternative": {
    "message": "$1 ve $2 sözcükleri yanlış veya yanlış yazılmış.",
    "description": "$1 and $2 are multiple words that are mispelled."
  },
  "importSecretRecoveryPhrase": {
    "message": "Gizli Kurtarma İfadesini İçe Aktar"
  },
  "importSecretRecoveryPhraseUnknownError": {
    "message": "Bilinmeyen bir hata oluştu."
  },
  "importSelectedTokens": {
    "message": "Seçilen tokenleri içe aktar?"
  },
  "importSelectedTokensDescription": {
    "message": "Sadece seçtiğiniz tokenler cüzdanınızda gösterilecek. Dilediğiniz zaman onları arayarak gizli tokenleri içe aktarabilirsiniz."
  },
  "importTokenQuestion": {
    "message": "Tokeni içe aktar?"
  },
  "importTokenWarning": {
    "message": "Herkes, mevcut tokenlerin sahte sürümleri de dahil olmak üzere herhangi bir ada sahip bir token oluşturabilir. Riski tamamen size ait olacak şekikde token ekleyin ve işlem yapın!"
  },
  "importTokensCamelCase": {
    "message": "Tokenleri içe aktar"
  },
  "importTokensError": {
    "message": "Tokenleri içe aktaramadık. Lütfen daha sonra tekrar deneyin."
  },
  "importWallet": {
    "message": "Cüzdanı içe aktar"
  },
  "importWalletOrAccountHeader": {
    "message": "Bir cüzdanı veya hesabı içe aktar"
  },
  "importWalletSuccess": {
    "message": "Gizli Kurtarma İfadesi $1 içe aktarıldı",
    "description": "$1 is the index of the secret recovery phrase"
  },
  "importWithCount": {
    "message": "$1 tokeni içe aktar",
    "description": "$1 will the number of detected tokens that are selected for importing, if all of them are selected then $1 will be all"
  },
  "imported": {
    "message": "İçe Aktarıldı",
    "description": "status showing that an account has been fully loaded into the keyring"
  },
  "inYourSettings": {
    "message": "Ayarlar kısmında"
  },
  "included": {
    "message": "dahil"
  },
  "includesXTransactions": {
    "message": "$1 işlem içerir"
  },
  "infuraBlockedNotification": {
    "message": "MetaMask blokzinciri ana bilgisayarına bağlanamıyor. $1 olası nedenleri inceleyin.",
    "description": "$1 is a clickable link with with text defined by the 'here' key"
  },
  "initialTransactionConfirmed": {
    "message": "İlk işleminiz ağ tarafından onaylanmıştır. Geri gitmek için Tamam düğmesine tıklayın."
  },
  "insightsFromSnap": {
    "message": "$1 kaynaklı içgörüler",
    "description": "$1 represents the name of the snap"
  },
  "install": {
    "message": "Yükle"
  },
  "installOrigin": {
    "message": "Kökeni yükle"
  },
  "installRequest": {
    "message": "MetaMask'e ekle"
  },
  "installedOn": {
    "message": "$1 üzerinde yüklendi",
    "description": "$1 is the date when the snap has been installed"
  },
  "insufficientBalance": {
    "message": "Bakiye yetersiz."
  },
  "insufficientFunds": {
    "message": "Para yetersiz."
  },
  "insufficientFundsForGas": {
    "message": "Gaz için para yetersiz"
  },
  "insufficientLockedLiquidityDescription": {
    "message": "Yeterince kilitlenmemiş veya kalıcı olarak kullanılmamış likidite eksikliği token'ı ani likidite çekimlerine karşı savunmasız bırakır ve potansiyel olarak piyasa istikrarsızlığına neden olur."
  },
  "insufficientLockedLiquidityTitle": {
    "message": "Yetersiz Kilitlenmiş Likidite"
  },
  "insufficientTokens": {
    "message": "Token yetersiz."
  },
  "interactWithSmartContract": {
    "message": "Akıllı sözleşme"
  },
  "interactingWith": {
    "message": "Etkileşimde"
  },
  "interactingWithTransactionDescription": {
    "message": "Bu sizin etkileşimde bulunduğunuz sözleşmedir. Bilgileri doğrulayarak kendinizi dolandırıcılardan koruyun."
  },
  "interaction": {
    "message": "Etkileşim"
  },
  "invalidAddress": {
    "message": "Adres geçersiz"
  },
  "invalidAddressRecipient": {
    "message": "Alıcı adresi geçersiz"
  },
  "invalidAssetType": {
    "message": "Bu varlık bir NFT'dir ve NFT'ler sekmesi altında bulunan NFT'leri İçe Aktar sayfasına yeniden eklenmesi gerekir"
  },
  "invalidChainIdTooBig": {
    "message": "Zincir kimliği geçersiz. Zincir kimliği çok büyük."
  },
  "invalidCustomNetworkAlertContent1": {
    "message": "\"$1\" özel ağı için zincir kimliğinin yeniden girilmesi gerekiyor.",
    "description": "$1 is the name/identifier of the network."
  },
  "invalidCustomNetworkAlertContent2": {
    "message": "Sizi kötü niyetli ya da hatalı ağ sağlayıcılarından korumak amacıyla zincir kimlikleri artık tüm özel ağlar için gereklidir."
  },
  "invalidCustomNetworkAlertContent3": {
    "message": "Ayarlar > Ağ kısmına gidin ve zincir kimliğini girin. $1 alanında en popüler ağların zincir kimliklerini bulabilirsiniz.",
    "description": "$1 is a link to https://chainid.network"
  },
  "invalidCustomNetworkAlertTitle": {
    "message": "Özel ağ geçersiz"
  },
  "invalidHexData": {
    "message": "On altılı veri geçersiz"
  },
  "invalidHexNumber": {
    "message": "On altılı sayı geçersiz."
  },
  "invalidHexNumberLeadingZeros": {
    "message": "On altılı sayı geçersiz. Başındaki tüm sıfırları kaldırın."
  },
  "invalidIpfsGateway": {
    "message": "IPFS Ağ Geçidi geçersiz: Değer geçerli bir URL adresi olmalıdır"
  },
  "invalidNumber": {
    "message": "Sayı geçersiz. Bir ondalık sayı ya da \"0x\"-ön ekli on altılı sayı girin."
  },
  "invalidNumberLeadingZeros": {
    "message": "Sayı geçersiz. Başındaki tüm sıfırları kaldırın."
  },
  "invalidRPC": {
    "message": "RPC URL adresi geçersiz"
  },
  "invalidSeedPhrase": {
    "message": "Gizli Kurtarma İfadesi geçersiz"
  },
  "invalidSeedPhraseCaseSensitive": {
    "message": "Giriş geçersiz! Gizli Kurtarma İfadesi büyük/küçük harf duyarlıdır."
  },
  "invalidSeedPhraseNotFound": {
    "message": "Gizli Kurtarma İfadesi bulunamadı."
  },
  "ipfsGateway": {
    "message": "IPFS ağ geçidi"
  },
  "ipfsGatewayDescription": {
    "message": "MetaMask, IPFS'de depolanan NFT'lerinizin görüntülerini göstermek, tarayıcınızın adres çubuğuna girilen ENS adresleri ile ilgili bilgileri göstermek ve farklı tokenlerin simgelerini almak için üçüncü taraf hizmetleri kullanır. Siz bunları kullanırken IP adresiniz bu hizmetlerle paylaşılabilir."
  },
  "ipfsToggleModalDescriptionOne": {
    "message": "IPFS'de depolanan NFT'lerinizin görüntülerini göstermek, tarayıcınızın adres çubuğuna girilen ENS adresleri ile ilgili bilgileri göstermek ve farklı tokenlerin simgelerini almak için üçüncü taraf hizmetleri kullanırız. Siz bunları kullanırken IP adresiniz bu hizmetlerle paylaşılabilir."
  },
  "ipfsToggleModalDescriptionTwo": {
    "message": "Onayla seçeneği seçildiğinde IPFS çözünürlüğü açılır. Bunu Dilediğiniz zaman $1 alanında kapatabilirsiniz.",
    "description": "$1 is the method to turn off ipfs"
  },
  "ipfsToggleModalSettings": {
    "message": "Ayarlar > Güvenlik ve gizlilik"
  },
  "isSigningOrSubmitting": {
    "message": "Önceki bir işlemin imzalanması veya gönderilmesi devam ediyor"
  },
  "jazzAndBlockies": {
    "message": "Jazzicons ve Blockies, bir bakışta bir hesabı tanımlamana yardımcı olan iki farklı benzersiz simge stilidir."
  },
  "jazzicons": {
    "message": "Jazzicons"
  },
  "jsonFile": {
    "message": "JSON Dosyası",
    "description": "format for importing an account"
  },
  "keyringAccountName": {
    "message": "Hesap adı"
  },
  "keyringAccountPublicAddress": {
    "message": "Genel Adres"
  },
  "keyringSnapRemovalResult1": {
    "message": "$1 $2kaldırıldı",
    "description": "Displays the result after removal of a keyring snap. $1 is the snap name, $2 is whether it is successful or not"
  },
  "keyringSnapRemovalResultNotSuccessful": {
    "message": "değil ",
    "description": "Displays the `not` word in $2."
  },
  "keyringSnapRemoveConfirmation": {
    "message": "Bu snap'i kaldırmak istediğinizi onaylamak için $1 yazın:",
    "description": "Asks user to input the name nap prior to deleting the snap. $1 is the snap name"
  },
  "keystone": {
    "message": "Ana İlke"
  },
  "knownAddressRecipient": {
    "message": "Bilinen sözleşme adresi."
  },
  "knownTokenWarning": {
    "message": "Bu eylem kimlik avı için kullanılabilecek şekilde cüzdanınızda zaten listelenmiş olan tokenleri düzenleyecektir. Sadece bu tokenlerin neyi temsil ettiğini değiştirmek istediğinizden eminseniz onaylayın. $1 hakkında daha fazla bilgi edinin"
  },
  "l1Fee": {
    "message": "L1 ücreti"
  },
  "l1FeeTooltip": {
    "message": "L1 gaz ücreti"
  },
  "l2Fee": {
    "message": "L2 ücreti"
  },
  "l2FeeTooltip": {
    "message": "L2 gaz ücreti"
  },
  "lastConnected": {
    "message": "Son bağlanma"
  },
  "lastSold": {
    "message": "Son satış"
  },
  "lavaDomeCopyWarning": {
    "message": "Güvenliğiniz için bu metin şu anda seçilemez."
  },
  "layer1Fees": {
    "message": "Katman 1 ücretleri"
  },
  "layer2Fees": {
    "message": "Katman 2 ücretleri"
  },
  "learnHow": {
    "message": "Nasıl olduğunu öğrenin"
  },
  "learnMore": {
    "message": "daha fazla bilgi"
  },
  "learnMoreAboutGas": {
    "message": "Gaz hakkında $1 istiyor musun?",
    "description": "$1 will be replaced by the learnMore translation key"
  },
  "learnMoreAboutPrivacy": {
    "message": "En iyi gizlilik uygulamaları hakkında daha fazla bilgi edinin."
  },
  "learnMoreAboutSolanaAccounts": {
    "message": "Solana hesapları hakkında daha fazla bilgi edinin"
  },
  "learnMoreKeystone": {
    "message": "Daha Fazla Bilgi"
  },
  "learnMoreUpperCase": {
    "message": "Daha fazla bilgi"
  },
  "learnMoreUpperCaseWithDot": {
    "message": "Daha fazla bilgi edinin."
  },
  "learnScamRisk": {
    "message": "dolandırıcılıklar ve güvenlik riskleri."
  },
  "leaveMetaMask": {
    "message": "MetaMask'ten ayrıl?"
  },
  "leaveMetaMaskDesc": {
    "message": "MetaMask'in dışında bir siteyi ziyaret etmek üzeresiniz. Devam etmeden önce URL adresini dikkatli bir şekilde kontrol edin."
  },
  "ledgerAccountRestriction": {
    "message": "Yeni bir hesap ekleyebilmeniz için önce son hesabınızı kullanmanız gerekir."
  },
  "ledgerConnectionInstructionCloseOtherApps": {
    "message": "Cihazınızla bağlantılı her türlü yazılımı kapatın ve ardından yenilemek için buraya tıklayın."
  },
  "ledgerConnectionInstructionHeader": {
    "message": "Onayla düğmesine tıklamadan önce:"
  },
  "ledgerConnectionInstructionStepFour": {
    "message": "Ledger cihazınızda \"akıllı sözleşme verilerini\" ya da \"kör imzalama\" özelliğini etkinleştirin."
  },
  "ledgerConnectionInstructionStepThree": {
    "message": "Ledger'ınızın bağlı olduğundan emin olun ve Ethereum uygulamasını seçin."
  },
  "ledgerDeviceOpenFailureMessage": {
    "message": "Ledger cihazı açılamadı. Ledger'ınız başka bir yazılıma bağlanmış olabilir. Lütfen Ledger Live'ı ya da Ledger cihazınızla bağlantılı diğer uygulamaları kapatıp tekrar bağlanmayı deneyin."
  },
  "ledgerErrorConnectionIssue": {
    "message": "Ledger'ınızı tekrar bağlayın, ETH uygulamasını açın ve tekrar deneyin."
  },
  "ledgerErrorDevicedLocked": {
    "message": "Ledger'ınız kilitli. Kilidini açın, ardından tekrar deneyin."
  },
  "ledgerErrorEthAppNotOpen": {
    "message": "Sorunu çözmek için cihazınızda ETH uygulamasını açın ve tekrar deneyin."
  },
  "ledgerErrorTransactionDataNotPadded": {
    "message": "Ethereum işleminin giriş verileri yeterli şekilde doldurulmamış."
  },
  "ledgerLiveApp": {
    "message": "Ledger Live Uygulaması"
  },
  "ledgerLocked": {
    "message": "Ledger cihazına bağlanılamıyor. Lütfen cihazınızın kilidinin açık ve Ethereum uygulamasının açık olduğundan emin olun."
  },
  "ledgerMultipleDevicesUnsupportedInfoDescription": {
    "message": "Yeni bir cihaz bağlamak için önceki cihazın bağlantısını kesin."
  },
  "ledgerMultipleDevicesUnsupportedInfoTitle": {
    "message": "Aynı anda yalnızca bir Ledger bağlayabilirsiniz"
  },
  "ledgerTimeout": {
    "message": "Ledger Live'ın yanıt vermesi çok uzun sürdü ya da bağlantı zaman aşımına uğradı. Ledger Live uygulamasının açık olduğundan ve cihazınızın kilidinin açık olduğundan emin olun."
  },
  "ledgerWebHIDNotConnectedErrorMessage": {
    "message": "Ledger cihazı bağlı değil. Kayıt Defterinizi bağlamak istiyorsanız lütfen \"Devam Et\" düğmesine yeniden tıklayın ve HID bağlantısını onaylayın",
    "description": "An error message shown to the user during the hardware connect flow."
  },
  "levelArrow": {
    "message": "seviye oku"
  },
  "lightTheme": {
    "message": "Aydınlık"
  },
  "likeToImportToken": {
    "message": "Bu tokeni içe aktarmak ister misiniz?"
  },
  "likeToImportTokens": {
    "message": "Bu tokenleri içe aktarmak ister misiniz?"
  },
  "lineaGoerli": {
    "message": "Linea Goerli test ağı"
  },
  "lineaMainnet": {
    "message": "Linea Ana Ağı"
  },
  "lineaSepolia": {
    "message": "Linea Sepolia test ağı"
  },
  "link": {
    "message": "Bağlantı"
  },
  "linkCentralizedExchanges": {
    "message": "MetaMask'e ücretsiz kripto transferi yapmak için Coinbase veya Binance hesaplarınızı bağlayın."
  },
  "links": {
    "message": "Bağlantılar"
  },
  "loadMore": {
    "message": "Daha fazlasını yükle"
  },
  "loading": {
    "message": "Yükleniyor..."
  },
  "loadingScreenSnapMessage": {
    "message": "Lütfen işlemi Snap üzerinde tamamlayın."
  },
  "loadingTokenList": {
    "message": "Token listesi yükleniyor"
  },
  "localhost": {
    "message": "Yerel Ana Bilgisayar 8545"
  },
  "lock": {
    "message": "Kilitle"
  },
  "lockMetaMask": {
    "message": "MetaMask'i kilitle"
  },
  "lockTimeInvalid": {
    "message": "Kilit süresi 0 ile 10080 arasında olmalıdır"
  },
  "loginErrorConnectButton": {
    "message": "Tekrar deneyin"
  },
  "loginErrorConnectDescription": {
    "message": "İnternet bağlantınız istikrarlı değil. Bağlantınızı kontrol edip tekrar deneyin."
  },
  "loginErrorConnectTitle": {
    "message": "Bağlanılamıyor"
  },
  "loginErrorGenericButton": {
    "message": "Tekrar deneyin"
  },
  "loginErrorGenericDescription": {
    "message": "Oturum açarken bir hata oluştu. Tekrar deneyin ve sorun devam ederse $1 ile iletişime geçin.",
    "description": "$1 is the key 'loginErrorGenericSupport'"
  },
  "loginErrorGenericSupport": {
    "message": "Metamask Destek"
  },
  "loginErrorGenericTitle": {
    "message": "Bir şeyler ters gitti"
  },
  "loginErrorSessionExpiredButton": {
    "message": "Oturum aç"
  },
  "loginErrorSessionExpiredDescription": {
    "message": "Oturumunuz sona erdi. Devam etmek için lütfen tekrar oturum açın."
  },
  "loginErrorSessionExpiredTitle": {
    "message": "Oturum sona erdi"
  },
  "logo": {
    "message": "$1 logosu",
    "description": "$1 is the name of the ticker"
  },
  "low": {
    "message": "Düşük"
  },
  "lowEstimatedReturnTooltipMessage": {
    "message": "Ücretlerdeki başlangıç tutarınızdan %$1 daha fazla ödeyeceksiniz. Aldığınız tutarı ve ağ ücretlerini kontrol edin."
  },
  "lowEstimatedReturnTooltipTitle": {
    "message": "Yüksek maliyet"
  },
  "lowGasSettingToolTipMessage": {
    "message": "Daha ucuz bir fiyat için beklemek için $1 kullanın. Fiyatlar bir şekilde öngörülemez oldukları için süre tahminleri çok daha az kesindir.",
    "description": "$1 is key 'low' separated here so that it can be passed in with bold font-weight"
  },
  "lowLowercase": {
    "message": "düşük"
  },
  "mainnet": {
    "message": "Ethereum Ana Ağı"
  },
  "mainnetToken": {
    "message": "Bu adres, bilinen bir Ethereum Ana Ağı token adresiyle eşleşiyor. Eklemeye çalıştığınız token için sözleşme adresini ve ağı tekrar kontrol edin."
  },
  "makeAnotherSwap": {
    "message": "Yeni bir swap oluştur"
  },
  "makeSureNoOneWatching": {
    "message": "Hiç kimsenin bakmadığından emin olun",
    "description": "Warning to users to be care while creating and saving their new Secret Recovery Phrase"
  },
  "manageDefaultSettings": {
    "message": "Varsayılan ayarları yönet"
  },
  "manageInstitutionalWallets": {
    "message": "Institutional Cüzdanlarını Yönet"
  },
  "manageInstitutionalWalletsDescription": {
    "message": "Institutional cüzdanlarını etkinleştirmek için bunu açın."
  },
  "manageNetworksMenuHeading": {
    "message": "Ağları yönet"
  },
  "managePermissions": {
    "message": "İzinleri yönet"
  },
  "marketCap": {
    "message": "Piyasa değeri"
  },
  "marketDetails": {
    "message": "Piyasa bilgileri"
  },
  "max": {
    "message": "Maksimum"
  },
  "maxBaseFee": {
    "message": "Maks. baz ücret"
  },
  "maxFee": {
    "message": "Maks. ücret"
  },
  "maxFeeTooltip": {
    "message": "İşlemi ödemek için sunulan maksimum ücret."
  },
  "maxPriorityFee": {
    "message": "Maks. öncelik ücreti"
  },
  "medium": {
    "message": "Piyasa"
  },
  "mediumGasSettingToolTipMessage": {
    "message": "Mevcut piyasa fiyatında hızlı işleme almak için $1 kullanın.",
    "description": "$1 is key 'medium' (text: 'Market') separated here so that it can be passed in with bold font-weight"
  },
  "memo": {
    "message": "not"
  },
  "message": {
    "message": "Mesaj"
  },
  "metaMaskConnectStatusParagraphOne": {
    "message": "Artık MetaMask'te hesap bağlantılarınızın üzerinde daha fazla kontrole sahipsiniz."
  },
  "metaMaskConnectStatusParagraphThree": {
    "message": "Bağlı hesaplarınızı yönetmek için tıklayın."
  },
  "metaMaskConnectStatusParagraphTwo": {
    "message": "Bağlantı durumu düğmesi ziyaret ettiğiniz web sitesinin şu anda seçilen hesabınıza bağlı olup olmadığını gösterir."
  },
  "metaMetricsIdNotAvailableError": {
    "message": "Hiçbir zaman MetaMetrics'e dahil olmadığınız için burada silinecek veri yok."
  },
  "metadataModalSourceTooltip": {
    "message": "$1 npm'de barındırılmaktadır ve $2 bu Snap'in eşsiz tanımlayıcısıdır.",
    "description": "$1 is the snap name and $2 is the snap NPM id."
  },
  "metamaskNotificationsAreOff": {
    "message": "Cüzdan bildirimleri şu anda aktif değil."
  },
  "metamaskSwapsOfflineDescription": {
    "message": "MetaMask Swap İşlemleri bakımda. Lütfen daha sonra tekrar kontrol edin."
  },
  "metamaskVersion": {
    "message": "MetaMask Sürümü"
  },
  "methodData": {
    "message": "Yöntem"
  },
  "methodDataTransactionDesc": {
    "message": "Şifresi çözülmüş giriş verilerine göre gerçekleştirilen işlev."
  },
  "methodNotSupported": {
    "message": "Bu hesap ile desteklenmez."
  },
  "metrics": {
    "message": "Metrikler"
  },
  "millionAbbreviation": {
    "message": "MN",
    "description": "Shortened form of 'million'"
  },
  "mismatchedChainLinkText": {
    "message": "ağ bilgilerini doğrula",
    "description": "Serves as link text for the 'mismatchedChain' key. This text will be embedded inside the translation for that key."
  },
  "mismatchedChainRecommendation": {
    "message": "İlerlemeden önce şunu öneririz: $1.",
    "description": "$1 is a clickable link with text defined by the 'mismatchedChainLinkText' key. The link will open to instructions for users to validate custom network details."
  },
  "mismatchedNetworkName": {
    "message": "Kayıtlarımıza göre, ağ adı bu zincir kimliği ile doğru bir şekilde uyumlu olmayabilir."
  },
  "mismatchedNetworkSymbol": {
    "message": "Sunulan para birimi sembolü bu zincir kimliği için beklediğimiz sembolle uyumlu değil."
  },
  "mismatchedRpcChainId": {
    "message": "Özel ağ tarafından geri dönen Zincir kimliği gönderilen zincir kimliği ile eşleşmiyor."
  },
  "mismatchedRpcUrl": {
    "message": "Kayıtlarımıza göre, sunulan RPC URL adresi değeri bu zincir kimliğinin bilinen bir sağlayıcısı ile uyumlu değil."
  },
  "missingSetting": {
    "message": "Bir ayarı bulamıyor musun?"
  },
  "missingSettingRequest": {
    "message": "Buradan talep et"
  },
  "more": {
    "message": "daha fazla"
  },
  "moreAccounts": {
    "message": "+ $1 hesap daha",
    "description": "$1 is the number of accounts"
  },
  "moreNetworks": {
    "message": "+ $1 ağ daha",
    "description": "$1 is the number of networks"
  },
  "moreQuotes": {
    "message": "Daha fazla teklif"
  },
  "multichainAddEthereumChainConfirmationDescription": {
    "message": "Bu ağı MetaMask'e ekliyor ve bu siteye ağı kullanma izni veriyorsunuz."
  },
  "multichainQuoteCardBridgingLabel": {
    "message": "Köprü"
  },
  "multichainQuoteCardQuoteLabel": {
    "message": "Fiyat Teklifi"
  },
  "multichainQuoteCardTimeLabel": {
    "message": "Zaman"
  },
  "multipleSnapConnectionWarning": {
    "message": "$1 $2 Snap kullanmak istiyor",
    "description": "$1 is the dapp and $2 is the number of snaps it wants to connect to."
  },
  "mustSelectOne": {
    "message": "En az bir token seçilmeli."
  },
  "name": {
    "message": "Adı"
  },
  "nameAddressLabel": {
    "message": "Adres",
    "description": "Label above address field in name component modal."
  },
  "nameAlreadyInUse": {
    "message": "İsim zaten kullanılıyor"
  },
  "nameFooterTrustWarning": {
    "message": "Yalnızca güvendiğiniz adresleri kaydedin.",
    "description": "Footer warning text shown in name modal for malicious and warning addresses."
  },
  "nameInstructionsMalicious": {
    "message": "Bu, kötü amaçlı olarak tanımlanmış. Bu adresle etkileşimde bulunulmamasını öneriyoruz.",
    "description": "Instruction text in name component modal when address is malicious."
  },
  "nameInstructionsNew": {
    "message": "Bu adresi biliyorsanız gelecekte tanıyabilmek için ona bir takma ad verin.",
    "description": "Instruction text in name component modal when value is not recognised."
  },
  "nameInstructionsRecognized": {
    "message": "Bu adresin varsayılan bir takma adı var ancak onu düzenleyebilir veya diğer önerileri keşfedebilirsiniz.",
    "description": "Instruction text in name component modal when value is recognized but not saved."
  },
  "nameInstructionsSaved": {
    "message": "Daha önce bu adres için bir takma ad eklediniz. Bu takma adı düzenleyebilir veya önerilen diğer takma adları görüntüleyebilirsiniz.",
    "description": "Instruction text in name component modal when value is saved."
  },
  "nameInstructionsWarning": {
    "message": "Bu, şüpheli olarak tanımlanmış. Bu yazara güveniyorsanız ileride bunu tanımlamak için kişisel bir görüntü adı belirleyin.",
    "description": "Instruction text in name component modal when address has warning signals."
  },
  "nameLabel": {
    "message": "Takma Ad",
    "description": "Label above name input field in name component modal."
  },
  "nameModalMaybeProposedName": {
    "message": "Belki: $1",
    "description": "$1 is the proposed name"
  },
  "nameModalTitleMalicious": {
    "message": "Kötü amaçlı adres",
    "description": "Title of the modal created by the name component when address is identified as malicious."
  },
  "nameModalTitleNew": {
    "message": "Bilinmeyen adres",
    "description": "Title of the modal created by the name component when value is not recognised."
  },
  "nameModalTitleRecognized": {
    "message": "Tanınan adres",
    "description": "Title of the modal created by the name component when value is recognized but not saved."
  },
  "nameModalTitleSaved": {
    "message": "Adres kaydedildi",
    "description": "Title of the modal created by the name component when value is saved."
  },
  "nameModalTitleVerified": {
    "message": "Doğrulanmış adres",
    "description": "Title of the modal created by the name component when address is verified."
  },
  "nameModalTitleWarning": {
    "message": "Şüpheli adres",
    "description": "Title of the modal created by the name component when address has warning trust signals."
  },
  "nameProviderProposedBy": {
    "message": "$1 tarafından önerilir",
    "description": "$1 is the name of the provider"
  },
  "nameProvider_ens": {
    "message": "Ethereum İsimlendirme Hizmeti (ENS)"
  },
  "nameProvider_etherscan": {
    "message": "Etherscan"
  },
  "nameProvider_lens": {
    "message": "Lens Protocol"
  },
  "nameProvider_token": {
    "message": "MetaMask"
  },
  "nameSetPlaceholder": {
    "message": "Bir takma ad seçin...",
    "description": "Placeholder text for name input field in name component modal."
  },
  "nameSetPlaceholderSuggested": {
    "message": "Önerilen: $1",
    "description": "$1 is the proposed name"
  },
  "nativeNetworkPermissionRequestDescription": {
    "message": "$1 sizden şunun için onay istiyor:",
    "description": "$1 represents dapp name"
  },
  "nativeTokenScamWarningConversion": {
    "message": "Ağ bilgilerini düzenle"
  },
  "nativeTokenScamWarningDescription": {
    "message": "Yerel token sembolü, zincir kimliği ile ilişkili ağın yerel token'inin beklenen sembolü ile uyumlu değil. Sizin girdiğiniz $1 iken beklenen sembol $2 idi. Lütfen doğru zincire bağlandığınızdan emin olun.",
    "description": "$1 represents the currency name, $2 represents the expected currency symbol"
  },
  "nativeTokenScamWarningDescriptionExpectedTokenFallback": {
    "message": "başka bir şey",
    "description": "graceful fallback for when token symbol isn't found"
  },
  "nativeTokenScamWarningTitle": {
    "message": "Beklenmedik Yerli Token Sembolü",
    "description": "Title for nativeTokenScamWarningDescription"
  },
  "needHelp": {
    "message": "Yardıma mı ihtiyacınız var? $1 bölümüne ulaşın",
    "description": "$1 represents `needHelpLinkText`, the text which goes in the help link"
  },
  "needHelpFeedback": {
    "message": "Geri bildirimini paylaş"
  },
  "needHelpLinkText": {
    "message": "MetaMask destek"
  },
  "needHelpSubmitTicket": {
    "message": "Sorgu gönder"
  },
  "needImportFile": {
    "message": "İçe aktarılacak dosyayı seçmelisiniz.",
    "description": "User is important an account and needs to add a file to continue"
  },
  "negativeETH": {
    "message": "Negatif tutarlarda ETH gönderilemez."
  },
  "negativeOrZeroAmountToken": {
    "message": "Eksi veya sıfır tutarlarda varlık gönderilemez."
  },
  "network": {
    "message": "Ağ:"
  },
  "networkChanged": {
    "message": "Ağ değişti"
  },
  "networkChangedMessage": {
    "message": "Şu anda $1 üzerinde işlem yapıyorsunuz.",
    "description": "$1 is the name of the network"
  },
  "networkDetails": {
    "message": "Ağ bilgileri"
  },
  "networkFee": {
    "message": "Ağ ücreti"
  },
  "networkIsBusy": {
    "message": "Ağ meşgul. Gaz fiyatları yüksektir ve tahminler daha az doğrudur."
  },
  "networkMenu": {
    "message": "Ağ Menüsü"
  },
  "networkMenuHeading": {
    "message": "Ağ seç"
  },
  "networkName": {
    "message": "Ağ adı"
  },
  "networkNameArbitrum": {
    "message": "Arbitrum"
  },
  "networkNameAvalanche": {
    "message": "Avalanche"
  },
  "networkNameBSC": {
    "message": "BSC"
  },
  "networkNameBase": {
    "message": "Temel"
  },
  "networkNameBitcoin": {
    "message": "Bitcoin"
  },
  "networkNameDefinition": {
    "message": "Bu ağ ile ilişkilendirilmiş ad."
  },
  "networkNameEthereum": {
    "message": "Ethereum"
  },
  "networkNameGoerli": {
    "message": "Goerli"
  },
  "networkNameLinea": {
    "message": "Linea"
  },
  "networkNameOpMainnet": {
    "message": "OP Ana Ağı"
  },
  "networkNamePolygon": {
    "message": "Polygon"
  },
  "networkNameSolana": {
    "message": "Solana"
  },
  "networkNameTestnet": {
    "message": "Test ağı"
  },
  "networkNameZkSyncEra": {
    "message": "zkSync Era"
  },
  "networkOptions": {
    "message": "Ağ seçenekleri"
  },
  "networkPermissionToast": {
    "message": "Ağ izinleri güncellendi"
  },
  "networkProvider": {
    "message": "Ağ sağlayıcısı"
  },
  "networkStatus": {
    "message": "Ağ durumu"
  },
  "networkStatusBaseFeeTooltip": {
    "message": "Ağ tarafından belirlenen ve her 13-14 saniyede bir değişen baz ücret. $1 ve $2 seçeneklerimiz ani artışlar içindir.",
    "description": "$1 and $2 are bold text for Medium and Aggressive respectively."
  },
  "networkStatusPriorityFeeTooltip": {
    "message": "Öncelik ücretleri (başka bir deyişle \"madenci bahşişi\") aralıkları. Bu ücretler doğrudan madencilere gider ve işleminizin öncelikli olarak gerçekleştirilmesini teşvik eder."
  },
  "networkStatusStabilityFeeTooltip": {
    "message": "Son 72 saate göre gaz ücretleri $1.",
    "description": "$1 is networks stability value - stable, low, high"
  },
  "networkSwitchConnectionError": {
    "message": "$1 ağına bağlanamıyoruz",
    "description": "$1 represents the network name"
  },
  "networkURL": {
    "message": "Ağ URL adresi"
  },
  "networkURLDefinition": {
    "message": "Bu ağa erişim sağlamak için kullanılan URL adresi."
  },
  "networkUrlErrorWarning": {
    "message": "Saldırganlar bazen site adresinde küçük değişiklikler yaparak siteleri taklit edebilir. Devam etmeden önce planladığınız site ile etkileşim kurduğunuzdan emin olun. Punycode sürümü: $1",
    "description": "$1 replaced by RPC URL for network"
  },
  "networks": {
    "message": "Ağlar"
  },
  "networksSmallCase": {
    "message": "ağ"
  },
  "nevermind": {
    "message": "Boşver"
  },
  "new": {
    "message": "Yeni!"
  },
  "newAccount": {
    "message": "Yeni hesap"
  },
  "newAccountNumberName": {
    "message": "Hesap $1",
    "description": "Default name of next account to be created on create account screen"
  },
  "newContact": {
    "message": "Yeni kişi"
  },
  "newContract": {
    "message": "Yeni sözleşme"
  },
  "newNFTDetectedInImportNFTsMessageStrongText": {
    "message": "Ayarlar > Güvenlik ve gizlilik"
  },
  "newNFTDetectedInImportNFTsMsg": {
    "message": "Opensea'yi kullanmak için NFT'lerinize bakın, $1 üzerinde \"NFT Medyasını göster\" seçeneğini açın.",
    "description": "$1 is used for newNFTDetectedInImportNFTsMessageStrongText"
  },
  "newNFTDetectedInNFTsTabMessage": {
    "message": "MetaMask'ın otomatik olarak cüzdanınızdaki NFT'leri algılayıp göstermesine izin verin."
  },
  "newNFTsAutodetected": {
    "message": "NFT otomatik algılama"
  },
  "newNetworkAdded": {
    "message": "\"$1\" başarılı bir şekilde eklendi!"
  },
  "newNetworkEdited": {
    "message": "“$1” başarılı bir şekilde düzenlendi!"
  },
  "newNftAddedMessage": {
    "message": "NFT başarılı bir şekilde eklendi!"
  },
  "newPassword": {
    "message": "Yeni şifre"
  },
  "newPasswordCreate": {
    "message": "Yeni şifre oluştur"
  },
  "newPrivacyPolicyActionButton": {
    "message": "Daha fazlasını oku"
  },
  "newPrivacyPolicyTitle": {
    "message": "Gizlilik politikamızı güncelledik"
  },
  "newRpcUrl": {
    "message": "Yeni RPC URL adresi"
  },
  "newTokensImportedMessage": {
    "message": "$1 tokeni başarılı bir şekilde içe aktardın.",
    "description": "$1 is the string of symbols of all the tokens imported"
  },
  "newTokensImportedTitle": {
    "message": "Token içe aktarıldı"
  },
  "next": {
    "message": "Sonraki"
  },
  "nftAddFailedMessage": {
    "message": "Sahiplik bilgileri eşleşmediği için NFT eklenemiyor. Doğru bilgileri girdiğinizden emin olun."
  },
  "nftAddressError": {
    "message": "Bu token bir NFT'dir. $1 üzerinde ekleyin",
    "description": "$1 is a clickable link with text defined by the 'importNFTPage' key"
  },
  "nftAlreadyAdded": {
    "message": "NFT zaten eklenmiş."
  },
  "nftAutoDetectionEnabled": {
    "message": "NFT otomatik algılama etkinleştirildi"
  },
  "nftDisclaimer": {
    "message": "Sorumluluğun Reddi: MetaMask medya dosyasını kaynak url adresinden çeker. Bu url adresi bazen NFT'nin mint edildiği pazar yeri tarafından değiştirilir."
  },
  "nftOptions": {
    "message": "NFT Seçenekleri"
  },
  "nftTokenIdPlaceholder": {
    "message": "Token kimliğini gir"
  },
  "nftWarningContent": {
    "message": "Gelecekte sahip olabilecekleriniz de dahil olmak üzere $1 erişimi veriyorsunuz, Diğer taraf, siz bu onayı iptal edene kadar size sormadan bu NFT'leri dilediği zaman cüzdanınızdan transfer edebilir. $2",
    "description": "$1 is nftWarningContentBold bold part, $2 is Learn more link"
  },
  "nftWarningContentBold": {
    "message": "tüm $1 NFT'leriniz",
    "description": "$1 is name of the collection"
  },
  "nftWarningContentGrey": {
    "message": "Dikkatle ilerleyin."
  },
  "nfts": {
    "message": "NFT'ler"
  },
  "nftsPreviouslyOwned": {
    "message": "Önceden Sahip Olunan"
  },
  "nickname": {
    "message": "Takma ad"
  },
  "noAccountsFound": {
    "message": "Belirtilen arama sorgusu için hesap bulunamadı"
  },
  "noActivity": {
    "message": "Henüz herhangi bir aktivite yok"
  },
  "noConnectedAccountTitle": {
    "message": "MetaMask bu siteye bağlı değil"
  },
  "noConnectionDescription": {
    "message": "Bir siteye bağlanmak için \"bağlan\" düğmesini bularak seçin. MetaMask'in sadece web3 üzerindeki sitelere bağlanabildiğini unutmayın"
  },
  "noConversionRateAvailable": {
    "message": "Dönüşüm oranı mevcut değil"
  },
  "noDomainResolution": {
    "message": "Alan adı için çözümleme sunulmamış."
  },
  "noHardwareWalletOrSnapsSupport": {
    "message": "Geçerli tarayıcı sürümünüzle snap'ler ve çoğu donanım cüzdanı çalışmayacak."
  },
  "noNFTs": {
    "message": "Henüz NFT yok"
  },
  "noNetworksFound": {
    "message": "Belirtilen arama sorgusu için herhangi bir ağ bulunamadı"
  },
  "noNetworksSelected": {
    "message": "Ağ seçilmedi"
  },
  "noOptionsAvailableMessage": {
    "message": "Bu işlem yolu şu anda mevcut değil. Miktarı, ağı veya tokeni değiştirmeyi deneyin ve en iyi seçeneği bulalım."
  },
  "noSnaps": {
    "message": "Yüklü snapiniz yok."
  },
  "noThanks": {
    "message": "Hayır, istemiyorum"
  },
  "noTransactions": {
    "message": "Herhangi bir işleminiz yok"
  },
  "noWebcamFound": {
    "message": "Bilgisayarınızın web kamerası bulunamadı. Lütfen tekrar deneyin."
  },
  "noWebcamFoundTitle": {
    "message": "Web kamerası bulunamadı"
  },
  "nonContractAddressAlertDesc": {
    "message": "Sözleşme olmayan bir adrese çağrı verileri gönderiyorsunuz. Bu durum para kaybetmenize neden olabilir. Devam etmeden önce doğru adres ve ağı kullandığınızdan emin olun."
  },
  "nonContractAddressAlertTitle": {
    "message": "Potansiyel hata"
  },
  "nonce": {
    "message": "Nonce"
  },
  "none": {
    "message": "Yok"
  },
  "notBusy": {
    "message": "Meşgul değil"
  },
  "notCurrentAccount": {
    "message": "Bu hesap doğru mu? Cüzdanınızdaki mevcut seçili hesaptan farklı"
  },
  "notEnoughBalance": {
    "message": "Bakiye yetersiz"
  },
  "notEnoughGas": {
    "message": "Yeterli gaz yok"
  },
  "notNow": {
    "message": "Şimdi değil"
  },
  "notificationDetail": {
    "message": "Ayrıntılar"
  },
  "notificationDetailBaseFee": {
    "message": "Baz ücret (GWEI)"
  },
  "notificationDetailGasLimit": {
    "message": "Gaz limiti (birim)"
  },
  "notificationDetailGasUsed": {
    "message": "Kullanılan gaz (birim)"
  },
  "notificationDetailMaxFee": {
    "message": "Gaz başına maks. ücret"
  },
  "notificationDetailNetwork": {
    "message": "Ağ"
  },
  "notificationDetailNetworkFee": {
    "message": "Ağ ücreti"
  },
  "notificationDetailPriorityFee": {
    "message": "Öncelik ücreti (GWEI)"
  },
  "notificationItemCheckBlockExplorer": {
    "message": "BlockExplorer üzerinde kontrol et"
  },
  "notificationItemCollection": {
    "message": "Tahsilat"
  },
  "notificationItemConfirmed": {
    "message": "Onaylandı"
  },
  "notificationItemError": {
    "message": "Şu anda ücretler alınamıyor"
  },
  "notificationItemFrom": {
    "message": "Kimden"
  },
  "notificationItemLidoStakeReadyToBeWithdrawn": {
    "message": "Para Çekmeye Hazır"
  },
  "notificationItemLidoStakeReadyToBeWithdrawnMessage": {
    "message": "Şu anda unstake $1 çekebilirsiniz"
  },
  "notificationItemLidoWithdrawalRequestedMessage": {
    "message": "$1 unstake etme talebiniz gönderildi"
  },
  "notificationItemNFTReceivedFrom": {
    "message": "NFT gönderen"
  },
  "notificationItemNFTSentTo": {
    "message": "NFT alıcısı"
  },
  "notificationItemNetwork": {
    "message": "Ağ"
  },
  "notificationItemRate": {
    "message": "Oran (ücret dahil)"
  },
  "notificationItemReceived": {
    "message": "Alınan"
  },
  "notificationItemReceivedFrom": {
    "message": "Gönderen"
  },
  "notificationItemSent": {
    "message": "Alıcı"
  },
  "notificationItemSentTo": {
    "message": "Stake tamamlandı"
  },
  "notificationItemStakeCompleted": {
    "message": "Stake edildi"
  },
  "notificationItemStaked": {
    "message": "Stake edildi"
  },
  "notificationItemStakingProvider": {
    "message": "Stake Sağlayıcısı"
  },
  "notificationItemStatus": {
    "message": "Durum"
  },
  "notificationItemSwapped": {
    "message": "Swap yapılan"
  },
  "notificationItemSwappedFor": {
    "message": "şununla"
  },
  "notificationItemTo": {
    "message": "Kime"
  },
  "notificationItemTransactionId": {
    "message": "İşlem Numarası"
  },
  "notificationItemUnStakeCompleted": {
    "message": "UnStake tamamlandı"
  },
  "notificationItemUnStaked": {
    "message": "Unstake edildi"
  },
  "notificationItemUnStakingRequested": {
    "message": "Unstake talep edildi"
  },
  "notificationTransactionFailedMessage": {
    "message": "$1 işlemi başarısız oldu! $2",
    "description": "Content of the browser notification that appears when a transaction fails"
  },
  "notificationTransactionFailedTitle": {
    "message": "Başarısız işlem",
    "description": "Title of the browser notification that appears when a transaction fails"
  },
  "notificationTransactionSuccessMessage": {
    "message": "$1 işlemi onaylandı!",
    "description": "Content of the browser notification that appears when a transaction is confirmed"
  },
  "notificationTransactionSuccessTitle": {
    "message": "Onaylanan işlem",
    "description": "Title of the browser notification that appears when a transaction is confirmed"
  },
  "notificationTransactionSuccessView": {
    "message": "$1 üzerinde görüntüle",
    "description": "Additional content in a notification that appears when a transaction is confirmed and has a block explorer URL."
  },
  "notifications": {
    "message": "Bildirimler"
  },
  "notificationsFeatureToggle": {
    "message": "Cüzdan Bildirimleri Etkinleştir",
    "description": "Experimental feature title"
  },
  "notificationsFeatureToggleDescription": {
    "message": "Bu, para veya nft gönder/al gibi cüzdan bildirimlerini veya özellik uyarılarını etkinleştirir.",
    "description": "Description of the experimental notifications feature"
  },
  "notificationsMarkAllAsRead": {
    "message": "Tümünü okundu olarak işaretle"
  },
  "notificationsPageEmptyTitle": {
    "message": "Burada gösterilecek bir şey yok"
  },
  "notificationsPageErrorContent": {
    "message": "Lütfen bu sayfayı tekrar ziyaret etmeyi deneyin."
  },
  "notificationsPageErrorTitle": {
    "message": "Bir hata oluştu"
  },
  "notificationsPageNoNotificationsContent": {
    "message": "Henüz herhangi bir bildirim almadınız."
  },
  "notificationsSettingsBoxError": {
    "message": "Bir şeyler ters gitti. Lütfen tekrar deneyin."
  },
  "notificationsSettingsPageAllowNotifications": {
    "message": "Bildirimler ile cüzdanınızda neler olduğundan haberdar olun. Bildirimleri kullanmak için cihazlarınızdaki bazı ayarları senkronize etmek amacıyla bir profil kullanıyoruz. $1"
  },
  "notificationsSettingsPageAllowNotificationsLink": {
    "message": "Bu özelliği kullanırken gizliliğinizi nasıl koruduğumuzu öğrenin."
  },
  "numberOfNewTokensDetectedPlural": {
    "message": "Bu hesapta $1 yeni token bulundu",
    "description": "$1 is the number of new tokens detected"
  },
  "numberOfNewTokensDetectedSingular": {
    "message": "Bu hesapta 1 yeni token bulundu"
  },
  "numberOfTokens": {
    "message": "Token sayısı"
  },
  "ofTextNofM": {
    "message": "/"
  },
  "off": {
    "message": "Kapalı"
  },
  "offlineForMaintenance": {
    "message": "Bakım için çevrimdışı"
  },
  "ok": {
    "message": "Tamam"
  },
  "on": {
    "message": "Açık"
  },
  "onboardedMetametricsAccept": {
    "message": "Kabul ediyorum"
  },
  "onboardedMetametricsDisagree": {
    "message": "Hayır, istemiyorum"
  },
  "onboardedMetametricsKey1": {
    "message": "En yeni gelişmeler"
  },
  "onboardedMetametricsKey2": {
    "message": "Ürün özellikleri"
  },
  "onboardedMetametricsKey3": {
    "message": "İlgili diğer promosyon materyalleri"
  },
  "onboardedMetametricsLink": {
    "message": "MetaMetrics"
  },
  "onboardedMetametricsParagraph1": {
    "message": "$1 bağlantısına ek olarak pazarlama iletişimleri ile nasıl etkileşimde bulunduğunuzu anlamak amacıyla verileri kullanmak istiyoruz.",
    "description": "$1 represents the 'onboardedMetametricsLink' locale string"
  },
  "onboardedMetametricsParagraph2": {
    "message": "Bu, sizinle neleri paylaşacağımızı kişiselleştirebilmemize yardımcı olur, örneğin:"
  },
  "onboardedMetametricsParagraph3": {
    "message": "Unutmayın, sunduğunuz verileri hiçbir zaman satmayız ve dilediğiniz zaman tercihinizi değiştirebilirsiniz."
  },
  "onboardedMetametricsTitle": {
    "message": "Deneyiminizi iyileştirmemize yardımcı olun"
  },
  "onboardingAdvancedPrivacyIPFSDescription": {
    "message": "IPFS ağ geçidi üçüncü tarafların barındırdığı veriler için erişim ve görüntülemeyi mümkün kılar. Özel bir IPFS ağ geçidi ekleyebilir veya varsayılanı kullanmaya devam edebilirsiniz."
  },
  "onboardingAdvancedPrivacyIPFSInvalid": {
    "message": "Lütfen geçerli bir URL adresi girin"
  },
  "onboardingAdvancedPrivacyIPFSTitle": {
    "message": "Özel IPFD Ağ Geçidi ekle"
  },
  "onboardingAdvancedPrivacyIPFSValid": {
    "message": "IPFS ağ geçidi URL adresi geçerli"
  },
  "onboardingAdvancedPrivacyNetworkDescription": {
    "message": "Varsayılan ayarlarınızı ve yapılandırmalarınızı kullandığımızda, Ethereum verilerine mümkün olan en güvenilir ve gizli erişimi sunmak amacıyla varsayılan uzak yordam çağrısı (RPC) sağlayıcısı olarak Infura'yı kullanırız. Sınırlı durumlarda, kullanıcılarımıza en iyi deneyimi sağlamak amacıyla başka RPC sağlayıcıları kullanabiliriz. Kendi RPC'nizi seçebilirsiniz ancak her RPC'nin işlem yapmak için IP adresinize ve Ethereum cüzdanınıza ulaşacağını unutmayın. Infura'nın, EVM hesapları için verileri nasıl kullandığı hakkında bilgi edinmek için $1 bölümümüzü; Solana hesapları için ise $2 bölümümüzü okuyun."
  },
  "onboardingAdvancedPrivacyNetworkDescriptionCallToAction": {
    "message": "buraya tıklayın"
  },
  "onboardingAdvancedPrivacyNetworkTitle": {
    "message": "Ağınızı seçin"
  },
  "onboardingContinueWith": {
    "message": "$1 ile devam et",
    "description": "$1 is the type of login used Google, Apple, etc."
  },
  "onboardingCreateWallet": {
    "message": "Yeni bir cüzdan oluştur"
  },
  "onboardingImportWallet": {
    "message": "Mevcut bir cüzdanım var"
  },
  "onboardingMetametricsAgree": {
    "message": "Kabul ediyorum"
  },
  "onboardingMetametricsDescription": {
    "message": "MetaMask'i iyileştirmek için temel kullanım ve tanılama verilerini toplamak istiyoruz. Her zaman şöyle olacaktır:"
  },
  "onboardingMetametricsInfuraTerms": {
    "message": "Bu verileri başka maksatlarla kullanmayı planlarsak sizi bilgilendireceğiz. Dilediğiniz zaman $1 bölümümüzü inceleyebilirsiniz (burada sunduğunuz verileri asla satmayız).",
    "description": "$1 represents `onboardingMetametricsInfuraTermsPolicy`"
  },
  "onboardingMetametricsInfuraTermsPolicy": {
    "message": "Gizlilik Politikası"
  },
  "onboardingMetametricsNeverCollect": {
    "message": "$1 Uygulama üzerindeki tıklamalar ve görüntülemeler depolanır ancak diğer bilgiler (genel adresiniz gibi) depolanmaz.",
    "description": "$1 represents `onboardingMetametricsNeverCollectEmphasis`"
  },
  "onboardingMetametricsNeverCollectEmphasis": {
    "message": "Özel:"
  },
  "onboardingMetametricsNeverCollectIP": {
    "message": "$1 Genel bir konumu (ülkeniz veya bölgeniz gibi) algılamak için geçici olarak IP adresinizi kullanırız ancak bu bilgi asla saklanmaz.",
    "description": "$1 represents `onboardingMetametricsNeverCollectIPEmphasis`"
  },
  "onboardingMetametricsNeverCollectIPEmphasis": {
    "message": "Genel:"
  },
  "onboardingMetametricsNeverSellData": {
    "message": "$1 Kullanım verilerinizi paylaşmak veya silmek isteyip istemediğinize ayarlar kısmından dilediğiniz zaman siz karar verirsiniz.",
    "description": "$1 represents `onboardingMetametricsNeverSellDataEmphasis`"
  },
  "onboardingMetametricsNeverSellDataEmphasis": {
    "message": "İsteğe bağlı:"
  },
  "onboardingMetametricsTitle": {
    "message": "MetaMask'i iyileştirmemize yardımcı olun"
  },
  "onboardingMetametricsUseDataCheckbox": {
    "message": "Bu verileri, pazarlama iletişimlerimizle nasıl etkileşimde bulunduğunuzu öğrenmek için kullanacağız. İlgili haberleri (ürün özellikleri gibi) paylaşabiliriz."
  },
  "onboardingOptionIcon": {
    "message": "$1 simgesi",
    "description": "$1 is the icon name"
  },
  "onboardingOptionTitle": {
    "message": "Devam etmek için bir seçenek seçin"
  },
  "onboardingPinExtensionAltLaunch": {
    "message": "Uzantıyı başlat"
  },
  "onboardingPinExtensionAltPin": {
    "message": "Pin uzantısı"
  },
  "onboardingPinExtensionDescription": {
    "message": "İşlem onaylarını erişilebilir ve kolay görüntülenebilir hale getirmek için MetaMask'i tarayıcınıza sabitleyin."
  },
  "onboardingPinExtensionDescription2": {
    "message": "Uzantıya tıklayarak 1 tık ile MetaMask cüzdanınıza erişim sağlayın."
  },
  "onboardingPinExtensionDescription3": {
    "message": "Hemen erişim sağlamak için $1 uzantısı simgesine tıklayın",
    "description": "$1 is the browser name"
  },
  "onboardingPinExtensionTitle": {
    "message": "Yükleme tamamlandı!"
  },
  "onboardingSignInWith": {
    "message": "$1 ile giriş yap",
    "description": "$1 is the type of login used Google, Apple, etc"
  },
  "onboardingSrpCreate": {
    "message": "Gizli Kurtarma İfadesi ile devam edin"
  },
  "onboardingSrpImport": {
    "message": "Gizli Kurtarma İfadesini kullanarak içe aktarın"
  },
  "onboardingSrpImportError": {
    "message": "Yalnızca küçük harf kullanın, yazımınızı kontrol edin ve sözcükleri asıl sıralamasında girin."
  },
  "onboardingSrpInputClearAll": {
    "message": "Tümünü temizle"
  },
  "onboardingSrpInputHideAll": {
    "message": "Tümünü gizle"
  },
  "onboardingSrpInputPlaceholder": {
    "message": "Her bir sözcüğün arasına boşluk ekleyin ve hiç kimsenin izlemediğinden emin olun."
  },
  "onboardingSrpInputShowAll": {
    "message": "Tümünü göster"
  },
  "onekey": {
    "message": "OneKey"
  },
  "only": {
    "message": "yalnızca"
  },
  "onlyConnectTrust": {
    "message": "Sadece güvendiğiniz sitelere bağlayın. $1",
    "description": "Text displayed above the buttons for connection confirmation. $1 is the link to the learn more web page."
  },
  "openFullScreenForLedgerWebHid": {
    "message": "Ledger'ınızı bağlamak için tam ekrana gidin.",
    "description": "Shown to the user on the confirm screen when they are viewing MetaMask in a popup window but need to connect their ledger via webhid."
  },
  "openInBlockExplorer": {
    "message": "Blok gezgininde aç"
  },
  "optional": {
    "message": "İsteğe bağlı"
  },
  "options": {
    "message": "Seçenekler"
  },
  "or": {
    "message": "Veya"
  },
  "origin": {
    "message": "Köken"
  },
  "originChanged": {
    "message": "Site değişti"
  },
  "originChangedMessage": {
    "message": "Şu anda $1 alanından bir talebi inceliyorsunuz.",
    "description": "$1 is the name of the origin"
  },
  "osTheme": {
    "message": "Sistem"
  },
  "other": {
    "message": "diğer"
  },
  "otherSnaps": {
    "message": "diğer snapler",
    "description": "Used in the 'permission_rpc' message."
  },
  "others": {
    "message": "diğerleri"
  },
  "outdatedBrowserNotification": {
    "message": "Tarayıcınız güncel değil. Tarayıcınızı güncellemezseniz MetaMask'ten güvenlik yamalarını ve yeni özellikleri alamayacaksınız."
  },
  "overrideContentSecurityPolicyHeader": {
    "message": "İçerik-Güvenlik-Politika başlığını geçersiz kıl"
  },
  "overrideContentSecurityPolicyHeaderDescription": {
    "message": "Bu seçenek, Firefox'ta merkeziyetsiz bir uygulamanın İçerik-Güvenlik-Politika başlığının uzantının düzgün bir şekilde yüklenmesini önleyebildiği bilinen bir sorunun anlık çözümüdür. Belirli web sayfası uyumluluğu için gerekli olmadığı sürece bu seçeneğin devre dışı bırakılması önerilmez."
  },
  "padlock": {
    "message": "Asma Kilit"
  },
  "participateInMetaMetrics": {
    "message": "MetaMetrics'e Katıl"
  },
  "participateInMetaMetricsDescription": {
    "message": "MetaMask'i daha iyi hale getirmemize yardımcı olmak için MetaMetrics'e katılın"
  },
  "password": {
    "message": "Şifre"
  },
  "passwordChangedRecently": {
    "message": "Şifreniz değiştirildi"
  },
  "passwordChangedRecentlyDescription": {
    "message": "MetaMask oturumunuzu açık bırakmak için yeni şifrenizi girin."
  },
  "passwordNotLongEnough": {
    "message": "Şifre en az 8 karakterden oluşmalıdır"
  },
  "passwordStrength": {
    "message": "Şifre güvenlik düzeyi: $1",
    "description": "Return password strength to the user when user wants to create password."
  },
  "passwordStrengthDescription": {
    "message": "Güçlü bir şifre, cihazının çalınması veya güvenliğinin ihlal edilmesi durumunda cüzdanının güvenliğini artırabilir."
  },
  "passwordTermsWarning": {
    "message": "Bu şifreyi unutursam cüzdanıma erişimi kalıcı olarak kaybedeceğim. MetaMask bunu benim için sıfırlayamaz."
  },
  "passwordToggleHide": {
    "message": "Şifreyi Gizle"
  },
  "passwordToggleShow": {
    "message": "Şifreyi Göster"
  },
  "passwordsDontMatch": {
    "message": "Şifreler uyumlu değil"
  },
  "paste": {
    "message": "Yapıştır"
  },
  "pastePrivateKey": {
    "message": "Özel anahtar dizinizi buraya yapıştırın:",
    "description": "For importing an account from a private key"
  },
  "pending": {
    "message": "Bekleyen"
  },
  "pendingConfirmationAddNetworkAlertMessage": {
    "message": "Ağ güncellenirse bu siteden $1 bekleyen işlem iptal edilecektir.",
    "description": "Number of transactions."
  },
  "pendingConfirmationSwitchNetworkAlertMessage": {
    "message": "Ağ değiştirilirse bu siteden $1 bekleyen işlem iptal edilecektir.",
    "description": "Number of transactions."
  },
  "pendingTransactionAlertMessage": {
    "message": "Bu işlem bir önceki işlem tamamlanana kadar gerçekleşmeyecek. $1",
    "description": "$1 represents the words 'how to cancel or speed up a transaction' in a hyperlink"
  },
  "pendingTransactionAlertMessageHyperlink": {
    "message": "Bir işlemin nasıl iptal edileceğini veya hızlandırılacağını öğrenin.",
    "description": "The text for the hyperlink in the pending transaction alert message"
  },
  "permissionDetails": {
    "message": "İzin ayrıntıları"
  },
  "permissionFor": {
    "message": "Şunun için izin:"
  },
  "permissionFrom": {
    "message": "Şuradan izin:"
  },
  "permissionRequested": {
    "message": "Şimdi talep edildi"
  },
  "permissionRequestedForAccounts": {
    "message": "Şimdi $1 için talep edildi",
    "description": "Permission cell status for requested permission including accounts, rendered as AvatarGroup which is $1."
  },
  "permissionRevoked": {
    "message": "Bu güncellemede iptal edildi"
  },
  "permissionRevokedForAccounts": {
    "message": "$1 için bu güncellemede iptal edildi",
    "description": "Permission cell status for revoked permission including accounts, rendered as AvatarGroup which is $1."
  },
  "permission_accessNamedSnap": {
    "message": "$1 alanına bağlanın.",
    "description": "The description for the `wallet_snap` permission. $1 is the human-readable name of the snap."
  },
  "permission_accessNetwork": {
    "message": "İnternete erişim sağla.",
    "description": "The description of the `endowment:network-access` permission."
  },
  "permission_accessNetworkDescription": {
    "message": "$1 adlı snap'in internete erişim sağlamasına izin verin. Üçüncü taraf sunucuları ile hem veri göndermek hem de veri almak için kullanılabilir.",
    "description": "An extended description of the `endowment:network-access` permission. $1 is the snap name."
  },
  "permission_accessSnap": {
    "message": "$1 snape bağlan.",
    "description": "The description for the `wallet_snap` permission. $1 is the name of the snap."
  },
  "permission_accessSnapDescription": {
    "message": "Web sitesinin veya snapin $1 ile etkileşimde bulunmasına izin verin.",
    "description": "The description for the `wallet_snap_*` permission. $1 is the name of the Snap."
  },
  "permission_assets": {
    "message": "Hesap varlıklarını MetaMask'te göster.",
    "description": "The description for the `endowment:assets` permission."
  },
  "permission_assetsDescription": {
    "message": "$1 adlı snap'in MetaMask müşterisine varlık bilgilerini sunmasına izin ver. Varlıklar zincir üstü veya zincir dışı olabilir.",
    "description": "An extended description for the `endowment:assets` permission. $1 is the name of the Snap."
  },
  "permission_cronjob": {
    "message": "Periyodik eylemleri planla ve gerçekleştir.",
    "description": "The description for the `snap_cronjob` permission"
  },
  "permission_cronjobDescription": {
    "message": "$1 adlı snap'in sabit saat, tarih veya aralıklarda periyodik olarak çalışan eylemleri gerçekleştirmesine izin verin. Zamana duyarlı etkileşim ya da bildirimleri tetiklemek için kullanılabilir.",
    "description": "An extended description for the `snap_cronjob` permission. $1 is the snap name."
  },
  "permission_dialog": {
    "message": "MetaMask'te iletişim kutusu pencerelerini göster.",
    "description": "The description for the `snap_dialog` permission"
  },
  "permission_dialogDescription": {
    "message": "$1 adlı snap'in bir eylemi onaylamak ya da reddetmek için özel metin, giriş alanı ve düğmelerle MetaMask açılır pencerelerini göstermesine izin verin.\nBir snap için ör. uyarı, onay ve talep edilen akış oluşturmak için kullanılabilir.",
    "description": "An extended description for the `snap_dialog` permission. $1 is the snap name."
  },
  "permission_ethereumAccounts": {
    "message": "Adrese, hesap bakiyesine, aktiviteye bakın ve işlemleri başlatın",
    "description": "The description for the `eth_accounts` permission"
  },
  "permission_ethereumProvider": {
    "message": "Ethereum sağlayıcısına ulaş.",
    "description": "The description for the `endowment:ethereum-provider` permission"
  },
  "permission_ethereumProviderDescription": {
    "message": "Blok zincirinden veri okuyabilmesi ve mesaj ile işlemleri önerebilmesi için $1 adlı snap'in doğrudan MetaMask ile iletişim kurmasına izin verin.",
    "description": "An extended description for the `endowment:ethereum-provider` permission. $1 is the snap name."
  },
  "permission_getEntropy": {
    "message": "$1 için eşsiz rastgele anahtarları türetin.",
    "description": "The description for the `snap_getEntropy` permission. $1 is the snap name."
  },
  "permission_getEntropyDescription": {
    "message": "$1 adlı snap'in, paylaşmadan, $1 adlı snap'e özel rastgele anahtarlar türetmesine izin verin. Bu anahtarlar MetaMask hesap veya hesaplarınızdan ayrıdır ve özel anahtarlarınızla ya da Gizli Kurtarma İfadenizle bağlantılı değildir. Diğer snap'ler bu bilgilere erişemez.",
    "description": "An extended description for the `snap_getEntropy` permission. $1 is the snap name."
  },
  "permission_getLocale": {
    "message": "Tercih ettiğiniz dili görüntüleyin.",
    "description": "The description for the `snap_getLocale` permission"
  },
  "permission_getLocaleDescription": {
    "message": "$1 adlı bu snap'in MetaMask ayarlarınızdan tercih ettiğiniz dile erişim sağlamasına izin verin. $1 içeriğini dilinizi kullanarak yerelleştirmek ve görüntülemek için bu özellik kullanılabilir.",
    "description": "An extended description for the `snap_getLocale` permission. $1 is the snap name."
  },
  "permission_getPreferences": {
    "message": "Tercih ettiğiniz dil ve itibari para gibi bilgileri görün.",
    "description": "The description for the `snap_getPreferences` permission"
  },
  "permission_getPreferencesDescription": {
    "message": "$1 adlı snap'in MetaMask ayarlarınızda tercih ettiğiniz dil ve fiat para gibi bilgilere erişim sağlamasına izin verin. Bu durum $1 adlı snap'in sizin tercihlerinize uygun içerikler göstermesine yardımcı olur. ",
    "description": "An extended description for the `snap_getPreferences` permission. $1 is the snap name."
  },
  "permission_homePage": {
    "message": "Özel bir ekran göster",
    "description": "The description for the `endowment:page-home` permission"
  },
  "permission_homePageDescription": {
    "message": "$1 snap'inin MetaMask'te özel bir ana sayfa ekranı göstermesine izin verin. Bu, kullanıcı arayüzleri, yapılandırma ve kontrol panelleri için kullanılabilir.",
    "description": "An extended description for the `endowment:page-home` permission. $1 is the snap name."
  },
  "permission_keyring": {
    "message": "Ethereum hesaplarını ekleme ve kontrol etme taleplerine izin ver",
    "description": "The description for the `endowment:keyring` permission"
  },
  "permission_keyringDescription": {
    "message": "$1 adlı snap'in hesap ekleme ve kaldırma talepleri almasına ve ayrıca bu hesapların adına imza ve işlem gerçekleştirmesine izin verin.",
    "description": "An extended description for the `endowment:keyring` permission. $1 is the snap name."
  },
  "permission_lifecycleHooks": {
    "message": "Yaşam döngüsü kancalarını kullanın.",
    "description": "The description for the `endowment:lifecycle-hooks` permission"
  },
  "permission_lifecycleHooksDescription": {
    "message": "Bu yaşam döngüsü sırasında belirli zamanlarda kod çalıştırmak için $1 adlı snap'in yaşam döngüsü kancalarını kullanmasına izin verin.",
    "description": "An extended description for the `endowment:lifecycle-hooks` permission. $1 is the snap name."
  },
  "permission_manageAccounts": {
    "message": "Ethereum hesaplarını ekle ve kontrol et",
    "description": "The description for `snap_manageAccounts` permission"
  },
  "permission_manageAccountsDescription": {
    "message": "$1 adlı snap'in Ethereum hesabı eklemesine veya kaldırmasına izin verin, ardından bu hesaplarla işlem ve imza gerçekleştirin.",
    "description": "An extended description for the `snap_manageAccounts` permission. $1 is the snap name."
  },
  "permission_manageBip32Keys": {
    "message": "$1 hesaplarını yönet.",
    "description": "The description for the `snap_getBip32Entropy` permission. $1 is a derivation path, e.g. 'm/44'/0'/0' (secp256k1)'."
  },
  "permission_manageBip44AndBip32KeysDescription": {
    "message": "$1 adlı snap'in talep edilen ağ üzerinde hesap ve varlıkları yönetmesine izin verin. Bu hesaplar, gizli kurtarma ifadenizi kullanarak (açığa çıkarmadan) türetilir ve yedeklenir. $1, anahtar türetme gücü ile Ethereum (EVM'ler) ötesinde çeşitli blok zinciri protokollerini destekleyebilir.",
    "description": "An extended description for the `snap_getBip44Entropy` and `snap_getBip44Entropy` permissions. $1 is the snap name."
  },
  "permission_manageBip44Keys": {
    "message": "$1 hesaplarını yönetin.",
    "description": "The description for the `snap_getBip44Entropy` permission. $1 is the name of a protocol, e.g. 'Filecoin'."
  },
  "permission_manageState": {
    "message": "Verilerini cihazında sakla ve yönet.",
    "description": "The description for the `snap_manageState` permission"
  },
  "permission_manageStateDescription": {
    "message": "$1 adlı snap'in şifreleme ile güvenli bir şekilde veri depolamasına, güncellemesine ve almasına izin verin. Diğer snap'ler bu bilgilere erişim sağlayamaz.",
    "description": "An extended description for the `snap_manageState` permission. $1 is the snap name."
  },
  "permission_nameLookup": {
    "message": "Alan ve adres aramalarını sunun.",
    "description": "The description for the `endowment:name-lookup` permission."
  },
  "permission_nameLookupDescription": {
    "message": "Snap'in MetaMask Arayüzünün farklı kısımlarında adres ve alan aramalarını almasına ve göstermesine izin verin.",
    "description": "An extended description for the `endowment:name-lookup` permission."
  },
  "permission_notifications": {
    "message": "Bildirimleri göster.",
    "description": "The description for the `snap_notify` permission"
  },
  "permission_notificationsDescription": {
    "message": "$1 adlı snap'in MetaMask dahilinde bildirim göstermesine izin verin. Eyleme geçirilebilir ya da zamana duyarlı bilgiler için bir snap tarafından kısa bir bildirim metni tetiklenebilir.",
    "description": "An extended description for the `snap_notify` permission. $1 is the snap name."
  },
  "permission_protocol": {
    "message": "Bir veya daha fazla zincir için protokol verileri sağlayın.",
    "description": "The description for the `endowment:protocol` permission."
  },
  "permission_protocolDescription": {
    "message": "$1 adlı snap'in MetaMask'e gaz tahminleri veya token bilgileri gibi protokol verilerini sağlamasına izin verin.",
    "description": "An extended description for the `endowment:protocol` permission. $1 is the name of the Snap."
  },
  "permission_rpc": {
    "message": "$1 için $2 ile doğrudan iletişim kurmasına izin verin.",
    "description": "The description for the `endowment:rpc` permission. $1 is 'other snaps' or 'websites', $2 is the snap name."
  },
  "permission_rpcDescription": {
    "message": "$1 için $2 adlı snap'e mesaj gönderme ve $2 adlı snap'ten yanıt alma izni verin.",
    "description": "An extended description for the `endowment:rpc` permission. $1 is 'other snaps' or 'websites', $2 is the snap name."
  },
  "permission_rpcDescriptionOriginList": {
    "message": "$1 ve $2",
    "description": "A list of allowed origins where $2 is the last origin of the list and $1 is the rest of the list separated by ','."
  },
  "permission_signatureInsight": {
    "message": "İmza içgörüleri kipini göster.",
    "description": "The description for the `endowment:signature-insight` permission"
  },
  "permission_signatureInsightDescription": {
    "message": "$1 adlı snap'in onaydan önce imza taleplerinde içgörüleri içeren bir kipi göstermesine izin verin. Bu, kimlik avını önlemek ve güvenlik çözümleri için kullanılabilir.",
    "description": "An extended description for the `endowment:signature-insight` permission. $1 is the snap name."
  },
  "permission_signatureInsightOrigin": {
    "message": "İmza talebi başlatan web sitelerinin kökenlerini gör",
    "description": "The description for the `signatureOrigin` caveat, to be used with the `endowment:signature-insight` permission"
  },
  "permission_signatureInsightOriginDescription": {
    "message": "$1 adlı snap'in imza talepleri başlatan web sitelerinin kökenini (URI) görmesine izin ver. Bu, kimlik avını önlemek ve güvenlik çözümleri için kullanılabilir.",
    "description": "An extended description for the `signatureOrigin` caveat, to be used with the `endowment:signature-insight` permission. $1 is the snap name."
  },
  "permission_transactionInsight": {
    "message": "İşlem içgörülerini al ve görüntüle.",
    "description": "The description for the `endowment:transaction-insight` permission"
  },
  "permission_transactionInsightDescription": {
    "message": "$1 adlı snap'in işlemlerin şifresini çözmesine ve MetaMask Kullanıcı Arayüzü dahilinde içgörüleri göstermesine izin verin. Kimlik avından korunma ve güvenlik çözümleri için kullanılabilir.",
    "description": "An extended description for the `endowment:transaction-insight` permission. $1 is the snap name."
  },
  "permission_transactionInsightOrigin": {
    "message": "İşlem öneren web sitelerinin kökenlerini gör",
    "description": "The description for the `transactionOrigin` caveat, to be used with the `endowment:transaction-insight` permission"
  },
  "permission_transactionInsightOriginDescription": {
    "message": "$1 adlı snap'in işlem öneren web sitelerinin asıl adresini (URI) görmesine izin verin. Kimlik avından korunma ve güvenlik çözümleri için kullanılabilir.",
    "description": "An extended description for the `transactionOrigin` caveat, to be used with the `endowment:transaction-insight` permission. $1 is the snap name."
  },
  "permission_unknown": {
    "message": "Bilinmeyen izin: $1",
    "description": "$1 is the name of a requested permission that is not recognized."
  },
  "permission_viewBip32PublicKeys": {
    "message": "$1 ($2) için genel anahtarınızı görüntüleyin.",
    "description": "The description for the `snap_getBip32PublicKey` permission. $1 is a derivation path, e.g. 'm/44'/0'/0''. $2 is the elliptic curve name, e.g. 'secp256k1'."
  },
  "permission_viewBip32PublicKeysDescription": {
    "message": "$2 adlı snap'in $1 için genel anahtarları (ve adresleri) görüntülemesine izin verin. Bu eylem, herhangi bir şekilde hesapların ya da varlıkların kontrolünü vermez.",
    "description": "An extended description for the `snap_getBip32PublicKey` permission. $1 is a derivation path (name). $2 is the snap name."
  },
  "permission_viewNamedBip32PublicKeys": {
    "message": "$1 için genel anahtarınızı görüntüleyin.",
    "description": "The description for the `snap_getBip32PublicKey` permission. $1 is a name for the derivation path, e.g., 'Ethereum accounts'."
  },
  "permission_walletSwitchEthereumChain": {
    "message": "Etkinleştirilmiş ağlarınızı kullanın",
    "description": "The label for the `wallet_switchEthereumChain` permission"
  },
  "permission_webAssembly": {
    "message": "WebAssembly desteği.",
    "description": "The description of the `endowment:webassembly` permission."
  },
  "permission_webAssemblyDescription": {
    "message": "$1 adlı snap'in WebAssembly aracılığıyla düşük seviye yürütme ortamlarına erişim sağlamasına izin verin.",
    "description": "An extended description of the `endowment:webassembly` permission. $1 is the snap name."
  },
  "permissions": {
    "message": "İzinler"
  },
  "permissionsPageEmptyContent": {
    "message": "Burada gösterilecek bir şey yok"
  },
  "permissionsPageEmptySubContent": {
    "message": "Burada, yüklü Snap'lere veya bağlı sitelere verdiğiniz izinleri görebilirsiniz."
  },
  "permitSimulationChange_approve": {
    "message": "Harcama üst limiti"
  },
  "permitSimulationChange_bidding": {
    "message": "Teklifiniz"
  },
  "permitSimulationChange_listing": {
    "message": "Listelediğiniz"
  },
  "permitSimulationChange_nft_listing": {
    "message": "Liste fiyatı"
  },
  "permitSimulationChange_receive": {
    "message": "Aldığınız:"
  },
  "permitSimulationChange_revoke2": {
    "message": "İptal"
  },
  "permitSimulationChange_transfer": {
    "message": "Gönderdiğiniz:"
  },
  "permitSimulationDetailInfo": {
    "message": "Harcama yapan tarafa hesabınızdan bu kadar çok token'i harcama izni veriyorsunuz."
  },
  "permittedChainToastUpdate": {
    "message": "$1 için $2 erişimi var."
  },
  "personalAddressDetected": {
    "message": "Kişisel adres algılandı. Token sözleşme adresini girin."
  },
  "pinToTop": {
    "message": "Yukarıya sabitle"
  },
  "pleaseConfirm": {
    "message": "Lütfen onayla"
  },
  "plusMore": {
    "message": "+ $1 tane daha",
    "description": "$1 is the number of additional items"
  },
  "plusXMore": {
    "message": "+ $1 tane daha",
    "description": "$1 is a number of additional but unshown items in a list- this message will be shown in place of those items"
  },
  "popularNetworkAddToolTip": {
    "message": "Bu ağların bazıları üçüncü taraflara dayalıdır. Bağlantılar daha az güvenilir olabilir veya üçüncü tarafların aktiviteleri takip etmesine olanak sağlayabilir.",
    "description": "Learn more link"
  },
  "popularNetworks": {
    "message": "Popüler ağlar"
  },
  "preparingSwap": {
    "message": "Swap hazırlanıyor..."
  },
  "prev": {
    "message": "Önceki"
  },
  "price": {
    "message": "Fiyat"
  },
  "priceUnavailable": {
    "message": "fiyat mevcut değil"
  },
  "primaryType": {
    "message": "Öncelikli tür"
  },
  "priorityFee": {
    "message": "Öncelik ücreti"
  },
  "priorityFeeProperCase": {
    "message": "Öncelik Ücreti"
  },
  "privacy": {
    "message": "Gizlilik"
  },
  "privacyMsg": {
    "message": "Gizlilik politikası"
  },
  "privateKey": {
    "message": "Özel anahtar",
    "description": "select this type of file to use to import an account"
  },
  "privateKeyCopyWarning": {
    "message": "$1 için özel anahtar",
    "description": "$1 represents the account name"
  },
  "privateKeyHidden": {
    "message": "Özel anahtar gizli",
    "description": "Explains that the private key input is hidden"
  },
  "privateKeyShow": {
    "message": "Özel anahtar girişini göster/gizle",
    "description": "Describes a toggle that is used to show or hide the private key input"
  },
  "privateKeyShown": {
    "message": "Özel anahtar gösteriliyor",
    "description": "Explains that the private key input is being shown"
  },
  "privateKeyWarning": {
    "message": "Uyarı: Bu anahtarı kimse ile paylaşmayın. Özel anahtarlarınıza sahip herkes hesaplarınızıdaki tüm varlığınızı çalabilir."
  },
  "privateNetwork": {
    "message": "Özel ağ"
  },
  "proceedWithTransaction": {
    "message": "Yine de devam etmek istiyorum"
  },
  "productAnnouncements": {
    "message": "Ürün duyuruları"
  },
  "proposedApprovalLimit": {
    "message": "Önerilen onay limiti"
  },
  "provide": {
    "message": "Sun"
  },
  "publicAddress": {
    "message": "Genel adres"
  },
  "pushPlatformNotificationsFundsReceivedDescription": {
    "message": "$1 $2 aldınız"
  },
  "pushPlatformNotificationsFundsReceivedDescriptionDefault": {
    "message": "Bir miktar token aldınız"
  },
  "pushPlatformNotificationsFundsReceivedTitle": {
    "message": "Para alındı"
  },
  "pushPlatformNotificationsFundsSentDescription": {
    "message": "$1 $2 gönderdiniz"
  },
  "pushPlatformNotificationsFundsSentDescriptionDefault": {
    "message": "Başarılı bir şekilde bir miktar token gönderdiniz"
  },
  "pushPlatformNotificationsFundsSentTitle": {
    "message": "Para gönderildi"
  },
  "pushPlatformNotificationsNftReceivedDescription": {
    "message": "Yeni NFT'ler aldınız"
  },
  "pushPlatformNotificationsNftReceivedTitle": {
    "message": "NFT alındı"
  },
  "pushPlatformNotificationsNftSentDescription": {
    "message": "Başarılı bir şekilde bir NFT gönderdiniz"
  },
  "pushPlatformNotificationsNftSentTitle": {
    "message": "NFT gönderildi"
  },
  "pushPlatformNotificationsStakingLidoStakeCompletedDescription": {
    "message": "Lido stake işleminiz başarılı oldu"
  },
  "pushPlatformNotificationsStakingLidoStakeCompletedTitle": {
    "message": "Stake tamamlandı"
  },
  "pushPlatformNotificationsStakingLidoStakeReadyToBeWithdrawnDescription": {
    "message": "Lido stake işleminiz şu anda para çekme işlemine hazır"
  },
  "pushPlatformNotificationsStakingLidoStakeReadyToBeWithdrawnTitle": {
    "message": "Stake para çekme işlemine hazır"
  },
  "pushPlatformNotificationsStakingLidoWithdrawalCompletedDescription": {
    "message": "Lido para çekme işleminiz başarılı oldu"
  },
  "pushPlatformNotificationsStakingLidoWithdrawalCompletedTitle": {
    "message": "Para çekme işlemi tamamlandı"
  },
  "pushPlatformNotificationsStakingLidoWithdrawalRequestedDescription": {
    "message": "Lido para çekme talebiniz gönderildi"
  },
  "pushPlatformNotificationsStakingLidoWithdrawalRequestedTitle": {
    "message": "Para çekme talep edildi"
  },
  "pushPlatformNotificationsStakingRocketpoolStakeCompletedDescription": {
    "message": "RocketPool stake işleminiz başarılı oldu"
  },
  "pushPlatformNotificationsStakingRocketpoolStakeCompletedTitle": {
    "message": "Stake tamamlandı"
  },
  "pushPlatformNotificationsStakingRocketpoolUnstakeCompletedDescription": {
    "message": "RocketPool unstake işleminiz başarılı oldu"
  },
  "pushPlatformNotificationsStakingRocketpoolUnstakeCompletedTitle": {
    "message": "Unstake tamamlandı"
  },
  "pushPlatformNotificationsSwapCompletedDescription": {
    "message": "MetaMask Swap işleminiz başarılı oldu"
  },
  "pushPlatformNotificationsSwapCompletedTitle": {
    "message": "Swap işlemi tamamlandı"
  },
  "queued": {
    "message": "Kuyruğa alındı"
  },
  "quoteRate": {
    "message": "Kota oranı"
  },
  "quotedReceiveAmount": {
    "message": "$1 alınan tutar"
  },
  "quotedTotalCost": {
    "message": "$1 toplam maliyet"
  },
  "rank": {
    "message": "Sıralama"
  },
  "rateIncludesMMFee": {
    "message": "Orana %$1 ücret dahildir"
  },
  "reAddAccounts": {
    "message": "diğer hesapları yeniden ekle"
  },
  "reAdded": {
    "message": "yeniden eklendi"
  },
  "readdToken": {
    "message": "Gelecekte bu tokeni hesap seçenekleri menüsünde “Tokeni İçe Aktar”' kısmına giderek tekrar ekleyebilirsiniz."
  },
  "receive": {
    "message": "Al"
  },
  "receiveCrypto": {
    "message": "Kripto al"
  },
  "received": {
    "message": "Alınan"
  },
  "recipientAddressPlaceholderNew": {
    "message": "Genel adres (0x) veya alan adı gir"
  },
  "recommendedGasLabel": {
    "message": "Önerilen"
  },
  "recoveryPhraseReminderBackupStart": {
    "message": "Şimdi yedekle"
  },
  "recoveryPhraseReminderConfirm": {
<<<<<<< HEAD
    "message": "Anladım"
=======
    "message": "Daha sonra hatırlat"
>>>>>>> 9ab104b0
  },
  "recoveryPhraseReminderSubText": {
    "message": "Cüzdanınızı yedeklemezseniz uygulamanın dışında kalmanız veya yeni bir cihaz edinmeniz durumunda paranıza erişimi kaybedersiniz."
  },
  "recoveryPhraseReminderTitle": {
    "message": "Cüzdanınızı koruyun"
  },
  "redeposit": {
    "message": "Tekrar yatırın"
  },
  "refreshList": {
    "message": "Listeyi yenile"
  },
  "reject": {
    "message": "Reddet"
  },
  "rejectAll": {
    "message": "Tümünü reddet"
  },
  "rejectRequestsDescription": {
    "message": "$1 talebi toplu olarak reddetmek üzeresiniz."
  },
  "rejectRequestsN": {
    "message": "$1 taleplerini reddet"
  },
  "rejectTxsDescription": {
    "message": "$1 işlemi toplu olarak reddetmek üzeresiniz."
  },
  "rejectTxsN": {
    "message": "$1 işlemi reddet"
  },
  "rejected": {
    "message": "Reddedildi"
  },
  "remove": {
    "message": "Kaldır"
  },
  "removeAccount": {
    "message": "Hesabı kaldır"
  },
  "removeAccountDescription": {
    "message": "Bu hesap cüzdanınızdan kaldırılacaktır. Devam etmeden önce içe aktarılmış olan bu hesap için ilk olarak oluşturulan Gizli Kurtarma İfadesine ya da özel anahtara sahip olduğunuzdan lütfen emin olun. Hesap açılır menüsünden hesapları yeniden içe aktarabilir ya da hesap oluşturabilirsiniz. "
  },
  "removeAccountModalBannerDescription": {
    "message": "Kaldırmadan önce bu hesap için Gizli Kurtarma İfadenizin veya özel anahtarınızın olduğundan emin olun.",
    "description": "Make sure you have the Secret Recovery Phrase or private key for this account before removing."
  },
  "removeAccountModalBannerTitle": {
    "message": "Bu hesap MetaMask'ten kaldırılacak.",
    "description": "Title of a banner alert used on account remove modal."
  },
  "removeKeyringSnap": {
    "message": "Bu Snap kaldırıldığında bu hesaplar MetaMask'ten kaldırılır:"
  },
  "removeKeyringSnapToolTip": {
    "message": "Hesapları snap kontrol eder ve snap kaldırıldığında hesaplar MetaMask'ten de kaldılır, ancak blokzincirinde kalır."
  },
  "removeNFT": {
    "message": "NFT'yi kaldır"
  },
  "removeNftErrorMessage": {
    "message": "Bu NFT'yi kaldıramıyoruz."
  },
  "removeNftMessage": {
    "message": "NFT başarılı bir şekilde kaldırıldı!"
  },
  "removeSnap": {
    "message": "Snapi kaldır"
  },
  "removeSnapAccountDescription": {
    "message": "İlerlerseniz bu hesap artık MetaMask'te kullanılamayacak."
  },
  "removeSnapAccountTitle": {
    "message": "Hesabı kaldırın"
  },
  "removeSnapConfirmation": {
    "message": "$1 snapini kaldırmak istediğinizden emin misiniz?",
    "description": "$1 represents the name of the snap"
  },
  "removeSnapDescription": {
    "message": "Bu eylem, snapi, verilerini siler ve verdiğin izinleri iptal eder."
  },
  "replace": {
    "message": "değiştir"
  },
  "reportIssue": {
    "message": "Bir sorun bildir"
  },
  "requestFrom": {
    "message": "Talebi gönderen"
  },
  "requestFromInfo": {
    "message": "İmzanızı isteyen site budur."
  },
  "requestFromInfoSnap": {
    "message": "İmzanızı isteyen Snap budur."
  },
  "requestFromTransactionDescription": {
    "message": "Bu site tarafından onayınız isteniyor."
  },
  "requestingFor": {
    "message": "Talep:"
  },
  "requestingForAccount": {
    "message": "$1 için talep ediliyor",
    "description": "Name of Account"
  },
  "requestingForNetwork": {
    "message": "$1 için talep ediliyor",
    "description": "Name of Network"
  },
  "required": {
    "message": "Gerekli"
  },
  "reset": {
    "message": "Sıfırla"
  },
  "resetWallet": {
    "message": "Cüzdanı sıfırla"
  },
  "resetWalletSubHeader": {
    "message": "MetaMask, şifrenizin bir kopyasını tutmaz. Hesabınızın kilidini açarken sorun yaşıyorsanız cüzdanınızı sıfırlamanız gerekir. Bunu, cüzdanınızı kurarken kullandığınız Gizli Kurtarma İfadesini sunarak yapabilirsin."
  },
  "resetWalletUsingSRP": {
    "message": "Bu eylem, düzenlediğiniz hesapların listesiyle birlikte mevcut cüzdanınızı ve Gizli Kurtarma İfadenizi bu cihazdan siler. Bir Gizli Kurtarma İfadesi ile sıfırlama yaptıktan sonra sıfırlamak için kullandığınız Gizli Kurtarma İfadesine dayalı bir hesap listesi göreceksiniz. Bu yeni liste otomatik olarak bakiyesi olan hesapları içerecektir. Ayrıca daha önce oluşturulmuş $1 hesabınızı oluşturabileceksiniz. İçe aktardığınız özel hesapların $2 olması ve bir hesaba eklediğiniz özel tokenlerin de $3 olması gerekir."
  },
  "resetWalletWarning": {
    "message": "Devam etmeden önce doğru Gizli Kurtarma İfadesini kullandığından emin ol. Bunu geri alamazsın."
  },
  "restartMetamask": {
    "message": "MetaMask'i yeniden başlat"
  },
  "restore": {
    "message": "Geri Yükle"
  },
  "restoreUserData": {
    "message": "Kullanıcı verilerini geri yükle"
  },
  "resultPageError": {
    "message": "Hata"
  },
  "resultPageErrorDefaultMessage": {
    "message": "İşlem başarısız oldu."
  },
  "resultPageSuccess": {
    "message": "Başarılı"
  },
  "resultPageSuccessDefaultMessage": {
    "message": "İşlem başarılı bir şekilde tamamlandı."
  },
  "retryTransaction": {
    "message": "İşlemi tekrar dene"
  },
  "reusedTokenNameWarning": {
    "message": "Buradaki bir token izlediğiniz başka bir tokenden sembol kullanıyor, bu kafa karıştırıcı veya aldatıcı olabilir."
  },
  "revealSecretRecoveryPhrase": {
    "message": "Gizli Kurtarma İfadesi"
  },
  "revealSeedWords": {
    "message": "Gizli Kurtarma İfadesini Göster"
  },
  "revealSeedWordsDescription1": {
    "message": "$1 $2",
    "description": "This is a sentence consisting of link using 'revealSeedWordsSRPName' as $1 and bolded text using 'revealSeedWordsDescription3' as $2."
  },
  "revealSeedWordsDescription2": {
    "message": "MetaMask $1. Yani GKİ'niz size aittir.",
    "description": "$1 is text link with the message from 'revealSeedWordsNonCustodialWallet'"
  },
  "revealSeedWordsDescription3": {
    "message": "cüzdanınıza ve paranıza tam erişim sağlar.\n"
  },
  "revealSeedWordsNonCustodialWallet": {
    "message": "gözetimsiz bir cüzdandır"
  },
  "revealSeedWordsQR": {
    "message": "QR"
  },
  "revealSeedWordsSRPName": {
    "message": "Gizli Kurtarma İfadesi (GKİ)"
  },
  "revealSeedWordsText": {
    "message": "Metin"
  },
  "revealSeedWordsWarning": {
    "message": "Ekranınıza hiç kimsenin bakmadığından emin olun. $1",
    "description": "$1 is bolded text using the message from 'revealSeedWordsWarning2'"
  },
  "revealSeedWordsWarning2": {
    "message": "MetaMask Destek bölümü bunu asla talep etmez.",
    "description": "The bolded texted in the second part of 'revealSeedWordsWarning'"
  },
  "revealSensitiveContent": {
    "message": "Hassas içeriği açığa çıkar"
  },
  "review": {
    "message": "İncele"
  },
  "reviewAlert": {
    "message": "Uyarıyı incele"
  },
  "reviewAlerts": {
    "message": "Uyarıları incele"
  },
  "reviewPendingTransactions": {
    "message": "Bekleyen işlemleri incele"
  },
  "reviewPermissions": {
    "message": "İzinleri incele"
  },
  "revokePermission": {
    "message": "İzni geri al"
  },
  "revokePermissionTitle": {
    "message": "$1 iznini kaldır",
    "description": "The token symbol that is being revoked"
  },
  "revokeSimulationDetailsDesc": {
    "message": "Birisinin sizin hesabınızdan token harcama iznini kaldırıyorsunuz."
  },
  "reward": {
    "message": "Ödül"
  },
  "rpcNameOptional": {
    "message": "RPC Adı (İsteğe Bağlı)"
  },
  "rpcUrl": {
    "message": "RPC URL adresi"
  },
  "safeTransferFrom": {
    "message": "Güvenli transfer kaynağı"
  },
  "save": {
    "message": "Kaydet"
  },
  "scanInstructions": {
    "message": "QR kodu kameranızın önüne getirin"
  },
  "scanQrCode": {
    "message": "QR kodunu tara"
  },
  "scrollDown": {
    "message": "Aşağı kaydır"
  },
  "search": {
    "message": "Ara"
  },
  "searchAccounts": {
    "message": "Hesapları ara"
  },
  "searchNfts": {
    "message": "NFT ara"
  },
  "searchTokens": {
    "message": "Token ara"
  },
  "searchTokensByNameOrAddress": {
    "message": "Ada veya adrese göre token ara"
  },
  "secretRecoveryPhrase": {
    "message": "Gizli Kurtarma İfadesi"
  },
  "secretRecoveryPhrasePlusNumber": {
    "message": "Gizli Kurtarma İfadesi $1",
    "description": "The $1 is the order of the Secret Recovery Phrase"
  },
  "secureWallet": {
    "message": "Güvenli cüzdan"
  },
  "secureWalletGetStartedButton": {
    "message": "Başlarken"
  },
  "secureWalletRemindLaterButton": {
    "message": "Daha sonra hatırlat"
  },
  "secureWalletWalletRecover": {
    "message": "Uygulamanın dışında kalmanız veya yeni bir cihaz edinmeniz durumunda cüzdanınızı kurtarmanızın tek yoludur."
  },
  "secureWalletWalletSaveSrp": {
    "message": "Paranızı kaybetme riskini almayın. $1 güvendiğiniz bir yere kaydederek cüzdanınızı koruyun.",
    "description": "The $1 is the button text 'Secret Recovery Phrase'"
  },
  "security": {
    "message": "Güvenlik"
  },
  "securityAlert": {
    "message": "$1 ve $2 güvenlik uyarısı"
  },
  "securityAlerts": {
    "message": "Güvenlik uyarıları"
  },
  "securityAlertsDescription": {
    "message": "Bu özellik işlem ve imza taleplerini aktif bir şekilde inceleyerek kötü amaçlı veya olağan dışı aktivite konusunda sizi uyarır. $1",
    "description": "Link to learn more about security alerts"
  },
  "securityAndPrivacy": {
    "message": "Güvenlik ve gizlilik"
  },
  "securityChangePassword": {
    "message": "Şifreyi değiştir"
  },
  "securityChangePasswordDescription": {
    "message": "Cihazınızda MetaMask uygulamasının kilidini açmak için güçlü bir şifre seçin. Bu şifreyi kaybederseniz cüzdanınızı yeniden içe aktarmak için Gizli Kurtarma İfadenize ihtiyacınız olacak."
  },
  "securityChangePasswordTitle": {
    "message": "Şifre"
  },
  "securityChangePasswordToastError": {
    "message": "Şifre değiştirilemedi. Lütfen tekrar deneyin."
  },
  "securityChangePasswordToastSuccess": {
    "message": "Yeni şifre kaydedildi"
  },
  "securityDescription": {
    "message": "Güvensiz ağlara katılma şansınızı azaltın ve hesaplarınızı koruyun"
  },
  "securityLoginWithSocial": {
    "message": "$1 ile oturum aç",
    "description": "The $1 is the text 'Google' or 'Apple'"
  },
  "securityLoginWithSrpBackedUp": {
    "message": "Gizli Kurtarma İfadesi yedeklendi"
  },
  "securityLoginWithSrpNotBackedUp": {
    "message": "Gizli Kurtarma İfadesini yedekle"
  },
  "securityMessageLinkForNetworks": {
    "message": "ağ dolandırıcılıkları ve güvenlik riskleri"
  },
  "securityProviderPoweredBy": {
    "message": "$1 hizmetidir",
    "description": "The security provider that is providing data"
  },
  "securitySocialLoginEnabled": {
    "message": "Etkinleştirildi"
  },
  "securitySocialLoginEnabledDescription": {
    "message": "Bu e-posta ve MetaMask şifreniz hesabınızı ve kurtarma ifadelerinizi kurtarmanıza yardımcı olacaktır."
  },
  "securitySocialLoginLabel": {
    "message": "$1 KURTARMA",
    "description": "The $1 is the text 'Google' or 'Apple'"
  },
  "securitySrpDescription": {
    "message": "Cüzdanınıza erişimi asla kaybetmemeniz için Gizli Kurtarma İfadenizi yedekleyin. Yalnızca sizin erişiminiz olan ve unutmayacağınız güvenli bir yerde sakladığınızdan emin olun."
  },
  "securitySrpLabel": {
    "message": "GİZLİ KURTARMA İFADELERİ"
  },
  "securitySrpWalletRecovery": {
    "message": "Kurtarma yöntemlerini yönet"
  },
  "seeAllPermissions": {
    "message": "Tüm izinleri gör",
    "description": "Used for revealing more content (e.g. permission list, etc.)"
  },
  "seeDetails": {
    "message": "Ayrıntılara bakın"
  },
  "seedPhraseIntroTitle": {
    "message": "Cüzdanınızı koruyun"
  },
  "seedPhraseReq": {
    "message": "Gizli Kurtarma İfadeleri 12, 15, 18, 21 veya 24 kelimeden oluşur"
  },
  "seedPhraseReviewDetails": {
    "message": "Bu size ait $1. Doğru sıralamada yazın ve güvenli bir şekilde saklayın. Gizli Kurtarma İfadenizi elinde bulunduran biri cüzdanınıza erişim sağlayabilir. $2",
    "description": "The $1 is the bolded text 'Secret Recovery Phrase' and $2 is 'seedPhraseReviewDetails2'"
  },
  "seedPhraseReviewDetails2": {
    "message": "Asla hiç kimseyle paylaşmayın."
  },
  "seedPhraseReviewTitle": {
    "message": "Gizli Kurtarma İfadenizi kaydedin"
  },
  "select": {
    "message": "Seç"
  },
  "selectAccountToConnect": {
    "message": "Bağlamak için bir hesap seç"
  },
  "selectAccounts": {
    "message": "Bu sitede kullanılacak hesap veya hesapları seçin"
  },
  "selectAccountsForSnap": {
    "message": "Bu snap ile kullanılacak hesabı/hesapları seçin"
  },
  "selectAll": {
    "message": "Tümünü seç"
  },
  "selectAnAccount": {
    "message": "Hesap seç"
  },
  "selectAnAccountAlreadyConnected": {
    "message": "Bu hesap zaten MetaMask'e bağlanmış"
  },
  "selectEnableDisplayMediaPrivacyPreference": {
    "message": "NFT medyasını göster seçeneğini açın"
  },
  "selectHdPath": {
    "message": "HD yolunu seç"
  },
  "selectNFTPrivacyPreference": {
    "message": "NFT Otomatik Algılamayı etkinleştir"
  },
  "selectPathHelp": {
    "message": "Beklediğiniz hesapları görmüyorsanız HD yoluna veya geçerli seçilen ağa geçmeyi deneyin."
  },
  "selectRpcUrl": {
    "message": "RPC URL adresini seçin"
  },
  "selectSecretRecoveryPhrase": {
    "message": "Gizli Kurtarma İfadesi Seç"
  },
  "selectType": {
    "message": "Tür Seç"
  },
  "selectedAccountMismatch": {
    "message": "Farklı hesap seçildi"
  },
  "selectingAllWillAllow": {
    "message": "Tümü seçimi bu sitenin mevcut tüm hesaplarınızı görüntülemesine izin verecektir. Bu siteye güvendiğinizden emin olun."
  },
  "send": {
    "message": "Gönder"
  },
  "sendBugReport": {
    "message": "Bize bir hata raporu gönder."
  },
  "sendNoContactsConversionText": {
    "message": "buraya tıklayın"
  },
  "sendNoContactsDescription": {
    "message": "Kişiler, diğer hesaba güvenli bir şekilde birden fazla kez işlem gönderebilmenize olanak sağlar. Bir kişi oluşturmak için $1",
    "description": "$1 represents the action text 'click here'"
  },
  "sendNoContactsTitle": {
    "message": "Henüz kişiniz yok"
  },
  "sendSelectReceiveAsset": {
    "message": "Alınacak varlıkları seçin"
  },
  "sendSelectSendAsset": {
    "message": "Gönderilecek varlıkları seçin"
  },
  "sendSwapSubmissionWarning": {
    "message": "Bu düğmeye tıklandığında swap işleminiz anında başlatılır. İlerlemeden önce lütfen işlem ayrıntılarınızı inceleyin."
  },
  "sendingAsset": {
    "message": "$1 gönderiliyor"
  },
  "sendingDisabled": {
    "message": "ERC-1155 NFT varlıklarının gönderilmesi henüz desteklenmemektedir."
  },
  "sendingNativeAsset": {
    "message": "$1 Gönderiliyor",
    "description": "$1 represents the native currency symbol for the current network (e.g. ETH or BNB)"
  },
  "sendingToTokenContractWarning": {
    "message": "Uyarı: Para kaybı ile sonuçlanabilecek bir token sözleşmesi göndermek üzeresiniz. $1",
    "description": "$1 is a clickable link with text defined by the 'learnMoreUpperCase' key. The link will open to a support article regarding the known contract address warning"
  },
  "sent": {
    "message": "Gönderildi"
  },
  "sentSpecifiedTokens": {
    "message": "$1 gönderildi",
    "description": "Symbol of the specified token"
  },
  "sentTokenAsToken": {
    "message": "$2 olarak $1 gönderildi",
    "description": "Used in the transaction display list to describe a swap and send. $1 and $2 are the symbols of tokens in involved in the swap."
  },
  "sepolia": {
    "message": "Sepolia test ağı"
  },
  "setApprovalForAll": {
    "message": "Tümüne onay ver"
  },
  "setApprovalForAllRedesignedTitle": {
    "message": "Para çekme talebi"
  },
  "setApprovalForAllTitle": {
    "message": "$1 için harcama limiti olmadan onay ver",
    "description": "The token symbol that is being approved"
  },
  "settingAddSnapAccount": {
    "message": "Snap hesabı ekle"
  },
  "settings": {
    "message": "Ayarlar"
  },
  "settingsSearchMatchingNotFound": {
    "message": "Eşleşen sonuç bulunamadı."
  },
  "settingsSubHeadingSignaturesAndTransactions": {
    "message": "İmza ve işlem talepleri"
  },
  "show": {
    "message": "Göster"
  },
  "showAccount": {
    "message": "Hesabı göster"
  },
  "showAdvancedDetails": {
    "message": "Gelişmiş bilgileri göster"
  },
  "showExtensionInFullSizeView": {
    "message": "Uzantıyı tam boyut görünümde göster"
  },
  "showExtensionInFullSizeViewDescription": {
    "message": "Uzantı simgesine tıkladığınızda tam boyut görünümünüzü varsayılan yapmak için bunu açın."
  },
  "showFiatConversionInTestnets": {
    "message": "Test ağlarında dönüşümü göster"
  },
  "showFiatConversionInTestnetsDescription": {
    "message": "Test ağlarında fiat para dönüşümünü göstermek için bunu seçin"
  },
  "showHexData": {
    "message": "On altılı verileri göster"
  },
  "showHexDataDescription": {
    "message": "Gönder ekranında on altılı veri alanını göstermek için bunu seçin"
  },
  "showLess": {
    "message": "Daha az göster"
  },
  "showMore": {
    "message": "Daha fazlasını göster"
  },
  "showNativeTokenAsMainBalance": {
    "message": "Yerli token'i ana bakiye olarak göster"
  },
  "showNft": {
    "message": "NFT'yi göster"
  },
  "showPermissions": {
    "message": "İzinleri göster"
  },
  "showPrivateKey": {
    "message": "Özel anahtarı göster"
  },
  "showSRP": {
    "message": "Gizli Kurtarma İfadesini Göster"
  },
  "showTestnetNetworks": {
    "message": "Test ağlarını göster"
  },
  "showTestnetNetworksDescription": {
    "message": "Ağ listesinde test ağlarını göstermek için bunu seçin"
  },
  "sign": {
    "message": "İmzala"
  },
  "signatureRequest": {
    "message": "İmza talebi"
  },
  "signature_decoding_bid_nft_tooltip": {
    "message": "NFT, teklif kabul edildiğinde cüzdanınıza yansıtılacak."
  },
  "signature_decoding_list_nft_tooltip": {
    "message": "Sadece NFT'leriniz birisi tarafından satın alınırsa değişiklik olmasını bekleyin."
  },
  "signed": {
    "message": "İmzalandı"
  },
  "signing": {
    "message": "İmzalanıyor"
  },
  "signingInWith": {
    "message": "Şununla giriş yap:"
  },
  "signingWith": {
    "message": "Oturum açma aracı"
  },
  "simulationApproveHeading": {
    "message": "Çek"
  },
  "simulationDetailsApproveDesc": {
    "message": "Bir başkasına hesabınızdan NFT çekme izni veriyorsunuz."
  },
  "simulationDetailsERC20ApproveDesc": {
    "message": "Bir başkasına sizin hesabınızdan bu tutarı harcama izni veriyorsunuz."
  },
  "simulationDetailsFiatNotAvailable": {
    "message": "Mevcut Değil"
  },
  "simulationDetailsIncomingHeading": {
    "message": "Aldığınız"
  },
  "simulationDetailsNoChanges": {
    "message": "Değişiklik yok"
  },
  "simulationDetailsOutgoingHeading": {
    "message": "Gönderdiğiniz"
  },
  "simulationDetailsRevokeSetApprovalForAllDesc": {
    "message": "Bir başkasının sizin hesabınızdan NFT çekme iznini kaldırıyorsunuz."
  },
  "simulationDetailsSetApprovalForAllDesc": {
    "message": "Bir başkasına sizin hesabınızdan NFT çekme izni veriyorsunuz."
  },
  "simulationDetailsTitle": {
    "message": "Tahmini değişiklikler"
  },
  "simulationDetailsTitleEnforced": {
    "message": "Bakiye değişiklikleri"
  },
  "simulationDetailsTitleTooltip": {
    "message": "Tahmini değişiklikler bu işlemi gerçekleştirirseniz meydana gelebilecek değişikliklerdir. Bu bir garanti değil, sadece bir tahmindir."
  },
  "simulationDetailsTitleTooltipEnforced": {
    "message": "Bakiye değişiklikleri garantilidir. Bu sonuç mümkün değilse işlem durdurulacaktır."
  },
  "simulationDetailsTotalFiat": {
    "message": "Toplam = $1",
    "description": "$1 is the total amount in fiat currency on one side of the transaction"
  },
  "simulationDetailsTransactionReverted": {
    "message": "Bu işlemin başarısız olması muhtemel"
  },
  "simulationDetailsUnavailable": {
    "message": "Mevcut değil"
  },
  "simulationErrorMessageV2": {
    "message": "Gaz tahmini yapamadık. Sözleşmede bir hata olabilir ve bu işlem başarısız olabilir."
  },
  "simulationSettingsModalEnforceToggle": {
    "message": "Bakiye değişikliklerini uygula"
  },
  "simulationSettingsModalEnforceToggleDescription": {
    "message": "Paranızı güvende tutmak amacıyla bakiye değişirse veya kayma toleransı karşılanmazsa bu işlem gerçekleşmeyecektir."
  },
  "simulationSettingsModalTitle": {
    "message": "İşlem ayarları"
  },
  "simulationsSettingDescription": {
    "message": "Onaylamadan önce işlemlerdeki ve imzalardaki bakiye değişikliklerini tahmin etmek için bunu açın. Nihai sonucunu garanti etmez. $1"
  },
  "simulationsSettingSubHeader": {
    "message": "Bakiye değişikliklerini tahmin edin"
  },
  "singleNetwork": {
    "message": "1 ağ"
  },
  "siweIssued": {
    "message": "Düzenlendi"
  },
  "siweNetwork": {
    "message": "Ağ"
  },
  "siweRequestId": {
    "message": "Kimlik Talebi"
  },
  "siweResources": {
    "message": "Kaynaklar"
  },
  "siweURI": {
    "message": "URL adresi"
  },
  "skipAccountSecurity": {
    "message": "Hesap güvenliğini atla?"
  },
  "skipAccountSecurityDetails": {
    "message": "Bu Gizli Kurtarma İfadesini kaybederseniz bu cüzdana erişim sağlayamayacaksınız."
  },
  "skipAccountSecuritySecureNow": {
    "message": "Şimdi güvence altına al"
  },
  "skipAccountSecuritySkip": {
    "message": "Atla"
  },
  "skipDeepLinkInterstitial": {
    "message": "Derin bağlantıları açarken geçiş ekranını gösterme"
  },
  "skipDeepLinkInterstitialDescription": {
    "message": "Bu seçenek etkinleştirildiğinde MetaMask'te derin bağlantıları açarken gösterilen geçiş ekranı atlanacaktır. \"Derin bağlantı\", MetaMask'in açılmasına sebep olan https://link.metamask.io/home gibi bir bağlantıdır; bu bağlantılar başkaları tarafından gizlenebilir. Geçiş ekranı, sizi MetaMask dahilinde hesaplarınızı, token'larınızı, geçmişinizi, bakiyelerinizi, ayarlarınızı ve hassas olma potansiyeli olan diğer bilgilerinizi gösterebilecek kazara açılan sayfalardan korumak amacıyla tasarlanmıştır. Bu ayar yalnızca MetaMask tarafından imzalanan bağlantılar için geçerlidir."
  },
  "slideBridgeDescription": {
    "message": "Tamamı cüzdanınız dahilinde olmak üzere 9 zincirde ilerleyin"
  },
  "slideBridgeTitle": {
    "message": "Köprü yapmaya hazır mısınız?"
  },
  "slideCashOutDescription": {
    "message": "Kriptonuzu satarak nakde dönüştürün"
  },
  "slideCashOutTitle": {
    "message": "MetaMask ile paraya çevirin"
  },
  "slideDebitCardDescription": {
    "message": "Belirli bölgelerde mevcuttur"
  },
  "slideDebitCardTitle": {
    "message": "MetaMask banka kartı"
  },
  "slideFundWalletDescription": {
    "message": "Başlamak için token ekleyin veya transfer edin"
  },
  "slideFundWalletTitle": {
    "message": "Cüzdanınıza para ekleyin"
  },
  "slideMultiSrpDescription": {
    "message": "MetaMask'te birden fazla cüzdanı içe aktarın ve kullanın"
  },
  "slideMultiSrpTitle": {
    "message": "Birden fazla Gizli Kurtarma İfadesi ekleyin"
  },
  "slideRemoteModeDescription": {
    "message": "Soğuk cüzdanınızı kablosuz olarak kullanın"
  },
  "slideRemoteModeTitle": {
    "message": "Soğuk depolama, hızlı erişim"
  },
  "slideSmartAccountUpgradeDescription": {
    "message": "Aynı adres, daha akıllı özellikler"
  },
  "slideSmartAccountUpgradeTitle": {
    "message": "Akıllı hesapları kullanmaya başlayın"
  },
  "slideSolanaDescription": {
    "message": "Başlamak için bir Solana hesabı oluşturun"
  },
  "slideSolanaTitle": {
    "message": "Solana artık destekleniyor"
  },
  "slideSweepStakeDescription": {
    "message": "Kazanma şansı için şimdi bir NFT mint edin"
  },
  "slideSweepStakeTitle": {
    "message": "$5000 USDC Çekilişine katılın!"
  },
  "smartAccountAccept": {
    "message": "Akıllı hesap kullanın"
  },
  "smartAccountBetterTransaction": {
    "message": "Daha hızlı işlemler, daha düşük ücretler"
  },
  "smartAccountBetterTransactionDescription": {
    "message": "İşlemleri birlikte gerçekleştirerek vakitten ve nakitten tasarruf edin."
  },
  "smartAccountFeaturesDescription": {
    "message": "Aynı hesap adresini koruyun; dilediğiniz zaman tekrar geçebilirsiniz."
  },
  "smartAccountLabel": {
    "message": "Akıllı Hesap"
  },
  "smartAccountPayToken": {
    "message": "Dilediğiniz token ile dilediğiniz zaman ödeyin"
  },
  "smartAccountPayTokenDescription": {
    "message": "Ağ ücretlerini karşılamak için zaten sahip olduğunuz token'ları kullanın."
  },
  "smartAccountReject": {
    "message": "Akıllı hesap kullanma"
  },
  "smartAccountSameAccount": {
    "message": "Aynı hesap, daha akıllı özellikler."
  },
  "smartAccountSplashTitle": {
    "message": "Akıllı hesap kullanılsın mı?"
  },
  "smartAccountUpdateSuccessMessage": {
    "message": "Hesabınız bir sonraki işleminizle akıllı hesaba güncellenecektir."
  },
  "smartAccountUpdateSuccessTitle": {
    "message": "Başarılı!"
  },
  "smartAccountUpgradeBannerDescription": {
    "message": "Aynı adres. Daha akıllı özellikler."
  },
  "smartAccountUpgradeBannerTitle": {
    "message": "Akıllı hesaba geç"
  },
  "smartContracts": {
    "message": "Akıllı sözleşmeler"
  },
  "smartSwapsErrorNotEnoughFunds": {
    "message": "Akıllı swap için yeterli para yok."
  },
  "smartSwapsErrorUnavailable": {
    "message": "Akıllı Swap'lar geçici olarak kullanılamıyor."
  },
  "smartTransactionCancelled": {
    "message": "İşleminiz iptal edildi"
  },
  "smartTransactionCancelledDescription": {
    "message": "İşleminiz tamamlanamadığından gereksiz gaz ücreti ödemenizi önlemek amacıyla iptal edildi."
  },
  "smartTransactionError": {
    "message": "İşleminiz başarısız oldu"
  },
  "smartTransactionErrorDescription": {
    "message": "Ani piyasa değişimleri başarısızlıklara sebep olabilir. Sorun devam ederse MetaMask müşteri destek bölümüne ulaşın."
  },
  "smartTransactionPending": {
    "message": "İşleminiz gönderildi"
  },
  "smartTransactionSuccess": {
    "message": "İşleminiz tamamlandı"
  },
  "smartTransactions": {
    "message": "Akıllı İşlemler"
  },
  "smartTransactionsEnabledDescription": {
    "message": " ve MEV koruması. Şu anda varsayılan olarak açık."
  },
  "smartTransactionsEnabledLink": {
    "message": "Daha yüksek başarı oranları"
  },
  "smartTransactionsEnabledTitle": {
    "message": "İşlemler artık daha akıllı hale geldi"
  },
  "snapAccountCreated": {
    "message": "Hesap oluşturuldu"
  },
  "snapAccountCreatedDescription": {
    "message": "Yeni hesabınız kullanılmaya hazır!"
  },
  "snapAccountCreationFailed": {
    "message": "Hesap oluşturma işlemi başarısız oldu"
  },
  "snapAccountCreationFailedDescription": {
    "message": "$1 sizin için bir hesap oluşturamadı.",
    "description": "$1 is the snap name"
  },
  "snapAccountRedirectFinishSigningTitle": {
    "message": "İmzalama işlemini bitir"
  },
  "snapAccountRedirectSiteDescription": {
    "message": "$1 talimatlarını izle"
  },
  "snapAccountRemovalFailed": {
    "message": "Hesap kaldırma işlemi başarısız oldu"
  },
  "snapAccountRemovalFailedDescription": {
    "message": "$1 sizin için bu hesabı kaldıramadı.",
    "description": "$1 is the snap name"
  },
  "snapAccountRemoved": {
    "message": "Hesap kaldırıldı"
  },
  "snapAccountRemovedDescription": {
    "message": "Bu hesap artık MetaMask'te kullanılamayacak."
  },
  "snapAccounts": {
    "message": "Snap Hesapları"
  },
  "snapAccountsDescription": {
    "message": "Üçüncü taraf Snapleri tarafından kontrol edilen hesaplar."
  },
  "snapConnectTo": {
    "message": "$1 adresine bağlan",
    "description": "$1 is the website URL or a Snap name. Used for Snaps pre-approved connections."
  },
  "snapConnectionPermissionDescription": {
    "message": "Onayınız olmadan $1 otomatik olarak $2 adresine bağlansın.",
    "description": "Used for Snap pre-approved connections. $1 is the Snap name, $2 is a website URL."
  },
  "snapConnectionWarning": {
    "message": "$1 şunu kullanmak istiyor: $2",
    "description": "$2 is the snap and $1 is the dapp requesting connection to the snap."
  },
  "snapDetailWebsite": {
    "message": "Web Sitesi"
  },
  "snapHomeMenu": {
    "message": "Snap Ana Menüsü"
  },
  "snapInstallRequest": {
    "message": "$1 adlı snap'i yüklemek ona aşağıdaki izinleri verir.",
    "description": "$1 is the snap name."
  },
  "snapInstallSuccess": {
    "message": "Yükleme tamamlandı"
  },
  "snapInstallWarningCheck": {
    "message": "$1, şunları yapmak için izin istiyor:",
    "description": "Warning message used in popup displayed on snap install. $1 is the snap name."
  },
  "snapInstallWarningHeading": {
    "message": "Dikkatle ilerleyin"
  },
  "snapInstallWarningPermissionDescriptionForBip32View": {
    "message": "$1 adlı snap'in genel anahtarlarınızı (ve adreslerinizi) görüntülemesine izin verin. Bu eylem, herhangi bir şekilde hesapların ya da varlıkların kontrolünü vermez.",
    "description": "An extended description for the `snap_getBip32PublicKey` permission used for tooltip on Snap Install Warning screen (popup/modal). $1 is the snap name."
  },
  "snapInstallWarningPermissionDescriptionForEntropy": {
    "message": "$1 adlı Snap'in talep edilen ağlar üzerinde hesap ve varlıkları yönetmesine izin verin. Bu hesaplar, gizli kurtarma ifadenizi kullanarak (açığa çıkarmadan) türetilir ve yedeklenir. $1, anahtar türetme gücü ile Ethereum (EVM'ler) ötesinde çeşitli blok zinciri protokollerini destekleyebilir.",
    "description": "An extended description for the `snap_getBip44Entropy` and `snap_getBip44Entropy` permissions used for tooltip on Snap Install Warning screen (popup/modal). $1 is the snap name."
  },
  "snapInstallWarningPermissionNameForEntropy": {
    "message": "$1 hesaplarını yönet",
    "description": "Permission name used for the Permission Cell component displayed on warning popup when installing a Snap. $1 is list of account types."
  },
  "snapInstallWarningPermissionNameForViewPublicKey": {
    "message": "$1 için genel anahtarınızı görüntüleyin",
    "description": "Permission name used for the Permission Cell component displayed on warning popup when installing a Snap. $1 is list of account types."
  },
  "snapInstallationErrorDescription": {
    "message": "$1 yüklenemedi.",
    "description": "Error description used when snap installation fails. $1 is the snap name."
  },
  "snapInstallationErrorTitle": {
    "message": "Yükleme başarısız oldu",
    "description": "Error title used when snap installation fails."
  },
  "snapResultError": {
    "message": "Hata"
  },
  "snapResultSuccess": {
    "message": "Başarılı"
  },
  "snapResultSuccessDescription": {
    "message": "$1 kullanıma hazır"
  },
  "snapUIAssetSelectorTitle": {
    "message": "Bir varlık seç"
  },
  "snapUpdateAlertDescription": {
    "message": "En son $1 güncellemesini alın",
    "description": "Description used in Snap update alert banner when snap update is available. $1 is the Snap name."
  },
  "snapUpdateAvailable": {
    "message": "Güncelleme mevcut"
  },
  "snapUpdateErrorDescription": {
    "message": "$1 güncellenemedi.",
    "description": "Error description used when snap update fails. $1 is the snap name."
  },
  "snapUpdateErrorTitle": {
    "message": "Güncelleme başarısız oldu",
    "description": "Error title used when snap update fails."
  },
  "snapUpdateRequest": {
    "message": "$1 adlı snap'i güncellemek ona aşağıdaki izinleri verir.",
    "description": "$1 is the Snap name."
  },
  "snapUpdateSuccess": {
    "message": "Güncelleme tamamlandı"
  },
  "snapUrlIsBlocked": {
    "message": "Bu Snap sizi bloke edilmiş bir siteye götürmek istiyor. $1."
  },
  "snaps": {
    "message": "Snapler"
  },
  "snapsConnected": {
    "message": "Snap'ler bağlandı"
  },
  "snapsNoInsight": {
    "message": "Gösterilecek içgörü yok"
  },
  "snapsPrivacyWarningFirstMessage": {
    "message": "Yüklediğiniz her Snap'in Consensys $1 içinde tanımlanan şekilde, aksi belirtilmedikçe bir Üçüncü Taraf Hizmet olduğunu kabul edersiniz. Üçüncü Taraf Hizmetlerini kullanımınız Üçüncü Taraf Hizmet sağlayıcısı tarafından belirtilen ayrı şart ve koşullar tarafından yönetilir. Consensys herhangi bir Snapin herhangi belirli bir sebeple herhangi belirli bir şahıs tarafından kullanımını önermez. Üçüncü Taraf Hizmetine erişiminizin, güvenmenizin veya kullanımınızın riski size aittir. Consensys, Üçüncü Taraf Hizmetlerini kullanımınızdan kaynaklanan zararlar için her türlü sorumluluğu ve yükümlülüğü reddeder.",
    "description": "First part of a message in popup modal displayed when installing a snap for the first time. $1 is terms of use link."
  },
  "snapsPrivacyWarningSecondMessage": {
    "message": "Üçüncü Taraf Hizmetleri ile paylaştığınız tüm bilgiler söz konusu Üçüncü Taraf Hizmetlerinin gizlilik politikalarına göre doğrudan üçüncü taraflar tarafından toplanacaktır. Daha fazla bilgi için lütfen üçüncü tarafların gizlilik politikalarına bakın.",
    "description": "Second part of a message in popup modal displayed when installing a snap for the first time."
  },
  "snapsPrivacyWarningThirdMessage": {
    "message": "Consensys'un bu Üçüncü Taraf Hizmetler ile paylaştığınız bilgilere hiçbir erişimi bulunmamaktadır.",
    "description": "Third part of a message in popup modal displayed when installing a snap for the first time."
  },
  "snapsSettings": {
    "message": "Snap ayarları"
  },
  "snapsTermsOfUse": {
    "message": "Kullanım Şartları"
  },
  "snapsToggle": {
    "message": "Bir snap yalnızca etkinleştirilmişse çalışır"
  },
  "snapsUIError": {
    "message": "Daha fazla destek için $1 oluşturucuları ile iletişime geçin.",
    "description": "This is shown when the insight snap throws an error. $1 is the snap name"
  },
  "solanaAccountRequested": {
    "message": "Bu site bir Solana hesabı talep ediyor."
  },
  "solanaAccountRequired": {
    "message": "Bu siteye bağlanmak için bir Solana hesabı gereklidir."
  },
  "solanaImportAccounts": {
    "message": "Solana hesaplarını içe aktar"
  },
  "solanaImportAccountsDescription": {
    "message": "Başka bir cüzdandan Solana hesabınızı taşımak için bir Gizli Kurtarma İfadesini içe aktarın."
  },
  "solanaMoreFeaturesComingSoon": {
    "message": "Daha fazla özellik çok yakında"
  },
  "solanaMoreFeaturesComingSoonDescription": {
    "message": "NFT'ler, donanım cüzdanı desteği ve daha fazlası çok yakında."
  },
  "solanaOnMetaMask": {
    "message": "Solana MetaMask'te"
  },
  "solanaSendReceiveSwapTokens": {
    "message": "Token gönder, al ve swap yap"
  },
  "solanaSendReceiveSwapTokensDescription": {
    "message": "SOL, USDC ve daha fazlası gibi token'lar ile transfer ve işlem gerçekleştir."
  },
  "someNetworks": {
    "message": "$1 ağ"
  },
  "somethingDoesntLookRight": {
    "message": "Doğru görünmeyen bir şeyler mi var? $1",
    "description": "A false positive message for users to contact support. $1 is a link to the support page."
  },
  "somethingIsWrong": {
    "message": "Bir şeyler ters gitti. Sayfayı tekrar yüklemeyi deneyin."
  },
  "somethingWentWrong": {
    "message": "Bu sayfayı yükleyemedik."
  },
  "sortBy": {
    "message": "Sıralama ölçütü"
  },
  "sortByAlphabetically": {
    "message": "Alfabetik (A-Z)"
  },
  "sortByDecliningBalance": {
    "message": "Azalan bakiye ($1 yüksek-düşük)",
    "description": "Indicates a descending order based on token fiat balance. $1 is the preferred currency symbol"
  },
  "source": {
    "message": "Kaynak"
  },
  "spamModalBlockedDescription": {
    "message": "Bu site 1 dakika boyunca engellenecek."
  },
  "spamModalBlockedTitle": {
    "message": "Bu siteyi geçici olarak engellediniz"
  },
  "spamModalDescription": {
    "message": "Birden fazla istenmeyen talep alıyorsanız siteyi geçici olarak engelleyebilirsiniz."
  },
  "spamModalTemporaryBlockButton": {
    "message": "Bu siteyi geçici olarak engelle"
  },
  "spamModalTitle": {
    "message": "Birden fazla talep fark ettik"
  },
  "speed": {
    "message": "Hız"
  },
  "speedUp": {
    "message": "Hızlandır"
  },
  "speedUpCancellation": {
    "message": "Bu iptal işlemini hızlandır"
  },
  "speedUpExplanation": {
    "message": "Mevcut ağ koşullarına göre gaz ücretini güncelledik ve en az %10 artırdık (ağ tarafından gereklidir)."
  },
  "speedUpPopoverTitle": {
    "message": "İşlemi hızlandır"
  },
  "speedUpTooltipText": {
    "message": "Yeni gaz ücreti"
  },
  "speedUpTransaction": {
    "message": "Bu işlemi hızlandır"
  },
  "spendLimitInsufficient": {
    "message": "Harcama limiti yetersiz"
  },
  "spendLimitInvalid": {
    "message": "Harcama limiti geçersiz; pozitif bir sayı olmalıdır"
  },
  "spendLimitPermission": {
    "message": "Harcama limiti izni"
  },
  "spendLimitRequestedBy": {
    "message": "$1 tarafından talep edilen harcama limiti",
    "description": "Origin of the site requesting the spend limit"
  },
  "spendLimitTooLarge": {
    "message": "Harcama limiti çok büyük"
  },
  "spender": {
    "message": "Harcama Yapan Taraf"
  },
  "spenderTooltipDesc": {
    "message": "Bu, NFT'lerinizi çekebilecek adrestir."
  },
  "spenderTooltipERC20ApproveDesc": {
    "message": "Bu, token'lerinizi sizin adınıza harcayabilecek adrestir."
  },
  "spendingCap": {
    "message": "Harcama üst limiti"
  },
  "spendingCaps": {
    "message": "Harcama üst limitleri"
  },
  "srpDesignImageAlt": {
    "message": "GKİ vault görüntüsü"
  },
  "srpDetailsDescription": {
    "message": "Gizli Kurtarma İfadesi, anahtar cümle veya kurtarma ifadesi olarak da anılan, kripto cüzdanınıza erişiminizi ve kontrolü sağlayan bir sözcük dizisidir. Cüzdanınızı MetaMask'e taşımak için bu ifadeye ihtiyacınız var."
  },
  "srpDetailsOwnsAccessListItemOne": {
    "message": "Tüm paranızı alabilir"
  },
  "srpDetailsOwnsAccessListItemThree": {
    "message": "Oturum açma bilgilerinizi değiştirebilir"
  },
  "srpDetailsOwnsAccessListItemTwo": {
    "message": "İşlemleri onaylayabilir"
  },
  "srpDetailsOwnsAccessListTitle": {
    "message": "Gizli Kurtarma İfadenizi elinde bulunduran herkes:"
  },
  "srpDetailsTitle": {
    "message": "Gizli Kurtarma İfadesi nedir?"
  },
  "srpInputNumberOfWords": {
    "message": "$1 sözcükten oluşan bir ifadem var",
    "description": "This is the text for each option in the dropdown where a user selects how many words their secret recovery phrase has during import. The $1 is the number of words (either 12, 15, 18, 21, or 24)."
  },
  "srpListName": {
    "message": "Gizli Kurtarma İfadesi $1",
    "description": "$1 is the order of the Secret Recovery Phrase"
  },
  "srpListNumberOfAccounts": {
    "message": "$1 hesap",
    "description": "$1 is the number of accounts in the list"
  },
  "srpListSelectionDescription": {
    "message": "Yeni hesabınızın oluşturulacağı Gizli Kurtarma İfadesi"
  },
  "srpListSingleOrZero": {
    "message": "$1 hesap",
    "description": "$1 is the number of accounts in the list, it is either 1 or 0"
  },
  "srpListStateBackedUp": {
    "message": "Açığa Çıkar"
  },
  "srpListStateNotBackedUp": {
    "message": "Yedekle"
  },
  "srpPasteFailedTooManyWords": {
    "message": "24'ten fazla sözcük içerdiği için yapıştırma başarısız oldu. Gizli bir kurtarma ifadesi en fazla 24 sözcükten oluşabilir.",
    "description": "Description of SRP paste error when the pasted content has too many words"
  },
  "srpPasteTip": {
    "message": "Gizli kurtarma ifadenizin tamamını herhangi bir alana yapıştırabilirsiniz",
    "description": "Our secret recovery phrase input is split into one field per word. This message explains to users that they can paste their entire secrete recovery phrase into any field, and we will handle it correctly."
  },
  "srpSecurityQuizGetStarted": {
    "message": "Başlarken"
  },
  "srpSecurityQuizImgAlt": {
    "message": "Ortada anahtar deliği ile bir göz ve üç kayan şifre alanı"
  },
  "srpSecurityQuizIntroduction": {
    "message": "Gizli Kurtarma İfadenizi görmek için iki soruyu doğru cevaplamanız gerekmektedir"
  },
  "srpSecurityQuizQuestionOneQuestion": {
    "message": "Gizli Kurtarma İfadenizi kaybederseniz MetaMask..."
  },
  "srpSecurityQuizQuestionOneRightAnswer": {
    "message": "Size yardımcı olamaz"
  },
  "srpSecurityQuizQuestionOneRightAnswerDescription": {
    "message": "Bir yere yazın, bir metalin üzerine kazıyın veya asla kaybetmemeniz için birden fazla noktada saklayın. Kaybederseniz sonsuza dek kaybolur."
  },
  "srpSecurityQuizQuestionOneRightAnswerTitle": {
    "message": "Doğru! Hiç kimse Gizli Kurtarma İfadenizi geri almanıza yardımcı olamaz"
  },
  "srpSecurityQuizQuestionOneWrongAnswer": {
    "message": "Size onu tekrar verebilir"
  },
  "srpSecurityQuizQuestionOneWrongAnswerDescription": {
    "message": "Gizli Kurtarma İfadenizi kaybederseniz sonsuza dek kaybolur. Söylediklerinin ne olduğuna bakılmaksızın hiç kimse onu geri almanıza yardımcı olamaz."
  },
  "srpSecurityQuizQuestionOneWrongAnswerTitle": {
    "message": "Yanlış! Hiç kimse Gizli Kurtarma İfadenizi geri almanıza yardımcı olamaz"
  },
  "srpSecurityQuizQuestionTwoQuestion": {
    "message": "Herhangi birisi, bir destek temsilcisi bile sizden Gizli Kurtarma İfadenizi isterse..."
  },
  "srpSecurityQuizQuestionTwoRightAnswer": {
    "message": "Dolandırılıyorsunuzdur"
  },
  "srpSecurityQuizQuestionTwoRightAnswerDescription": {
    "message": "Gizli Kurtarma İfadenizi isteyen kişi size yalan söylüyordur. Kendisi ile paylaşırsanız varlıklarınızı çalacaktır."
  },
  "srpSecurityQuizQuestionTwoRightAnswerTitle": {
    "message": "Doğru! Gizli Kurtarma İfadenizi paylaşmak asla iyi bir fikir değildir"
  },
  "srpSecurityQuizQuestionTwoWrongAnswer": {
    "message": "Kendisine vermelisiniz"
  },
  "srpSecurityQuizQuestionTwoWrongAnswerDescription": {
    "message": "Gizli Kurtarma İfadenizi isteyen kişi size yalan söylüyordur. Kendisi ile paylaşırsanız varlıklarınızı çalacaktır."
  },
  "srpSecurityQuizQuestionTwoWrongAnswerTitle": {
    "message": "Hayır! Gizli Kurtarma İfadenizi asla hiç kimse ile paylaşmayın, asla"
  },
  "srpSecurityQuizTitle": {
    "message": "Güvenlik testi"
  },
  "srpToggleShow": {
    "message": "Gizli kurtarma ifadesinin bu sözcüğünü göster/gizle",
    "description": "Describes a toggle that is used to show or hide a single word of the secret recovery phrase"
  },
  "srpWordHidden": {
    "message": "Bu sözcük gizli",
    "description": "Explains that a word in the secret recovery phrase is hidden"
  },
  "srpWordShown": {
    "message": "Bu sözcük gösteriliyor",
    "description": "Explains that a word in the secret recovery phrase is being shown"
  },
  "stable": {
    "message": "Stabil"
  },
  "stableLowercase": {
    "message": "stabil"
  },
  "stake": {
    "message": "Pay"
  },
  "staked": {
    "message": "Stake edildi"
  },
  "standardAccountLabel": {
    "message": "Standart Hesap"
  },
<<<<<<< HEAD
=======
  "stateCorruptionAreYouSure": {
    "message": "İlerlemek istediğinizden emin misiniz?"
  },
  "stateCorruptionCopyAndRestoreBeforeRecovery": {
    "message": "$1 izleyerek kasanızı geri yüklemeye karar vermeden önce durum dosyanızı manuel olarak kopyalayıp geri yüklemeye çalışabilirsiniz.",
    "description": "$1 represents the `stateCorruptionTheseInstructions` localization key"
  },
  "stateCorruptionCopyAndRestoreBeforeReset": {
    "message": "$1 izleyerek MetaMask'i sıfırlamaya karar vermeden önce durum dosyanızı manuel olarak kopyalayıp geri yüklemeye çalışabilirsiniz.",
    "description": "$1 represents the `stateCorruptionTheseInstructions` localization key"
  },
  "stateCorruptionDetectedNoBackup": {
    "message": "Kasanız otomatik olarak kurtarılamaz."
  },
  "stateCorruptionDetectedWithBackup": {
    "message": "Kasanız otomatik bir yedeklemeden kurtarılabilir. Otomatik kurtarma, mevcut ayar ve tercihlerinizi silerek yalnızca kasanızı geri yükleyecektir."
  },
  "stateCorruptionMetamaskDatabaseCannotBeAccessed": {
    "message": "Dahili Hata: Veri tabanına erişim sağlanamıyor"
  },
  "stateCorruptionResetMetaMaskState": {
    "message": "MetaMask Durumunu Sıfırla"
  },
  "stateCorruptionResettingDatabase": {
    "message": "Veri tabanı sıfırlanıyor…"
  },
  "stateCorruptionRestoreAccountsFromBackup": {
    "message": "Hesapları Geri Yükle"
  },
  "stateCorruptionRestoringDatabase": {
    "message": "Veri tabanı geri yükleniyor…"
  },
  "stateCorruptionTheseInstructions": {
    "message": "bu talimatları",
    "description": "This is a link to instructions on how to recover your Secret Recovery Phrase manually. It is used in the `stateCorruptionCopyAndRestoreBeforeRecovery` and `stateCorruptionCopyAndRestoreBeforeReset` localization keys."
  },
  "stateCorruptionTheseInstructionsLinkTitle": {
    "message": "Gizli Kurtarma İfadeniz nasıl kurtarılır"
  },
>>>>>>> 9ab104b0
  "stateLogError": {
    "message": "Durum günlükleri alınırken hata."
  },
  "stateLogFileName": {
    "message": "MetaMask durum günlükleri"
  },
  "stateLogs": {
    "message": "Durum günlükleri"
  },
  "stateLogsDescription": {
    "message": "Durum günlükleri genel hesap adreslerinizi ve gönderilen işlemleri içerir."
  },
  "status": {
    "message": "Durum"
  },
  "statusNotConnected": {
    "message": "Bağlanmadı"
  },
  "step1LatticeWallet": {
    "message": "Lattice1'inizi bağlayın"
  },
  "step1LatticeWalletMsg": {
    "message": "Kurulduktan ve çevrimiçi olduktan sonra MetaMask'i Lattice1 cihazınıza bağlayabilirsiniz. Cihazınızın kilidini açın ve Cihaz Kimlliğinizi hazırlayın.",
    "description": "$1 represents the `hardwareWalletSupportLinkConversion` localization key"
  },
  "step1LedgerWallet": {
    "message": "Ledger uygulamasını indir"
  },
  "step1LedgerWalletMsg": {
    "message": "$1 kilidini açmak için indirin, kurun ve şifrenizi girin.",
    "description": "$1 represents the `ledgerLiveApp` localization value"
  },
  "step1TrezorWallet": {
    "message": "Trezor'unuzu bağlayın"
  },
  "step1TrezorWalletMsg": {
    "message": "Cüzdanınızı doğrudan bilgisayara bağlayın ve kilidini açın. Doğru parolayı kullandığınızdan emin olun.",
    "description": "$1 represents the `hardwareWalletSupportLinkConversion` localization key"
  },
  "step2LedgerWallet": {
    "message": "Ledger'ınızı bağlayın"
  },
  "step2LedgerWalletMsg": {
    "message": "Ledger'ınızı doğrudan bilgisayara bağlayın, ardından kilidini açın ve Ethereum uygulamasını açın.",
    "description": "$1 represents the `hardwareWalletSupportLinkConversion` localization key"
  },
  "stepOf": {
    "message": "Adım $1 / $2",
    "description": "$1 current step, $2 total steps"
  },
  "stillGettingMessage": {
    "message": "Bu mesajı almaya devam mı ediyorsun?"
  },
  "strong": {
    "message": "Güçlü"
  },
  "stxCancelled": {
    "message": "Swap işlemi başarısız olurdu"
  },
  "stxCancelledDescription": {
    "message": "İşleminiz başarısız oldu ve gereksiz gaz ücreti ödemenizi önlemek amacıyla iptal edildi."
  },
  "stxCancelledSubDescription": {
    "message": "Swap işlemini tekrar deneyin. Bir dahaki sefere sizi benzer risklere karşı korumak için burada olacağız."
  },
  "stxFailure": {
    "message": "Swap başarısız oldu"
  },
  "stxFailureDescription": {
    "message": "Ani piyasa değişiklikleri başarısızlıklara neden olabilir. Sorun devam ederse lütfen $1 ile iletişime geç.",
    "description": "This message is shown to a user if their swap fails. The $1 will be replaced by support.metamask.io"
  },
  "stxOptInSupportedNetworksDescription": {
    "message": "Desteklenen ağlarda daha güvenilir ve güvenli işlemler için Akıllı İşlemleri açın. $1"
  },
  "stxPendingPrivatelySubmittingSwap": {
    "message": "Swap işlemin özel olarak gönderiliyor..."
  },
  "stxPendingPubliclySubmittingSwap": {
    "message": "Swap işlemin herkese açık olarak gönderiliyor..."
  },
  "stxSuccess": {
    "message": "Swap işlemi tamamlandı!"
  },
  "stxSuccessDescription": {
    "message": "$1 artık kullanılabilir.",
    "description": "$1 is a token symbol, e.g. ETH"
  },
  "stxSwapCompleteIn": {
    "message": "Swap işleminin tamamlanmasına kalan süre <",
    "description": "'<' means 'less than', e.g. Swap will complete in < 2:59"
  },
  "stxTryingToCancel": {
    "message": "İşlemin iptal edilmeye çalışılıyor..."
  },
  "stxUnknown": {
    "message": "Durum bilinmiyor"
  },
  "stxUnknownDescription": {
    "message": "Bir işlem başarılı oldu ama ne olduğundan emin değiliz. Bunun nedeni, bu swap gerçekleştirilirken başka bir işlemin gönderilmesi olabilir."
  },
  "stxUserCancelled": {
    "message": "Swap iptal edildi"
  },
  "stxUserCancelledDescription": {
    "message": "İşleminiz iptal edildi ve gereksiz gaz ücreti ödemediniz."
  },
  "submit": {
    "message": "Gönder"
  },
  "submitted": {
    "message": "Gönderildi"
  },
  "suggestedBySnap": {
    "message": "$1 tarafından öneriliyor",
    "description": "$1 is the snap name"
  },
  "suggestedCurrencySymbol": {
    "message": "Önerilen para birimi sembolü:"
  },
  "suggestedTokenName": {
    "message": "Önerilen isim:"
  },
  "supplied": {
    "message": "Sağlandı"
  },
  "support": {
    "message": "Destek"
  },
  "supportCenter": {
    "message": "Destek Merkezi bölümümüzü ziyaret et"
  },
  "supportMultiRpcInformation": {
    "message": "Şu anda tek bir ağ için birden fazla RPC destekliyoruz. Çelişkili bilgileri çözmek amacıyla en son RPC'niz varsayılan olarak seçilmiştir."
  },
  "surveyConversion": {
    "message": "Anketimize katılın"
  },
  "surveyTitle": {
    "message": "MetaMask'in geleceğini şekillendirin"
  },
  "swap": {
    "message": "Swap"
  },
  "swapAdjustSlippage": {
    "message": "Kaymayı ayarla"
  },
  "swapAggregator": {
    "message": "Toplayıcı"
  },
  "swapAllowSwappingOf": {
    "message": "$1 swap işlemine izin ver",
    "description": "Shows a user that they need to allow a token for swapping on their hardware wallet"
  },
  "swapAmountReceived": {
    "message": "Garanti edilen tutar"
  },
  "swapAmountReceivedInfo": {
    "message": "Bu, alacağınız minimum tutardır. Kaymaya bağlı olarak daha fazla alabilirsiniz."
  },
  "swapAndSend": {
    "message": "Swap Gerçekleştir ve Gönder"
  },
  "swapAnyway": {
    "message": "Yine de swap gerçekleştir"
  },
  "swapApproval": {
    "message": "Swap işlemleri için $1 onayla",
    "description": "Used in the transaction display list to describe a transaction that is an approve call on a token that is to be swapped.. $1 is the symbol of a token that has been approved."
  },
  "swapApproveNeedMoreTokens": {
    "message": "Bu swap işlemini tamamlamak için $1 tane daha $2 gerekiyor",
    "description": "Tells the user how many more of a given token they need for a specific swap. $1 is an amount of tokens and $2 is the token symbol."
  },
  "swapAreYouStillThere": {
    "message": "Hala orada mısınız?"
  },
  "swapAreYouStillThereDescription": {
    "message": "Devam etmek istediğinizde size en yeni kotaları göstermeye hazırız"
  },
  "swapConfirmWithHwWallet": {
    "message": "Donanım cüzdanınızla onaylayın"
  },
  "swapContinueSwapping": {
    "message": "Swap işlemine devam edin"
  },
  "swapContractDataDisabledErrorDescription": {
    "message": "Ledger'ınızdaki Ethereum uygulamasında \"Ayarlar\" kısmına gidin ve sözleşme verilerine izin verin. Ardından swap işleminizi tekrar deneyin."
  },
  "swapContractDataDisabledErrorTitle": {
    "message": "Sözleşme verileriniz Ledger'ınızda etkinleştirilmemiş"
  },
  "swapCustom": {
    "message": "özel"
  },
  "swapDecentralizedExchange": {
    "message": "Merkeziyetsiz borsa"
  },
  "swapDetailsTitle": {
    "message": "Takas bilgileri",
    "description": "Title for the modal showing details about a swap transaction."
  },
  "swapDirectContract": {
    "message": "Doğrudan sözleşme"
  },
  "swapEditLimit": {
    "message": "Limiti düzenle"
  },
  "swapEnableDescription": {
    "message": "Bu gereklidir ve MetaMask'e $1 için swap işlemi yapma izni verir.",
    "description": "Gives the user info about the required approval transaction for swaps. $1 will be the symbol of a token being approved for swaps."
  },
  "swapEnableTokenForSwapping": {
    "message": "Bu eylem swap için şunu yapacaktır: $1",
    "description": "$1 is for the 'enableToken' key, e.g. 'enable ETH'"
  },
  "swapEnterAmount": {
    "message": "Bir tutar girin"
  },
  "swapEstimatedNetworkFees": {
    "message": "Tahmini ağ ücretleri"
  },
  "swapEstimatedNetworkFeesInfo": {
    "message": "Bu, swap işleminizi tamamlamak için kullanılacak ağ ücretinin bir tahminidir. Gerçek miktar ağ koşullarına göre değişebilir."
  },
  "swapFailedErrorDescriptionWithSupportLink": {
    "message": "İşlemler başarısız olabilir ve size yardımcı olmak için buradayız. Bu sorun devam ederse daha fazla destek için $1 adresinden müşteri hizmetleri destek bölümü ile iletişime geçebilirsiniz.",
    "description": "This message is shown to a user if their swap fails. The $1 will be replaced by support.metamask.io"
  },
  "swapFailedErrorTitle": {
    "message": "Swap başarısız oldu"
  },
  "swapFetchingQuote": {
    "message": "Teklif alınıyor"
  },
  "swapFetchingQuoteNofN": {
    "message": "$1 / $2 fiyat teklifi alınıyor",
    "description": "A count of possible quotes shown to the user while they are waiting for quotes to be fetched. $1 is the number of quotes already loaded, and $2 is the total number of resources that we check for quotes. Keep in mind that not all resources will have a quote for a particular swap."
  },
  "swapFetchingQuotes": {
    "message": "Teklifler alınıyor..."
  },
  "swapFetchingQuotesErrorDescription": {
    "message": "Hımmm... bir hata oluştu. Tekrar deneyin veya sorun devam ederse müşteri hizmetleri destek bölümüyle iletişime geçin."
  },
  "swapFetchingQuotesErrorTitle": {
    "message": "Teklifler alınırken hata"
  },
  "swapFromTo": {
    "message": "$1 ile $2 swap işlemi",
    "description": "Tells a user that they need to confirm on their hardware wallet a swap of 2 tokens. $1 is a source token and $2 is a destination token"
  },
  "swapGasFeesDetails": {
    "message": "Gaz ücretleri tahmini olup ağ trafiği ve işlem karmaşıklığına göre dalgalanır."
  },
  "swapGasFeesExplanation": {
    "message": "MetaMask, gaz ücretlerinden para kazanmaz. Bu ücretler tahminlerdir ve ağın yoğunluğuna ve işlemin karmaşıklığına göre değişebilir. $1 daha fazla bilgi edinin.",
    "description": "$1 is a link (text in link can be found at 'swapGasFeesSummaryLinkText')"
  },
  "swapGasFeesExplanationLinkText": {
    "message": "Buradan",
    "description": "Text for link in swapGasFeesExplanation"
  },
  "swapGasFeesLearnMore": {
    "message": "Gaz ücretleri hakkında daha fazla bilgi edinin"
  },
  "swapGasFeesSplit": {
    "message": "Önceki ekrandaki gaz ücretleri bu iki işlem arasında bölünmüştür."
  },
  "swapGasFeesSummary": {
    "message": "Gaz ücretleri, $1 ağında işlemleri gerçekleştiren kripto madencilerine ödenir. MetaMask gaz ücretlerinden herhangi bir kazanç elde etmemektedir.",
    "description": "$1 is the selected network, e.g. Ethereum or BSC"
  },
  "swapGasIncludedTooltipExplanation": {
    "message": "Bu teklif, gönderilen veya alınan token tutarını ayarlayarak gaz ücretlerini dahil eder. Aktivite listenizde ayrı bir işlemde ETH alabilirsiniz."
  },
  "swapGasIncludedTooltipExplanationLinkText": {
    "message": "Gaz ücretleri hakkında daha fazla bilgi edinin"
  },
  "swapHighSlippage": {
    "message": "Yüksek kayma"
  },
  "swapIncludesGasAndMetaMaskFee": {
    "message": "Gaz ve %$1 MetaMask ücreti dahildir",
    "description": "Provides information about the fee that metamask takes for swaps. $1 is a decimal number."
  },
  "swapIncludesMMFee": {
    "message": "%$1 MetaMask ücreti dahildir.",
    "description": "Provides information about the fee that metamask takes for swaps. $1 is a decimal number."
  },
  "swapIncludesMMFeeAlt": {
    "message": "Teklif $1% MetaMask ücretini yansıtır",
    "description": "Provides information about the fee that metamask takes for swaps using the latest copy. $1 is a decimal number."
  },
  "swapIncludesMetaMaskFeeViewAllQuotes": {
    "message": "%$1 MetaMask ücreti - $2 dahildir",
    "description": "Provides information about the fee that metamask takes for swaps. $1 is a decimal number and $2 is a link to view all quotes."
  },
  "swapLearnMore": {
    "message": "Swap işlemleri hakkında daha fazla bilgi edinin"
  },
  "swapLiquiditySourceInfo": {
    "message": "Dönüştürme oranlarını ve ağ ücretlerini karşılaştırmak için birden fazla likidite kaynağında (borsalar, toplayıcılar ve profesyonel piyasa yapıcıları) arama yaparız."
  },
  "swapLowSlippage": {
    "message": "Düşük kayma"
  },
  "swapMaxSlippage": {
    "message": "Maks. kayma"
  },
  "swapMetaMaskFee": {
    "message": "MetaMask ücreti"
  },
  "swapMetaMaskFeeDescription": {
    "message": "%$1 oranında bir ücret otomatik olarak bu teklife dahil edilmiştir. MetaMask'in likidite sağlayıcı bilgilerinin toplandığı yazılımı kullanma lisansı karşılığında ödersiniz.",
    "description": "Provides information about the fee that metamask takes for swaps. $1 is a decimal number."
  },
  "swapNQuotesWithDot": {
    "message": "$1 teklif.",
    "description": "$1 is the number of quotes that the user can select from when opening the list of quotes on the 'view quote' screen"
  },
  "swapNewQuoteIn": {
    "message": "$1 içinde yeni teklifler sunulacak",
    "description": "Tells the user the amount of time until the currently displayed quotes are update. $1 is a time that is counting down from 1:00 to 0:00"
  },
  "swapNoTokensAvailable": {
    "message": "$1 ile eşleşen token yok",
    "description": "Tells the user that a given search string does not match any tokens in our token lists. $1 can be any string of text"
  },
  "swapOnceTransactionHasProcess": {
    "message": "Bu işlem gerçekleştikten sonra $1 hesabınıza eklenecek.",
    "description": "This message communicates the token that is being transferred. It is shown on the awaiting swap screen. The $1 will be a token symbol."
  },
  "swapPriceDifference": {
    "message": "$4 $5 (~$6) için $1 $2 (~$3) swap gerçekleştirmek üzeresiniz.",
    "description": "This message represents the price slippage for the swap.  $1 and $4 are a number (ex: 2.89), $2 and $5 are symbols (ex: ETH), and $3 and $6 are fiat currency amounts."
  },
  "swapPriceDifferenceTitle": {
    "message": "~%$1 fiyat farkı",
    "description": "$1 is a number (ex: 1.23) that represents the price difference."
  },
  "swapPriceUnavailableDescription": {
    "message": "Fiyat etkisi, piyasa fiyat verisinin mevcut olmaması nedeniyle belirlenememiştir. Swap işlemini gerçekleştirmeden önce lütfen almak üzere olduğunuz token tutarının sizin için uygun olduğunu onaylayın."
  },
  "swapPriceUnavailableTitle": {
    "message": "Devam etmeden önce oranınızı kontrol edin"
  },
  "swapProcessing": {
    "message": "Gerçekleştiriliyor"
  },
  "swapQuoteDetails": {
    "message": "Teklif ayrıntıları"
  },
  "swapQuoteNofM": {
    "message": "$1 / $2",
    "description": "A count of possible quotes shown to the user while they are waiting for quotes to be fetched. $1 is the number of quotes already loaded, and $2 is the total number of resources that we check for quotes. Keep in mind that not all resources will have a quote for a particular swap."
  },
  "swapQuoteSource": {
    "message": "Teklif kaynağı"
  },
  "swapQuotesExpiredErrorDescription": {
    "message": "En son oranları almak için lütfen yeni teklifler isteyin."
  },
  "swapQuotesExpiredErrorTitle": {
    "message": "Teklif zaman aşımı"
  },
  "swapQuotesNotAvailableDescription": {
    "message": "Bu işlem yolu şu anda mevcut değil. Tutarı, ağı veya token'ı değiştirmeyi deneyin ve en iyi seçeneği bulalım."
  },
  "swapQuotesNotAvailableErrorDescription": {
    "message": "Lütfen tutarı veya kayma ayarlarını düzenlemeyi deneyin ve tekrar deneyin."
  },
  "swapQuotesNotAvailableErrorTitle": {
    "message": "Teklif mevcut değil"
  },
  "swapRate": {
    "message": "Oran"
  },
  "swapReceiving": {
    "message": "Alınıyor"
  },
  "swapReceivingInfoTooltip": {
    "message": "Bu bir tahmindir. Gerçek miktar kaymaya göre belirlenecektir."
  },
  "swapRequestForQuotation": {
    "message": "Teklif talebi"
  },
  "swapSelect": {
    "message": "Seç"
  },
  "swapSelectAQuote": {
    "message": "Teklif seç"
  },
  "swapSelectAToken": {
    "message": "Token seç"
  },
  "swapSelectQuotePopoverDescription": {
    "message": "Birden fazla likidite kaynağından alınmış tüm teklifler aşağıdadır."
  },
  "swapSelectToken": {
    "message": "Token seçin"
  },
  "swapShowLatestQuotes": {
    "message": "En yeni kotaları göster"
  },
  "swapSlippageAutoDescription": {
    "message": "Otomatik"
  },
  "swapSlippageHighDescription": {
    "message": "Girilen kayma ($1%) çok yüksek kabul edilir ve kötü bir oranla sonuçlanabilir",
    "description": "$1 is the amount of % for slippage"
  },
  "swapSlippageHighTitle": {
    "message": "Yüksek kayma"
  },
  "swapSlippageLowDescription": {
    "message": "Bu kadar düşük bir değer ($1%) başarısız bir swap ile sonuçlanabilir",
    "description": "$1 is the amount of % for slippage"
  },
  "swapSlippageLowTitle": {
    "message": "Düşük kayma"
  },
  "swapSlippageNegativeDescription": {
    "message": "Kayma en az sıfır olmalıdır"
  },
  "swapSlippageNegativeTitle": {
    "message": "Devam etmek için kaymayı artırın"
  },
  "swapSlippageOverLimitDescription": {
    "message": "Kayma toleransı en fazla %15 olmalıdır. Daha yüksek olması kötü bir oranla sonuçlanır."
  },
  "swapSlippageOverLimitTitle": {
    "message": "Kayma çok yüksek"
  },
  "swapSlippagePercent": {
    "message": "%$1",
    "description": "$1 is the amount of % for slippage"
  },
  "swapSlippageTooltip": {
    "message": "Emrinizi verdiğiniz zaman ile emrinizin onaylandığı zaman arasında geçen sürede fiyat değişirse buna \"kayma\" denir. Kayma, \"kayma toleransı\" ayarınızı aşarsa swap işleminiz otomatik olarak iptal edilir."
  },
  "swapSlippageZeroDescription": {
    "message": "Daha az rekabetçi bir kota ile sonuçlanacak olan az sayıda sıfır kayma kotalı sağlayıcı var."
  },
  "swapSlippageZeroTitle": {
    "message": "Sıfır kayma sunan sağlayıcılar getiriliyor"
  },
  "swapSource": {
    "message": "Likidite kaynağı"
  },
  "swapSuggested": {
    "message": "Swap öneriliyor"
  },
  "swapSuggestedGasSettingToolTipMessage": {
    "message": "Swap işlemleri karmaşık ve zamana duyarlı işlemlerdir. Başarılı bir Swap için maliyet ve güven arasında iyi bir denge için bu gaz ücretini öneririz."
  },
  "swapSwapFrom": {
    "message": "Şuradan swap gerçekleştir:"
  },
  "swapSwapSwitch": {
    "message": "Token sıralamasını değiştir"
  },
  "swapSwapTo": {
    "message": "Şununla swap gerçekleştir:"
  },
  "swapToConfirmWithHwWallet": {
    "message": "donanım cüzdanınızla onaylamak için"
  },
  "swapTokenAddedManuallyDescription": {
    "message": "Bu token'i $1 ile doğrulayın ve işlem yapmak istediğiniz token olduğundan emin olun.",
    "description": "$1 points the user to etherscan as a place they can verify information about a token. $1 is replaced with the translation for \"etherscan\""
  },
  "swapTokenAddedManuallyTitle": {
    "message": "Token manuel olarak eklendi"
  },
  "swapTokenAvailable": {
    "message": "$1 hesabınıza eklendi.",
    "description": "This message is shown after a swap is successful and communicates the exact amount of tokens the user has received for a swap. The $1 is a decimal number of tokens followed by the token symbol."
  },
  "swapTokenBalanceUnavailable": {
    "message": "$1 bakiyenizi alamadık",
    "description": "This message communicates to the user that their balance of a given token is currently unavailable. $1 will be replaced by a token symbol"
  },
  "swapTokenNotAvailable": {
    "message": "Token bu bölgede swap işlemine uygun değildir"
  },
  "swapTokenToToken": {
    "message": "$1 ile $2 swap gerçekleştir",
    "description": "Used in the transaction display list to describe a swap. $1 and $2 are the symbols of tokens in involved in a swap."
  },
  "swapTokenVerifiedOn1SourceDescription": {
    "message": "$1 sadece 1 kaynakta doğrulandı. İlerlemeden önce $2 üzerinde doğrulamayı deneyin.",
    "description": "$1 is a token name, $2 points the user to etherscan as a place they can verify information about a token. $1 is replaced with the translation for \"etherscan\""
  },
  "swapTokenVerifiedOn1SourceTitle": {
    "message": "Sahte token olma potansiyeli var"
  },
  "swapTokenVerifiedSources": {
    "message": "$1 kaynakları tarafından onaylandı. $2 üzerinde doğrulayın.",
    "description": "$1 the number of sources that have verified the token, $2 points the user to a block explorer as a place they can verify information about the token."
  },
  "swapTooManyDecimalsError": {
    "message": "$1, en fazla $2 ondalık basamağına izin verir",
    "description": "$1 is a token symbol and $2 is the max. number of decimals allowed for the token"
  },
  "swapTransactionComplete": {
    "message": "İşlem tamamlandı"
  },
  "swapTwoTransactions": {
    "message": "2 işlem"
  },
  "swapUnknown": {
    "message": "Bilinmiyor"
  },
  "swapZeroSlippage": {
    "message": "%0 Kayma"
  },
  "swapsMaxSlippage": {
    "message": "Kayma toleransı"
  },
  "swapsNotEnoughToken": {
    "message": "Yeterli $1 yok",
    "description": "Tells the user that they don't have enough of a token for a proposed swap. $1 is a token symbol"
  },
  "swapsViewInActivity": {
    "message": "Aktivitede görüntüle"
  },
  "switch": {
    "message": "Değiştir"
  },
  "switchBack": {
    "message": "Geri dön"
  },
  "switchEthereumChainConfirmationDescription": {
    "message": "Bu işlem, MetaMask'te seçili bir ağı önceden eklenmiş bir ağ ile değiştirecek:"
  },
  "switchEthereumChainConfirmationTitle": {
    "message": "Bu sitenin ağı değiştirmesine izin ver?"
  },
  "switchInputCurrency": {
    "message": "Giriş para birimini değiştir"
  },
  "switchNetwork": {
    "message": "Ağı değiştir"
  },
  "switchNetworks": {
    "message": "Ağ değiştir"
  },
  "switchToNetwork": {
    "message": "$1 ağına geçin",
    "description": "$1 represents the custom network that has previously been added"
  },
  "switchToThisAccount": {
    "message": "Bu hesaba geç"
  },
  "switchingNetworksCancelsPendingConfirmations": {
    "message": "Ağ değiştirmek bekleyen tüm onayları iptal eder"
  },
  "symbol": {
    "message": "Sembol"
  },
  "symbolBetweenZeroTwelve": {
    "message": "Sembol en fazla 11 karakter olmalıdır."
  },
  "tapToReveal": {
    "message": "Açığa çıkarmak için dokunun"
  },
  "tapToRevealNote": {
    "message": "Hiç kimsenin ekranınıza bakmadığından emin olun."
  },
  "tenPercentIncreased": {
    "message": "%10 artış"
  },
  "terms": {
    "message": "Kullanım şartları"
  },
  "termsOfService": {
    "message": "Hizmet şartları"
  },
  "termsOfUseAgree": {
    "message": "Kabul Ediyorum"
  },
  "termsOfUseAgreeText": {
    "message": "MetaMask ve tüm özelliklerini kullanımım için geçerli olan Kullanım şartları bölümünü kabul ediyorum"
  },
  "termsOfUseFooterText": {
    "message": "Tüm bölümleri okumak için lütfen kaydırın"
  },
  "termsOfUseTitle": {
    "message": "Kullanım Şartları bölümümüzü inceleyin"
  },
  "testNetworks": {
    "message": "Test ağları"
  },
  "testnets": {
    "message": "Testnet'ler"
  },
  "theme": {
    "message": "Tema"
  },
  "themeDescription": {
    "message": "Tercih ettiğin MetaMask temasını seç."
  },
  "thirdPartySoftware": {
    "message": "Üçüncü taraf yazılım uyarısı",
    "description": "Title of a popup modal displayed when installing a snap for the first time."
  },
  "time": {
    "message": "Zaman"
  },
  "tipsForUsingAWallet": {
    "message": "Cüzdan kullanma ipuçları"
  },
  "tipsForUsingAWalletDescription": {
    "message": "Token eklemek web3'ü kullanmanın daha fazla yolunun kilidini açar."
  },
  "to": {
    "message": "Kime"
  },
  "toAddress": {
    "message": "Alıcı: $1",
    "description": "$1 is the address to include in the To label. It is typically shortened first using shortenAddress"
  },
  "toggleDecodeDescription": {
    "message": "Şifre çözmek ve daha okunabilir işlem verileri göstermek için 4byte.directory ve Sourcify hizmetlerini kullanıyoruz. Bu da, bekleyen ve geçmiş işlemlerinin sonucunu anlamanıza yardımcı olur ancak IP adresinizin paylaşılmasıyla sonuçlanabilir."
  },
  "token": {
    "message": "Token"
  },
  "tokenAddress": {
    "message": "Token adresi"
  },
  "tokenAlreadyAdded": {
    "message": "Token zaten eklenmiş."
  },
  "tokenAutoDetection": {
    "message": "Otomatik token algılama"
  },
  "tokenContractAddress": {
    "message": "Token sözleşme adresi"
  },
  "tokenDecimal": {
    "message": "Token ondalığı"
  },
  "tokenDecimalFetchFailed": {
    "message": "Token ondalığı gereklidir. Şurada bulabilirsiniz: $1"
  },
  "tokenDetails": {
    "message": "Token bilgileri"
  },
  "tokenFoundTitle": {
    "message": "1 yeni token bulundu"
  },
  "tokenId": {
    "message": "Token Kimliği"
  },
  "tokenList": {
    "message": "Token listeleri:"
  },
  "tokenMarketplace": {
    "message": "Token pazar yeri"
  },
  "tokenScamSecurityRisk": {
    "message": "token dolandırıcılıkları ve güvenlik riskleri"
  },
  "tokenStandard": {
    "message": "Token standardı"
  },
  "tokenSymbol": {
    "message": "Token sembolü"
  },
  "tokens": {
    "message": "Tokenler"
  },
  "tokensFoundTitle": {
    "message": "$1 yeni token bulundu",
    "description": "$1 is the number of new tokens detected"
  },
  "tokensInCollection": {
    "message": "Koleksiyondaki tokenler"
  },
  "tooltipApproveButton": {
    "message": "Anladım"
  },
  "tooltipSatusConnected": {
    "message": "bağlı"
  },
  "tooltipSatusConnectedUpperCase": {
    "message": "Bağlandı"
  },
  "tooltipSatusNotConnected": {
    "message": "bağlı değil"
  },
  "total": {
    "message": "Toplam"
  },
  "totalVolume": {
    "message": "Toplam hacim"
  },
  "transaction": {
    "message": "işlem"
  },
  "transactionCancelAttempted": {
    "message": "$2 itibariyle $1 tahmini gaz ücretiyle işlem iptali denemesinde bulunuldu"
  },
  "transactionCancelSuccess": {
    "message": "İşlem $2 itibariyle başarılı bir şekilde iptal edildi"
  },
  "transactionConfirmed": {
    "message": "İşlem $2 itibariyle onaylandı."
  },
  "transactionCreated": {
    "message": "İşlem $2 itibariyle $1 değeriyle oluşturuldu."
  },
  "transactionDataFunction": {
    "message": "İşlev"
  },
  "transactionDetailGasHeading": {
    "message": "Tahmini gaz ücreti"
  },
  "transactionDetailMultiLayerTotalSubtitle": {
    "message": "Tutar + ücretler"
  },
  "transactionDropped": {
    "message": "İşlem şu saatte bırakıldı: $2."
  },
  "transactionError": {
    "message": "İşlem Hatası. Sözleşme kodundan istisna atıldı."
  },
  "transactionErrorNoContract": {
    "message": "Sözleşmeli olmayan bir adreste bir fonksiyon çağrılmaya çalışıldı."
  },
  "transactionErrored": {
    "message": "İşlem bir hatayla karşılaştı."
  },
  "transactionFlowNetwork": {
    "message": "Ağ"
  },
  "transactionHistoryBaseFee": {
    "message": "Baz ücret (GEWI)"
  },
  "transactionHistoryL1GasLabel": {
    "message": "Toplam L1 gaz ücreti"
  },
  "transactionHistoryL2GasLimitLabel": {
    "message": "L2 gaz limiti"
  },
  "transactionHistoryL2GasPriceLabel": {
    "message": "L2 gaz fiyatı"
  },
  "transactionHistoryMaxFeePerGas": {
    "message": "Gaz başına maks. ücret"
  },
  "transactionHistoryPriorityFee": {
    "message": "Öncelik ücreti (GWEI)"
  },
  "transactionHistoryTotalGasFee": {
    "message": "Toplam gaz ücreti"
  },
  "transactionIdLabel": {
    "message": "İşlem Kimliği",
    "description": "Label for the source transaction ID field."
  },
  "transactionIncludesTypes": {
    "message": "Bu işlem şunu içerir: $1."
  },
  "transactionResubmitted": {
    "message": "İşlem, $2 itibariyle $1 olarak artırılan tahmini gaz ücreti ile yeniden gönderildi"
  },
  "transactionSettings": {
    "message": "İşlem ayarları"
  },
  "transactionSubmitted": {
    "message": "İşlem $2 itibariyle tahmini $1 gaz ücreti ile gönderildi."
  },
  "transactionTotalGasFee": {
    "message": "Toplam gaz ücreti",
    "description": "Label for the total gas fee incurred in the transaction."
  },
  "transactionUpdated": {
    "message": "İşlem $2 itibariyle güncellendi."
  },
  "transactions": {
    "message": "İşlemler"
  },
  "transfer": {
    "message": "Transfer et"
  },
  "transferCrypto": {
    "message": "Kripto transfer et"
  },
  "transferFrom": {
    "message": "Transfer kaynağı:"
  },
  "transferRequest": {
    "message": "Transfer talebi"
  },
  "trillionAbbreviation": {
    "message": "T",
    "description": "Shortened form of 'trillion'"
  },
  "troubleConnectingToLedgerU2FOnFirefox": {
    "message": "Ledger'ınıza bağlanırken sorun yaşıyoruz. $1",
    "description": "$1 is a link to the wallet connection guide;"
  },
  "troubleConnectingToLedgerU2FOnFirefox2": {
    "message": "Donanım cüzdanı bağlantı kılavuzumuzu inceleyip tekrar deneyin.",
    "description": "$1 of the ledger wallet connection guide"
  },
  "troubleConnectingToLedgerU2FOnFirefoxLedgerSolution": {
    "message": "Firefox'un en son sürümündeyseniz Firefox'un U2F desteğini bırakması ile ilgili sorun yaşıyor olabilirsiniz. Bu sorunun nasıl düzeltileceğini $1 öğrenin.",
    "description": "It is a link to the ledger website for the workaround."
  },
  "troubleConnectingToLedgerU2FOnFirefoxLedgerSolution2": {
    "message": "buradan",
    "description": "Second part of the error message; It is a link to the ledger website for the workaround."
  },
  "troubleConnectingToWallet": {
    "message": "$1 ile bağlantı kurmada sorun yaşıyoruz, $2 kısmını inceleyip tekrar deneyin.",
    "description": "$1 is the wallet device name; $2 is a link to wallet connection guide"
  },
  "troubleStarting": {
    "message": "MetaMask başlatılırken bir sorun oldu. Bu hata sürekli bir hata olmayabilir; bu yüzden uzantıyı yeniden başlatmayı dene."
  },
  "tryAgain": {
    "message": "Tekrar dene"
  },
  "turnOff": {
    "message": "Kapat"
  },
  "turnOffMetamaskNotificationsError": {
    "message": "Bildirimler devre dışı bırakılırken bir hata oluştu. Lütfen daha sonra tekrar deneyin."
  },
  "turnOn": {
    "message": "Aç"
  },
  "turnOnMetamaskNotifications": {
    "message": "Bildirimleri aç"
  },
  "turnOnMetamaskNotificationsButton": {
    "message": "Aç"
  },
  "turnOnMetamaskNotificationsError": {
    "message": "Bildirimler oluşturulurken bir hata oluştu. Lütfen daha sonra tekrar deneyin."
  },
  "turnOnMetamaskNotificationsMessageFirst": {
    "message": "Bildirimler ile cüzdanınızda neler olduğundan haberdar olun."
  },
  "turnOnMetamaskNotificationsMessagePrivacyBold": {
    "message": "bildirim ayarları."
  },
  "turnOnMetamaskNotificationsMessagePrivacyLink": {
    "message": "Bu özelliği kullanırken gizliliğinizi nasıl koruduğumuzu öğrenin."
  },
  "turnOnMetamaskNotificationsMessageSecond": {
    "message": "Cüzdan bildirimlerini kullanmak için cihazlarınız genelinde bazı ayarları senkronize etmek üzere bir profil kullanırız. $1"
  },
  "turnOnMetamaskNotificationsMessageThird": {
    "message": "Bildirimleri dilediğiniz zaman $1 kısmında kapatabilirsiniz"
  },
  "turnOnTokenDetection": {
    "message": "Gelişmiş token algılamayı açın"
  },
  "tutorial": {
    "message": "Öğretici"
  },
  "twelveHrTitle": {
    "message": "12 sa.:"
  },
  "txAlertTitle": {
    "message": "Bu işlem geri alınacak"
  },
  "typeYourSRP": {
    "message": "Gizli Kurtarma İfadenizi girin"
  },
  "u2f": {
    "message": "U2F",
    "description": "A name on an API for the browser to interact with devices that support the U2F protocol. On some browsers we use it to connect MetaMask to Ledger devices."
  },
  "unapproved": {
    "message": "Onaylanmadı"
  },
  "unexpectedBehavior": {
    "message": "Bu davranış beklenmedik bir durumdur ve hesaplarınız geri yüklense bile hata olarak bildirilmelidir."
  },
  "units": {
    "message": "birim"
  },
  "unknown": {
    "message": "Bilinmeyen"
  },
  "unknownCollection": {
    "message": "İsimsiz koleksiyon"
  },
  "unknownNetworkForKeyEntropy": {
    "message": "Bilinmeyen ağ",
    "description": "Displayed on places like Snap install warning when regular name is not available."
  },
  "unknownQrCode": {
    "message": "Hata: Bu QR kodunu tanımlayamadık"
  },
  "unlimited": {
    "message": "Sınırsız"
  },
  "unlock": {
    "message": "Kilidini Aç"
  },
  "unlockPageIncorrectPassword": {
    "message": "Şifre yanlış. Lütfen tekrar deneyin."
  },
  "unlockPageTooManyFailedAttempts": {
    "message": "Çok sayıda başarısız deneme. Lütfen tekrar deneyin: "
  },
  "unpin": {
    "message": "Sabitlemeyi kaldır"
  },
  "unrecognizedChain": {
    "message": "Bu özel ağ tanınmadı",
    "description": "$1 is a clickable link with text defined by the 'unrecognizedChanLinkText' key. The link will open to instructions for users to validate custom network details."
  },
  "unsendableAsset": {
    "message": "NFT (ERC-721) tokenlerin gönderilmesi şu anda desteklenmiyor",
    "description": "This is an error message we show the user if they attempt to send an NFT asset type, for which currently don't support sending"
  },
  "unstableTokenPriceDescription": {
    "message": "Bu token'ın USD cinsinden fiyatı son derece değişken olup bununla etkileşimde bulunulursa büyük ölçüde değer kaybetmeye yönelik yüksek risk gösteriyor."
  },
  "unstableTokenPriceTitle": {
    "message": "İstikrarsız Token Fiyatı"
  },
  "upArrow": {
    "message": "yukarı ok"
  },
  "update": {
    "message": "Güncelle"
  },
  "updateEthereumChainConfirmationDescription": {
    "message": "Bu site, varsayılan ağ URL adresinizi güncellemeyi talep ediyor. Varsayılanları ve ağ bilgilerini dilediğiniz zaman düzenleyebilirsiniz."
  },
  "updateInformation": {
    "message": "Cüzdanınızı daha güvenli, daha sorunsuz hale getirdik ve bazı yeni özellikler ekledik. Korunmaya devam etmek ve en son iyileştirmelerimizi kullanmak için şimdi güncelleyin."
  },
  "updateNetworkConfirmationTitle": {
    "message": "Güncelle: $1",
    "description": "$1 represents network name"
  },
  "updateOrEditNetworkInformations": {
    "message": "Bilgilerinizi güncelleyin veya"
  },
  "updateRequest": {
    "message": "Talebi güncelle"
  },
  "updateToTheLatestVersion": {
    "message": "En son sürüme güncelleyin"
  },
  "updatedRpcForNetworks": {
    "message": "Ağ RPC'leri Güncellendi"
  },
  "uploadDropFile": {
    "message": "Dosyanızı buraya sürükleyin"
  },
  "uploadFile": {
    "message": "Dosya yükle"
  },
  "urlErrorMsg": {
    "message": "URL adresleri için uygun HTTP/HTTPS ön eki gerekir."
  },
  "use4ByteResolution": {
    "message": "Akıllı sözleşmelerin şifresini çöz"
  },
  "useDifferentLoginMethod": {
    "message": "Farklı bir oturum açma yöntemi kullanın"
  },
  "useMultiAccountBalanceChecker": {
    "message": "Toplu hesap bakiyesi talepleri"
  },
  "useMultiAccountBalanceCheckerSettingDescription": {
    "message": "Hesap bakiyesi taleplerini toplu ödeme olarak gerçekleştirerek daha hızlı bakiye güncellemeleri alın. Bu, hesap bakiyelerinizi bir arada almanızı sağlar, böylece gelişmiş bir deneyim için daha hızlı güncellemeler alacaksınız. Bu özellik kapalı olduğunda üçüncü tarafların sizin hesaplarınızı birbirleriyle ilişkilendirme olasılığı daha düşük olur."
  },
  "useNftDetection": {
    "message": "NFT'leri otomatik algıla"
  },
  "useNftDetectionDescriptionText": {
    "message": "MetaMask'in üçüncü taraf hizmetleri kullanarak size ait olan NFT'leri eklemesine izin verin. NFT'leri otomatik algılama, IP adresinizi ve hesap adresinizi bu hizmetlerle paylaşır. Bu özelliğin etkinleştirilmesi IP adresinizi Ethereum adresinizle ilişkilendirebilir ve dolandırıcılar tarafından airdrop'u gerçekleştirilen sahte NFT'leri gösterebilir. Bu riski önlemek için tokenleri elle ekleyebilirsiniz."
  },
  "usePhishingDetection": {
    "message": "Kimlik avı algılama kullan"
  },
  "usePhishingDetectionDescription": {
    "message": "Ethereum kullanıcılarını hedefleyen kimlik avı alanları için bir uyarı görüntüler"
  },
  "useSafeChainsListValidation": {
    "message": "Ağ bilgileri kontrolü"
  },
  "useSafeChainsListValidationDescription": {
    "message": "MetaMask, doğru ve standartlaştırılmış ağ bilgilerini göstermek için $1 adlı üçüncü taraf bir hizmet kullanır. Bu, kötü amaçlı veya yanlış ağa bağlanma şansınızı düşürür. Bu özelliği kullanırken IP adresiniz chainid.network ile paylaşılır."
  },
  "useSafeChainsListValidationWebsite": {
    "message": "chainid.network",
    "description": "useSafeChainsListValidationWebsite is separated from the rest of the text so that we can bold the third party service name in the middle of them"
  },
  "useSmartAccountDescription": {
    "message": "Bu hesaplar için daha hızlı işlemler, daha düşük ağ ücretleri ve ödeme esnekliği gibi ilgili özellikler mevcut olduğunda MetaMask dahilinde oluşturulan hesapları otomatik olarak akıllı hesaplara döndürmek için bunu açık tutun."
  },
  "useSmartAccountTitle": {
    "message": "Akıllı hesap kullanın"
  },
  "useTokenDetectionPrivacyDesc": {
    "message": "Hesabına gönderilen tokenlerin otomatik olarak görüntülenmesi, tokenin görüntülerini almak için üçüncü taraf sunucularla iletişimi içerir. Bu servislerin IP adresine erişimi olacaktır."
  },
  "usedByClients": {
    "message": "Çeşitli müşteriler tarafından kullanılıyor"
  },
  "userName": {
    "message": "Kullanıcı adı"
  },
  "userOpContractDeployError": {
    "message": "Akıllı sözleşme hesabından sözleşme kurulumu desteklenmiyor"
  },
  "value": {
    "message": "Değer"
  },
  "version": {
    "message": "Sürüm"
  },
  "view": {
    "message": "Görüntüle"
  },
  "viewActivity": {
    "message": "Aktiviteyi görüntüle"
  },
  "viewAllQuotes": {
    "message": "tüm teklifleri görüntüle"
  },
  "viewContact": {
    "message": "Kişiyi görüntüle"
  },
  "viewDetails": {
    "message": "Ayrıntıları görüntüle"
  },
  "viewMore": {
    "message": "Daha fazlasını görüntüle"
  },
  "viewOnBlockExplorer": {
    "message": "Blok gezgininde görüntüle"
  },
  "viewOnCustomBlockExplorer": {
    "message": "$1 ögesini $2 üzerinde görüntüle",
    "description": "$1 is the action type. e.g (Account, Transaction, Swap) and $2 is the Custom Block Explorer URL"
  },
  "viewOnEtherscan": {
    "message": "Etherscan'de $1 görüntüle",
    "description": "$1 is the action type. e.g (Account, Transaction, Swap)"
  },
  "viewOnExplorer": {
    "message": "Explorer'da görüntüleyin"
  },
  "viewOnOpensea": {
    "message": "Opensea'de görüntüle"
  },
  "viewSolanaAccount": {
    "message": "Solana hesabını görüntüle"
  },
  "viewTransaction": {
    "message": "İşlemi görüntüle"
  },
  "viewinExplorer": {
    "message": "Explorer'da $1 görüntüle",
    "description": "$1 is the action type. e.g (Account, Transaction, Swap)"
  },
  "visitSite": {
    "message": "Siteyi ziyaret edin"
  },
  "visitSupportDataConsentModalAccept": {
    "message": "Onayla"
  },
  "visitSupportDataConsentModalDescription": {
    "message": "MetaMask Tanımlayıcınızı ve uygulama sürümünüzü Destek Merkezimizle paylaşmak ister misiniz? Probleminizi daha iyi bir şekilde çözmemize yardımcı olabilir ancak isteğe bağlıdır."
  },
  "visitSupportDataConsentModalReject": {
    "message": "Paylaşma"
  },
  "visitSupportDataConsentModalTitle": {
    "message": "Cihaz bilgilerini destek ile paylaş"
  },
  "visitWebSite": {
    "message": "Web sitemizi ziyaret et"
  },
  "wallet": {
    "message": "Cüzdan"
  },
  "walletConnectionGuide": {
    "message": "donanım cüzdanı bağlantı kılavuzumuz"
  },
  "walletDetails": {
    "message": "Cüzdan bilgileri"
  },
  "walletName": {
    "message": "Cüzdan adı"
  },
  "walletNotFoundDescription": {
    "message": "$1 kimliği ile cüzdan bulunamadı.",
    "description": "$1 is the wallet ID"
  },
  "walletNotFoundTitle": {
    "message": "Cüzdan bulunamadı"
  },
  "walletReadyLearn": {
    "message": "$1 paranıza erişimi asla kaybetmemeniz için bu ifadeyi güvenli bir şekilde saklayabilirsiniz.",
    "description": "$1 is the link to Learn how"
  },
  "walletReadyLearnRemind": {
    "message": "Şurada cüzdanlarınızı yedekleyebilir veya Gizli Kurtarma İfadenizi görebilirsiniz: Ayarlar > Güvenlik ve Şifre."
  },
  "walletReadyLoseSrp": {
    "message": "Gizli Kurtarma İfadenizi kaybederseniz cüzdanınızı kullanamayacaksınız."
  },
  "walletReadyLoseSrpFromReminder": {
    "message": "Bu Gizli Kurtarma İfadesi, şifrenizi unutmanız veya oturumunuza erişimi kaybetmeniz durumunda yeniden erişim kazanmanıza yardımcı olabilir."
  },
  "walletReadyLoseSrpRemind": {
    "message": "Gizli Kurtarma İfadenizi yedeklemezseniz uygulamanın dışında kalmanız veya yeni bir cihaz edinmeniz durumunda paranıza erişimi kaybedersiniz."
  },
  "walletReadySocialDetails1": {
    "message": "$1 hesabı ve şifresi ile dilediğiniz zaman cüzdanınızda oturum açabilirsiniz.",
    "description": "$1 is the social login type. e.g Google, Apple, etc."
  },
  "walletReadySocialDetails2": {
    "message": "Şifrenizi unutursanız cüzdanınıza erişim sağlayamayacaksınız."
  },
  "wantToAddThisNetwork": {
    "message": "Bu ağı eklemek istiyor musunuz?"
  },
  "wantsToAddThisAsset": {
    "message": "Bu, aşağıdaki varlığın cüzdanınıza eklenmesine izin verir."
  },
  "warning": {
    "message": "Uyarı"
  },
  "warningFromSnap": {
    "message": "$1 uyarısı",
    "description": "$1 represents the name of the snap"
  },
  "watchEthereumAccountsDescription": {
    "message": "Bu seçeneği açtığınızda size genel adres veya ENS adı ile Ethereum hesaplarını izleme yeteneği verilir. Bu Beta özellik hakkında geri bildirim için lütfen bu $1 formunu doldurun.",
    "description": "$1 is the link to a product feedback form"
  },
  "watchEthereumAccountsToggle": {
    "message": "Ethereum Hesaplarını İzle (Beta)"
  },
  "watchOutMessage": {
    "message": "Şuraya dikkat edin: $1.",
    "description": "$1 is a link with text that is provided by the 'securityMessageLinkForNetworks' key"
  },
  "weak": {
    "message": "Zayıf"
  },
  "web3": {
    "message": "Web3"
  },
  "web3ShimUsageNotification": {
    "message": "Mevcut web sitesinin kaldırılmış olan window.web3 API'sini kullanmaya çalıştığını fark ettik. Site bozuk görünüyorsa daha fazla bilgi için lütfen $1 bağlantısına tıklayın.",
    "description": "$1 is a clickable link."
  },
  "webhid": {
    "message": "WebHID",
    "description": "Refers to a interface for connecting external devices to the browser. Used for connecting ledger to the browser. Read more here https://developer.mozilla.org/en-US/docs/Web/API/WebHID_API"
  },
  "websites": {
    "message": "web siteleri",
    "description": "Used in the 'permission_rpc' message."
  },
  "welcomeBack": {
    "message": "Tekrar hoş geldiniz"
  },
  "welcomeDescription": {
    "message": "Milyonların güvendiği MetaMask, web3 dünyasını herkes için erişilebilir kılan güvenli bir cüzdandır."
  },
  "welcomeGetStarted": {
    "message": "Başlarken"
  },
  "welcomeTitle": {
    "message": "MetaMask'e Hoş Geldiniz"
  },
  "welcomeToMetaMask": {
    "message": "Başlayalım"
  },
  "whatsThis": {
    "message": "Bu nedir?"
  },
  "willApproveAmountForBridging": {
    "message": "Bu, köprü için şunu onaylayacaktır: $1."
  },
  "willApproveAmountForBridgingHardware": {
    "message": "Donanım cüzdanınızda iki işlemi onaylamanız gerekecektir."
  },
  "willApproveAmountForSwapping": {
    "message": "Bu, takas için şunu onaylayacaktır: $1."
  },
  "withdrawing": {
    "message": "Çekiliyor"
  },
  "wrongNetworkName": {
    "message": "Kayıtlarımıza göre ağ adı bu zincir kimliği ile doğru şekilde eşleşmiyor olabilir."
  },
  "yes": {
    "message": "Evet"
  },
  "you": {
    "message": "Siz"
  },
  "youDeclinedTheTransaction": {
    "message": "İşlemi reddettiniz."
  },
  "youNeedToAllowCameraAccess": {
    "message": "Bu özelliği kullanmak için kamera erişimine izin vermeniz gerekir."
  },
  "youReceived": {
    "message": "Aldığınız",
    "description": "Label indicating the amount and asset the user received."
  },
  "youSent": {
    "message": "Gönderdiğiniz",
    "description": "Label indicating the amount and asset the user sent."
  },
  "yourAccounts": {
    "message": "Hesaplarınız"
  },
  "yourActivity": {
    "message": "Aktiviteniz"
  },
  "yourBalance": {
    "message": "Bakiyeniz"
  },
  "yourNFTmayBeAtRisk": {
    "message": "NFT'niz tehlikede olabilir"
  },
  "yourNetworks": {
    "message": "Ağlarınız"
  },
  "yourPrivateSeedPhrase": {
    "message": "Gizli Kurtarma İfadeniz"
  },
  "yourTransactionConfirmed": {
    "message": "İşlem zaten onaylandı"
  },
  "yourTransactionJustConfirmed": {
    "message": "Blok zinciri üzerinde onaylanmadan işleminizi iptal edemedik."
  },
  "yourWalletIsReady": {
    "message": "Cüzdanınız hazır!"
  },
  "yourWalletIsReadyFromReminder": {
    "message": "Gizli Kurtarma İfadenizi güvenli bir şekilde saklayın!"
  },
  "yourWalletIsReadyRemind": {
    "message": "Size daha sonra hatırlatacağız"
  }
}<|MERGE_RESOLUTION|>--- conflicted
+++ resolved
@@ -2392,13 +2392,10 @@
   "floatAmountToken": {
     "message": "Token miktarı tam sayı olmalıdır"
   },
-<<<<<<< HEAD
-=======
   "followUsOnX": {
     "message": "Bizi $1 üzerinden takip edin",
     "description": "$1 is the x icon"
   },
->>>>>>> 9ab104b0
   "forbiddenIpfsGateway": {
     "message": "Yasaklı IPFS Ağ Geçidi: Lütfen bir CID ağ geçidi belirtin"
   },
@@ -4735,11 +4732,7 @@
     "message": "Şimdi yedekle"
   },
   "recoveryPhraseReminderConfirm": {
-<<<<<<< HEAD
-    "message": "Anladım"
-=======
     "message": "Daha sonra hatırlat"
->>>>>>> 9ab104b0
   },
   "recoveryPhraseReminderSubText": {
     "message": "Cüzdanınızı yedeklemezseniz uygulamanın dışında kalmanız veya yeni bir cihaz edinmeniz durumunda paranıza erişimi kaybedersiniz."
@@ -5975,8 +5968,6 @@
   "standardAccountLabel": {
     "message": "Standart Hesap"
   },
-<<<<<<< HEAD
-=======
   "stateCorruptionAreYouSure": {
     "message": "İlerlemek istediğinizden emin misiniz?"
   },
@@ -6016,7 +6007,6 @@
   "stateCorruptionTheseInstructionsLinkTitle": {
     "message": "Gizli Kurtarma İfadeniz nasıl kurtarılır"
   },
->>>>>>> 9ab104b0
   "stateLogError": {
     "message": "Durum günlükleri alınırken hata."
   },
