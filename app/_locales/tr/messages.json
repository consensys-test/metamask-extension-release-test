{
  "QRHardwareInvalidTransactionTitle": {
    "message": "Hata"
  },
  "QRHardwareMismatchedSignId": {
    "message": "Uyumsuz işlem verisi. Lütfen işlem ayrıntılarını kontrol edin."
  },
  "QRHardwarePubkeyAccountOutOfRange": {
    "message": "Başka hesap yok. Aşağıda listelenmeyen başka bir hesaba erişmek istiyorsanız lütfen donanım cüzdanınızı yeniden bağlayın ve seçin."
  },
  "QRHardwareScanInstructions": {
    "message": "QR kodunu kameranızın önüne getirin. Ekran bulanık, ancak bu okumayı etkilemeyecektir."
  },
  "QRHardwareSignRequestCancel": {
    "message": "Reddet"
  },
  "QRHardwareSignRequestDescription": {
    "message": "Cüzdanınızla imzaladıktan sonra imzayı almak için \"İmza Al\" öğesine tıklayın"
  },
  "QRHardwareSignRequestGetSignature": {
    "message": "İmza Al"
  },
  "QRHardwareSignRequestSubtitle": {
    "message": "Cüzdanınızı QR kodu ile tarayın"
  },
  "QRHardwareSignRequestTitle": {
    "message": "İmza iste"
  },
  "QRHardwareUnknownQRCodeTitle": {
    "message": "Hata"
  },
  "QRHardwareUnknownWalletQRCode": {
    "message": "Geçersiz QR kodu. Lütfen donanım cüzdanının senkronizasyon QR kodunu tarayın."
  },
  "QRHardwareWalletImporterTitle": {
    "message": "QR Kodunu Tara"
  },
  "QRHardwareWalletSteps1Description": {
    "message": "Resmi olarak QR kod destekleyen ortakların listesinden aşağıda seçim yapabilirsiniz."
  },
  "QRHardwareWalletSteps1Title": {
    "message": "QR donanım cüzdanınızı bağlayın"
  },
  "SIWEAddressInvalid": {
    "message": "Giriş talebindeki adres, giriş yapmak için kullandığınız hesapla uyumlu değil."
  },
  "SIWEDomainInvalidText": {
    "message": "Giriş yapmaya çalıştığınız web sitesi talepteki alan ile uyumlu değil. Dikkatle ilerleyin."
  },
  "SIWEDomainInvalidTitle": {
    "message": "Aldatıcı site talebi."
  },
  "SIWEDomainWarningBody": {
    "message": "Web sitesi ($1) yanlış alana giriş yapmanızı istiyor. Bu bir kimlik avı saldırısı olabilir.",
    "description": "$1 represents the website domain"
  },
  "SIWEDomainWarningLabel": {
    "message": "Güvensiz"
  },
  "SIWELabelChainID": {
    "message": "Zincir Kimliği:"
  },
  "SIWELabelExpirationTime": {
    "message": "Son kullanma tarihi:"
  },
  "SIWELabelIssuedAt": {
    "message": "Düzenlenme tarihi:"
  },
  "SIWELabelMessage": {
    "message": "Mesaj:"
  },
  "SIWELabelNonce": {
    "message": "Nonce:"
  },
  "SIWELabelNotBefore": {
    "message": "En Erken:"
  },
  "SIWELabelRequestID": {
    "message": "Talep Kimliği:"
  },
  "SIWELabelResources": {
    "message": "Kaynaklar: $1",
    "description": "$1 represents the number of resources"
  },
  "SIWELabelURI": {
    "message": "URI:"
  },
  "SIWELabelVersion": {
    "message": "Sürüm:"
  },
  "SIWESiteRequestSubtitle": {
    "message": "Bu site şununla giriş yapmak istiyor:"
  },
  "SIWESiteRequestTitle": {
    "message": "Giriş talebi"
  },
  "SIWEWarningSubtitle": {
    "message": "Anladığınızı doğrulamak için şunu işaretleyin:"
  },
  "SIWEWarningTitle": {
    "message": "Emin misiniz?"
  },
  "about": {
    "message": "Hakkında"
  },
  "accept": {
    "message": "Kabul ediyorum"
  },
  "acceptTermsOfUse": {
    "message": "$1 bölümünü okudum ve kabul ediyorum",
    "description": "$1 is the `terms` message"
  },
  "accessAndSpendNoticeNFT": {
    "message": "$1 bu varlığa erişebilir ve harcayabilir",
    "description": "$1 is the url of the site requesting ability to spend"
  },
  "accessYourWalletWithSRP": {
    "message": "Gizli Kurtarma İfadenizle cüzdanınıza erişin"
  },
  "accessYourWalletWithSRPDescription": {
    "message": "MetaMask şifrenizi kurtaramaz. Sahipliğinizi doğrulamak, cüzdanınızı yenilemek ve yeni bir şifre belirlemek için Gizli Kurtarma İfadenizi kullanırız. İlk olarak, cüzdanınızı oluştururken size verilmiş olan Gizli Kurtarma İfadenizi girin. $1",
    "description": "$1 is the words 'Learn More' from key 'learnMore', separated here so that it can be added as a link"
  },
  "accessingYourCamera": {
    "message": "Kameranıza erişim sağlanıyor..."
  },
  "account": {
    "message": "Hesap"
  },
  "accountActivity": {
    "message": "Hesap aktivitesi"
  },
  "accountActivityText": {
    "message": "Hakkında bildirim almak istediğiniz hesapları seçin:"
  },
  "accountDetails": {
    "message": "Hesap bilgileri"
  },
  "accountIdenticon": {
    "message": "Hesap Identicon"
  },
  "accountIsntConnectedToastText": {
    "message": "$1 şuna bağlı değil: $2"
  },
  "accountName": {
    "message": "Hesap Adı"
  },
  "accountNameDuplicate": {
    "message": "Bu hesap adı zaten mevcut",
    "description": "This is an error message shown when the user enters a new account name that matches an existing account name"
  },
  "accountNameReserved": {
    "message": "Bu hesap adı rezerve edilmiş\n",
    "description": "This is an error message shown when the user enters a new account name that is reserved for future use"
  },
  "accountOptions": {
    "message": "Hesap Seçenekleri"
  },
  "accountSelectionRequired": {
    "message": "Bir hesap seçmeniz gerekiyor!"
  },
  "accountTypeNotSupported": {
    "message": "Hesap türü desteklenmiyor"
  },
  "accounts": {
    "message": "Hesaplar"
  },
  "accountsConnected": {
    "message": "Hesaplar bağlandı"
  },
  "active": {
    "message": "Aktif"
  },
  "activity": {
    "message": "Etkinlik"
  },
  "activityLog": {
    "message": "Etkinlik günlüğü"
  },
  "add": {
    "message": "Ekle"
  },
  "addANetwork": {
    "message": "Ağ ekle"
  },
  "addANetworkManually": {
    "message": "Manuel olarak bir ağ ekle"
  },
  "addANickname": {
    "message": "Takma ad ekle"
  },
  "addAccount": {
    "message": "Hesap ekleyin"
  },
  "addAccountToMetaMask": {
    "message": "MetaMask'e hesap ekle"
  },
  "addAcquiredTokens": {
    "message": "MetaMask kullanarak elde ettiğiniz tokenleri ekleyin"
  },
  "addAlias": {
    "message": "Diğer adı ekle"
  },
  "addBlockExplorer": {
    "message": "Bir blok gezgini ekle"
  },
  "addContact": {
    "message": "Kişi ekle"
  },
  "addCustomNetwork": {
    "message": "Özel ağ ekle"
  },
  "addEthereumChainConfirmationDescription": {
    "message": "Bu, bu ağın MetaMas dahilinde kullanılmasına olanak tanıyacaktır."
  },
  "addEthereumChainConfirmationRisks": {
    "message": "MetaMask özel ağları doğrulamaz."
  },
  "addEthereumChainConfirmationRisksLearnMore": {
    "message": "$1 hakkında bilgi edinin.",
    "description": "$1 is a link with text that is provided by the 'addEthereumChainConfirmationRisksLearnMoreLink' key"
  },
  "addEthereumChainConfirmationRisksLearnMoreLink": {
    "message": "dolandırıcılık ve ağ güvenliği riskleri",
    "description": "Link text for the 'addEthereumChainConfirmationRisksLearnMore' translation key"
  },
  "addEthereumChainConfirmationTitle": {
    "message": "Bu sitenin ağ eklemesine izin ver?"
  },
  "addEthereumChainWarningModalHeader": {
    "message": "Bu RPC sağlayıcısını sadece ona güvenebileceğinizden eminseniz ekleyin. $1",
    "description": "$1 is addEthereumChainWarningModalHeaderPartTwo passed separately so that it can be bolded"
  },
  "addEthereumChainWarningModalHeaderPartTwo": {
    "message": "Kötü amaçlı sağlayıcılar blokzincirinin durumu hakkında yalan söyleyebilir ve ağ aktivitenizi kayıt altına alabilir."
  },
  "addEthereumChainWarningModalListHeader": {
    "message": "Şunları yapabileceği için sağlayıcınızın güvenilir olması önemlidir:"
  },
  "addEthereumChainWarningModalListPointOne": {
    "message": "Hesaplarınızı ve IP adreslerinizi görmek ve onları birbirleriyle ilişkilendirmek"
  },
  "addEthereumChainWarningModalListPointThree": {
    "message": "Hesap bakiyelerini ve diğer zincir içi durumları göster"
  },
  "addEthereumChainWarningModalListPointTwo": {
    "message": "İşlemlerinizi yayınlamak"
  },
  "addEthereumChainWarningModalTitle": {
    "message": "Ethereum Ana Ağı için yeni bir RPC sağlayıcısı ekliyorsunuz"
  },
  "addFriendsAndAddresses": {
    "message": "Güvendiğiniz arkadaşlarınızı ve adresleri ekleyin"
  },
  "addFromAListOfPopularNetworks": {
    "message": "Popüler ağlar listesinden ekle veya manuel olarak bir ağ ekle. Yalnızca güvendiğin varlıklarla etkileşim kur."
  },
  "addHardwareWallet": {
    "message": "Donanım cüzdanı ekleyin"
  },
  "addIPFSGateway": {
    "message": "Tercih ettiğiniz IPFS ağ geçidini ekleyin"
  },
  "addImportAccount": {
    "message": "Hesap veya donanım cüzdanı ekleyin"
  },
  "addMemo": {
    "message": "Not ekleyin"
  },
  "addMoreNetworks": {
    "message": "manuel olarak daha fazla ağ ekleyin"
  },
  "addNetwork": {
    "message": "Ağ ekle"
  },
  "addNetworkTooltipWarning": {
    "message": "Bu ağ bağlantısı üçüncü taraflara dayalıdır. Bu bağlantı daha az güvenli olabilir veya üçüncü tarafların aktiviteleri takip etmesine olanak sağlayabilir. $1",
    "description": "$1 is Learn more link"
  },
  "addNewAccount": {
    "message": "Yeni bir Ethereum hesabı ekle"
  },
  "addNewBitcoinAccount": {
    "message": "Yeni bir Bitcoin hesabı ekle (Beta)"
  },
  "addNewBitcoinTestnetAccount": {
    "message": "Yeni bir Bitcoin hesabı ekle (Test Ağı)"
  },
  "addNewToken": {
    "message": "Yeni token ekleyin"
  },
  "addNft": {
    "message": "NFT ekleyin"
  },
  "addNfts": {
    "message": "NFT ekleyin"
  },
  "addRpcUrl": {
    "message": "RPC URL adresi ekle"
  },
  "addSnapAccountToggle": {
    "message": "\"Snap hesabı ekle (Beta)\" özelliğini etkinleştir"
  },
  "addSnapAccountsDescription": {
    "message": "Bu özelliğin açılması size doğrudan hesap listenizden bir Snap hesabı ekleme seçeneği verir. Bir Snap hesabı yüklüyorsanız bunun üçüncü taraf bir hizmet olduğunu unutmayın."
  },
  "addSuggestedNFTs": {
    "message": "Önerilen NFT'leri ekleyin"
  },
  "addSuggestedTokens": {
    "message": "Önerilen Tokenleri ekle"
  },
  "addToken": {
    "message": "Token ekle"
  },
  "addTokenByContractAddress": {
    "message": "Bir tokeni bulamadınız mı? Adresini yapıştırarak dilediğiniz tokeni manuel olarak ekleyebilirsiniz. Token sözleşme adreslerini $1 alanında bulabilirsiniz",
    "description": "$1 is a blockchain explorer for a specific network, e.g. Etherscan for Ethereum"
  },
  "addUrl": {
    "message": "URL ekle"
  },
  "addingAccount": {
    "message": "Hesap ekleniyor"
  },
  "addingCustomNetwork": {
    "message": "Ağ Ekleniyor"
  },
  "addingTokens": {
    "message": "Token'leri ekleme"
  },
  "additionalNetworks": {
    "message": "İlave ağlar"
  },
  "additionalRpcUrl": {
    "message": "Diğer RPC URL"
  },
  "address": {
    "message": "Adres"
  },
  "addressCopied": {
    "message": "Adres kopyalandı!"
  },
  "advanced": {
    "message": "Gelişmiş"
  },
  "advancedBaseGasFeeToolTip": {
    "message": "İşleminiz bloka dahil edildiğinde maks. baz ücretiniz ile gerçek paz ücret arasındaki fark iade edilecektir. Toplam miktar, maks. baz ücret (GWEI'de) * gaz limiti olarak hesaplanacaktır."
  },
  "advancedConfiguration": {
    "message": "Gelişmiş yapılandırma"
  },
  "advancedDetailsDataDesc": {
    "message": "Veri"
  },
  "advancedDetailsHexDesc": {
    "message": "On Altılı"
  },
  "advancedDetailsNonceDesc": {
    "message": "Nonce"
  },
  "advancedDetailsNonceTooltip": {
    "message": "Bir hesabın işlem numarasıdır. İlk işlem için nonce 0 olup sıralı olarak artar."
  },
  "advancedGasFeeDefaultOptIn": {
    "message": "Bu değerleri $1 ağı için varsayılanım olarak kaydet.",
    "description": "$1 is the current network name."
  },
  "advancedGasFeeModalTitle": {
    "message": "Gelişmiş gaz ücreti"
  },
  "advancedGasPriceTitle": {
    "message": "Gaz fiyatı"
  },
  "advancedPriorityFeeToolTip": {
    "message": "Maks. öncelik ücreti (başka bir deyişle \"madenci bahşişi\") doğrudan madencilere gider ve işleminizin öncelikli olarak gerçekleştirilmesini teşvik eder."
  },
  "agreeTermsOfUse": {
    "message": "MetaMask'in $1 bölümünü kabul ediyorum",
    "description": "$1 is the `terms` link"
  },
  "airgapVault": {
    "message": "AirGap Vault"
  },
  "alert": {
    "message": "Uyarı"
  },
  "alertActionBuy": {
    "message": "ETH Al"
  },
  "alertActionUpdateGas": {
    "message": "Gaz limitini güncelle"
  },
  "alertActionUpdateGasFee": {
    "message": "Ücreti güncelle"
  },
  "alertActionUpdateGasFeeLevel": {
    "message": "Gaz seçeneklerini güncelle"
  },
  "alertBannerMultipleAlertsDescription": {
    "message": "Bu talebi onaylarsanız dolandırıcılıkla bilinen üçüncü bir taraf tüm varlıklarınızı çalabilir."
  },
  "alertBannerMultipleAlertsTitle": {
    "message": "Çoklu uyarı!"
  },
  "alertDisableTooltip": {
    "message": "\"Ayarlar > Uyarılar\" kısmında değiştirilebilir"
  },
  "alertMessageGasEstimateFailed": {
    "message": "Kesin bir ücret sunamıyoruz ve bu tahmin yüksek olabilir. Özel bir gaz limiti girmenizi öneririz ancak işlemin yine de başarısız olma riski vardır."
  },
  "alertMessageGasFeeLow": {
    "message": "Düşük bir ücret seçerken işlemlerin daha yavaş olmasını ve bekleme sürelerinin daha uzun olmasını bekleyebilirsiniz. Daha hızlı işlemler için Piyasa veya Agresif ücret seçeneklerini seçin."
  },
  "alertMessageGasTooLow": {
    "message": "Bu işlemle devam etmek için gaz limitini 21000 veya üzeri olacak şekilde artırmanız gerekecek."
  },
  "alertMessageInsufficientBalance": {
    "message": "Hesabınızda işlem ücretlerini ödemek için yeterli ETH yok."
  },
  "alertMessageNetworkBusy": {
    "message": "Gaz fiyatları yüksektir ve tahmin daha az kesindir."
  },
  "alertMessageNoGasPrice": {
    "message": "Siz ücreti manuel olarak güncelleyene dek bu işleme devam edemiyoruz."
  },
  "alertMessagePendingTransactions": {
    "message": "Önceki bir işlem tamamlanana dek bu işlem gerçekleşmeyecektir. Bir işlemi nasıl iptal edeceğinizi veya hızlandıracağınızı öğrenin."
  },
  "alertMessageSignInDomainMismatch": {
    "message": "Talepte bulunan site giriş yaptığınız site değil. Bu durum oturum açma bilgilerinizi çalma teşebbüsü olabilir."
  },
  "alertMessageSignInWrongAccount": {
    "message": "Bu site sizden yanlış hesabı kullanarak giriş yapmanızı istiyor."
  },
  "alertMessageSigningOrSubmitting": {
    "message": "Bu işlem sadece önceki işleminiz tamamlandıktan sonra gerçekleşecek."
  },
  "alertModalAcknowledge": {
    "message": "Riski anlıyor ve yine de ilerlemek istiyorum"
  },
  "alertModalDetails": {
    "message": "Uyarı Ayrıntıları"
  },
  "alertModalReviewAllAlerts": {
    "message": "Tüm uyarıları incele"
  },
  "alertReasonGasEstimateFailed": {
    "message": "Ücret yanlış"
  },
  "alertReasonGasFeeLow": {
    "message": "Hız yavaş"
  },
  "alertReasonGasTooLow": {
    "message": "Gaz limiti düşük"
  },
  "alertReasonInsufficientBalance": {
    "message": "Para yetersiz"
  },
  "alertReasonNetworkBusy": {
    "message": "Ağ meşgul"
  },
  "alertReasonNoGasPrice": {
    "message": "Ücret tahmini mevcut değil"
  },
  "alertReasonPendingTransactions": {
    "message": "İşlem beklemede"
  },
  "alertReasonSignIn": {
    "message": "Şüpheli giriş talebi"
  },
  "alertReasonWrongAccount": {
    "message": "Yanlış hesap"
  },
  "alertSettingsUnconnectedAccount": {
    "message": "Bağlı olmayan bir hesap ile bir web sitesine göz atma seçildi"
  },
  "alertSettingsUnconnectedAccountDescription": {
    "message": "Bu uyarı, bağlı bir web3 sitesinde gezdiğinizde gösterilir ancak şu anda seçili hesap bağlı değildir."
  },
  "alertSettingsWeb3ShimUsage": {
    "message": "Bir web sitesi kaldırılmış window.web3 API'sini kullanmaya çalıştığında"
  },
  "alertSettingsWeb3ShimUsageDescription": {
    "message": "Bu uyarı, kaldırılmış window.web3 API kullanmaya çalışan bir ve bunun sonucu olarak bozulmuş olabilen bir sitede gezindiğinizde açılır pencerede gösterilir."
  },
  "alerts": {
    "message": "Uyarılar"
  },
  "all": {
    "message": "Tümü"
  },
  "allCustodianAccountsConnectedSubtitle": {
    "message": "Zaten tüm saklayıcı kurum hesaplarını bağladınız ya da MetaMask Institutional'a bağlayabileceğiniz hesap yok."
  },
  "allCustodianAccountsConnectedTitle": {
    "message": "Bağlayabilecek hesap yok"
  },
  "allOfYour": {
    "message": "Sahip olduğunuz tüm $1",
    "description": "$1 is the symbol or name of the token that the user is approving spending"
  },
  "allPermissions": {
    "message": "Tüm İzinler"
  },
  "allTimeHigh": {
    "message": "Tüm zamanların en yükseği"
  },
  "allTimeLow": {
    "message": "Tüm zamanların en düşüğü"
  },
  "allYourNFTsOf": {
    "message": "Tüm $1 NFT'leriniz",
    "description": "$1 is a link to contract on the block explorer when we're not able to retrieve a erc721 or erc1155 name"
  },
  "allow": {
    "message": "İzin Ver"
  },
  "allowMmiToConnectToCustodian": {
    "message": "MMI'nin hesaplarınızı içe aktarmak için $1 ile bağlantı kurmasına izin verir."
  },
  "allowNotifications": {
    "message": "Bildirimlere izin ver"
  },
  "allowSpendToken": {
    "message": "$1 erişimine izin ver?",
    "description": "$1 is the symbol of the token that are requesting to spend"
  },
  "allowWithdrawAndSpend": {
    "message": "$1 için şu tutara kadar para çekme ve harcama izni ver:",
    "description": "The url of the site that requested permission to 'withdraw and spend'"
  },
  "amount": {
    "message": "Tutar"
  },
  "amountReceived": {
    "message": "Alınan Tutar"
  },
  "amountSent": {
    "message": "Gönderilen Tutar"
  },
  "andForListItems": {
    "message": "$1 ve $2",
    "description": "$1 is the first item, $2 is the last item in a list of items. Used in Snap Install Warning modal."
  },
  "andForTwoItems": {
    "message": "$1 ve $2",
    "description": "$1 is the first item, $2 is the second item. Used in Snap Install Warning modal."
  },
  "appDescription": {
    "message": "Tarayıcında bir Ethereum Cüzdanı",
    "description": "The description of the application"
  },
  "appName": {
    "message": "MetaMask",
    "description": "The name of the application"
  },
  "appNameBeta": {
    "message": "MetaMask Beta",
    "description": "The name of the application (Beta)"
  },
  "appNameFlask": {
    "message": "MetaMask Flask",
    "description": "The name of the application (Flask)"
  },
  "appNameMmi": {
    "message": "MetaMask Institutional",
    "description": "The name of the application (MMI)"
  },
  "approve": {
    "message": "Harcama limitini onayla"
  },
  "approveAllTokensTitle": {
    "message": "Sahip olduğun tüm $1 için erişim ve transfer izni verilsin mi?",
    "description": "$1 is the symbol of the token for which the user is granting approval"
  },
  "approveAllTokensTitleWithoutSymbol": {
    "message": "Tüm $1 NFT'lerinizin erişimine ve transferine izin verilsin mi?",
    "description": "$1 a link to contract on the block explorer when we're not able to retrieve a erc721 or erc1155 name"
  },
  "approveButtonText": {
    "message": "Onayla"
  },
  "approveIncreaseAllowance": {
    "message": "$1 harcama üst limitini artır",
    "description": "The token symbol that is being approved"
  },
  "approveSpendingCap": {
    "message": "$1 harcama üst limitini onayla",
    "description": "The token symbol that is being approved"
  },
  "approveTokenDescription": {
    "message": "Üçüncü bir tarafın, siz bu erişimi iptal edene kadar başka bildirim yapılmaksızın aşağıdaki NFT'lere erişim sağlamasına ve onları transfer edebilmesine izin verir."
  },
  "approveTokenDescriptionWithoutSymbol": {
    "message": "Üçüncü bir tarafın, siz bu erişimi geri çekene kadar başkaca bildiri olmaksızın tüm $1 NFT'lerinize erişim sağlamasına ve onları transfer edebilmesine izin verir.",
    "description": "$1 is a link to contract on the block explorer when we're not able to retrieve a erc721 or erc1155 name"
  },
  "approveTokenTitle": {
    "message": "$1 için erişim ve transferine izin ver?",
    "description": "$1 is the symbol of the token for which the user is granting approval"
  },
  "approved": {
    "message": "Onaylandı"
  },
  "approvedAsset": {
    "message": "Onaylanan varlık"
  },
  "approvedOn": {
    "message": "$1 üzerinde onaylandı",
    "description": "$1 is the approval date for a permission"
  },
  "approvedOnForAccounts": {
    "message": "$2 için $1 üzerinde onaylandı",
    "description": "$1 is the approval date for a permission. $2 is the AvatarGroup component displaying account images."
  },
  "areYouSure": {
    "message": "Emin misin?"
  },
  "asset": {
    "message": "Varlık"
  },
  "assetOptions": {
    "message": "Varlık seçenekleri"
  },
  "attemptSendingAssets": {
    "message": "Varlıklarınızı doğrudan bir ağdan diğerine göndermeye çalışırsanız onları kaybedebilirsiniz. Fonları köprü kullanarak ağlar arasında güvenli bir şekilde transfer edin."
  },
  "attemptSendingAssetsWithPortfolio": {
    "message": "Varlıkları doğrudan bir ağdan diğerine göndermeye çalışırsanız bu durum kalıcı varlık kaybına neden olabilir. $1 gibi bir köprü kullandığınızdan emin olun"
  },
  "attemptToCancelSwapForFree": {
    "message": "Swap işlemini ücretsiz iptal etme girişimi"
  },
  "attributes": {
    "message": "Özellikler"
  },
  "attributions": {
    "message": "Özellikler"
  },
  "auroraRpcDeprecationMessage": {
    "message": "Infura RPC URL adresi artık Aurora'yı desteklemiyor."
  },
  "authorizedPermissions": {
    "message": "Aşağıdaki izinleri verdiniz"
  },
  "autoDetectTokens": {
    "message": "Tokenleri otomatik algıla"
  },
  "autoDetectTokensDescription": {
    "message": "Cüzdanınıza gönderilen yeni tokenleri algılamak ve göstermek için üçüncü taraf API'leri kullanırız. Uygulamanın bu hizmetlerden otomatik olarak veri çekmesini istemiyorsanız kapatın. $1",
    "description": "$1 is a link to a support article"
  },
  "autoLockTimeLimit": {
    "message": "Otomatik Kilitleme Sayacı (dakika)"
  },
  "autoLockTimeLimitDescription": {
    "message": "MetaMask kilitlenmeden önce dakika olarak boşta kalma süresini belirleyin."
  },
  "average": {
    "message": "Ortalama"
  },
  "awaitingApproval": {
    "message": "Onay bekliyor..."
  },
  "back": {
    "message": "Geri"
  },
  "backupApprovalInfo": {
    "message": "Bu gizli kod, cihazınızı kaybetmeniz, şifrenizi unutmanız, MetaMask'ı yeniden kurmanızın gerektiği ya da cüzdanınıza başka bir cihazdan oturum açmak istemeniz durumunda cüzdanınıza erişim sağlamak için gereklidir."
  },
  "backupApprovalNotice": {
    "message": "Cüzdanınızı ve paranızı güvende tutmak için Gizli Kurtarma İfadenizi yedekleyin."
  },
  "backupKeyringSnapReminder": {
    "message": "Snap'i kaldırmadan önce bu Snap tarafından oluşturulan tüm hesaplara kendi başınıza erişim sağlayabildiğinizden emin olun"
  },
  "backupNow": {
    "message": "Şimdi yedekle"
  },
  "balance": {
    "message": "Bakiye"
  },
  "balanceOutdated": {
    "message": "Bakiye güncel olmayabilir"
  },
  "baseFee": {
    "message": "Baz ücret"
  },
  "basic": {
    "message": "Temel"
  },
  "basicConfigurationBannerCTA": {
    "message": "Temel işlevselliği aç"
  },
  "basicConfigurationBannerTitle": {
    "message": "Temel işlevsellik kapalı"
  },
  "basicConfigurationDescription": {
    "message": "MetaMask, internet hizmetleri üzerinden token bilgileri ve gaz ayarları gibi temel özellikler sunar. İnternet hizmetlerini kullandığınızda IP adresiniz, bu durumda MetaMask ile, paylaşılır. Bu tıpkı herhangi bir web sitesini ziyaret ettiğinizde olduğu gibidir. MetaMask bu verileri geçici olarak kullanır ve verilerinizi hiçbir zaman satmaz. Bir VPN kullanabilir veya bu hizmetleri kapatabilirsiniz ancak bu durum MetaMask deneyiminizi etkileyebilir. Daha fazla bilgi için $1 bölümümüzü okuyun.",
    "description": "$1 is to be replaced by the message for privacyMsg, and will link to https://consensys.io/privacy-policy"
  },
  "basicConfigurationLabel": {
    "message": "Temel işlevsellik"
  },
  "basicConfigurationModalCheckbox": {
    "message": "Anlıyorum ve devam etmek istiyorum"
  },
  "basicConfigurationModalDisclaimerOff": {
    "message": "Bu, MetaMask'te zamanınızı tamamen optimize edemeyeceğiniz anlamına gelir. Temel özellikler (token bilgileri, en iyi gaz ayarları vb. gibi) sizin için sunulmayacaktır."
  },
  "basicConfigurationModalDisclaimerOn": {
    "message": "MetaMask'te zamanınızı tamamen optimize etmek için bu özelliği açmanız gerekecektir. Temel özellikler (token bilgileri, en iyi gaz ayarları vb. gibi) web3 deneyimi için önemlidir."
  },
  "basicConfigurationModalHeadingOff": {
    "message": "Temel işlevselliği kapat"
  },
  "basicConfigurationModalHeadingOn": {
    "message": "Temel işlevselliği aç"
  },
  "beCareful": {
    "message": "Dikkatli olun"
  },
  "beta": {
    "message": "Beta"
  },
  "betaHeaderText": {
    "message": "Bu bir beta sürümdür. Lütfen hataları bildirin $1",
    "description": "$1 represents the word 'here' in a hyperlink"
  },
  "betaMetamaskInstitutionalVersion": {
    "message": "MetaMask Institutional Beta Sürümü"
  },
  "betaMetamaskVersion": {
    "message": "MetaMask Beta Sürümü"
  },
  "betaTerms": {
    "message": "Beta Kullanım koşulları"
  },
  "betaWalletCreationSuccessReminder1": {
    "message": "MetaMask Beta Gizli Kurtarma İfadenizi kurtaramaz."
  },
  "betaWalletCreationSuccessReminder2": {
    "message": "MetaMask hiçbir zaman Gizli Kurtarma İfadenizi istemez."
  },
  "billionAbbreviation": {
    "message": "MR",
    "description": "Shortened form of 'billion'"
  },
  "bitcoinActivityNotSupported": {
    "message": "Bitcoin aktivitesi desteklenmiyor"
  },
  "bitcoinSupportSectionTitle": {
    "message": "Bitcoin"
  },
  "bitcoinSupportToggleDescription": {
    "message": "Bu özelliği açtığınızda mevcut Gizli Kurtarma İfadenizden türetilen MetaMask Uzantınıza bir Bitcoin Hesabı ekleme seçeneğiniz olacaktır. Bu, deneysel bir Beta özelliğidir, bu yüzden riski kendinize ait olarak kullanmalısınız. Bu yeni Bitcoin deneyimi hakkında bize geri bildirim göndermek için lütfen bu $1 bölümünü doldurun.",
    "description": "$1 is the link to a product feedback form"
  },
  "bitcoinSupportToggleTitle": {
    "message": "\"Yeni bir Bitcoin hesabı ekle (Beta)\" seçeneğini etkinleştir"
  },
  "bitcoinTestnetSupportToggleDescription": {
    "message": "Bu özelliği açtığınızda test ağı için bir Bitcoin Hesabı ekleme seçeneğiniz olacak."
  },
  "bitcoinTestnetSupportToggleTitle": {
    "message": "\"Yeni bir Bitcoin hesabı ekle (Test Ağı)\" seçeneğini etkinleştir"
  },
  "blockExplorerAccountAction": {
    "message": "Hesap",
    "description": "This is used with viewOnEtherscan and viewInExplorer e.g View Account in Explorer"
  },
  "blockExplorerAssetAction": {
    "message": "Varlık",
    "description": "This is used with viewOnEtherscan and viewInExplorer e.g View Asset in Explorer"
  },
  "blockExplorerSwapAction": {
    "message": "Swap",
    "description": "This is used with viewOnEtherscan e.g View Swap on Etherscan"
  },
  "blockExplorerUrl": {
    "message": "Blok Gezgini URL Adresi"
  },
  "blockExplorerUrlDefinition": {
    "message": "Bu ağ için blok gezgini olarak kullanılan URL adresi."
  },
  "blockExplorerView": {
    "message": "Hesabı şurada görüntüleyin: $1",
    "description": "$1 replaced by URL for custom block explorer"
  },
  "blockaid": {
    "message": "Blockaid"
  },
  "blockaidAlertInfo": {
    "message": "Bu taleple ilerlemenizi önermiyoruz."
  },
  "blockaidDescriptionApproveFarming": {
    "message": "Bu talebi onaylarsanız dolandırıcılıkla ünlü üçüncü bir taraf tüm varlıklarınızı çalabilir."
  },
  "blockaidDescriptionBlurFarming": {
    "message": "Bu talebi onaylarsanız birisi Blur üzerinde yer alan varlıklarınızı çalabilir."
  },
  "blockaidDescriptionErrored": {
    "message": "Bir hatadan dolayı güvenlik uyarılarını kontrol edemedik. Sadece ilgili her adrese güveniyorsanız ilerleyin."
  },
  "blockaidDescriptionMaliciousDomain": {
    "message": "Kötü niyetli bir alanla etkileşimde bulunuyorsunuz. Bu talebi onaylarsanız varlıklarınızı kaybedebilirsiniz."
  },
  "blockaidDescriptionMightLoseAssets": {
    "message": "Bu talebi onaylarsanız varlıklarınızı kaybedebilirsiniz."
  },
  "blockaidDescriptionSeaportFarming": {
    "message": "Bu talebi onaylarsanız birisi OpenSea üzerinde yer alan varlıklarınızı çalabilir."
  },
  "blockaidDescriptionTransferFarming": {
    "message": "Bu talebi onaylarsanız dolandırıcılıkla ünlü üçüncü bir taraf tüm varlıklarınızı çalar."
  },
  "blockaidDescriptionWarning": {
    "message": "Bu aldatıcı bir talep olabilir. Sadece ilgili her adrese güveniyorsanız devam edin."
  },
  "blockaidMessage": {
    "message": "Gizlilik koruması - hiçbir veri üçüncü taraflarla paylaşılmaz. Arbitrum, Avalanche, BNB chain, Ethereum Ana Ağı, Linea, Optimism, Polygon, Base ve Sepolia için sunulur."
  },
  "blockaidTitleDeceptive": {
    "message": "Bu aldatıcı bir talep"
  },
  "blockaidTitleMayNotBeSafe": {
    "message": "Dikkatli olun"
  },
  "blockaidTitleSuspicious": {
    "message": "Bu şüpheli bir talep"
  },
  "blockies": {
    "message": "Blockies"
  },
  "boughtFor": {
    "message": "Satın alma amacı"
  },
  "bridge": {
    "message": "Köprü"
  },
  "bridgeDontSend": {
    "message": "Köprü yap, gönderme"
  },
  "browserNotSupported": {
    "message": "Tarayıcınız desteklenmiyor..."
  },
  "buildContactList": {
    "message": "Kişi listenizi oluşturun"
  },
  "builtAroundTheWorld": {
    "message": "MetaMask dünya çapında geliştirilmiş ve yapılmıştır."
  },
  "busy": {
    "message": "Meşgul"
  },
  "buyAndSell": {
    "message": "Alın ve Satın"
  },
  "buyAsset": {
    "message": "$1 satın al",
    "description": "$1 is the ticker symbol of a an asset the user is being prompted to purchase"
  },
  "buyMoreAsset": {
    "message": "Daha fazla $1 satın al",
    "description": "$1 is the ticker symbol of a an asset the user is being prompted to purchase"
  },
  "buyNow": {
    "message": "Şimdi Satın Al"
  },
  "buyToken": {
    "message": "$1 Al",
    "description": "$1 is the token symbol"
  },
  "bytes": {
    "message": "Bayt"
  },
  "canToggleInSettings": {
    "message": "Ayarlar -> Uyarılar kısmında bu bildirimi yeniden etkinleştirebilirsiniz."
  },
  "cancel": {
    "message": "İptal"
  },
  "cancelPopoverTitle": {
    "message": "İşlemi iptal et"
  },
  "cancelSpeedUp": {
    "message": "bir işlemi iptal et veya hızlandır."
  },
  "cancelSpeedUpLabel": {
    "message": "Bu gaz ücreti orijinali $1 olacak.",
    "description": "$1 is text 'replace' in bold"
  },
  "cancelSpeedUpTransactionTooltip": {
    "message": "Bir işleme $1 uygulamak için ağ tarafından tanınması amacıyla gaz ücreti en az %10 artırılmalıdır.",
    "description": "$1 is string 'cancel' or 'speed up'"
  },
  "cancelled": {
    "message": "İptal edildi"
  },
  "chainId": {
    "message": "Zincir Kimliği"
  },
  "chainIdDefinition": {
    "message": "Zincir kimliği, bu ağda işlemleri imzalamak için kullanılır."
  },
  "chainIdExistsErrorMsg": {
    "message": "Bu Zincir Kimliği şu anda $1 ağı tarafından kullanılıyor."
  },
  "chainListReturnedDifferentTickerSymbol": {
    "message": "Bu token sembolü, girilen ağ adı veya zincir kimliği ile uyumlu değil. Pek çok popüler token benzer sembolleri kullanır ve dolandırıcılar, karşılığında daha değerli bir token gönderecekleri yönünde sizi kandırmak için bunları kullanabilirler. Devam etmeden önce her şeyi doğrulayın."
  },
  "chooseYourNetwork": {
    "message": "Ağınızı seçin"
  },
  "chooseYourNetworkDescription": {
    "message": "Ethereum verilerine mümkün olan en güvenilir ve gizli erişimi sunmak amacıyla uzak yordam çağrısı (RPC) sağlayıcısı olarak Infura kullanırız. Kendi RPC'nizi seçebilirsiniz ancak tüm RPC'lerin işlemleri gerçekleştirmek için IP adresinizi ve Ethereum cüzdanınızı alacağını unutmayın. Infura'nın verileri nasıl kullandığı hakkında daha fazla bilgi edinmek için $1 bölümümüzü okuyun.",
    "description": "$1 is a link to the privacy policy"
  },
  "chromeRequiredForHardwareWallets": {
    "message": "Donanım Cüzdanınıza bağlamak için MetaMask'ı Google Chrome'da kullanmanız gerekir."
  },
  "circulatingSupply": {
    "message": "Dolaşımdaki arz"
  },
  "clear": {
    "message": "Temizle"
  },
  "clearActivity": {
    "message": "Aktiviteyi ve nonce verilerini temizle"
  },
  "clearActivityButton": {
    "message": "Aktivite sekme verilerini temizle"
  },
  "clearActivityDescription": {
    "message": "Bu işlem hesabın nonce verilerini sıfırlar ve cüzdanınızdaki aktivite sekmesinden verileri siler. Sadece geçerli hesap ve ağ etkilenecektir. Bakiyeleriniz ve gelen işlemleriniz değişmeyecektir."
  },
  "click": {
    "message": "Daha fazla bilgi için"
  },
  "clickToConnectLedgerViaWebHID": {
    "message": "WebHID üzerinden Ledger'ınızı bağlamak için tıklayın",
    "description": "Text that can be clicked to open a browser popup for connecting the ledger device via webhid"
  },
  "clickToManuallyAdd": {
    "message": "Dilediğiniz zaman tokenleri manuel olarak ekleyebilirsiniz."
  },
  "close": {
    "message": "Kapat"
  },
  "closeExtension": {
    "message": "Uzantıyı kapat"
  },
  "closeWindowAnytime": {
    "message": "Dilediğiniz zaman bu pencereyi kapatabilirsiniz."
  },
  "coingecko": {
    "message": "CoinGecko"
  },
  "collectionName": {
    "message": "Koleksiyon adı"
  },
  "comboNoOptions": {
    "message": "Hiçbir seçenek bulunamadı",
    "description": "Default text shown in the combo field dropdown if no options."
  },
  "configureSnapPopupDescription": {
    "message": "Şu anda bu snapi yapılandırmak için MetaMask'ten ayrılıyorsunuz."
  },
  "configureSnapPopupInstallDescription": {
    "message": "Şu anda bu snapi yüklemek için MetaMask'ten ayrılıyorsunuz."
  },
  "configureSnapPopupInstallTitle": {
    "message": "Snapi yükle"
  },
  "configureSnapPopupLink": {
    "message": "Devam etmek için bu bağlantıya tıklayın:"
  },
  "configureSnapPopupTitle": {
    "message": "Snapi yapılandır"
  },
  "confirm": {
    "message": "Onayla"
  },
  "confirmAlertModalAcknowledgeMultiple": {
    "message": "Uyarıları kabul ediyorum ve yine de ilerlemek istiyorum"
  },
  "confirmAlertModalAcknowledgeSingle": {
    "message": "Uyarıyı kabul ediyor ve yine de ilerlemek istiyorum"
  },
  "confirmAlertModalDetails": {
    "message": "Oturum açarsanız dolandırıcıklarla bilinen üçüncü bir taraf tüm varlıklarınızı ele geçirebilir. İlerlemeden önce lütfen uyarıları inceleyin."
  },
  "confirmAlertModalTitle": {
    "message": "Varlıklarınız risk altında olabilir"
  },
  "confirmConnectCustodianRedirect": {
    "message": "Devam et düğmesine tıkladığınızda sizi şuraya yönlendireceğiz: $1."
  },
  "confirmConnectCustodianText": {
    "message": "Hesaplarınızı bağlamak için $1 hesabınızda oturum açın ve 'MMI'ye bağlan' düğmesine tıklayın."
  },
  "confirmConnectionTitle": {
    "message": "$1 ile bağlantıyı onayla"
  },
  "confirmDeletion": {
    "message": "Silme işlemini onayla"
  },
  "confirmFieldPaymaster": {
    "message": "Ücreti ödeyen taraf"
  },
  "confirmFieldTooltipPaymaster": {
    "message": "Bu işlemin ücreti paymaster akıllı sözleşmesi tarafından ödenecektir."
  },
  "confirmPassword": {
    "message": "Şifreyi onayla"
  },
  "confirmRecoveryPhrase": {
    "message": "Gizli Kurtarma İfadesini Onayla"
  },
  "confirmRpcUrlDeletionMessage": {
    "message": "RPC URL adresini silmek istediğinizden emin misiniz? Bilgileriniz bu ağ için kaydedilmeyecektir."
  },
  "confirmTitleDescPermitSignature": {
    "message": "Bu site token'lerinizi harcamak için izin istiyor."
  },
  "confirmTitleDescSIWESignature": {
    "message": "Bir site bu hesabın sahibi olduğunuzu kanıtlamak için giriş yapmanızı istiyor."
  },
  "confirmTitleDescSignature": {
    "message": "Bu mesajı sadece içeriği onaylıyorsanız ve talepte bulunan siteye güveniyorsanız onaylayın."
  },
  "confirmTitlePermitSignature": {
    "message": "Harcama üst limiti talebi"
  },
  "confirmTitleSIWESignature": {
    "message": "Giriş talebi"
  },
  "confirmTitleSignature": {
    "message": "İmza talebi"
  },
  "confirmTitleTransaction": {
    "message": "İşlem talebi"
  },
  "confirmed": {
    "message": "Onaylandı"
  },
  "confusableUnicode": {
    "message": "\"$1\" ile \"$2\" benzer."
  },
  "confusableZeroWidthUnicode": {
    "message": "Sıfır genişlikte karakter bulundu."
  },
  "confusingEnsDomain": {
    "message": "ENS adında karıştırılabilir bir karakter tespit ettik. Olası bir dolandırıcılığı önlemek için ENS adını kontrol edin."
  },
  "connect": {
    "message": "Bağla"
  },
  "connectAccount": {
    "message": "Hesabı bağla"
  },
  "connectAccountOrCreate": {
    "message": "Hesabı bağla ya da yeni hesap oluştur"
  },
  "connectAccounts": {
    "message": "Hesapları bağla"
  },
  "connectCustodialAccountMenu": {
    "message": "Saklayıcı Kurum Hesabı Bağla"
  },
  "connectCustodialAccountMsg": {
    "message": "Token eklemek veya bir tokeni yenilemek için lütfen bağlamak istediğiniz saklayıcı kurumu seçin."
  },
  "connectCustodialAccountTitle": {
    "message": "Saklayıcı Kurum Hesapları"
  },
  "connectCustodianAccounts": {
    "message": "$1 hesaplarını bağla"
  },
  "connectManually": {
    "message": "Mevcut siteye manuel olarak bağlan"
  },
  "connectMoreAccounts": {
    "message": "Daha fazla hesap bağla"
  },
  "connectSnap": {
    "message": "Şuna bağlanın: $1",
    "description": "$1 is the snap for which a connection is being requested."
  },
  "connectWithMetaMask": {
    "message": "MetaMask ile Bağlan"
  },
  "connectedAccounts": {
    "message": "Bağlı hesaplar"
  },
  "connectedAccountsDescriptionPlural": {
    "message": "Bu siteye bağlı $1 hesabınız var.",
    "description": "$1 is the number of accounts"
  },
  "connectedAccountsDescriptionSingular": {
    "message": "Bu siteye bağlı 1 hesabınız var."
  },
  "connectedAccountsEmptyDescription": {
    "message": "MetaMask bu siteye bağlı değil. Bir web3 sitesine bağlanmak için siteyi bulun ve bağlan düğmesine tıklayın."
  },
  "connectedAccountsListTooltip": {
    "message": "$1 hesap bakiyenizi, adresinizi, aktivitenizi görebilir ve bağlı hesapları onaylamak için işlem önerebilir.",
    "description": "$1 is the origin name"
  },
  "connectedAccountsToast": {
    "message": "Bağlı hesaplar güncellendi"
  },
  "connectedSites": {
    "message": "Bağlı siteler"
  },
  "connectedSitesDescription": {
    "message": "$1 bu sitelere bağlanmış. Bu siteler hesap adresinizi görüntüleyebilir.",
    "description": "$1 is the account name"
  },
  "connectedSitesEmptyDescription": {
    "message": "$1 herhangi bir siteye bağlanmamış.",
    "description": "$1 is the account name"
  },
  "connectedSnapAndNoAccountDescription": {
    "message": "MetaMask bu siteye bağlı ancak henüz bağlı hesap yok"
  },
  "connectedWith": {
    "message": "Şununla bağlanıldı:"
  },
  "connecting": {
    "message": "Bağlanıyor"
  },
  "connectingTo": {
    "message": "Şuna bağlanılıyor: $1"
  },
  "connectingToDeprecatedNetwork": {
    "message": "'$1' aşamalı olarak devre dışı bırakılıyor ve çalışmayabilir. Başka bir ağ deneyin."
  },
  "connectingToGoerli": {
    "message": "Goerli Test Ağına Bağlanıyor"
  },
  "connectingToLineaGoerli": {
    "message": "Linea Goerli test ağına bağlanılıyor"
  },
  "connectingToLineaMainnet": {
    "message": "Linea Ana Ağına bağlanılıyor"
  },
  "connectingToLineaSepolia": {
    "message": "Linea Sepolia test ağına bağlanılıyor"
  },
  "connectingToMainnet": {
    "message": "Ethereum Ana Ağına bağlanıyor"
  },
  "connectingToSepolia": {
    "message": "Sepolia test ağına bağlanılıyor"
  },
  "connectionFailed": {
    "message": "Bağlantı başarısız oldu"
  },
  "connectionFailedDescription": {
    "message": "$1 getirme başarısız oldu, ağınızı kontrol edip tekrar deneyin.",
    "description": "$1 is the name of the snap being fetched."
  },
  "connectionRequest": {
    "message": "Bağlantı talebi"
  },
  "contactUs": {
    "message": "Bize ulaşın"
  },
  "contacts": {
    "message": "Kişiler"
  },
  "contentFromSnap": {
    "message": "$1 içeriği",
    "description": "$1 represents the name of the snap"
  },
  "continue": {
    "message": "Devam et"
  },
  "continueMmiOnboarding": {
    "message": "MetaMask Institutional katılım programına devam et"
  },
  "continueToWallet": {
    "message": "Cüzdana devam et"
  },
  "contract": {
    "message": "Sözleşme"
  },
  "contractAddress": {
    "message": "Sözleşme adresi"
  },
  "contractAddressError": {
    "message": "Tokenin sözleşme adresine token gönderiyorsunuz. Bu tokenlerin kaybedilmesine neden olabilir."
  },
  "contractDeployment": {
    "message": "Sözleşme kurulumu"
  },
  "contractDescription": {
    "message": "Kendinizi dolandırıcılara karşı korumak için bir dakikanızı ayırarak üçüncü taraf bilgilerini doğrulayın."
  },
  "contractInteraction": {
    "message": "Sözleşme Etkileşimi"
  },
  "contractNFT": {
    "message": "NFT sözleşmesi"
  },
  "contractRequestingAccess": {
    "message": "Üçüncü taraf erişim talep ediyor"
  },
  "contractRequestingSignature": {
    "message": "Üçüncü taraf imza talep ediyor"
  },
  "contractRequestingSpendingCap": {
    "message": "Üçüncü taraf harcama üst limiti talep ediyor"
  },
  "contractTitle": {
    "message": "Üçüncü taraf bilgileri"
  },
  "contractToken": {
    "message": "Token sözleşmesi"
  },
  "convertTokenToNFTDescription": {
    "message": "Bu varlığın bir NFT olduğunu tespit ettik. MetaMask artık NFT'ler için tam yerel desteğe sahiptir. Bunu token listenizden çıkarmak ve NFT olarak eklemek ister misiniz?"
  },
  "convertTokenToNFTExistDescription": {
    "message": "Bu varlığın bir NFT olarak eklendiğini tespit ettik. Token listenizden çıkarmak ister misiniz?"
  },
  "coolWallet": {
    "message": "CoolWallet"
  },
  "copiedExclamation": {
    "message": "Kopyalandı."
  },
  "copyAddress": {
    "message": "Adresi panoya kopyala"
  },
  "copyPrivateKey": {
    "message": "Özel anahtarı kopyala"
  },
  "copyRawTransactionData": {
    "message": "Ham işlem verisini kopyala"
  },
  "copyToClipboard": {
    "message": "Panoya kopyala"
  },
  "copyTransactionId": {
    "message": "İşlem Kimliğini Kopyala"
  },
  "create": {
    "message": "Oluştur"
  },
  "createNewWallet": {
    "message": "Yeni bir cüzdan oluştur"
  },
  "createPassword": {
    "message": "Şifre Oluştur"
  },
  "createSnapAccountDescription": {
    "message": "$1 MetaMask'e yeni bir hesap eklemek istiyor."
  },
  "createSnapAccountTitle": {
    "message": "Hesap oluştur"
  },
  "creatorAddress": {
    "message": "Oluşturucu adresi"
  },
  "crossChainSwapsLink": {
    "message": "MetaMask Portfolio ile ağlar arasında swap gerçekleştirin"
  },
  "cryptoCompare": {
    "message": "CryptoCompare"
  },
  "currencyConversion": {
    "message": "Para Birimi Dönüşümü"
  },
  "currencyRateCheckToggle": {
    "message": "Bakiyeyi ve token fiyat denetleyicisini göster"
  },
  "currencyRateCheckToggleDescription": {
    "message": "Bakiyenizi ve token fiyatınızı göstermek için $1 ve $2 API'lerini kullanırız. $3",
    "description": "$1 represents Coingecko, $2 represents CryptoCompare and $3 represents Privacy Policy"
  },
  "currencySymbol": {
    "message": "Para Birimi Sembolü"
  },
  "currencySymbolDefinition": {
    "message": "Bu ağın para birimi için görüntülenen sembol."
  },
  "currentAccountNotConnected": {
    "message": "Mevcut hesabınız bağlı değil"
  },
  "currentExtension": {
    "message": "Mevcut uzantı sayfası"
  },
  "currentLanguage": {
    "message": "Mevcut Dil"
  },
  "currentRpcUrlDeprecated": {
    "message": "Bu ağ için mevcut rpc url artık kullanılmıyor."
  },
  "currentTitle": {
    "message": "Mevcut:"
  },
  "currentlyUnavailable": {
    "message": "Bu ağda kullanılamaz"
  },
  "curveHighGasEstimate": {
    "message": "Agresif gaz tahmini grafiği"
  },
  "curveLowGasEstimate": {
    "message": "Düşük gaz tahmini grafiği"
  },
  "curveMediumGasEstimate": {
    "message": "Piyasa gaz tahmini grafiği"
  },
  "custodian": {
    "message": "Saklayıcı Kurum"
  },
  "custodianAccountAddedDesc": {
    "message": "Artık hesaplarınızı MetaMask Institutional'da kullanabilirsiniz."
  },
  "custodianAccountAddedTitle": {
    "message": "Seçili $1 hesapları ekledi."
  },
  "custodianQRCodeScan": {
    "message": "$1 mobil uygulamanızla QR kodunu tarayın"
  },
  "custodianQRCodeScanDescription": {
    "message": "Veya $1 hesabınızda oturum açın ve \"MMI'ye Bağlan\" düğmesine tıklayın"
  },
  "custodianReplaceRefreshTokenChangedFailed": {
    "message": "Hesaplarınızı tekrar MMI'ya bağlamak için lütfen $1 bölümüne gidin ve kullanıcı arayüzünde 'MMI'ya bağla' düğmesine tıklayın."
  },
  "custodianReplaceRefreshTokenChangedSubtitle": {
    "message": "Artık saklayıcı kurumlardaki hesaplarınızı MetaMask Institutional'da kullanabilirsiniz."
  },
  "custodianReplaceRefreshTokenChangedTitle": {
    "message": "Saklayıcı kurum tokeniniz yenilendi"
  },
  "custodianReplaceRefreshTokenSubtitle": {
    "message": "Bu işlem aşağıdaki adres için saklayıcı kurum tokenini değiştirir:"
  },
  "custodianReplaceRefreshTokenTitle": {
    "message": "Saklayıcı kurum tokenini değiştir"
  },
  "custodyDeeplinkDescription": {
    "message": "İşlemi $1 uygulamasında onaylayın. Gerekli tüm saklayıcı kurum onayları gerçekleştikten sonra işlem tamamlanacaktır. Durum için $1 kontrolünüzü yapın."
  },
  "custodyRefreshTokenModalDescription": {
    "message": "Hesaplarınızı tekrar MMI'ya bağlamak için lütfen $1 bölümüne gidin ve kullanıcı arayüzünde 'MMI'ya bağla' düğmesine tıklayın."
  },
  "custodyRefreshTokenModalDescription1": {
    "message": "Saklayıcı kurum MetaMask Institutional uzantısını doğrulayan bir token düzenleyerek hesaplarınızı bağlayabilmenize olanak sağlar."
  },
  "custodyRefreshTokenModalDescription2": {
    "message": "Güvenlik nedenleriyle belirli bir dönemden sonra bu tokenin süresi dolar. Bunun için MMI'ya tekrar bağlamanız gerekir."
  },
  "custodyRefreshTokenModalSubtitle": {
    "message": "Bunu neden görüyorum?"
  },
  "custodyRefreshTokenModalTitle": {
    "message": "Saklayıcı kurum oturumu sona erdi"
  },
  "custodySessionExpired": {
    "message": "Saklayıcı kurum oturumu sona erdi."
  },
  "custodyWrongChain": {
    "message": "Bu hesap $1 ile kullanılmak için ayarlanmamış"
  },
  "custom": {
    "message": "Gelişmiş"
  },
  "customContentSearch": {
    "message": "Önceden eklenmiş bir ağı ara"
  },
  "customGasSettingToolTipMessage": {
    "message": "Gaz fiyatını özelleştirmek için $1 kullanın. Bu, bilgi sahibi değilseniz kafa karıştırıcı olabilir. Riski size ait olmak üzere kullanın.",
    "description": "$1 is key 'advanced' (text: 'Advanced') separated here so that it can be passed in with bold font-weight"
  },
  "customSpendLimit": {
    "message": "Özel Harcama Limiti"
  },
  "customSpendingCap": {
    "message": "Özel harcama üst limiti"
  },
  "customToken": {
    "message": "Özel Token"
  },
  "customTokenWarningInNonTokenDetectionNetwork": {
    "message": "Token algılama henüz bu ağda mevcut değil. Lütfen tokeni manuel olarak içe aktarın ve ona güvendiğinizden emin olun. $1 hakkında bilgi edinin"
  },
  "customTokenWarningInTokenDetectionNetwork": {
    "message": "Mevcut tokenlerin sahteleri de dahil olmak üzere herkes bir token oluşturabilir. $1 hakkında bilgi edinin"
  },
  "customTokenWarningInTokenDetectionNetworkWithTDOFF": {
    "message": "Bir tokeni içe aktarmadan önce ona güvendiğinizden emin olun. $1 kaçınmayı öğrenin. Ayrıca token algılamayı $2 etkinleştirebilirsiniz."
  },
  "customerSupport": {
    "message": "müşteri hizmetleri"
  },
  "customizeYourNotifications": {
    "message": "Bildirimlerinizi özelleştirin"
  },
  "customizeYourNotificationsText": {
    "message": "Almak istediğiniz bildirim türlerini açın:"
  },
  "dappRequestedSpendingCap": {
    "message": "Site tarafından talep edilen harcama üst limiti"
  },
  "dappSuggested": {
    "message": "Site önerisi"
  },
  "dappSuggestedGasSettingToolTipMessage": {
    "message": "$1 bu fiyatı önerdi.",
    "description": "$1 is url for the dapp that has suggested gas settings"
  },
  "dappSuggestedHigh": {
    "message": "Önerilen site"
  },
  "dappSuggestedHighShortLabel": {
    "message": "Site (yüksek)"
  },
  "dappSuggestedShortLabel": {
    "message": "Site"
  },
  "dappSuggestedTooltip": {
    "message": "$1 bu fiyatı önerdi.",
    "description": "$1 represents the Dapp's origin"
  },
  "darkTheme": {
    "message": "Koyu"
  },
  "data": {
    "message": "Veri"
  },
  "dataCollectionForMarketing": {
    "message": "Pazarlama amacıyla veri toplama"
  },
  "dataCollectionForMarketingDescription": {
    "message": "MetaMetrics'i, pazarlama iletişimlerimizle nasıl etkileşimde bulunduğunuzu öğrenmek için kullanacağız. İlgili haberleri (ürün özellikleri ve diğer materyaller gibi) paylaşabiliriz."
  },
  "dataCollectionWarningPopoverButton": {
    "message": "Tamam"
  },
  "dataCollectionWarningPopoverDescription": {
    "message": "Pazarlama amacıyla veri toplama seçeneğini kapattınız. Bu, sadece bu cihaz için geçerlidir. MetaMask'i başka cihazlarda kullanırsanız bu cihazlarda da vazgeçtiğinizden emin olun."
  },
  "dataHex": {
    "message": "On Altılı"
  },
  "dataUnavailable": {
    "message": "veri mevcut değil"
  },
  "dateCreated": {
    "message": "Oluşturulma tarihi"
  },
  "dcent": {
    "message": "D'Cent"
  },
  "decimal": {
    "message": "Token Ondalığı"
  },
  "decimalsMustZerotoTen": {
    "message": "Ondalıklar en az 0, en fazla 36 olmalıdır."
  },
  "decrypt": {
    "message": "Şifre çöz"
  },
  "decryptCopy": {
    "message": "Şifrelenmiş mesajı kopyala"
  },
  "decryptInlineError": {
    "message": "Hata nedeniyle bu mesajın şifresi çözülemez: $1",
    "description": "$1 is error message"
  },
  "decryptMessageNotice": {
    "message": "Eyleminizi tamamlamak için $1 bu mesajı okumak istiyor",
    "description": "$1 is the web3 site name"
  },
  "decryptMetamask": {
    "message": "Mesajın şifresini çöz"
  },
  "decryptRequest": {
    "message": "Şifre çözme talebi"
  },
  "defaultRpcUrl": {
    "message": "Varsayılan RPC URL adresi"
  },
  "delete": {
    "message": "Sil"
  },
  "deleteContact": {
    "message": "Kişiyi sil"
  },
  "deleteNetwork": {
    "message": "Ağı Sil?"
  },
  "deleteNetworkIntro": {
    "message": "Bu ağı silerseniz bu ağdaki varlıklarınızı görüntülemek için bu ağı tekrar eklemeniz gerekecek"
  },
  "deleteNetworkTitle": {
    "message": "$1 ağını sil?",
    "description": "$1 represents the name of the network"
  },
  "deleteRpcUrl": {
    "message": "RPC URL'sini sil"
  },
  "deposit": {
    "message": "Para Yatır"
  },
  "deprecatedGoerliNtwrkMsg": {
    "message": "Ethereum sistemindeki güncellemelerden dolayı Goerli test ağı yakında aşamalı olarak devre dışı bırakılacaktır."
  },
  "deprecatedNetwork": {
    "message": "Bu ağ artık kullanılmıyor"
  },
  "deprecatedNetworkButtonMsg": {
    "message": "Anladım"
  },
  "deprecatedNetworkDescription": {
    "message": "Bağlanmaya çalıştığınız ağ artık Metamask tarafından desteklenmiyor. $1"
  },
  "description": {
    "message": "Açıklama"
  },
  "descriptionFromSnap": {
    "message": "$1 açıklaması",
    "description": "$1 represents the name of the snap"
  },
  "details": {
    "message": "Ayrıntılar"
  },
  "developerOptions": {
    "message": "Geliştirici Seçenekleri"
  },
  "disabledGasOptionToolTipMessage": {
    "message": "Orijinal gaz ücretinden minimum %10'luk bir artışı karşılamadığı için \"$1\" devre dışı bırakıldı.",
    "description": "$1 is gas estimate type which can be market or aggressive"
  },
  "disconnect": {
    "message": "Bağlantıyı kes"
  },
  "disconnectAllAccounts": {
    "message": "Tüm hesapların bağlantısını kes"
  },
  "disconnectAllAccountsConfirmationDescription": {
    "message": "Bağlantıyı kesmek istediğinizden emin misiniz? Sitenin işlevselliğini kaybedebilirsiniz."
  },
  "disconnectAllAccountsText": {
    "message": "hesaplar"
  },
  "disconnectAllSnapsText": {
    "message": "Snap'ler"
  },
  "disconnectAllText": {
    "message": "$1 ile $2 bağlantısını keserseniz onları tekrar kullanmak için tekrar bağlamanız gerekir.",
    "description": "$1 will map to `disconnectAllAccountsText` or `disconnectAllSnapsText`, $2 represents the website hostname"
  },
  "disconnectAllTitle": {
    "message": "Tüm $1 bağlantısını kes",
    "description": "$1 will map to `disconnectAllAccountsText` or `disconnectAllSnapsText`"
  },
  "disconnectPrompt": {
    "message": "$1 bağlantısını kes"
  },
  "disconnectThisAccount": {
    "message": "Bu hesabın bağlantısını kes"
  },
  "disconnectedAllAccountsToast": {
    "message": "Tüm hesapların $1 ile bağlantısı kesildi",
    "description": "$1 is name of the dapp`"
  },
  "disconnectedSingleAccountToast": {
    "message": "$1 için $2 bağlantısı kesildi",
    "description": "$1 is name of the name and $2 represents the dapp name`"
  },
  "discoverSnaps": {
    "message": "Snap'leri keşfedin",
    "description": "Text that links to the Snaps website. Displayed in a banner on Snaps list page in settings."
  },
  "dismiss": {
    "message": "Yoksay"
  },
  "dismissReminderDescriptionField": {
    "message": "Gizli Kurtarma İfadesi yedekleme hatırlatma mesajını yoksaymak için bunu açın. Paranızın kaybolmasını önlemek için Gizli Kurtarma İfadenizi yedeklemenizi kesinlikle tavsiye ederiz"
  },
  "dismissReminderField": {
    "message": "Gizli Kurtarma İfadesi yedekleme hatırlatma uyarısını yoksay"
  },
  "displayNftMedia": {
    "message": "NFT medyasını göster"
  },
  "displayNftMediaDescription": {
    "message": "NFT medyasının ve verilerin gösterilmesi IP adresinizin OpenSea veya diğer üçüncü taraflarla paylaşılmasına neden olur. Bu durum, saldırganların IP adresinizi Ethereum adresinizle ilişkilendirmesini sağlayabilir. NFT otomatik algılama bu ayara dayalıdır ve bu ayar kapatıldığında kullanılamaz olur."
  },
  "doNotShare": {
    "message": "Bunu hiç kimseyle paylaşmayın"
  },
  "domain": {
    "message": "Alan"
  },
  "domainNotSupportedOnNetwork": {
    "message": "Ağ alan aramasını desteklemiyor"
  },
  "done": {
    "message": "Bitti"
  },
  "dontShowThisAgain": {
    "message": "Tekrar gösterme"
  },
  "downArrow": {
    "message": "aşağı ok"
  },
  "downloadGoogleChrome": {
    "message": "Google Chrome'u indir"
  },
  "downloadNow": {
    "message": "Şimdi İndir"
  },
  "downloadStateLogs": {
    "message": "Durum Günlüklerini İndir"
  },
  "dragAndDropBanner": {
    "message": "Yeniden sıralamak için ağları sürükleyebilirsiniz. "
  },
  "dropped": {
    "message": "Bırakıldı"
  },
  "edit": {
    "message": "Düzenle"
  },
  "editANickname": {
    "message": "Takma adı düzenle"
  },
  "editAddressNickname": {
    "message": "Adres takma adını düzenle"
  },
  "editCancellationGasFeeModalTitle": {
    "message": "Gaz ücreti iptalini düzenle"
  },
  "editContact": {
    "message": "Kişiyi Düzenle"
  },
  "editGasFeeModalTitle": {
    "message": "Gaz ücretini düzenle"
  },
  "editGasLimitOutOfBounds": {
    "message": "Gaz limiti en az $1 olmalıdır"
  },
  "editGasLimitOutOfBoundsV2": {
    "message": "Gaz limiti en az $1, en fazla $2 olmalıdır",
    "description": "$1 is the minimum limit for gas and $2 is the maximum limit"
  },
  "editGasLimitTooltip": {
    "message": "Gaz limiti, kullanmak istediğiniz maksimum gaz birimidir. Gaz birimleri \"Maks. öncelik ücreti\" ve \"Maks. ücretin\" bir çarpanıdır."
  },
  "editGasMaxBaseFeeGWEIImbalance": {
    "message": "Maks. baz ücret, öncelik ücretinden daha düşük olamaz"
  },
  "editGasMaxBaseFeeHigh": {
    "message": "Maks. baz ücret gerekenden daha yüksek"
  },
  "editGasMaxBaseFeeLow": {
    "message": "Maks. baz ücret mevcut ağ koşulları için düşük"
  },
  "editGasMaxFeeHigh": {
    "message": "Maks. ücret gerekenden daha yüksek"
  },
  "editGasMaxFeeLow": {
    "message": "Maks. ücret ağ koşulları için çok düşük"
  },
  "editGasMaxFeePriorityImbalance": {
    "message": "Maks. ücret maks. öncelik ücretinden daha düşük olamaz"
  },
  "editGasMaxPriorityFeeBelowMinimum": {
    "message": "Maks. öncelik ücreti 0 GWEI üzerinde olmalıdır"
  },
  "editGasMaxPriorityFeeBelowMinimumV2": {
    "message": "Öncelik ücreti 0'dan fazla olmalıdır."
  },
  "editGasMaxPriorityFeeHigh": {
    "message": "Maks. öncelik ücreti gerekenden yüksek. Gerekenden fazla ödeme yapabilirsiniz."
  },
  "editGasMaxPriorityFeeHighV2": {
    "message": "Öncelik ücreti gerekenden yüksek. Gerekenden fazla ödeme yapabilirsiniz"
  },
  "editGasMaxPriorityFeeLow": {
    "message": "Maks. öncelik ücreti mevcut ağ koşulları için düşük"
  },
  "editGasMaxPriorityFeeLowV2": {
    "message": "Öncelik ücreti mevcut ağ koşulları için düşük"
  },
  "editGasPriceTooLow": {
    "message": "Gaz fiyatı 0'dan büyük olmalıdır"
  },
  "editGasPriceTooltip": {
    "message": "Bu ağ, bir işlem gönderirken bir \"Gaz fiyatı\" alanı gerektirir. Gaz fiyatı, gaz birimi başına ödeyeceğiniz miktardır."
  },
  "editGasSubTextAmountLabel": {
    "message": "Maks. tutar:",
    "description": "This is meant to be used as the $1 substitution editGasSubTextAmount"
  },
  "editGasSubTextFeeLabel": {
    "message": "Maks. ücret:"
  },
  "editGasTitle": {
    "message": "Önceliği düzenle"
  },
  "editGasTooLow": {
    "message": "Bilinmeyen işlem süresi"
  },
  "editNetworkLink": {
    "message": "orijinal ağı düzenle"
  },
  "editNonceField": {
    "message": "Nonce'u düzenle"
  },
  "editNonceMessage": {
    "message": "Bu gelişmiş bir özelliktir, dikkatli kullanın."
  },
  "editPermission": {
    "message": "İzni düzenle"
  },
  "editSpeedUpEditGasFeeModalTitle": {
    "message": "Hızlandırma gaz ücretini düzenle"
  },
  "enable": {
    "message": "Etkinleştir"
  },
  "enableAutoDetect": {
    "message": " Otomatik algılamayı etkinleştir"
  },
  "enableFromSettings": {
    "message": " Ayarlardan etkinleştir."
  },
  "enableSnap": {
    "message": "Etkinleştir"
  },
  "enableToken": {
    "message": "şunu etkinleştir: $1",
    "description": "$1 is a token symbol, e.g. ETH"
  },
  "enabled": {
    "message": "Etkinleştirildi"
  },
  "enabledNetworks": {
    "message": "Etkinleştirilen ağlar"
  },
  "encryptionPublicKeyNotice": {
    "message": "$1 genel şifreleme anahtarınızı istiyor. Bunu onayladığınızda bu site sizin için şifrelenmiş mesajlar oluşturabilecektir.",
    "description": "$1 is the web3 site name"
  },
  "encryptionPublicKeyRequest": {
    "message": "Genel şifreleme anahtarı iste"
  },
  "endpointReturnedDifferentChainId": {
    "message": "Bitiş noktası farklı bir zincir kimliğine ulaştı: $1",
    "description": "$1 is the return value of eth_chainId from an RPC endpoint"
  },
  "enhancedTokenDetectionAlertMessage": {
    "message": "Gelişmiş token algılama şu anda $1 üzerinden kullanılabilir. $2"
  },
  "ensDomainsSettingDescriptionIntroduction": {
    "message": "MetaMask, ENS alanlarını doğrudan tarayıcınızın adres çubuğunda görmenizi sağlar. Şöyle çalışır:"
  },
  "ensDomainsSettingDescriptionOutroduction": {
    "message": "Bu özelliğin kullanılmasının IP adresinizi IPFS üçüncü taraf hizmetleriyle paylaştığını unutmayın."
  },
  "ensDomainsSettingDescriptionPart1": {
    "message": "MetaMask, ENS adına bağlı kodu bulmak için Ethereum'un ENS sözleşmesi ile kontrol gerçekleştirir."
  },
  "ensDomainsSettingDescriptionPart2": {
    "message": "Kod IPFS'ye bağlanıyorsa onunla ilişkili içeriği (genellikle bir web sitesi) görebilirsiniz."
  },
  "ensDomainsSettingTitle": {
    "message": "ENS alanlarını adres çubuğunda göster"
  },
  "ensIllegalCharacter": {
    "message": "ENS için uygun olmayan karakter."
  },
  "ensRegistrationError": {
    "message": "ENS adı kaydında hata"
  },
  "ensUnknownError": {
    "message": "ENS arama başarısız oldu."
  },
  "enterANumber": {
    "message": "Bir sayı girin"
  },
  "enterCustodianToken": {
    "message": "$1 tokeninizi girin veya yeni bir token ekleyin"
  },
  "enterMaxSpendLimit": {
    "message": "Maks. harcama limiti gir"
  },
  "enterOptionalPassword": {
    "message": "İsteğe bağlı şifreyi girin"
  },
  "enterPasswordContinue": {
    "message": "Devam etmek için şifre girin"
  },
  "enterTokenNameOrAddress": {
    "message": "Token adı girin veya adresi yapıştırın"
  },
  "enterYourPassword": {
    "message": "Şifrenizi girin"
  },
  "errorCode": {
    "message": "Kod: $1",
    "description": "Displayed error code for debugging purposes. $1 is the error code"
  },
  "errorDetails": {
    "message": "Hata ayrıntıları",
    "description": "Title for collapsible section that displays error details for debugging purposes"
  },
  "errorGettingSafeChainList": {
    "message": "Güvenli zincir listesi alınırken hata oluştu, lütfen dikkatli bir şekilde devam edin."
  },
  "errorMessage": {
    "message": "Mesaj: $1",
    "description": "Displayed error message for debugging purposes. $1 is the error message"
  },
  "errorName": {
    "message": "Kod: $1",
    "description": "Displayed error name for debugging purposes. $1 is the error name"
  },
  "errorPageMessage": {
    "message": "Sayfayı yeniden yükleyerek tekrar deneyin veya $1 destek bölümümüze ulaşın.",
    "description": "Message displayed on generic error page in the fullscreen or notification UI, $1 is a clickable link with text defined by the 'here' key. The link will open to a form where users can file support tickets."
  },
  "errorPagePopupMessage": {
    "message": "Açılır pencereyi kapatarak ve yeniden açarak tekrar deneyin $1 destek bölümümüze ulaşın.",
    "description": "Message displayed on generic error page in the popup UI, $1 is a clickable link with text defined by the 'here' key. The link will open to a form where users can file support tickets."
  },
  "errorPageTitle": {
    "message": "MetaMask bir hata ile karşılaştı",
    "description": "Title of generic error page"
  },
  "errorStack": {
    "message": "Yığın:",
    "description": "Title for error stack, which is displayed for debugging purposes"
  },
  "errorWhileConnectingToRPC": {
    "message": "Özel ağa bağlanırken hata oluştu."
  },
  "errorWithSnap": {
    "message": "$1 ile hata oluştu",
    "description": "$1 represents the name of the snap"
  },
  "estimatedFee": {
    "message": "Tahmini ücret"
  },
  "estimatedFeeTooltip": {
    "message": "Ağda işlemi gerçekleştirmek için ödenen tutar."
  },
  "ethGasPriceFetchWarning": {
    "message": "Ana gaz tahmini hizmeti olarak sunulan yedek gaz fiyatı şu anda kullanılamıyor."
  },
  "ethereumProviderAccess": {
    "message": "Ethereum sağlayıcısına $1 erişimi ver",
    "description": "The parameter is the name of the requesting origin"
  },
  "ethereumPublicAddress": {
    "message": "Ethereum genel adresi"
  },
  "etherscan": {
    "message": "Etherscan"
  },
  "etherscanView": {
    "message": "Hesabı Etherscan'de görüntüle"
  },
  "etherscanViewOn": {
    "message": "Etherscan'de görüntüle"
  },
  "existingChainId": {
    "message": "Girdiğiniz bilgiler mevcut bir zincir kimliği ile ilişkilidir."
  },
  "existingRequestsBannerAlertDesc": {
    "message": "En son talebinizi görüntülemek ve onaylamak için önce mevcut taleplerinizi onaylamanız veya reddetmeniz gereklidir."
  },
  "existingRpcUrl": {
    "message": "Bu URL adresi başka bir zincir kimliği ile ilişkilidir."
  },
  "expandView": {
    "message": "Görünümü genişlet"
  },
  "experimental": {
    "message": "Deneysel"
  },
  "extendWalletWithSnaps": {
    "message": "web3 deneyiminizi kişiselleştirmek için topluluk tarafından oluşturulmuş Snapleri keşfedin",
    "description": "Banner description displayed on Snaps list page in Settings when less than 6 Snaps is installed."
  },
  "extensionInsallCompleteDescription": {
    "message": "Saklayıcı kurum veya emanete dayalı olmayan hesaplarınızı bağlamak için MetaMask Institutional ürün katılım programına geri dön."
  },
  "extensionInsallCompleteTitle": {
    "message": "Uzantı yükleme işlemi tamamlandı"
  },
  "externalExtension": {
    "message": "Harici uzantı"
  },
  "externalNameSourcesSetting": {
    "message": "Önerilen takma adlar"
  },
  "externalNameSourcesSettingDescription": {
    "message": "Etherscan, Infura ve Lens Protocol gibi üçüncü taraf kaynaklardan etkileşimde bulunduğunuz adeesler için önerilen takma adları alırız. Bu kaynaklar o adresleri ve sizin IP adresinizi görebilir. Hesap adresiniz üçüncü taraflarla paylaşılmaz."
  },
  "failed": {
    "message": "Başarısız oldu"
  },
  "failedToFetchChainId": {
    "message": "Zincir kimliği alınamadı. RPC URL adresiniz doğru mu?"
  },
  "failedToFetchTickerSymbolData": {
    "message": "Ticker sembolü doğrulama verileri şu anda mevcut değil, girdiğin sembolün doğru olduğundan emin ol. Bu ağ için gördüğün dönüşüm oranlarını etkileyecektir"
  },
  "failureMessage": {
    "message": "Bir şeyler ters gitti ve işlemi tamamlayamadık"
  },
  "fast": {
    "message": "Hızlı"
  },
  "feeAssociatedRequest": {
    "message": "Bu talep ile ilişkili bir ücret mevcuttur."
  },
  "feeDetails": {
    "message": "Ücret bilgileri"
  },
  "fiat": {
    "message": "Fiat Para",
    "description": "Exchange type"
  },
  "fileImportFail": {
    "message": "Dosya içe aktarma çalışmıyor mu? Buraya tıklayın!",
    "description": "Helps user import their account from a JSON file"
  },
  "findTheRightChainId": {
    "message": "Doğrusunu şurada bulabilirsiniz:"
  },
  "flaskWelcomeUninstall": {
    "message": "bu uzantıyı kaldırmalısın",
    "description": "This request is shown on the Flask Welcome screen. It is intended for non-developers, and will be bolded."
  },
  "flaskWelcomeWarning1": {
    "message": "Flask, geliştiricilerin yeni kararsız API'leri denemeleri içindir. Geliştirici veya beta test kullanıcısı değilsen $1.",
    "description": "This is a warning shown on the Flask Welcome screen, intended to encourage non-developers not to proceed any further. $1 is the bolded message 'flaskWelcomeUninstall'"
  },
  "flaskWelcomeWarning2": {
    "message": "Bu uzantının güvenliğini veya istikrarını garanti etmiyoruz. Flask tarafından sunulan yeni API'ler kimlik avı saldırılarına karşı güçlendirilmemiştir, yani Flask gerektiren herhangi bir site veya snap, varlıklarını çalmaya yönelik kötü niyetli bir girişim olabilir.",
    "description": "This explains the risks of using MetaMask Flask"
  },
  "flaskWelcomeWarning3": {
    "message": "Tüm Flask API'leri deneyseldir. Önceden haber verilmeksizin değiştirilebilir veya kaldırılabilirler ya da kararlı MetaMask'e taşınmadan süresiz olarak Flask'ta kalabilirler. Bunları kendi sorumluluğunda kullan.",
    "description": "This message warns developers about unstable Flask APIs"
  },
  "flaskWelcomeWarning4": {
    "message": "Flask kullanırken normal MetaMask uzantınızı devre dışı bıraktığınızdan emin olun.",
    "description": "This message calls to pay attention about multiple versions of MetaMask running on the same site (Flask + Prod)"
  },
  "flaskWelcomeWarningAcceptButton": {
    "message": "Riskleri kabul ediyorum",
    "description": "this text is shown on a button, which the user presses to confirm they understand the risks of using Flask"
  },
  "floatAmountToken": {
    "message": "Token miktarı tam sayı olmalıdır"
  },
  "followUsOnTwitter": {
    "message": "Bizi Twitter'da takip edin"
  },
  "forbiddenIpfsGateway": {
    "message": "Yasaklı IPFS Ağ Geçidi: Lütfen bir CID ağ geçidi belirtin"
  },
  "forgetDevice": {
    "message": "Bu cihazı unut"
  },
  "forgotPassword": {
    "message": "Şifrenizi mi unuttunuz?"
  },
  "form": {
    "message": "form"
  },
  "from": {
    "message": "Kimden"
  },
  "fromAddress": {
    "message": "Kimden: $1",
    "description": "$1 is the address to include in the From label. It is typically shortened first using shortenAddress"
  },
  "fromTokenLists": {
    "message": "Token listelerinden: $1"
  },
  "function": {
    "message": "İşlev: $1"
  },
  "functionApprove": {
    "message": "İşlev: Onayla"
  },
  "functionSetApprovalForAll": {
    "message": "İşlev: TümüİçinOnayVer"
  },
  "functionType": {
    "message": "İşlev türü"
  },
  "fundYourWallet": {
    "message": "Cüzdanınıza para ekleyin"
  },
  "fundYourWalletDescription": {
    "message": "Cüzdanınıza biraz $1 ekleyerek başlayın.",
    "description": "$1 is the token symbol"
  },
  "gas": {
    "message": "Gaz"
  },
  "gasDisplayAcknowledgeDappButtonText": {
    "message": "Önerilen gaz ücretini düzenle"
  },
  "gasDisplayDappWarning": {
    "message": "Bu gaz ücreti $1 tarafından önerilmiştir. Bu değerin başka bir değerle değiştirilmesi işleminizle ilgili bir soruna neden olabilir. Sorularınız olursa lütfen $1 ile iletişime geçin.",
    "description": "$1 represents the Dapp's origin"
  },
  "gasIsETH": {
    "message": "Gaz $1 "
  },
  "gasLimit": {
    "message": "Gaz limiti"
  },
  "gasLimitInfoTooltipContent": {
    "message": "Gaz limiti, harcamak istediğiniz maksimum gaz birimi tutarıdır."
  },
  "gasLimitRecommended": {
    "message": "Önerilen gaz limiti 1$ kadardır. Gaz limiti bundan daha düşükse başarısız olabilir."
  },
  "gasLimitTooLow": {
    "message": "Gaz limiti en az 21000 olmalıdır"
  },
  "gasLimitTooLowWithDynamicFee": {
    "message": "Gaz limiti en az $1 olmalıdır",
    "description": "$1 is the custom gas limit, in decimal."
  },
  "gasLimitV2": {
    "message": "Gaz limiti"
  },
  "gasOption": {
    "message": "Gaz seçeneği"
  },
  "gasPrice": {
    "message": "Gaz fiyatı (GWEI)"
  },
  "gasPriceExcessive": {
    "message": "Gaz ücretiniz gereksiz bir şekilde yüksek. Tutarı azaltmayı göz önünde bulundurun."
  },
  "gasPriceExcessiveInput": {
    "message": "Gaz Fiyatı aşırı yüksek"
  },
  "gasPriceExtremelyLow": {
    "message": "Gaz fiyatı aşırı düşük"
  },
  "gasPriceFetchFailed": {
    "message": "Gaz fiyatı tahmini ağ hatası nedeniyle başarısız oldu."
  },
  "gasPriceInfoTooltipContent": {
    "message": "Gaz fiyatı, her bir gaz birimi için ödemek istediğiniz Ether miktarını belirler."
  },
  "gasTimingHoursShort": {
    "message": "$1 sa.",
    "description": "$1 represents a number of hours"
  },
  "gasTimingLow": {
    "message": "Yavaş"
  },
  "gasTimingMinutesShort": {
    "message": "$1 dk",
    "description": "$1 represents a number of minutes"
  },
  "gasTimingSecondsShort": {
    "message": "$1 sn",
    "description": "$1 represents a number of seconds"
  },
  "gasUsed": {
    "message": "Kullanılan gaz"
  },
  "general": {
    "message": "Genel"
  },
  "generalCameraError": {
    "message": "Kameranıza erişemedik. Lütfen bir defa daha deneyin."
  },
  "generalCameraErrorTitle": {
    "message": "Bir şeyler ters gitti...."
  },
  "genericExplorerView": {
    "message": "Hesabı $1 üzerinde görüntüleyin"
  },
  "getStartedWithNFTs": {
    "message": "NFT satın almak için $1 edinin",
    "description": "$1 is the token symbol"
  },
  "getStartedWithNFTsDescription": {
    "message": "Cüzdanınıza biraz $1 ekleyerek NFT'lere başlayın.",
    "description": "$1 is the token symbol"
  },
  "goBack": {
    "message": "Geri git"
  },
  "goToSite": {
    "message": "Siteye git"
  },
  "goerli": {
    "message": "Goerli test ağı"
  },
  "gotIt": {
    "message": "Anladım"
  },
  "grantedToWithColon": {
    "message": "İzin verilen:"
  },
  "gwei": {
    "message": "GWEI"
  },
  "hardware": {
    "message": "Donanım"
  },
  "hardwareWalletConnected": {
    "message": "Donanım cüzdanı bağlandı"
  },
  "hardwareWalletLegacyDescription": {
    "message": "(eski)",
    "description": "Text representing the MEW path"
  },
  "hardwareWalletSupportLinkConversion": {
    "message": "buraya tıklayın"
  },
  "hardwareWallets": {
    "message": "Donanım cüzdanı bağla"
  },
  "hardwareWalletsInfo": {
    "message": "Donanım cüzdanı entegrasyonları, IP adresinizi ve etkileşimde bulunduğunuz akıllı sözleşme adreslerini görebilen harici sunucular için API aramalarını kullanır."
  },
  "hardwareWalletsMsg": {
    "message": "MetaMask ile kullanmak istediğiniz donanım cüzdanını seçin."
  },
  "here": {
    "message": "burada",
    "description": "as in -click here- for more information (goes with troubleTokenBalances)"
  },
  "hexData": {
    "message": "On altılı veri"
  },
  "hiddenAccounts": {
    "message": "Gizli hesaplar"
  },
  "hide": {
    "message": "Gizle"
  },
  "hideAccount": {
    "message": "Hesabı gizle"
  },
  "hideFullTransactionDetails": {
    "message": "Tam işlem bilgilerini gizle"
  },
  "hideSeedPhrase": {
    "message": "Anahtar cümleyi gizle"
  },
  "hideSentitiveInfo": {
    "message": "Hassas bilgileri gizle"
  },
  "hideToken": {
    "message": "Tokeni gizle"
  },
  "hideTokenPrompt": {
    "message": "Tokeni gizle?"
  },
  "hideTokenSymbol": {
    "message": "$1 ögesini gizle",
    "description": "$1 is the symbol for a token (e.g. 'DAI')"
  },
  "hideZeroBalanceTokens": {
    "message": "Bakiyesi olmayan tokenleri gizle"
  },
  "high": {
    "message": "Agresif"
  },
  "highGasSettingToolTipMessage": {
    "message": "Popüler NFT düşüşleri gibi şeyler nedeniyle ağ trafiğindeki dalgalanmaları kapsayacak şekilde $1 kullanın.",
    "description": "$1 is key 'high' (text: 'Aggressive') separated here so that it can be passed in with bold font-weight"
  },
  "highLowercase": {
    "message": "yüksek"
  },
  "highestCurrentBid": {
    "message": "Mevcut en yüksek teklif"
  },
  "highestFloorPrice": {
    "message": "En yüksek taban fiyat"
  },
  "history": {
    "message": "Geçmiş"
  },
  "holdToRevealContent1": {
    "message": "Gizli Kurtarma İfadeniz: $1",
    "description": "$1 is a bolded text with the message from 'holdToRevealContent2'"
  },
  "holdToRevealContent2": {
    "message": "cüzdanınıza ve paranıza tam erişim sağlar.",
    "description": "Is the bolded text in 'holdToRevealContent1'"
  },
  "holdToRevealContent3": {
    "message": "Hiç kimseyle paylaşmayın. $1 $2",
    "description": "$1 is a message from 'holdToRevealContent4' and $2 is a text link with the message from 'holdToRevealContent5'"
  },
  "holdToRevealContent4": {
    "message": "MetaMask Destek bölümü bunu talep etmez",
    "description": "Part of 'holdToRevealContent3'"
  },
  "holdToRevealContent5": {
    "message": "ancak dolandırıcılar talep edilebilir.",
    "description": "The text link in 'holdToRevealContent3'"
  },
  "holdToRevealContentPrivateKey1": {
    "message": "Özel Anahtarınız $1 sağlar",
    "description": "$1 is a bolded text with the message from 'holdToRevealContentPrivateKey2'"
  },
  "holdToRevealContentPrivateKey2": {
    "message": "cüzdanınıza ve paranıza tam erişim.",
    "description": "Is the bolded text in 'holdToRevealContentPrivateKey2'"
  },
  "holdToRevealLockedLabel": {
    "message": "kilitli daireyi açığa çıkarmak için tut"
  },
  "holdToRevealPrivateKey": {
    "message": "Özel Anahtarı açığa çıkarmak için tut"
  },
  "holdToRevealPrivateKeyTitle": {
    "message": "Özel anahtarınızı güvende tutun"
  },
  "holdToRevealSRP": {
    "message": "GKİ'yi açığa çıkarmak için tut"
  },
  "holdToRevealSRPTitle": {
    "message": "GKİ'nizi güvende tutun"
  },
  "holdToRevealUnlockedLabel": {
    "message": "kilidi açılmış daireyi açığa çıkarmak için tut"
  },
  "id": {
    "message": "Kimlik"
  },
  "ignoreAll": {
    "message": "Tümünü yoksay"
  },
  "ignoreTokenWarning": {
    "message": "Gizlediğiniz tokenler cüzdanınızda gösterilmez. Ancak, yine de onları bulup ekleyebilirsiniz."
  },
  "imToken": {
    "message": "imToken"
  },
  "import": {
    "message": "İçe Aktar",
    "description": "Button to import an account from a selected file"
  },
  "importAccount": {
    "message": "Hesabı içe aktar"
  },
  "importAccountError": {
    "message": "Hesap içe aktarılırken hata oluştu."
  },
  "importAccountErrorIsSRP": {
    "message": "Bir Gizli Kurtarma İfadesi (veya anımsatıcı ifade) girdiniz. Hesabı buraya aktarmak için 64 karakter uzunluğunda on altılı bir dizi olan özel bir anahtar girmelisiniz."
  },
  "importAccountErrorNotAValidPrivateKey": {
    "message": "Bu geçerli bir özel anahtar değil. On altılık bir dizi girdiniz ancak bu dizi 64 karakter uzunluğunda olmalıdır."
  },
  "importAccountErrorNotHexadecimal": {
    "message": "Bu geçerli bir özel anahtar değil. 64 karakter uzunluğunda on altılık bir dizi girmelisiniz."
  },
  "importAccountJsonLoading1": {
    "message": "Bu JSON dosyasının birkaç dakika içinde içe aktarılmasını bekleyin ve MetaMask'i dondurun."
  },
  "importAccountJsonLoading2": {
    "message": "Özür dileriz, bunu gelecekte daha hızlı hale getireceğiz."
  },
  "importAccountMsg": {
    "message": "İçe aktarılan hesaplar ilk olarak oluşturduğunuz MetaMask hesabı Gizli Kurtarma ifadenizle ilişkilendirilmez. İçe aktarılan hesaplar hakkında daha fazla bilgi edinin"
  },
  "importMyWallet": {
    "message": "Cüzdanımı içe aktar"
  },
  "importNFT": {
    "message": "NFT'yi İçe Aktar"
  },
  "importNFTAddressToolTip": {
    "message": "Örneğin OpenSea'de, NFT'nin Ayrıntılar altındaki sayfasında, 'Sözleşme Adresi' etiketli mavi bir köprülü değer vardır. Buna tıklarsan seni sözleşmenin Etherscan'daki adresine götürecektir; o sayfanın sol üst köşesinde 'Sözleşme' etiketli bir simge ve sağda uzun bir harf ve rakamlar dizisi olmalıdır. Bu, NFT'ni oluşturan sözleşmenin adresidir. Adresin sağındaki 'kopyala' simgesine tıkla, panonda olacaktır."
  },
  "importNFTPage": {
    "message": "NFT sayfasını içe aktar"
  },
  "importNFTTokenIdToolTip": {
    "message": "Hiçbir iki NFT kimliği birbiriyle aynı olmadığı için her NFT kimliği benzersiz bir tanımlayıcıdır. Yine, OpenSea'de bu sayı 'Detaylar' kısmının altında yer alır. Not alın veya panonuza kopyalayın."
  },
  "importSelectedTokens": {
    "message": "Seçilen tokenleri içe aktar?"
  },
  "importSelectedTokensDescription": {
    "message": "Sadece seçtiğiniz tokenler cüzdanınızda gösterilecek. Dilediğiniz zaman onları arayarak gizli tokenleri içe aktarabilirsiniz."
  },
  "importTokenQuestion": {
    "message": "Tokeni içe aktar?"
  },
  "importTokenWarning": {
    "message": "Herkes, mevcut tokenlerin sahte sürümleri de dahil olmak üzere herhangi bir ada sahip bir token oluşturabilir. Riski tamamen size ait olacak şekikde token ekleyin ve işlem yapın!"
  },
  "importTokensCamelCase": {
    "message": "Tokenleri içe aktar"
  },
  "importTokensError": {
    "message": "Tokenleri içe aktaramadık. Lütfen daha sonra tekrar deneyin."
  },
  "importWithCount": {
    "message": "$1 tokeni içe aktar",
    "description": "$1 will the number of detected tokens that are selected for importing, if all of them are selected then $1 will be all"
  },
  "imported": {
    "message": "İçe Aktarıldı",
    "description": "status showing that an account has been fully loaded into the keyring"
  },
  "inYourSettings": {
    "message": "Ayarlar kısmında"
  },
  "infuraBlockedNotification": {
    "message": "MetaMask blokzinciri ana bilgisayarına bağlanamıyor. $1 olası nedenleri inceleyin.",
    "description": "$1 is a clickable link with with text defined by the 'here' key"
  },
  "initialTransactionConfirmed": {
    "message": "İlk işleminiz ağ tarafından onaylanmıştır. Geri gitmek için Tamam düğmesine tıklayın."
  },
  "inputLogicEmptyState": {
    "message": "Sadece şu anda ya da gelecekte üçüncü taraf harcaması konusunda rahat olduğunuz bir sayı girin. Harcama üst limitini daha sonra dilediğiniz zaman artırabilirsiniz."
  },
  "inputLogicEqualOrSmallerNumber": {
    "message": "Bu işlem, üçüncü tarafın mevcut bakiyenizden $1 harcamasına izin verir.",
    "description": "$1 is the current token balance in the account and the name of the current token"
  },
  "inputLogicHigherNumber": {
    "message": "Bu işlem, üst limite ulaşana kadar ya da siz harcama üst limitini iptal edene kadar üçüncü tarafın tüm token bakiyenizi harcamasına izin verir. Amacınız bu değilse daha düşük bir harcama üst limiti ayarlamayı deneyin."
  },
  "insightWarning": {
    "message": "uyarıyı"
  },
  "insightWarningCheckboxMessage": {
    "message": "$2 kaynaklı $1 talebi",
    "description": "$1 is the action i.e. sign, confirm. $2 is the origin making the request."
  },
  "insightWarningContentPlural": {
    "message": "$2 öncesinde $1 inceleyin. Yapıldıktan sonra $3 geri alınamaz.",
    "description": "$1 the 'insightWarnings' message (2 warnings) representing warnings, $2 is the action (i.e. signing) and $3 is the result (i.e. signature, transaction)"
  },
  "insightWarningContentSingular": {
    "message": "$2 öncesinde $1 inceleyin. Gerçekleştikten sonra $3 geri alınamaz.",
    "description": "$1 is the 'insightWarning' message (1 warning), $2 is the action (i.e. signing) and $3 is the result (i.e. signature, transaction)"
  },
  "insightWarningHeader": {
    "message": "Bu talep riskli olabilir"
  },
  "insightWarnings": {
    "message": "uyarıları"
  },
  "insightsFromSnap": {
    "message": "$1 kaynaklı içgörüler",
    "description": "$1 represents the name of the snap"
  },
  "install": {
    "message": "Yükle"
  },
  "installExtension": {
    "message": "Uzantıyı yükle"
  },
  "installExtensionDescription": {
    "message": "Dünyanın lider web3 cüzdanı, MetaMask'in kurumsal uyumlu sürümü."
  },
  "installOrigin": {
    "message": "Kökeni yükle"
  },
  "installRequest": {
    "message": "MetaMask'e ekle"
  },
  "installedOn": {
    "message": "$1 üzerinde yüklendi",
    "description": "$1 is the date when the snap has been installed"
  },
  "insufficientBalance": {
    "message": "Bakiye yetersiz."
  },
  "insufficientCurrencyBuyOrDeposit": {
    "message": "Hesabında $2 ağındaki işlem ücretlerini ödemek için yeterli $1 bulunmuyor. $3 veya başka bir hesaptan para yatır.",
    "description": "$1 is the native currency of the network, $2 is the name of the current network, $3 is the key 'buy' + the ticker symbol of the native currency of the chain wrapped in a button"
  },
  "insufficientCurrencyBuyOrReceive": {
    "message": "Hesabınızda $2 ağındaki işlemleri ödemek için yeterli $1 yok. Başka bir hesaptan $3 veya $4.",
    "description": "$1 is the native currency of the network, $2 is the name of the current network, $3 is the key 'buy' + the ticker symbol of the native currency of the chain wrapped in a button, $4 is the key 'deposit' button"
  },
  "insufficientCurrencyDeposit": {
    "message": "Hesabında $2 ağındaki işlem ücretlerini ödemek için yeterli $1 bulunmuyor. Başka bir hesaptan $1 yatır.",
    "description": "$1 is the native currency of the network, $2 is the name of the current network"
  },
  "insufficientFunds": {
    "message": "Para yetersiz."
  },
  "insufficientFundsForGas": {
    "message": "Gaz için para yetersiz"
  },
  "insufficientTokens": {
    "message": "Token yetersiz."
  },
  "interactingWith": {
    "message": "Etkileşimde"
  },
  "interactingWithTransactionDescription": {
    "message": "Bu sizin etkileşimde bulunduğunuz sözleşmedir. Bilgileri doğrulayarak kendinizi dolandırıcılardan koruyun."
  },
  "invalidAddress": {
    "message": "Adres geçersiz"
  },
  "invalidAddressRecipient": {
    "message": "Alıcı adresi geçersiz"
  },
  "invalidAddressRecipientNotEthNetwork": {
    "message": "ETH ağı yok, küçük harfle başlayın"
  },
  "invalidAssetType": {
    "message": "Bu varlık bir NFT'dir ve NFT'ler sekmesi altında bulunan NFT'leri İçe Aktar sayfasına yeniden eklenmesi gerekir"
  },
  "invalidBlockExplorerURL": {
    "message": "Block Explorer URL adresi geçersiz"
  },
  "invalidChainIdTooBig": {
    "message": "Zincir kimliği geçersiz. Zincir kimliği çok büyük."
  },
  "invalidCustomNetworkAlertContent1": {
    "message": "\"$1\" özel ağı için zincir kimliğinin yeniden girilmesi gerekiyor.",
    "description": "$1 is the name/identifier of the network."
  },
  "invalidCustomNetworkAlertContent2": {
    "message": "Sizi kötü niyetli ya da hatalı ağ sağlayıcılarından korumak amacıyla zincir kimlikleri artık tüm özel ağlar için gereklidir."
  },
  "invalidCustomNetworkAlertContent3": {
    "message": "Ayarlar > Ağ kısmına gidin ve zincir kimliğini girin. $1 alanında en popüler ağların zincir kimliklerini bulabilirsiniz.",
    "description": "$1 is a link to https://chainid.network"
  },
  "invalidCustomNetworkAlertTitle": {
    "message": "Özel ağ geçersiz"
  },
  "invalidHexNumber": {
    "message": "On altılı sayı geçersiz."
  },
  "invalidHexNumberLeadingZeros": {
    "message": "On altılı sayı geçersiz. Başındaki tüm sıfırları kaldırın."
  },
  "invalidIpfsGateway": {
    "message": "IPFS Ağ Geçidi geçersiz: Değer geçerli bir URL adresi olmalıdır"
  },
  "invalidNumber": {
    "message": "Sayı geçersiz. Bir ondalık sayı ya da \"0x\"-ön ekli on altılı sayı girin."
  },
  "invalidNumberLeadingZeros": {
    "message": "Sayı geçersiz. Başındaki tüm sıfırları kaldırın."
  },
  "invalidRPC": {
    "message": "RPC URL adresi geçersiz"
  },
  "invalidSeedPhrase": {
    "message": "Gizli Kurtarma İfadesi geçersiz"
  },
  "invalidSeedPhraseCaseSensitive": {
    "message": "Giriş geçersiz! Gizli Kurtarma İfadesi büyük/küçük harf duyarlıdır."
  },
  "ipfsGateway": {
    "message": "IPFS ağ geçidi"
  },
  "ipfsGatewayDescription": {
    "message": "MetaMask, IPFS'de depolanan NFT'lerinizin görüntülerini göstermek, tarayıcınızın adres çubuğuna girilen ENS adresleri ile ilgili bilgileri göstermek ve farklı tokenlerin simgelerini almak için üçüncü taraf hizmetleri kullanır. Siz bunları kullanırken IP adresiniz bu hizmetlerle paylaşılabilir."
  },
  "ipfsToggleModalDescriptionOne": {
    "message": "IPFS'de depolanan NFT'lerinizin görüntülerini göstermek, tarayıcınızın adres çubuğuna girilen ENS adresleri ile ilgili bilgileri göstermek ve farklı tokenlerin simgelerini almak için üçüncü taraf hizmetleri kullanırız. Siz bunları kullanırken IP adresiniz bu hizmetlerle paylaşılabilir."
  },
  "ipfsToggleModalDescriptionTwo": {
    "message": "Onayla seçeneği seçildiğinde IPFS çözünürlüğü açılır. Bunu Dilediğiniz zaman $1 alanında kapatabilirsiniz.",
    "description": "$1 is the method to turn off ipfs"
  },
  "ipfsToggleModalSettings": {
    "message": "Ayarlar > Güvenlik ve gizlilik"
  },
  "isSigningOrSubmitting": {
    "message": "Önceki bir işlemin imzalanması veya gönderilmesi devam ediyor"
  },
  "jazzAndBlockies": {
    "message": "Jazzicons ve Blockies, bir bakışta bir hesabı tanımlamana yardımcı olan iki farklı benzersiz simge stilidir."
  },
  "jazzicons": {
    "message": "Jazzicons"
  },
  "jsDeliver": {
    "message": "jsDeliver"
  },
  "jsonFile": {
    "message": "JSON Dosyası",
    "description": "format for importing an account"
  },
  "keyringAccountName": {
    "message": "Hesap adı"
  },
  "keyringAccountPublicAddress": {
    "message": "Genel Adres"
  },
  "keyringSnapRemovalResult1": {
    "message": "$1 $2kaldırıldı",
    "description": "Displays the result after removal of a keyring snap. $1 is the snap name, $2 is whether it is successful or not"
  },
  "keyringSnapRemovalResultNotSuccessful": {
    "message": "değil ",
    "description": "Displays the `not` word in $2."
  },
  "keyringSnapRemoveConfirmation": {
    "message": "Bu snap'i kaldırmak istediğinizi onaylamak için $1 yazın:",
    "description": "Asks user to input the name nap prior to deleting the snap. $1 is the snap name"
  },
  "keystone": {
    "message": "Ana İlke"
  },
  "knownAddressRecipient": {
    "message": "Bilinen sözleşme adresi."
  },
  "knownTokenWarning": {
    "message": "Bu eylem kimlik avı için kullanılabilecek şekilde cüzdanınızda zaten listelenmiş olan tokenleri düzenleyecektir. Sadece bu tokenlerin neyi temsil ettiğini değiştirmek istediğinizden eminseniz onaylayın. $1 hakkında daha fazla bilgi edinin"
  },
  "l1Fee": {
    "message": "L1 ücreti"
  },
  "l1FeeTooltip": {
    "message": "L1 gaz ücreti"
  },
  "l2Fee": {
    "message": "L2 ücreti"
  },
  "l2FeeTooltip": {
    "message": "L2 gaz ücreti"
  },
  "lastConnected": {
    "message": "Son bağlanma"
  },
  "lastSold": {
    "message": "Son satış"
  },
  "lavaDomeCopyWarning": {
    "message": "Güvenliğiniz için bu metin şu anda seçilemez."
  },
  "layer1Fees": {
    "message": "Katman 1 ücretleri"
  },
  "layer2Fees": {
    "message": "Katman 2 ücretleri"
  },
  "learnCancelSpeeedup": {
    "message": "Nasıl $1 yapacağınızı öğrenin",
    "description": "$1 is link to cancel or speed up transactions"
  },
  "learnMore": {
    "message": "daha fazla bilgi"
  },
  "learnMoreAboutGas": {
    "message": "Gaz hakkında $1 istiyor musun?",
    "description": "$1 will be replaced by the learnMore translation key"
  },
  "learnMoreKeystone": {
    "message": "Daha Fazla Bilgi"
  },
  "learnMoreUpperCase": {
    "message": "Daha fazla bilgi"
  },
  "learnMoreUpperCaseWithDot": {
    "message": "Daha fazla bilgi edinin."
  },
  "learnScamRisk": {
    "message": "dolandırıcılıklar ve güvenlik riskleri."
  },
  "learnToBridge": {
    "message": "Köprü yapmayı öğren"
  },
  "leaveMetaMask": {
    "message": "MetaMask'ten ayrıl?"
  },
  "leaveMetaMaskDesc": {
    "message": "MetaMask'in dışında bir siteyi ziyaret etmek üzeresiniz. Devam etmeden önce URL adresini dikkatli bir şekilde kontrol edin."
  },
  "ledgerAccountRestriction": {
    "message": "Yeni bir hesap ekleyebilmeniz için önce son hesabınızı kullanmanız gerekir."
  },
  "ledgerConnectionInstructionCloseOtherApps": {
    "message": "Cihazınızla bağlantılı her türlü yazılımı kapatın ve ardından yenilemek için buraya tıklayın."
  },
  "ledgerConnectionInstructionHeader": {
    "message": "Onayla düğmesine tıklamadan önce:"
  },
  "ledgerConnectionInstructionStepFour": {
    "message": "Ledger cihazınızda \"akıllı sözleşme verilerini\" ya da \"kör imzalama\" özelliğini etkinleştirin."
  },
  "ledgerConnectionInstructionStepThree": {
    "message": "Ledger'ınızın bağlı olduğundan emin olun ve Ethereum uygulamasını seçin."
  },
  "ledgerDeviceOpenFailureMessage": {
    "message": "Ledger cihazı açılamadı. Ledger'ınız başka bir yazılıma bağlanmış olabilir. Lütfen Ledger Live'ı ya da Ledger cihazınızla bağlantılı diğer uygulamaları kapatıp tekrar bağlanmayı deneyin."
  },
  "ledgerErrorConnectionIssue": {
    "message": "Ledger'ınızı tekrar bağlayın, ETH uygulamasını açın ve tekrar deneyin."
  },
  "ledgerErrorDevicedLocked": {
    "message": "Ledger'ınız kilitli. Kilidini açın, ardından tekrar deneyin."
  },
  "ledgerErrorEthAppNotOpen": {
    "message": "Sorunu çözmek için cihazınızda ETH uygulamasını açın ve tekrar deneyin."
  },
  "ledgerErrorTransactionDataNotPadded": {
    "message": "Ethereum işleminin giriş verileri yeterli şekilde doldurulmamış."
  },
  "ledgerLiveApp": {
    "message": "Ledger Live Uygulaması"
  },
  "ledgerLocked": {
    "message": "Ledger cihazına bağlanılamıyor. Lütfen cihazınızın kilidinin açık ve Ethereum uygulamasının açık olduğundan emin olun."
  },
  "ledgerTimeout": {
    "message": "Ledger Live'ın yanıt vermesi çok uzun sürdü ya da bağlantı zaman aşımına uğradı. Ledger Live uygulamasının açık olduğundan ve cihazınızın kilidinin açık olduğundan emin olun."
  },
  "ledgerWebHIDNotConnectedErrorMessage": {
    "message": "Ledger cihazı bağlı değil. Kayıt Defterinizi bağlamak istiyorsanız lütfen \"Devam Et\" düğmesine yeniden tıklayın ve HID bağlantısını onaylayın",
    "description": "An error message shown to the user during the hardware connect flow."
  },
  "levelArrow": {
    "message": "seviye oku"
  },
  "lightTheme": {
    "message": "Aydınlık"
  },
  "likeToImportToken": {
    "message": "Bu tokeni içe aktarmak ister misiniz?"
  },
  "likeToImportTokens": {
    "message": "Bu tokenleri içe aktarmak ister misiniz?"
  },
  "lineaGoerli": {
    "message": "Linea Goerli test ağı"
  },
  "lineaMainnet": {
    "message": "Linea Ana Ağı"
  },
  "lineaSepolia": {
    "message": "Linea Sepolia test ağı"
  },
  "link": {
    "message": "Bağlantı"
  },
  "links": {
    "message": "Bağlantılar"
  },
  "loadMore": {
    "message": "Daha fazlasını yükle"
  },
  "loading": {
    "message": "Yükleniyor..."
  },
  "loadingScreenHardwareWalletMessage": {
    "message": "Lütfen işlemi donanım cüzdanında tamamlayın."
  },
  "loadingScreenSnapMessage": {
    "message": "Lütfen işlemi Snap üzerinde tamamlayın."
  },
  "loadingTokens": {
    "message": "Tokenler yükleniyor..."
  },
  "localhost": {
    "message": "Yerel Ana Bilgisayar 8545"
  },
  "lock": {
    "message": "Kilitle"
  },
  "lockMetaMask": {
    "message": "MetaMask'i kilitle"
  },
  "lockTimeInvalid": {
    "message": "Kilit süresi 0 ile 10080 arasında olmalıdır"
  },
  "logo": {
    "message": "$1 logosu",
    "description": "$1 is the name of the ticker"
  },
  "low": {
    "message": "Düşük"
  },
  "lowGasSettingToolTipMessage": {
    "message": "Daha ucuz bir fiyat için beklemek için $1 kullanın. Fiyatlar bir şekilde öngörülemez oldukları için süre tahminleri çok daha az kesindir.",
    "description": "$1 is key 'low' separated here so that it can be passed in with bold font-weight"
  },
  "lowLowercase": {
    "message": "düşük"
  },
  "lowPriorityMessage": {
    "message": "Gelecekteki işlemleri bu işlemden sonrasında kuyruğa alınacaktır. Bu fiyat bir süre önce son defa görülmüştür."
  },
  "mainnet": {
    "message": "Ethereum Ana Ağı"
  },
  "mainnetToken": {
    "message": "Bu adres, bilinen bir Ethereum Ana Ağı token adresiyle eşleşiyor. Eklemeye çalıştığınız token için sözleşme adresini ve ağı tekrar kontrol edin."
  },
  "makeAnotherSwap": {
    "message": "Yeni bir swap oluştur"
  },
  "makeSureNoOneWatching": {
    "message": "Hiç kimsenin bakmadığından emin olun",
    "description": "Warning to users to be care while creating and saving their new Secret Recovery Phrase"
  },
  "marketCap": {
    "message": "Piyasa değeri"
  },
  "marketDetails": {
    "message": "Piyasa bilgileri"
  },
  "max": {
    "message": "Maksimum"
  },
  "maxBaseFee": {
    "message": "Maks. baz ücret"
  },
  "maxFee": {
    "message": "Maks. ücret"
  },
  "maxFeeTooltip": {
    "message": "İşlemi ödemek için sunulan maksimum ücret."
  },
  "maxPriorityFee": {
    "message": "Maks. öncelik ücreti"
  },
  "medium": {
    "message": "Piyasa"
  },
  "mediumGasSettingToolTipMessage": {
    "message": "Mevcut piyasa fiyatında hızlı işleme almak için $1 kullanın.",
    "description": "$1 is key 'medium' (text: 'Market') separated here so that it can be passed in with bold font-weight"
  },
  "memo": {
    "message": "not"
  },
  "message": {
    "message": "Mesaj"
  },
  "metaMaskConnectStatusParagraphOne": {
    "message": "Artık MetaMask'te hesap bağlantılarınızın üzerinde daha fazla kontrole sahipsiniz."
  },
  "metaMaskConnectStatusParagraphThree": {
    "message": "Bağlı hesaplarınızı yönetmek için tıklayın."
  },
  "metaMaskConnectStatusParagraphTwo": {
    "message": "Bağlantı durumu düğmesi ziyaret ettiğiniz web sitesinin şu anda seçilen hesabınıza bağlı olup olmadığını gösterir."
  },
  "metadataModalSourceTooltip": {
    "message": "$1 npm'de barındırılmaktadır ve $2 bu Snap'in eşsiz tanımlayıcısıdır.",
    "description": "$1 is the snap name and $2 is the snap NPM id."
  },
  "metamaskInstitutionalVersion": {
    "message": "MetaMask Institutional Sürümü"
  },
  "metamaskNotificationsAreOff": {
    "message": "Cüzdan bildirimleri şu anda aktif değil."
  },
  "metamaskPortfolio": {
    "message": "MetaMask Portfolio."
  },
  "metamaskSwapsOfflineDescription": {
    "message": "MetaMask Swap İşlemleri bakımda. Lütfen daha sonra tekrar kontrol edin."
  },
  "metamaskVersion": {
    "message": "MetaMask Sürümü"
  },
  "methodData": {
    "message": "Yöntem"
  },
<<<<<<< HEAD
=======
  "methodDataTransactionDesc": {
    "message": "Şifresi çözülmüş giriş verilerine göre gerçekleştirilen işlev."
  },
>>>>>>> b960add2
  "methodNotSupported": {
    "message": "Bu hesap ile desteklenmez."
  },
  "metrics": {
    "message": "Metrikler"
  },
  "millionAbbreviation": {
    "message": "MN",
    "description": "Shortened form of 'million'"
  },
  "mismatchAccount": {
    "message": "Seçili hesap ($1) imza atmaya çalışan hesaptan ($2) farklı"
  },
  "mismatchedChainLinkText": {
    "message": "ağ bilgilerini doğrula",
    "description": "Serves as link text for the 'mismatchedChain' key. This text will be embedded inside the translation for that key."
  },
  "mismatchedChainRecommendation": {
    "message": "İlerlemeden önce şunu öneririz: $1.",
    "description": "$1 is a clickable link with text defined by the 'mismatchedChainLinkText' key. The link will open to instructions for users to validate custom network details."
  },
  "mismatchedNetworkName": {
    "message": "Kayıtlarımıza göre, ağ adı bu zincir kimliği ile doğru bir şekilde uyumlu olmayabilir."
  },
  "mismatchedNetworkSymbol": {
    "message": "Sunulan para birimi sembolü bu zincir kimliği için beklediğimiz sembolle uyumlu değil."
  },
  "mismatchedRpcChainId": {
    "message": "Özel ağ tarafından geri dönen Zincir kimliği gönderilen zincir kimliği ile eşleşmiyor."
  },
  "mismatchedRpcUrl": {
    "message": "Kayıtlarımıza göre, sunulan RPC URL adresi değeri bu zincir kimliğinin bilinen bir sağlayıcısı ile uyumlu değil."
  },
  "missingSetting": {
    "message": "Bir ayarı bulamıyor musun?"
  },
  "missingSettingRequest": {
    "message": "Buradan talep et"
  },
  "mmiBuiltAroundTheWorld": {
    "message": "MetaMask Institutional dünya çapında tasarlanmış ve yapılmıştır."
  },
  "mmiNewNFTDetectedInNFTsTabMessage": {
    "message": "MetaMask Institutional'ın otomatik olarak cüzdanınızdaki NFT'leri algılayıp göstermesine izin verin."
  },
  "mmiPasswordSetupDetails": {
    "message": "Bu şifre sadece MetaMask Institutional uzantınızın kilidini açacaktır."
  },
  "more": {
    "message": "daha fazla"
  },
  "multipleSnapConnectionWarning": {
    "message": "$1 $2 Snap kullanmak istiyor",
    "description": "$1 is the dapp and $2 is the number of snaps it wants to connect to."
  },
  "mustSelectOne": {
    "message": "En az bir token seçilmeli."
  },
  "name": {
    "message": "Adı"
  },
  "nameAddressLabel": {
    "message": "Adres",
    "description": "Label above address field in name component modal."
  },
  "nameInstructionsNew": {
    "message": "Bu adresi biliyorsanız gelecekte tanıyabilmek için ona bir takma ad verin.",
    "description": "Instruction text in name component modal when value is not recognised."
  },
  "nameInstructionsRecognized": {
    "message": "Bu adresin varsayılan bir takma adı var ancak onu düzenleyebilir veya diğer önerileri keşfedebilirsiniz.",
    "description": "Instruction text in name component modal when value is recognized but not saved."
  },
  "nameInstructionsSaved": {
    "message": "Daha önce bu adres için bir takma ad eklediniz. Bu takma adı düzenleyebilir veya önerilen diğer takma adları görüntüleyebilirsiniz.",
    "description": "Instruction text in name component modal when value is saved."
  },
  "nameLabel": {
    "message": "Takma Ad",
    "description": "Label above name input field in name component modal."
  },
  "nameModalMaybeProposedName": {
    "message": "Belki: $1",
    "description": "$1 is the proposed name"
  },
  "nameModalTitleNew": {
    "message": "Bilinmeyen adres",
    "description": "Title of the modal created by the name component when value is not recognised."
  },
  "nameModalTitleRecognized": {
    "message": "Tanınan adres",
    "description": "Title of the modal created by the name component when value is recognized but not saved."
  },
  "nameModalTitleSaved": {
    "message": "Adres kaydedildi",
    "description": "Title of the modal created by the name component when value is saved."
  },
  "nameProviderProposedBy": {
    "message": "$1 tarafından önerilir",
    "description": "$1 is the name of the provider"
  },
  "nameProvider_ens": {
    "message": "Ethereum İsimlendirme Hizmeti (ENS)"
  },
  "nameProvider_etherscan": {
    "message": "Etherscan"
  },
  "nameProvider_lens": {
    "message": "Lens Protocol"
  },
  "nameProvider_token": {
    "message": "MetaMask"
  },
  "nameSetPlaceholder": {
    "message": "Bir takma ad seçin...",
    "description": "Placeholder text for name input field in name component modal."
  },
  "nativeNetworkPermissionRequestDescription": {
    "message": "$1 sizden şunun için onay istiyor:",
    "description": "$1 represents dapp name"
  },
  "nativePermissionRequestDescription": {
    "message": "Bu sitenin aşağıdakileri yapmasına izin vermek istiyor musunuz?",
    "description": "Description below header used on Permission Connect screen for native permissions."
  },
  "nativeToken": {
    "message": "Bu ağdaki yerli token $1. Bu, gaz ücretleri için kullanılan tokendir. ",
    "description": "$1 represents the name of the native token on the current network"
  },
  "nativeTokenScamWarningConversion": {
    "message": "Ağ bilgilerini düzenle"
  },
  "nativeTokenScamWarningDescription": {
    "message": "Bu ağ, ilişkili zincir kimliği veya adı ile uyumlu değil. Pek çok popüler token $1 adını kullanarak bunu dolandırıcılar için hedef haline getirir. Dolandırıcılar, karşılığında kendilerine daha değerli para birimi göndermek üzere sizi kandırabilir. Devam etmeden önce her şeyi doğrulayın.",
    "description": "$1 represents the currency name"
  },
  "nativeTokenScamWarningTitle": {
    "message": "Bu potansiyel bir dolandırıcılıktır"
  },
  "needHelp": {
    "message": "Yardıma mı ihtiyacınız var? $1 bölümüne ulaşın",
    "description": "$1 represents `needHelpLinkText`, the text which goes in the help link"
  },
  "needHelpFeedback": {
    "message": "Geri bildirimini paylaş"
  },
  "needHelpLinkText": {
    "message": "MetaMask destek"
  },
  "needHelpSubmitTicket": {
    "message": "Sorgu gönder"
  },
  "needImportFile": {
    "message": "İçe aktarılacak dosyayı seçmelisiniz.",
    "description": "User is important an account and needs to add a file to continue"
  },
  "negativeETH": {
    "message": "Negatif tutarlarda ETH gönderilemez."
  },
  "negativeOrZeroAmountToken": {
    "message": "Eksi veya sıfır tutarlarda varlık gönderilemez."
  },
  "network": {
    "message": "Ağ:"
  },
  "networkAddedSuccessfully": {
    "message": "Ağ başarılı bir şekilde eklendi!"
  },
  "networkDetails": {
    "message": "Ağ bilgileri"
  },
  "networkIsBusy": {
    "message": "Ağ meşgul. Gaz fiyatları yüksektir ve tahminler daha az doğrudur."
  },
  "networkMenu": {
    "message": "Ağ Menüsü"
  },
  "networkMenuHeading": {
    "message": "Ağ seç"
  },
  "networkName": {
    "message": "Ağ adı"
  },
  "networkNameArbitrum": {
    "message": "Arbitrum"
  },
  "networkNameAvalanche": {
    "message": "Avalanche"
  },
  "networkNameBSC": {
    "message": "BSC"
  },
  "networkNameBase": {
    "message": "Temel"
  },
  "networkNameBitcoin": {
    "message": "Bitcoin"
  },
  "networkNameDefinition": {
    "message": "Bu ağ ile ilişkilendirilmiş ad."
  },
  "networkNameEthereum": {
    "message": "Ethereum"
  },
  "networkNameGoerli": {
    "message": "Goerli"
  },
  "networkNameLinea": {
    "message": "Linea"
  },
  "networkNameOpMainnet": {
    "message": "OP Ana Ağı"
  },
  "networkNamePolygon": {
    "message": "Polygon"
  },
  "networkNameTestnet": {
    "message": "Test ağı"
  },
  "networkNameZkSyncEra": {
    "message": "zkSync Era"
  },
  "networkOptions": {
    "message": "Ağ seçenekleri"
  },
  "networkProvider": {
    "message": "Ağ sağlayıcısı"
  },
  "networkSettingsChainIdDescription": {
    "message": "İşlemlerin imzalanması için kullanılan zincir kimliği. Ağ tarafından yanıt olarak sunulan zincir kimliği ile uyumlu olmalıdır. Bir ondalık ya da \"0x\" ön ekli on altılı sayı girebilirsiniz ancak biz sayıyı ondalık olarak gösteririz."
  },
  "networkStatus": {
    "message": "Ağ durumu"
  },
  "networkStatusBaseFeeTooltip": {
    "message": "Ağ tarafından belirlenen ve her 13-14 saniyede bir değişen baz ücret. $1 ve $2 seçeneklerimiz ani artışlar içindir.",
    "description": "$1 and $2 are bold text for Medium and Aggressive respectively."
  },
  "networkStatusPriorityFeeTooltip": {
    "message": "Öncelik ücretleri (başka bir deyişle \"madenci bahşişi\") aralıkları. Bu ücretler doğrudan madencilere gider ve işleminizin öncelikli olarak gerçekleştirilmesini teşvik eder."
  },
  "networkStatusStabilityFeeTooltip": {
    "message": "Son 72 saate göre gaz ücretleri $1.",
    "description": "$1 is networks stability value - stable, low, high"
  },
  "networkSwitchConnectionError": {
    "message": "$1 ağına bağlanamıyoruz",
    "description": "$1 represents the network name"
  },
  "networkURL": {
    "message": "Ağ URL adresi"
  },
  "networkURLDefinition": {
    "message": "Bu ağa erişim sağlamak için kullanılan URL adresi."
  },
  "networks": {
    "message": "Ağlar"
  },
  "nevermind": {
    "message": "Boşver"
  },
  "new": {
    "message": "Yeni!"
  },
  "newAccount": {
    "message": "Yeni hesap"
  },
  "newAccountNumberName": {
    "message": "Hesap $1",
    "description": "Default name of next account to be created on create account screen"
  },
  "newContact": {
    "message": "Yeni kişi"
  },
  "newContract": {
    "message": "Yeni sözleşme"
  },
  "newNFTDetectedInImportNFTsMessageStrongText": {
    "message": "Ayarlar > Güvenlik ve gizlilik"
  },
  "newNFTDetectedInImportNFTsMsg": {
    "message": "Opensea'yi kullanmak için NFT'lerinize bakın, $1 üzerinde \"NFT Medyasını göster\" seçeneğini açın.",
    "description": "$1 is used for newNFTDetectedInImportNFTsMessageStrongText"
  },
  "newNFTDetectedInNFTsTabMessage": {
    "message": "MetaMask'ın otomatik olarak cüzdanınızdaki NFT'leri algılayıp göstermesine izin verin."
  },
  "newNFTsAutodetected": {
    "message": "NFT otomatik algılama"
  },
  "newNetworkAdded": {
    "message": "\"$1\" başarılı bir şekilde eklendi!"
  },
  "newNetworkEdited": {
    "message": "“$1” başarılı bir şekilde düzenlendi!"
  },
  "newNftAddedMessage": {
    "message": "NFT başarılı bir şekilde eklendi!"
  },
  "newPassword": {
    "message": "Yeni Şifre (min 8 karakter)"
  },
  "newPrivacyPolicyActionButton": {
    "message": "Daha fazlasını oku"
  },
  "newPrivacyPolicyTitle": {
    "message": "Gizlilik politikamızı güncelledik"
  },
  "newTokensImportedMessage": {
    "message": "$1 tokeni başarılı bir şekilde içe aktardın.",
    "description": "$1 is the string of symbols of all the tokens imported"
  },
  "newTokensImportedTitle": {
    "message": "Token içe aktarıldı"
  },
  "next": {
    "message": "Sonraki"
  },
  "nextNonceWarning": {
    "message": "Nonce, önerilen $1 nonce'undan büyük",
    "description": "The next nonce according to MetaMask's internal logic"
  },
  "nftAddFailedMessage": {
    "message": "Sahiplik bilgileri eşleşmediği için NFT eklenemiyor. Doğru bilgileri girdiğinizden emin olun."
  },
  "nftAddressError": {
    "message": "Bu token bir NFT'dir. $1 üzerinde ekleyin",
    "description": "$1 is a clickable link with text defined by the 'importNFTPage' key"
  },
  "nftAlreadyAdded": {
    "message": "NFT zaten eklenmiş."
  },
  "nftAutoDetectionEnabled": {
    "message": "NFT otomatik algılama etkinleştirildi"
  },
  "nftDisclaimer": {
    "message": "Sorumluluğun Reddi: MetaMask medya dosyasını kaynak url adresinden çeker. Bu url adresi bazen NFT'nin mint edildiği pazar yeri tarafından değiştirilir."
  },
  "nftOptions": {
    "message": "NFT Seçenekleri"
  },
  "nftTokenIdPlaceholder": {
    "message": "Token kimliğini gir"
  },
  "nftWarningContent": {
    "message": "Gelecekte sahip olabilecekleriniz de dahil olmak üzere $1 erişimi veriyorsunuz, Diğer taraf, siz bu onayı iptal edene kadar size sormadan bu NFT'leri dilediği zaman cüzdanınızdan transfer edebilir. $2",
    "description": "$1 is nftWarningContentBold bold part, $2 is Learn more link"
  },
  "nftWarningContentBold": {
    "message": "tüm $1 NFT'leriniz",
    "description": "$1 is name of the collection"
  },
  "nftWarningContentGrey": {
    "message": "Dikkatle ilerleyin."
  },
  "nfts": {
    "message": "NFT'ler"
  },
  "nftsPreviouslyOwned": {
    "message": "Önceden Sahip Olunan"
  },
  "nickname": {
    "message": "Takma ad"
  },
  "noAccountsFound": {
    "message": "Belirtilen arama sorgusu için hesap bulunamadı"
  },
  "noAddressForName": {
    "message": "Bu isim için adres tanımlanmamış."
  },
  "noConnectedAccountDescription": {
    "message": "Devam etmek için bu sitede kullanmak istediğiniz bir hesap seçin."
  },
  "noConnectedAccountTitle": {
    "message": "MetaMask bu siteye bağlı değil"
  },
  "noConversionDateAvailable": {
    "message": "Para birimi dönüşüm tarihi mevcut değil"
  },
  "noConversionRateAvailable": {
    "message": "Dönüşüm oranı mevcut değil"
  },
  "noDomainResolution": {
    "message": "Alan adı için çözümleme sunulmamış."
  },
  "noHardwareWalletOrSnapsSupport": {
    "message": "Geçerli tarayıcı sürümünüzle snap'ler ve çoğu donanım cüzdanı çalışmayacak."
  },
  "noNFTs": {
    "message": "Henüz NFT yok"
  },
  "noNetworksFound": {
    "message": "Belirtilen arama sorgusu için herhangi bir ağ bulunamadı"
  },
  "noSnaps": {
    "message": "Yüklü snapiniz yok."
  },
  "noThanks": {
    "message": "Hayır, istemiyorum"
  },
  "noTransactions": {
    "message": "İşleminiz yok"
  },
  "noWebcamFound": {
    "message": "Bilgisayarınızın web kamerası bulunamadı. Lütfen tekrar deneyin."
  },
  "noWebcamFoundTitle": {
    "message": "Web kamerası bulunamadı"
  },
  "nonCustodialAccounts": {
    "message": "MetaMask Institutional, gözetimsiz hesapları kullanabilmenize olanak sağlar, bu hesapları kullanmayı planlıyorsanız Gizli Kurtarma İfadenizi yedekleyin."
  },
  "nonce": {
    "message": "Nonce"
  },
  "nonceField": {
    "message": "İşlem nonce'unu özelleştir"
  },
  "nonceFieldDesc": {
    "message": "Varlık gönderirken nonce'u (işlem numarasını) değiştirmek için bunu açın. Bu gelişmiş bir özelliktir, dikkatli kullanın."
  },
  "nonceFieldHeading": {
    "message": "Özel nonce"
  },
  "notBusy": {
    "message": "Meşgul değil"
  },
  "notCurrentAccount": {
    "message": "Bu hesap doğru mu? Cüzdanınızdaki mevcut seçili hesaptan farklı"
  },
  "notEnoughBalance": {
    "message": "Bakiye yetersiz"
  },
  "notEnoughGas": {
    "message": "Yeterli gaz yok"
  },
  "note": {
    "message": "Not"
  },
  "notePlaceholder": {
    "message": "Onaylayan taraf saklayıcı kurumda işlemi onaylarken bu notu görecektir."
  },
  "notificationDetail": {
    "message": "Ayrıntılar"
  },
  "notificationDetailBaseFee": {
    "message": "Baz ücret (GWEI)"
  },
  "notificationDetailGasLimit": {
    "message": "Gaz limiti (birim)"
  },
  "notificationDetailGasUsed": {
    "message": "Kullanılan gaz (birim)"
  },
  "notificationDetailMaxFee": {
    "message": "Gaz başına maks. ücret"
  },
  "notificationDetailNetwork": {
    "message": "Ağ"
  },
  "notificationDetailNetworkFee": {
    "message": "Ağ ücreti"
  },
  "notificationDetailPriorityFee": {
    "message": "Öncelik ücreti (GWEI)"
  },
  "notificationItemCheckBlockExplorer": {
    "message": "BlockExplorer üzerinde kontrol et"
  },
  "notificationItemCollection": {
    "message": "Tahsilat"
  },
  "notificationItemConfirmed": {
    "message": "Onaylandı"
  },
  "notificationItemError": {
    "message": "Şu anda ücretler alınamıyor"
  },
  "notificationItemFrom": {
    "message": "Kimden"
  },
  "notificationItemLidoStakeReadyToBeWithdrawn": {
    "message": "Para Çekmeye Hazır"
  },
  "notificationItemLidoStakeReadyToBeWithdrawnMessage": {
    "message": "Şu anda unstake $1 çekebilirsiniz"
  },
  "notificationItemLidoWithdrawalRequestedMessage": {
    "message": "$1 unstake etme talebiniz gönderildi"
  },
  "notificationItemNFTReceivedFrom": {
    "message": "NFT gönderen"
  },
  "notificationItemNFTSentTo": {
    "message": "NFT alıcısı"
  },
  "notificationItemNetwork": {
    "message": "Ağ"
  },
  "notificationItemRate": {
    "message": "Oran (ücret dahil)"
  },
  "notificationItemReceived": {
    "message": "Alınan"
  },
  "notificationItemReceivedFrom": {
    "message": "Gönderen"
  },
  "notificationItemSent": {
    "message": "Alıcı"
  },
  "notificationItemSentTo": {
    "message": "Stake tamamlandı"
  },
  "notificationItemStakeCompleted": {
    "message": "Stake edildi"
  },
  "notificationItemStaked": {
    "message": "Stake edildi"
  },
  "notificationItemStakingProvider": {
    "message": "Stake Sağlayıcısı"
  },
  "notificationItemStatus": {
    "message": "Durum"
  },
  "notificationItemSwapped": {
    "message": "Swap yapılan"
  },
  "notificationItemSwappedFor": {
    "message": "şununla"
  },
  "notificationItemTo": {
    "message": "Kime"
  },
  "notificationItemTransactionId": {
    "message": "İşlem Numarası"
  },
  "notificationItemUnStakeCompleted": {
    "message": "UnStake tamamlandı"
  },
  "notificationItemUnStaked": {
    "message": "Unstake edildi"
  },
  "notificationItemUnStakingRequested": {
    "message": "Unstake talep edildi"
  },
  "notificationTransactionFailedMessage": {
    "message": "$1 işlemi başarısız oldu! $2",
    "description": "Content of the browser notification that appears when a transaction fails"
  },
  "notificationTransactionFailedMessageMMI": {
    "message": "İşlem başarısız oldu! $1",
    "description": "Content of the browser notification that appears when a transaction fails in MMI"
  },
  "notificationTransactionFailedTitle": {
    "message": "Başarısız işlem",
    "description": "Title of the browser notification that appears when a transaction fails"
  },
  "notificationTransactionSuccessMessage": {
    "message": "$1 işlemi onaylandı!",
    "description": "Content of the browser notification that appears when a transaction is confirmed"
  },
  "notificationTransactionSuccessTitle": {
    "message": "Onaylanan işlem",
    "description": "Title of the browser notification that appears when a transaction is confirmed"
  },
  "notificationTransactionSuccessView": {
    "message": "$1 üzerinde görüntüle",
    "description": "Additional content in a notification that appears when a transaction is confirmed and has a block explorer URL."
  },
  "notifications": {
    "message": "Bildirimler"
  },
  "notificationsDropLedgerFirefoxDescription": {
    "message": "Firefox artık U2F'yi desteklemiyor, bu yüzden Ledger Firefox'ta Metamask ile çalışmayacaktır. Onun yerine MetaMask'i Google Chrome'da deneyin.",
    "description": "Description of a notification in the 'See What's New' popup. Describes that ledger will not longer be supported for firefox users and they should use MetaMask on chrome for ledger support instead."
  },
  "notificationsDropLedgerFirefoxTitle": {
    "message": "Firefox için Ledger Desteğinin Bitmesi",
    "description": "Title for a notification in the 'See What's New' popup. Tells firefox users that ledger support is being dropped."
  },
  "notificationsFeatureToggle": {
    "message": "Cüzdan Bildirimleri Etkinleştir",
    "description": "Experimental feature title"
  },
  "notificationsFeatureToggleDescription": {
    "message": "Bu, para veya nft gönder/al gibi cüzdan bildirimlerini veya özellik uyarılarını etkinleştirir.",
    "description": "Description of the experimental notifications feature"
  },
  "notificationsMarkAllAsRead": {
    "message": "Tümünü okundu olarak işaretle"
  },
  "notificationsPageEmptyTitle": {
    "message": "Burada gösterilecek bir şey yok"
  },
  "notificationsPageErrorContent": {
    "message": "Lütfen bu sayfayı tekrar ziyaret etmeyi deneyin."
  },
  "notificationsPageErrorTitle": {
    "message": "Bir hata oluştu"
  },
  "notificationsPageNoNotificationsContent": {
    "message": "Henüz herhangi bir bildirim almadınız."
  },
  "notificationsSettingsBoxError": {
    "message": "Bir şeyler ters gitti. Lütfen tekrar deneyin."
  },
  "notificationsSettingsPageAllowNotifications": {
    "message": "Bildirimler ile cüzdanınızda neler olduğundan haberdar olun. Bildirimleri kullanmak için cihazlarınızdaki bazı ayarları senkronize etmek amacıyla bir profil kullanıyoruz. $1"
  },
  "notificationsSettingsPageAllowNotificationsLink": {
    "message": "Bu özelliği kullanırken gizliliğinizi nasıl koruduğumuzu öğrenin."
  },
  "numberOfNewTokensDetectedPlural": {
    "message": "Bu hesapta $1 yeni token bulundu",
    "description": "$1 is the number of new tokens detected"
  },
  "numberOfNewTokensDetectedSingular": {
    "message": "Bu hesapta 1 yeni token bulundu"
  },
  "numberOfTokens": {
    "message": "Token sayısı"
  },
  "ofTextNofM": {
    "message": "/"
  },
  "off": {
    "message": "Kapalı"
  },
  "offlineForMaintenance": {
    "message": "Bakım için çevrimdışı"
  },
  "ok": {
    "message": "Tamam"
  },
  "on": {
    "message": "Açık"
  },
  "onboardedMetametricsAccept": {
    "message": "Kabul ediyorum"
  },
  "onboardedMetametricsDisagree": {
    "message": "Hayır, istemiyorum"
  },
  "onboardedMetametricsKey1": {
    "message": "En yeni gelişmeler"
  },
  "onboardedMetametricsKey2": {
    "message": "Ürün özellikleri"
  },
  "onboardedMetametricsKey3": {
    "message": "İlgili diğer promosyon materyalleri"
  },
  "onboardedMetametricsLink": {
    "message": "MetaMetrics"
  },
  "onboardedMetametricsParagraph1": {
    "message": "$1 bağlantısına ek olarak pazarlama iletişimleri ile nasıl etkileşimde bulunduğunuzu anlamak amacıyla verileri kullanmak istiyoruz.",
    "description": "$1 represents the 'onboardedMetametricsLink' locale string"
  },
  "onboardedMetametricsParagraph2": {
    "message": "Bu, sizinle neleri paylaşacağımızı kişiselleştirebilmemize yardımcı olur, örneğin:"
  },
  "onboardedMetametricsParagraph3": {
    "message": "Unutmayın, sunduğunuz verileri hiçbir zaman satmayız ve dilediğiniz zaman tercihinizi değiştirebilirsiniz."
  },
  "onboardedMetametricsTitle": {
    "message": "Deneyiminizi iyileştirmemize yardımcı olun"
  },
  "onboardingAdvancedPrivacyIPFSDescription": {
    "message": "IPFS ağ geçidi üçüncü tarafların barındırdığı veriler için erişim ve görüntülemeyi mümkün kılar. Özel bir IPFS ağ geçidi ekleyebilir veya varsayılanı kullanmaya devam edebilirsiniz."
  },
  "onboardingAdvancedPrivacyIPFSInvalid": {
    "message": "Lütfen geçerli bir URL adresi girin"
  },
  "onboardingAdvancedPrivacyIPFSTitle": {
    "message": "Özel IPFD Ağ Geçidi ekle"
  },
  "onboardingAdvancedPrivacyIPFSValid": {
    "message": "IPFS ağ geçidi URL adresi geçerli"
  },
  "onboardingAdvancedPrivacyNetworkButton": {
    "message": "Özel ağ ekle"
  },
  "onboardingAdvancedPrivacyNetworkDescription": {
    "message": "Ethereum verilerine mümkün olan en güvenilir ve gizli erişimi sunmak amacıyla uzak yordam çağrısı (RPC) sağlayıcısı olarak Infura kullanırız. Kendi RPC'nizi seçebilirsiniz ancak tüm RPC'lerin işlemleri gerçekleştirmek için IP adresinizi ve Ethereum cüzdanınızı alacağını unutmayın. Infura'nın verileri nasıl kullandığı hakkında daha fazla bilgi edinmek için $1 bölümümüzü okuyun."
  },
  "onboardingAdvancedPrivacyNetworkTitle": {
    "message": "Ağınızı seçin"
  },
  "onboardingCreateWallet": {
    "message": "Yeni bir cüzdan oluştur"
  },
  "onboardingImportWallet": {
    "message": "Mevcut bir cüzdanı içe aktar"
  },
  "onboardingMetametricsAgree": {
    "message": "Kabul ediyorum"
  },
  "onboardingMetametricsDescription": {
    "message": "MetaMask'i iyileştirmek için temel kullanım ve tanılama verilerini toplamak istiyoruz. Burada sunduğunuz verileri asla satmadığımızı bilmenizi isteriz."
  },
  "onboardingMetametricsDescription2": {
    "message": "Ölçümleri toplarken bu her zaman aşağıdaki gibi olacaktır..."
  },
  "onboardingMetametricsInfuraTerms": {
    "message": "Bu verileri başka amaçlar için kullanmaya karar vermemiz durumunda sizi bilgilendireceğiz. Daha fazla bilgi için $1 bölümümüzü inceleyebilirsiniz. Unutmayın, dilediğiniz zaman ayarlar kısmına giderek vazgeçebilirsiniz.",
    "description": "$1 represents `onboardingMetametricsInfuraTermsPolicy`"
  },
  "onboardingMetametricsInfuraTermsPolicy": {
    "message": "Gizlilik Politikası"
  },
  "onboardingMetametricsModalTitle": {
    "message": "Özel ağ ekle"
  },
  "onboardingMetametricsNeverCollect": {
    "message": "$1 uygulama üzerindeki tıklamalar ve görüntülemeler depolanır ancak diğer bilgiler (genel adresiniz gibi) depolanmaz.",
    "description": "$1 represents `onboardingMetametricsNeverCollectEmphasis`"
  },
  "onboardingMetametricsNeverCollectEmphasis": {
    "message": "Özel:"
  },
  "onboardingMetametricsNeverCollectIP": {
    "message": "$1 genel bir konumu (ülkeniz veya bölgeniz gibi) algılamak için geçici olarak IP adresinizi kullanırız ancak bu bilgi asla saklanmaz.",
    "description": "$1 represents `onboardingMetametricsNeverCollectIPEmphasis`"
  },
  "onboardingMetametricsNeverCollectIPEmphasis": {
    "message": "Genel:"
  },
  "onboardingMetametricsNeverSellData": {
    "message": "$1 kullanım verilerinizi paylaşmak veya silmek isteyip istemediğinize ayarlar kısmından dilediğiniz zaman siz karar verirsiniz.",
    "description": "$1 represents `onboardingMetametricsNeverSellDataEmphasis`"
  },
  "onboardingMetametricsNeverSellDataEmphasis": {
    "message": "İsteğe bağlı:"
  },
  "onboardingMetametricsPrivacyDescription": {
    "message": "Profiliniz için kullanım verilerini toplarken gizliliğinizi nasıl koruduğumuzu öğrenin."
  },
  "onboardingMetametricsTitle": {
    "message": "MetaMask'i iyileştirmemize yardımcı olun"
  },
  "onboardingMetametricsUseDataCheckbox": {
    "message": "Bu verileri, pazarlama iletişimlerimizle nasıl etkileşimde bulunduğunuzu öğrenmek için kullanacağız. İlgili haberleri (ürün özellikleri gibi) paylaşabiliriz."
  },
  "onboardingPinExtensionBillboardAccess": {
    "message": "Tam erişim"
  },
  "onboardingPinExtensionBillboardDescription": {
    "message": "Bu uzantılar, bu sitedeki bilgileri görebilir"
  },
  "onboardingPinExtensionBillboardDescription2": {
    "message": "ve değiştirebilir."
  },
  "onboardingPinExtensionBillboardTitle": {
    "message": "Uzantılar"
  },
  "onboardingPinExtensionChrome": {
    "message": "Tarayıcı uzantısı simgesine tıklayın"
  },
  "onboardingPinExtensionDescription": {
    "message": "İşlem onaylarını erişilebilir ve kolay görüntülenebilir hale getirmek için MetaMask'i tarayıcınıza sabitleyin."
  },
  "onboardingPinExtensionDescription2": {
    "message": "Uzantıya tıklayarak MetaMask'i açabilir ve 1 tık ile cüzdanınıza erişim sağlayabilirsiniz."
  },
  "onboardingPinExtensionDescription3": {
    "message": "Hemen erişim sağlamak için tarayıcı uzantısı simgesine tıklayın"
  },
  "onboardingPinExtensionLabel": {
    "message": "MetaMask'i sabitle"
  },
  "onboardingPinExtensionStep1": {
    "message": "1"
  },
  "onboardingPinExtensionStep2": {
    "message": "2"
  },
  "onboardingPinExtensionTitle": {
    "message": "MetaMask kurulumunuz tamamlandı!"
  },
  "onboardingPinMmiExtensionLabel": {
    "message": "MetaMask Institutional'ı sabitle"
  },
  "onboardingUsePhishingDetectionDescription": {
    "message": "Kimlik avı tespiti uyarıları $1 ile iletişime bağlıdır. jsDeliver IP adresinize erişim sağlayacaktır. Şunu görüntüleyin: $2.",
    "description": "The $1 is the word 'jsDeliver', from key 'jsDeliver' and $2 is the words Privacy Policy from key 'privacyMsg', both separated here so that it can be wrapped as a link"
  },
  "oneDayAbbreviation": {
    "message": "1G",
    "description": "Shortened form of '1 day'"
  },
  "oneMonthAbbreviation": {
    "message": "1A",
    "description": "Shortened form of '1 month'"
  },
  "oneWeekAbbreviation": {
    "message": "1H",
    "description": "Shortened form of '1 week'"
  },
  "oneYearAbbreviation": {
    "message": "1Y",
    "description": "Shortened form of '1 year'"
  },
  "onekey": {
    "message": "OneKey"
  },
  "onlyAddTrustedNetworks": {
    "message": "Kötü amaçlı bir ağ sağlayıcı blokzinciri durumu hakkında yalan söyleyebilir ve ağ aktivitenizi kaydedebilir. Sadece güvendiğiniz özel ağları ekleyin."
  },
  "onlyConnectTrust": {
    "message": "Sadece güvendiğiniz sitelere bağlayın. $1",
    "description": "Text displayed above the buttons for connection confirmation. $1 is the link to the learn more web page."
  },
  "openCustodianApp": {
    "message": "$1 uygulamasını aç",
    "description": "The $1 is the name of the Custodian that will be open"
  },
  "openFullScreenForLedgerWebHid": {
    "message": "Ledger'ınızı bağlamak için tam ekrana gidin.",
    "description": "Shown to the user on the confirm screen when they are viewing MetaMask in a popup window but need to connect their ledger via webhid."
  },
  "openInBlockExplorer": {
    "message": "Blok gezgininde aç"
  },
  "openSeaNew": {
    "message": "OpenSea"
  },
  "operationFailed": {
    "message": "İşlem Başarısız Oldu"
  },
  "optional": {
    "message": "İsteğe bağlı"
  },
  "optionalWithParanthesis": {
    "message": "(İsteğe bağlı)"
  },
  "options": {
    "message": "Seçenekler"
  },
  "or": {
    "message": "veya"
  },
  "origin": {
    "message": "Köken"
  },
  "osTheme": {
    "message": "Sistem"
  },
  "otherSnaps": {
    "message": "diğer snapler",
    "description": "Used in the 'permission_rpc' message."
  },
  "outdatedBrowserNotification": {
    "message": "Tarayıcınız güncel değil. Tarayıcınızı güncellemezseniz MetaMask'ten güvenlik yamalarını ve yeni özellikleri alamayacaksınız."
  },
  "padlock": {
    "message": "Asma Kilit"
  },
  "parameters": {
    "message": "Parametreler"
  },
  "participateInMetaMetrics": {
    "message": "MetaMetrics'e Katıl"
  },
  "participateInMetaMetricsDescription": {
    "message": "MetaMask'i daha iyi hale getirmemize yardımcı olmak için MetaMetrics'e katılın"
  },
  "password": {
    "message": "Şifre"
  },
  "passwordMmiTermsWarning": {
    "message": "MetaMask Institutional'ın benim için bu şifreyi kurtaramayacağını anlıyorum. $1"
  },
  "passwordNotLongEnough": {
    "message": "Şifre yeterince uzun değil"
  },
  "passwordSetupDetails": {
    "message": "Bu şifre MetaMask cüzdanınızın kilidini sadece bu cihazda açacaktır. MetaMask bu şifreyi kurtaramaz."
  },
  "passwordStrength": {
    "message": "Şifre güvenlik düzeyi: $1",
    "description": "Return password strength to the user when user wants to create password."
  },
  "passwordStrengthDescription": {
    "message": "Güçlü bir şifre, cihazının çalınması veya güvenliğinin ihlal edilmesi durumunda cüzdanının güvenliğini artırabilir."
  },
  "passwordTermsWarning": {
    "message": "MetaMask'in benim için bu şifreyi kurtaramayacağını anlıyorum. $1"
  },
  "passwordsDontMatch": {
    "message": "Şifreler uyumlu değil"
  },
  "pasteJWTToken": {
    "message": "Tokeninizi buraya yapıştırın veya bırakın:"
  },
  "pastePrivateKey": {
    "message": "Özel anahtar dizinizi buraya yapıştırın:",
    "description": "For importing an account from a private key"
  },
  "paymasterInUse": {
    "message": "Bu işlemin gaz ücreti veznedar tarafından ödenecektir.",
    "description": "Alert shown in transaction confirmation if paymaster in use."
  },
  "pending": {
    "message": "Bekleyen"
  },
  "pendingTransactionInfo": {
    "message": "Diğeri tamamlanana kadar bu işlem gerçekleştirilmeyecektir."
  },
  "pendingTransactionMultiple": {
    "message": "Bekleyen ($1) işleminiz var."
  },
  "pendingTransactionSingle": {
    "message": "Bekleyen (1) işleminiz var.",
    "description": "$1 is count of pending transactions"
  },
  "permissionDetails": {
    "message": "İzin ayrıntıları"
  },
  "permissionRequest": {
    "message": "İzin talebi"
  },
  "permissionRequested": {
    "message": "Şimdi talep edildi"
  },
  "permissionRequestedForAccounts": {
    "message": "Şimdi $1 için talep edildi",
    "description": "Permission cell status for requested permission including accounts, rendered as AvatarGroup which is $1."
  },
  "permissionRevoked": {
    "message": "Bu güncellemede iptal edildi"
  },
  "permissionRevokedForAccounts": {
    "message": "$1 için bu güncellemede iptal edildi",
    "description": "Permission cell status for revoked permission including accounts, rendered as AvatarGroup which is $1."
  },
  "permission_accessNamedSnap": {
    "message": "$1 alanına bağlanın.",
    "description": "The description for the `wallet_snap` permission. $1 is the human-readable name of the snap."
  },
  "permission_accessNetwork": {
    "message": "İnternete erişim sağla.",
    "description": "The description of the `endowment:network-access` permission."
  },
  "permission_accessNetworkDescription": {
    "message": "$1 adlı snap'in internete erişim sağlamasına izin verin. Üçüncü taraf sunucuları ile hem veri göndermek hem de veri almak için kullanılabilir.",
    "description": "An extended description of the `endowment:network-access` permission. $1 is the snap name."
  },
  "permission_accessSnap": {
    "message": "$1 snape bağlan.",
    "description": "The description for the `wallet_snap` permission. $1 is the name of the snap."
  },
  "permission_accessSnapDescription": {
    "message": "Web sitesinin veya snapin $1 ile etkileşimde bulunmasına izin verin.",
    "description": "The description for the `wallet_snap_*` permission. $1 is the name of the Snap."
  },
  "permission_cronjob": {
    "message": "Periyodik eylemleri planla ve gerçekleştir.",
    "description": "The description for the `snap_cronjob` permission"
  },
  "permission_cronjobDescription": {
    "message": "$1 adlı snap'in sabit saat, tarih veya aralıklarda periyodik olarak çalışan eylemleri gerçekleştirmesine izin verin. Zamana duyarlı etkileşim ya da bildirimleri tetiklemek için kullanılabilir.",
    "description": "An extended description for the `snap_cronjob` permission. $1 is the snap name."
  },
  "permission_dialog": {
    "message": "MetaMask'te iletişim kutusu pencerelerini göster.",
    "description": "The description for the `snap_dialog` permission"
  },
  "permission_dialogDescription": {
    "message": "$1 adlı snap'in bir eylemi onaylamak ya da reddetmek için özel metin, giriş alanı ve düğmelerle MetaMask açılır pencerelerini göstermesine izin verin.\nBir snap için ör. uyarı, onay ve talep edilen akış oluşturmak için kullanılabilir.",
    "description": "An extended description for the `snap_dialog` permission. $1 is the snap name."
  },
  "permission_ethereumAccounts": {
    "message": "Adrese, hesap bakiyesine, aktiviteye bakın ve işlemleri başlatın",
    "description": "The description for the `eth_accounts` permission"
  },
  "permission_ethereumProvider": {
    "message": "Ethereum sağlayıcısına ulaş.",
    "description": "The description for the `endowment:ethereum-provider` permission"
  },
  "permission_ethereumProviderDescription": {
    "message": "Blok zincirinden veri okuyabilmesi ve mesaj ile işlemleri önerebilmesi için $1 adlı snap'in doğrudan MetaMask ile iletişim kurmasına izin verin.",
    "description": "An extended description for the `endowment:ethereum-provider` permission. $1 is the snap name."
  },
  "permission_getEntropy": {
    "message": "$1 için eşsiz rastgele anahtarları türetin.",
    "description": "The description for the `snap_getEntropy` permission. $1 is the snap name."
  },
  "permission_getEntropyDescription": {
    "message": "$1 adlı snap'in, paylaşmadan, $1 adlı snap'e özel rastgele anahtarlar türetmesine izin verin. Bu anahtarlar MetaMask hesap veya hesaplarınızdan ayrıdır ve özel anahtarlarınızla ya da Gizli Kurtarma İfadenizle bağlantılı değildir. Diğer snap'ler bu bilgilere erişemez.",
    "description": "An extended description for the `snap_getEntropy` permission. $1 is the snap name."
  },
  "permission_getLocale": {
    "message": "Tercih ettiğiniz dili görüntüleyin.",
    "description": "The description for the `snap_getLocale` permission"
  },
  "permission_getLocaleDescription": {
    "message": "$1 adlı bu snap'in MetaMask ayarlarınızdan tercih ettiğiniz dile erişim sağlamasına izin verin. $1 içeriğini dilinizi kullanarak yerelleştirmek ve görüntülemek için bu özellik kullanılabilir.",
    "description": "An extended description for the `snap_getLocale` permission. $1 is the snap name."
  },
  "permission_homePage": {
    "message": "Özel bir ekran göster",
    "description": "The description for the `endowment:page-home` permission"
  },
  "permission_homePageDescription": {
    "message": "$1 snap'inin MetaMask'te özel bir ana sayfa ekranı göstermesine izin verin. Bu, kullanıcı arayüzleri, yapılandırma ve kontrol panelleri için kullanılabilir.",
    "description": "An extended description for the `endowment:page-home` permission. $1 is the snap name."
  },
  "permission_keyring": {
    "message": "Ethereum hesaplarını ekleme ve kontrol etme taleplerine izin ver",
    "description": "The description for the `endowment:keyring` permission"
  },
  "permission_keyringDescription": {
    "message": "$1 adlı snap'in hesap ekleme ve kaldırma talepleri almasına ve ayrıca bu hesapların adına imza ve işlem gerçekleştirmesine izin verin.",
    "description": "An extended description for the `endowment:keyring` permission. $1 is the snap name."
  },
  "permission_lifecycleHooks": {
    "message": "Yaşam döngüsü kancalarını kullanın.",
    "description": "The description for the `endowment:lifecycle-hooks` permission"
  },
  "permission_lifecycleHooksDescription": {
    "message": "Bu yaşam döngüsü sırasında belirli zamanlarda kod çalıştırmak için $1 adlı snap'in yaşam döngüsü kancalarını kullanmasına izin verin.",
    "description": "An extended description for the `endowment:lifecycle-hooks` permission. $1 is the snap name."
  },
  "permission_manageAccounts": {
    "message": "Ethereum hesaplarını ekle ve kontrol et",
    "description": "The description for `snap_manageAccounts` permission"
  },
  "permission_manageAccountsDescription": {
    "message": "$1 adlı snap'in Ethereum hesabı eklemesine veya kaldırmasına izin verin, ardından bu hesaplarla işlem ve imza gerçekleştirin.",
    "description": "An extended description for the `snap_manageAccounts` permission. $1 is the snap name."
  },
  "permission_manageBip32Keys": {
    "message": "$1 hesaplarını yönet.",
    "description": "The description for the `snap_getBip32Entropy` permission. $1 is a derivation path, e.g. 'm/44'/0'/0' (secp256k1)'."
  },
  "permission_manageBip44AndBip32KeysDescription": {
    "message": "$1 adlı snap'in talep edilen ağ üzerinde hesap ve varlıkları yönetmesine izin verin. Bu hesaplar, gizli kurtarma ifadenizi kullanarak (açığa çıkarmadan) türetilir ve yedeklenir. $1, anahtar türetme gücü ile Ethereum (EVM'ler) ötesinde çeşitli blok zinciri protokollerini destekleyebilir.",
    "description": "An extended description for the `snap_getBip44Entropy` and `snap_getBip44Entropy` permissions. $1 is the snap name."
  },
  "permission_manageBip44Keys": {
    "message": "$1 hesaplarını yönetin.",
    "description": "The description for the `snap_getBip44Entropy` permission. $1 is the name of a protocol, e.g. 'Filecoin'."
  },
  "permission_manageState": {
    "message": "Verilerini cihazında sakla ve yönet.",
    "description": "The description for the `snap_manageState` permission"
  },
  "permission_manageStateDescription": {
    "message": "$1 adlı snap'in şifreleme ile güvenli bir şekilde veri depolamasına, güncellemesine ve almasına izin verin. Diğer snap'ler bu bilgilere erişim sağlayamaz.",
    "description": "An extended description for the `snap_manageState` permission. $1 is the snap name."
  },
  "permission_nameLookup": {
    "message": "Alan ve adres aramalarını sunun.",
    "description": "The description for the `endowment:name-lookup` permission."
  },
  "permission_nameLookupDescription": {
    "message": "Snap'in MetaMask Arayüzünün farklı kısımlarında adres ve alan aramalarını almasına ve göstermesine izin verin.",
    "description": "An extended description for the `endowment:name-lookup` permission."
  },
  "permission_notifications": {
    "message": "Bildirimleri göster.",
    "description": "The description for the `snap_notify` permission"
  },
  "permission_notificationsDescription": {
    "message": "$1 adlı snap'in MetaMask dahilinde bildirim göstermesine izin verin. Eyleme geçirilebilir ya da zamana duyarlı bilgiler için bir snap tarafından kısa bir bildirim metni tetiklenebilir.",
    "description": "An extended description for the `snap_notify` permission. $1 is the snap name."
  },
  "permission_rpc": {
    "message": "$1 için $2 ile doğrudan iletişim kurmasına izin verin.",
    "description": "The description for the `endowment:rpc` permission. $1 is 'other snaps' or 'websites', $2 is the snap name."
  },
  "permission_rpcDescription": {
    "message": "$1 için $2 adlı snap'e mesaj gönderme ve $2 adlı snap'ten yanıt alma izni verin.",
    "description": "An extended description for the `endowment:rpc` permission. $1 is 'other snaps' or 'websites', $2 is the snap name."
  },
  "permission_rpcDescriptionOriginList": {
    "message": "$1 ve $2",
    "description": "A list of allowed origins where $2 is the last origin of the list and $1 is the rest of the list separated by ','."
  },
  "permission_signatureInsight": {
    "message": "İmza içgörüleri kipini göster.",
    "description": "The description for the `endowment:signature-insight` permission"
  },
  "permission_signatureInsightDescription": {
    "message": "$1 adlı snap'in onaydan önce imza taleplerinde içgörüleri içeren bir kipi göstermesine izin verin. Bu, kimlik avını önlemek ve güvenlik çözümleri için kullanılabilir.",
    "description": "An extended description for the `endowment:signature-insight` permission. $1 is the snap name."
  },
  "permission_signatureInsightOrigin": {
    "message": "İmza talebi başlatan web sitelerinin kökenlerini gör",
    "description": "The description for the `signatureOrigin` caveat, to be used with the `endowment:signature-insight` permission"
  },
  "permission_signatureInsightOriginDescription": {
    "message": "$1 adlı snap'in imza talepleri başlatan web sitelerinin kökenini (URI) görmesine izin ver. Bu, kimlik avını önlemek ve güvenlik çözümleri için kullanılabilir.",
    "description": "An extended description for the `signatureOrigin` caveat, to be used with the `endowment:signature-insight` permission. $1 is the snap name."
  },
  "permission_transactionInsight": {
    "message": "İşlem içgörülerini al ve görüntüle.",
    "description": "The description for the `endowment:transaction-insight` permission"
  },
  "permission_transactionInsightDescription": {
    "message": "$1 adlı snap'in işlemlerin şifresini çözmesine ve MetaMask Kullanıcı Arayüzü dahilinde içgörüleri göstermesine izin verin. Kimlik avından korunma ve güvenlik çözümleri için kullanılabilir.",
    "description": "An extended description for the `endowment:transaction-insight` permission. $1 is the snap name."
  },
  "permission_transactionInsightOrigin": {
    "message": "İşlem öneren web sitelerinin kökenlerini gör",
    "description": "The description for the `transactionOrigin` caveat, to be used with the `endowment:transaction-insight` permission"
  },
  "permission_transactionInsightOriginDescription": {
    "message": "$1 adlı snap'in işlem öneren web sitelerinin asıl adresini (URI) görmesine izin verin. Kimlik avından korunma ve güvenlik çözümleri için kullanılabilir.",
    "description": "An extended description for the `transactionOrigin` caveat, to be used with the `endowment:transaction-insight` permission. $1 is the snap name."
  },
  "permission_unknown": {
    "message": "Bilinmeyen izin: $1",
    "description": "$1 is the name of a requested permission that is not recognized."
  },
  "permission_viewBip32PublicKeys": {
    "message": "$1 ($2) için genel anahtarınızı görüntüleyin.",
    "description": "The description for the `snap_getBip32PublicKey` permission. $1 is a derivation path, e.g. 'm/44'/0'/0''. $2 is the elliptic curve name, e.g. 'secp256k1'."
  },
  "permission_viewBip32PublicKeysDescription": {
    "message": "$2 adlı snap'in $1 için genel anahtarları (ve adresleri) görüntülemesine izin verin. Bu eylem, herhangi bir şekilde hesapların ya da varlıkların kontrolünü vermez.",
    "description": "An extended description for the `snap_getBip32PublicKey` permission. $1 is a derivation path (name). $2 is the snap name."
  },
  "permission_viewNamedBip32PublicKeys": {
    "message": "$1 için genel anahtarınızı görüntüleyin.",
    "description": "The description for the `snap_getBip32PublicKey` permission. $1 is a name for the derivation path, e.g., 'Ethereum accounts'."
  },
  "permission_walletSwitchEthereumChain": {
    "message": "Şu ağa geçin ve onu kullanın",
    "description": "The label for the `wallet_switchEthereumChain` permission"
  },
  "permission_webAssembly": {
    "message": "WebAssembly desteği.",
    "description": "The description of the `endowment:webassembly` permission."
  },
  "permission_webAssemblyDescription": {
    "message": "$1 adlı snap'in WebAssembly aracılığıyla düşük seviye yürütme ortamlarına erişim sağlamasına izin verin.",
    "description": "An extended description of the `endowment:webassembly` permission. $1 is the snap name."
  },
  "permissions": {
    "message": "İzinler"
  },
  "permissionsPageEmptyContent": {
    "message": "Burada gösterilecek bir şey yok"
  },
  "permissionsPageEmptySubContent": {
    "message": "Burada, yüklü Snap'lere veya bağlı sitelere verdiğiniz izinleri görebilirsiniz."
  },
  "permissionsPageTourDescription": {
    "message": "Burası, bağlı sitelere ve yüklü Snap'lere verilen izinleri yönetebileceğiniz kontrol panelinizdir."
  },
  "permissionsPageTourTitle": {
    "message": "Bağlı siteler şimdi izinler oldu"
  },
  "permitSimulationDetailInfo": {
    "message": "Harcama yapan tarafa hesabınızdan bu kadar çok token'i harcama izni veriyorsunuz."
  },
  "personalAddressDetected": {
    "message": "Kişisel adres algılandı. Token sözleşme adresini girin."
  },
  "petnamesEnabledToggle": {
    "message": "Takma adlara izin ver"
  },
  "petnamesEnabledToggleDescription": {
    "message": "Bu, dilediğiniz adrese takma ad atamanıza olanak sağlar. Mümkün olduğunda etkileşimde bulunduğunuz adresler için ad önerilerinde bulunacağız."
  },
  "pinExtensionDescription": {
    "message": "Sorunsuz erişim için uzantı menüsüne gidin ve MetaMask Institutional'ı sabitleyin."
  },
  "pinExtensionTitle": {
    "message": "Uzantıyı sabitle"
  },
  "pinToTop": {
    "message": "Yukarıya sabitle"
  },
  "pleaseConfirm": {
    "message": "Lütfen onayla"
  },
  "plusMore": {
    "message": "+ $1 tane daha",
    "description": "$1 is the number of additional items"
  },
  "plusXMore": {
    "message": "+ $1 tane daha",
    "description": "$1 is a number of additional but unshown items in a list- this message will be shown in place of those items"
  },
  "popularCustomNetworks": {
    "message": "Popüler özel ağlar"
  },
  "popularNetworkAddToolTip": {
    "message": "Bu ağların bazıları üçüncü taraflara dayalıdır. Bağlantılar daha az güvenilir olabilir veya üçüncü tarafların aktiviteleri takip etmesine olanak sağlayabilir. $1",
    "description": "$1 is Learn more link"
  },
  "portfolio": {
    "message": "Portföy"
  },
  "portfolioDashboard": {
    "message": "Portföy Kontrol Paneli"
  },
  "preparingSwap": {
    "message": "Swap hazırlanıyor..."
  },
  "prev": {
    "message": "Önceki"
  },
  "price": {
    "message": "Fiyat"
  },
  "priceUnavailable": {
    "message": "fiyat mevcut değil"
  },
  "primaryCurrencySetting": {
    "message": "Öncelikli para birimi"
  },
  "primaryCurrencySettingDescription": {
    "message": "Değerlerin zincirin yerli para biriminde (ör. ETH) görüntülenmesini önceliklendirmek için yerli seçimi yapın. Seçtiğiniz fiat parada değerlerin gösterilmesini önceliklendirmek için Fiat Para seçin."
  },
  "primaryType": {
    "message": "Öncelikli tür"
  },
  "priorityFee": {
    "message": "Öncelik ücreti"
  },
  "priorityFeeProperCase": {
    "message": "Öncelik Ücreti"
  },
  "privacy": {
    "message": "Gizlilik"
  },
  "privacyMsg": {
    "message": "Gizlilik politikası"
  },
  "privateKey": {
    "message": "Özel Anahtar",
    "description": "select this type of file to use to import an account"
  },
  "privateKeyCopyWarning": {
    "message": "$1 için özel anahtar",
    "description": "$1 represents the account name"
  },
  "privateKeyHidden": {
    "message": "Özel anahtar gizli",
    "description": "Explains that the private key input is hidden"
  },
  "privateKeyShow": {
    "message": "Özel anahtar girişini göster/gizle",
    "description": "Describes a toggle that is used to show or hide the private key input"
  },
  "privateKeyShown": {
    "message": "Özel anahtar gösteriliyor",
    "description": "Explains that the private key input is being shown"
  },
  "privateKeyWarning": {
    "message": "Uyarı: Bu anahtarı kimse ile paylaşmayın. Özel anahtarlarınıza sahip herkes hesaplarınızıdaki tüm varlığınızı çalabilir."
  },
  "privateNetwork": {
    "message": "Özel ağ"
  },
  "proceedWithTransaction": {
    "message": "Yine de devam etmek istiyorum"
  },
  "productAnnouncements": {
    "message": "Ürün duyuruları"
  },
  "profileSync": {
    "message": "Profil Senkronizasyonu"
  },
  "profileSyncConfirmation": {
    "message": "Profil senkronizasyonunu açarsanız bildirimleri alamayacaksınız."
  },
  "profileSyncDescription": {
    "message": "MetaMask'in cihazlarınız arasıonda bazı ayarları senkronize etmek için kullandığı bir profil oluşturur. Bildirim almak için bu gereklidir. $1."
  },
  "profileSyncPrivacyLink": {
    "message": "Gizliliğinizi nasıl koruduğumuzu öğrenin"
  },
  "proposedApprovalLimit": {
    "message": "Önerilen onay limiti"
  },
  "provide": {
    "message": "Sun"
  },
  "publicAddress": {
    "message": "Genel adres"
  },
  "pushPlatformNotificationsFundsReceivedDescription": {
    "message": "$1 $2 aldınız"
  },
  "pushPlatformNotificationsFundsReceivedDescriptionDefault": {
    "message": "Bir miktar token aldınız"
  },
  "pushPlatformNotificationsFundsReceivedTitle": {
    "message": "Para alındı"
  },
  "pushPlatformNotificationsFundsSentDescription": {
    "message": "$1 $2 gönderdiniz"
  },
  "pushPlatformNotificationsFundsSentDescriptionDefault": {
    "message": "Başarılı bir şekilde bir miktar token gönderdiniz"
  },
  "pushPlatformNotificationsFundsSentTitle": {
    "message": "Para gönderildi"
  },
  "pushPlatformNotificationsNftReceivedDescription": {
    "message": "Yeni NFT'ler aldınız"
  },
  "pushPlatformNotificationsNftReceivedTitle": {
    "message": "NFT alındı"
  },
  "pushPlatformNotificationsNftSentDescription": {
    "message": "Başarılı bir şekilde bir NFT gönderdiniz"
  },
  "pushPlatformNotificationsNftSentTitle": {
    "message": "NFT gönderildi"
  },
  "pushPlatformNotificationsStakingLidoStakeCompletedDescription": {
    "message": "Lido stake işleminiz başarılı oldu"
  },
  "pushPlatformNotificationsStakingLidoStakeCompletedTitle": {
    "message": "Stake tamamlandı"
  },
  "pushPlatformNotificationsStakingLidoStakeReadyToBeWithdrawnDescription": {
    "message": "Lido stake işleminiz şu anda para çekme işlemine hazır"
  },
  "pushPlatformNotificationsStakingLidoStakeReadyToBeWithdrawnTitle": {
    "message": "Stake para çekme işlemine hazır"
  },
  "pushPlatformNotificationsStakingLidoWithdrawalCompletedDescription": {
    "message": "Lido para çekme işleminiz başarılı oldu"
  },
  "pushPlatformNotificationsStakingLidoWithdrawalCompletedTitle": {
    "message": "Para çekme işlemi tamamlandı"
  },
  "pushPlatformNotificationsStakingLidoWithdrawalRequestedDescription": {
    "message": "Lido para çekme talebiniz gönderildi"
  },
  "pushPlatformNotificationsStakingLidoWithdrawalRequestedTitle": {
    "message": "Para çekme talep edildi"
  },
  "pushPlatformNotificationsStakingRocketpoolStakeCompletedDescription": {
    "message": "RocketPool stake işleminiz başarılı oldu"
  },
  "pushPlatformNotificationsStakingRocketpoolStakeCompletedTitle": {
    "message": "Stake tamamlandı"
  },
  "pushPlatformNotificationsStakingRocketpoolUnstakeCompletedDescription": {
    "message": "RocketPool unstake işleminiz başarılı oldu"
  },
  "pushPlatformNotificationsStakingRocketpoolUnstakeCompletedTitle": {
    "message": "Unstake tamamlandı"
  },
  "pushPlatformNotificationsSwapCompletedDescription": {
    "message": "MetaMask Swap işleminiz başarılı oldu"
  },
  "pushPlatformNotificationsSwapCompletedTitle": {
    "message": "Swap işlemi tamamlandı"
  },
  "queued": {
    "message": "Kuyruğa alındı"
  },
  "quoteRate": {
    "message": "Kota oranı"
  },
  "rank": {
    "message": "Sıralama"
  },
  "reAddAccounts": {
    "message": "diğer hesapları yeniden ekle"
  },
  "reAdded": {
    "message": "yeniden eklendi"
  },
  "readdToken": {
    "message": "Gelecekte bu tokeni hesap seçenekleri menüsünde “Tokeni İçe Aktar”' kısmına giderek tekrar ekleyebilirsiniz."
  },
  "receive": {
    "message": "Al"
  },
  "recipientAddressPlaceholder": {
    "message": "Genel adres (0x) veya ENS adı girin"
  },
  "recipientAddressPlaceholderFlask": {
    "message": "Genel adres (0x) veya alan adı girin"
  },
  "recommendedGasLabel": {
    "message": "Önerilen"
  },
  "recoveryPhraseReminderBackupStart": {
    "message": "Buradan başlayın"
  },
  "recoveryPhraseReminderConfirm": {
    "message": "Anladım"
  },
  "recoveryPhraseReminderHasBackedUp": {
    "message": "Gizli Kurtarma İfadenizi her zaman güvende ve gizli bir yerde tutun"
  },
  "recoveryPhraseReminderHasNotBackedUp": {
    "message": "Gizli Kurtarma İfadenizi yeniden yedeklemeniz mi gerekiyor?"
  },
  "recoveryPhraseReminderItemOne": {
    "message": "Gizli Kurtarma İfadenizi asla başkasıyla paylaşmayın"
  },
  "recoveryPhraseReminderItemTwo": {
    "message": "MetaMask ekibi sizden asla Gizli Kurtarma İfadenizi istemeyecektir"
  },
  "recoveryPhraseReminderSubText": {
    "message": "Gizli Kurtarma İfadeniz tüm hesaplarınızı kontrol eder."
  },
  "recoveryPhraseReminderTitle": {
    "message": "Paranızı koruyun"
  },
  "redesignedConfirmationsEnabledToggle": {
    "message": "İmza talepleri iyileştirildi"
  },
  "redesignedConfirmationsToggleDescription": {
    "message": "İmza taleplerini geliştirilmiş bir biçimde görmek için bunu açın."
  },
  "redesignedTransactionsEnabledToggle": {
    "message": "İşlem talepleri iyileştirildi"
  },
  "redesignedTransactionsToggleDescription": {
    "message": "İşlem taleplerini gelişmiş bir biçimde görmek için bunu açın."
  },
  "refreshList": {
    "message": "Listeyi yenile"
  },
  "reject": {
    "message": "Reddet"
  },
  "rejectAll": {
    "message": "Tümünü reddet"
  },
  "rejectRequestsDescription": {
    "message": "$1 talebi toplu olarak reddetmek üzeresiniz."
  },
  "rejectRequestsN": {
    "message": "$1 taleplerini reddet"
  },
  "rejectTxsDescription": {
    "message": "$1 işlemi toplu olarak reddetmek üzeresiniz."
  },
  "rejectTxsN": {
    "message": "$1 işlemi reddet"
  },
  "rejected": {
    "message": "Reddedildi"
  },
  "remember": {
    "message": "Unutmayın:"
  },
  "remove": {
    "message": "Kaldır"
  },
  "removeAccount": {
    "message": "Hesabı kaldır"
  },
  "removeAccountDescription": {
    "message": "Bu hesap cüzdanınızdan kaldırılacaktır. Devam etmeden önce içe aktarılmış olan bu hesap için ilk olarak oluşturulan Gizli Kurtarma İfadesine ya da özel anahtara sahip olduğunuzdan lütfen emin olun. Hesap açılır menüsünden hesapları yeniden içe aktarabilir ya da hesap oluşturabilirsiniz. "
  },
  "removeJWT": {
    "message": "Saklayıcı kurum tokenini kaldır"
  },
  "removeJWTDescription": {
    "message": "Bu tokeni kaldırmak istediğinizden emin misiniz? Bu tokene atanan tüm hesaplar uzantıdan da kaldırılacaktır: "
  },
  "removeKeyringSnap": {
    "message": "Bu Snap kaldırıldığında bu hesaplar MetaMask'ten kaldırılır:"
  },
  "removeKeyringSnapToolTip": {
    "message": "Hesapları snap kontrol eder ve snap kaldırıldığında hesaplar MetaMask'ten de kaldılır, ancak blokzincirinde kalır."
  },
  "removeNFT": {
    "message": "NFT'yi kaldır"
  },
  "removeNftErrorMessage": {
    "message": "Bu NFT'yi kaldıramıyoruz."
  },
  "removeNftMessage": {
    "message": "NFT başarılı bir şekilde kaldırıldı!"
  },
  "removeSnap": {
    "message": "Snapi kaldır"
  },
  "removeSnapAccountDescription": {
    "message": "İlerlerseniz bu hesap artık MetaMask'te kullanılamayacak."
  },
  "removeSnapAccountTitle": {
    "message": "Hesabı kaldırın"
  },
  "removeSnapConfirmation": {
    "message": "$1 snapini kaldırmak istediğinizden emin misiniz?",
    "description": "$1 represents the name of the snap"
  },
  "removeSnapDescription": {
    "message": "Bu eylem, snapi, verilerini siler ve verdiğin izinleri iptal eder."
  },
  "replace": {
    "message": "değiştir"
  },
  "reportIssue": {
    "message": "Bir sorun bildir"
  },
  "requestFlaggedAsMaliciousFallbackCopyReason": {
    "message": "Güvenlik sağlayıcısı başka bilgi paylaşmadı"
  },
  "requestFlaggedAsMaliciousFallbackCopyReasonTitle": {
    "message": "Talep kötü amaçlı olarak işaretlendi"
  },
  "requestFrom": {
    "message": "Talebi gönderen"
  },
  "requestFromInfo": {
    "message": "İmzanızı isteyen site budur."
  },
  "requestFromTransactionDescription": {
    "message": "Bu site tarafından onayınız isteniyor."
  },
  "requestMayNotBeSafe": {
    "message": "Talep güvenli olmayabilir"
  },
  "requestMayNotBeSafeError": {
    "message": "Güvenlik sağlayıcısı bilinen kötü amaçlı bir aktivite algılamadı ama devam etmek yine de güvenli olmayabilir."
  },
  "requestNotVerified": {
    "message": "Talep doğrulanmadı"
  },
  "requestNotVerifiedError": {
    "message": "Bu talep bir hatadan dolayı güvenlik sağlayıcısı tarafından doğrulanmadı. Dikkatli bir şekilde ilerleyin."
  },
  "requestsAwaitingAcknowledgement": {
    "message": "onaylanmayı bekleyen talepler"
  },
  "required": {
    "message": "Gerekli"
  },
  "reset": {
    "message": "Sıfırla"
  },
  "resetWallet": {
    "message": "Cüzdanı sıfırla"
  },
  "resetWalletSubHeader": {
    "message": "MetaMask, şifrenizin bir kopyasını tutmaz. Hesabınızın kilidini açarken sorun yaşıyorsanız cüzdanınızı sıfırlamanız gerekir. Bunu, cüzdanınızı kurarken kullandığınız Gizli Kurtarma İfadesini sunarak yapabilirsin."
  },
  "resetWalletUsingSRP": {
    "message": "Bu eylem, düzenlediğiniz hesapların listesiyle birlikte mevcut cüzdanınızı ve Gizli Kurtarma İfadenizi bu cihazdan siler. Bir Gizli Kurtarma İfadesi ile sıfırlama yaptıktan sonra sıfırlamak için kullandığınız Gizli Kurtarma İfadesine dayalı bir hesap listesi göreceksiniz. Bu yeni liste otomatik olarak bakiyesi olan hesapları içerecektir. Ayrıca daha önce oluşturulmuş $1 hesabınızı oluşturabileceksiniz. İçe aktardığınız özel hesapların $2 olması ve bir hesaba eklediğiniz özel tokenlerin de $3 olması gerekir."
  },
  "resetWalletWarning": {
    "message": "Devam etmeden önce doğru Gizli Kurtarma İfadesini kullandığından emin ol. Bunu geri alamazsın."
  },
  "restartMetamask": {
    "message": "MetaMask'i yeniden başlat"
  },
  "restore": {
    "message": "Geri Yükle"
  },
  "restoreUserData": {
    "message": "Kullanıcı verilerini geri yükle"
  },
  "resultPageError": {
    "message": "Hata"
  },
  "resultPageErrorDefaultMessage": {
    "message": "İşlem başarısız oldu."
  },
  "resultPageSuccess": {
    "message": "Başarılı"
  },
  "resultPageSuccessDefaultMessage": {
    "message": "İşlem başarılı bir şekilde tamamlandı."
  },
  "retryTransaction": {
    "message": "İşlemi tekrar dene"
  },
  "reusedTokenNameWarning": {
    "message": "Buradaki bir token izlediğiniz başka bir tokenden sembol kullanıyor, bu kafa karıştırıcı veya aldatıcı olabilir."
  },
  "revealSeedWords": {
    "message": "Gizli Kurtarma İfadesini Göster"
  },
  "revealSeedWordsDescription1": {
    "message": "$1 $2",
    "description": "This is a sentence consisting of link using 'revealSeedWordsSRPName' as $1 and bolded text using 'revealSeedWordsDescription3' as $2."
  },
  "revealSeedWordsDescription2": {
    "message": "MetaMask $1. Yani GKİ'niz size aittir.",
    "description": "$1 is text link with the message from 'revealSeedWordsNonCustodialWallet'"
  },
  "revealSeedWordsDescription3": {
    "message": "cüzdanınıza ve paranıza tam erişim sağlar.\n"
  },
  "revealSeedWordsNonCustodialWallet": {
    "message": "gözetimsiz bir cüzdandır"
  },
  "revealSeedWordsQR": {
    "message": "QR"
  },
  "revealSeedWordsSRPName": {
    "message": "Gizli Kurtarma İfadesi (GKİ)"
  },
  "revealSeedWordsText": {
    "message": "Metin"
  },
  "revealSeedWordsWarning": {
    "message": "Ekranınıza hiç kimsenin bakmadığından emin olun. $1",
    "description": "$1 is bolded text using the message from 'revealSeedWordsWarning2'"
  },
  "revealSeedWordsWarning2": {
    "message": "MetaMask Destek bölümü bunu asla talep etmez.",
    "description": "The bolded texted in the second part of 'revealSeedWordsWarning'"
  },
  "revealSensitiveContent": {
    "message": "Hassas içeriği açığa çıkar"
  },
  "revealTheSeedPhrase": {
    "message": "Anahtar cümleyi göster"
  },
  "reviewAlerts": {
    "message": "Uyarıları incele"
  },
  "reviewPermissions": {
    "message": "İzinleri incele"
  },
  "revokeAllTokensTitle": {
    "message": "Tüm $1 için izin erişim ve transfer izni geri çekilsin mi?",
    "description": "$1 is the symbol of the token for which the user is revoking approval"
  },
  "revokeAllTokensTitleWithoutSymbol": {
    "message": "Tüm $1 NFT'lerinize erişim ve transfer izni geri çekilsin mi?",
    "description": "$1 is a link to contract on the block explorer when we're not able to retrieve a erc721 or erc1155 name"
  },
  "revokeApproveForAllDescription": {
    "message": "Bu durumda üçüncü bir tarafın başkaca bildiride bulunmaksızın tüm $1 erişim ve transfer izni geri çekilir.",
    "description": "$1 is either a string or link of a given token symbol or name"
  },
  "revokeApproveForAllDescriptionWithoutSymbol": {
    "message": "Üçüncü bir tarafın, başkaca bildiri olmaksızın tüm $1 NFT'lerinize erişim sağlama ve onları transfer etme iznini geri çeker.",
    "description": "$1 is a link to contract on the block explorer when we're not able to retrieve a erc721 or erc1155 name"
  },
  "revokePermission": {
    "message": "İzni geri al"
  },
  "revokeSpendingCap": {
    "message": "$1 için harcama üst limitini iptal et",
    "description": "$1 is a token symbol"
  },
  "revokeSpendingCapTooltipText": {
    "message": "Bu üçüncü taraf şimdiki ya da gelecekteki tokenlerinizi artık kullanamayacak."
  },
  "rpcUrl": {
    "message": "Yeni RPC URL adresi"
  },
  "safeTransferFrom": {
    "message": "Güvenli transfer kaynağı"
  },
  "save": {
    "message": "Kaydet"
  },
  "scanInstructions": {
    "message": "QR kodu kameranızın önüne getirin"
  },
  "scanQrCode": {
    "message": "QR kodunu tara"
  },
  "scrollDown": {
    "message": "Aşağı kaydır"
  },
  "search": {
    "message": "Ara"
  },
  "searchAccounts": {
    "message": "Hesapları ara"
  },
  "searchNfts": {
    "message": "NFT ara"
  },
  "searchTokens": {
    "message": "Token ara"
  },
  "secretRecoveryPhrase": {
    "message": "Gizli Kurtarma İfadesi"
  },
  "secureWallet": {
    "message": "Güvenli cüzdan"
  },
  "security": {
    "message": "Güvenlik"
  },
  "securityAlert": {
    "message": "$1 ve $2 güvenlik uyarısı"
  },
  "securityAlerts": {
    "message": "Güvenlik uyarıları"
  },
  "securityAlertsDescription": {
    "message": "Bu özellik işlem ve imza taleplerini aktif bir şekilde inceleyerek kötü amaçlı aktivite konusunda sizi uyarır. $1",
    "description": "Link to learn more about security alerts"
  },
  "securityAndPrivacy": {
    "message": "Güvenlik ve gizlilik"
  },
  "securityProviderPoweredBy": {
    "message": "$1 hizmetidir",
    "description": "The security provider that is providing data"
  },
  "seeDetails": {
    "message": "Ayrıntılara bakın"
  },
  "seedPhraseConfirm": {
    "message": "Gizli Kurtarma İfadesini Onayla"
  },
  "seedPhraseEnterMissingWords": {
    "message": "Gizli Kurtarma İfadesini Onayla"
  },
  "seedPhraseIntroNotRecommendedButtonCopy": {
    "message": "Daha sonra hatırlat (önerilmez)"
  },
  "seedPhraseIntroRecommendedButtonCopy": {
    "message": "Cüzdanımı koru (önerilir)"
  },
  "seedPhraseIntroSidebarBulletOne": {
    "message": "Birden fazla gizli yerde not ederek saklayın."
  },
  "seedPhraseIntroSidebarBulletTwo": {
    "message": "Bir kasada saklayın."
  },
  "seedPhraseIntroSidebarCopyOne": {
    "message": "Gizli Kurtarma İfadesi, cüzdanınız ve paralarınız için \"ana anahtar\" niteliği taşıyan bir 12 kelimelik ifadedir"
  },
  "seedPhraseIntroSidebarCopyThree": {
    "message": "Birileri sizden kurtarma ifadenizi istiyorsa büyük olasılıkla sizi dolandırmaya ve cüzdanınızdaki paraları çalmaya çalışıyordur"
  },
  "seedPhraseIntroSidebarCopyTwo": {
    "message": "Gizli Kurtarma İfadenizi MetaMask de dahil olmak üzere asla paylaşmayın!"
  },
  "seedPhraseIntroSidebarTitleOne": {
    "message": "Gizli Kurtarma İfadesi nedir?"
  },
  "seedPhraseIntroSidebarTitleThree": {
    "message": "Gizli Kurtarma İfademi paylaşmalı mıyım?"
  },
  "seedPhraseIntroSidebarTitleTwo": {
    "message": "Gizli Kurtarma İfademi nasıl kaydederim?"
  },
  "seedPhraseIntroTitle": {
    "message": "Cüzdanınızı koruyun"
  },
  "seedPhraseIntroTitleCopy": {
    "message": "Başlamadan önce Gizli Kurtarma İfadeniz ve cüzdanınızı nasıl güvende tutacağınız hakkında bilgi edinmek için bu kısa videoyu izleyin."
  },
  "seedPhraseReq": {
    "message": "Gizli Kurtarma İfadeleri 12, 15, 18, 21 veya 24 kelimeden oluşur"
  },
  "seedPhraseWriteDownDetails": {
    "message": "Bu 12 kelimelik Gizli Kurtarma İfadesini not ederek güvendiğiniz ve sadece sizin erişim sağlayabileceğiniz bir yerde saklayın."
  },
  "seedPhraseWriteDownHeader": {
    "message": "Gizli Kurtarma İfadenizi not edin"
  },
  "select": {
    "message": "Seç"
  },
  "selectAccounts": {
    "message": "Bu sitede kullanılacak hesap veya hesapları seçin"
  },
  "selectAccountsForSnap": {
    "message": "Bu snap ile kullanılacak hesabı/hesapları seçin"
  },
  "selectAll": {
    "message": "Tümünü seç"
  },
  "selectAllAccounts": {
    "message": "Tüm hesapları seç"
  },
  "selectAnAccount": {
    "message": "Hesap seç"
  },
  "selectAnAccountAlreadyConnected": {
    "message": "Bu hesap zaten MetaMask'e bağlanmış"
  },
  "selectAnAccountHelp": {
    "message": "MetaMask Institutional'da kullanılacak saklayıcı kurum hesaplarını seçin."
  },
  "selectEnableDisplayMediaPrivacyPreference": {
    "message": "NFT medyasını göster seçeneğini açın"
  },
  "selectHdPath": {
    "message": "HD yolunu seç"
  },
  "selectJWT": {
    "message": "Token seç"
  },
  "selectNFTPrivacyPreference": {
    "message": "NFT Otomatik Algılamayı etkinleştir"
  },
  "selectPathHelp": {
    "message": "Beklediğiniz hesapları görmüyorsanız HD yoluna veya geçerli seçilen ağa geçmeyi deneyin."
  },
  "selectType": {
    "message": "Tür Seç"
  },
  "selectingAllWillAllow": {
    "message": "Tümü seçimi bu sitenin mevcut tüm hesaplarınızı görüntülemesine izin verecektir. Bu siteye güvendiğinizden emin olun."
  },
  "send": {
    "message": "Gönder"
  },
  "sendBugReport": {
    "message": "Bize bir hata raporu gönder."
  },
  "sendNoContactsConversionText": {
    "message": "buraya tıklayın"
  },
  "sendNoContactsDescription": {
    "message": "Kişiler, diğer hesaba güvenli bir şekilde birden fazla kez işlem gönderebilmenize olanak sağlar. Bir kişi oluşturmak için $1",
    "description": "$1 represents the action text 'click here'"
  },
  "sendNoContactsTitle": {
    "message": "Henüz kişiniz yok"
  },
  "sendSelectReceiveAsset": {
    "message": "Alınacak varlıkları seçin"
  },
  "sendSelectSendAsset": {
    "message": "Gönderilecek varlıkları seçin"
  },
  "sendSpecifiedTokens": {
    "message": "$1 Gönder",
    "description": "Symbol of the specified token"
  },
  "sendSwapSubmissionWarning": {
    "message": "Bu düğmeye tıklandığında swap işleminiz anında başlatılır. İlerlemeden önce lütfen işlem ayrıntılarınızı inceleyin."
  },
  "sendTokenAsToken": {
    "message": "$2 olarak $1 gönder",
    "description": "Used in the transaction display list to describe a swap and send. $1 and $2 are the symbols of tokens in involved in the swap."
  },
  "sendingAsset": {
    "message": "$1 gönderiliyor"
  },
  "sendingDisabled": {
    "message": "ERC-1155 NFT varlıklarının gönderilmesi henüz desteklenmemektedir."
  },
  "sendingNativeAsset": {
    "message": "$1 Gönderiliyor",
    "description": "$1 represents the native currency symbol for the current network (e.g. ETH or BNB)"
  },
  "sendingToTokenContractWarning": {
    "message": "Uyarı: Para kaybı ile sonuçlanabilecek bir token sözleşmesi göndermek üzeresiniz. $1",
    "description": "$1 is a clickable link with text defined by the 'learnMoreUpperCase' key. The link will open to a support article regarding the known contract address warning"
  },
  "sendingZeroAmount": {
    "message": "0 $1 gönderiyorsunuz."
  },
  "sepolia": {
    "message": "Sepolia test ağı"
  },
  "setAdvancedPrivacySettingsDetails": {
    "message": "MetaMask, ürünün kullanılabilirliğini ve güvenliğini iyileştirmek amacıyla bu güvenilir üçüncü taraf hizmetlerini kullanır."
  },
  "setApprovalForAll": {
    "message": "Tümüne onay ver"
  },
  "setApprovalForAllTitle": {
    "message": "$1 için harcama limiti olmadan onay ver",
    "description": "The token symbol that is being approved"
  },
  "settingAddSnapAccount": {
    "message": "Snap hesabı ekle"
  },
  "settings": {
    "message": "Ayarlar"
  },
  "settingsSearchMatchingNotFound": {
    "message": "Eşleşen sonuç bulunamadı."
  },
  "settingsSubHeadingSignaturesAndTransactions": {
    "message": "İmza ve işlem talepleri"
  },
  "show": {
    "message": "Göster"
  },
  "showAccount": {
    "message": "Hesabı göster"
  },
  "showExtensionInFullSizeView": {
    "message": "Uzantıyı tam boyut görünümde göster"
  },
  "showExtensionInFullSizeViewDescription": {
    "message": "Uzantı simgesine tıkladığınızda tam boyut görünümünüzü varsayılan yapmak için bunu açın."
  },
  "showFiatConversionInTestnets": {
    "message": "Test ağlarında dönüşümü göster"
  },
  "showFiatConversionInTestnetsDescription": {
    "message": "Test ağlarında fiat para dönüşümünü göstermek için bunu seçin"
  },
  "showHexData": {
    "message": "On altılı verileri göster"
  },
  "showHexDataDescription": {
    "message": "Gönder ekranında on altılı veri alanını göstermek için bunu seçin"
  },
  "showIncomingTransactions": {
    "message": "Gelen işlemleri göster"
  },
  "showIncomingTransactionsDescription": {
    "message": "Etherscan'in işlemler listesinde gelecek işlemleri göstermesi için bunu seçin",
    "description": "$1 is the link to etherscan url and $2 is the link to the privacy policy of consensys APIs"
  },
  "showIncomingTransactionsExplainer": {
    "message": "Ethereum adresinizi ve IP adresinizi açığa çıkaran her ağ için farklı üçüncü taraf API'lerine güvenir."
  },
  "showLess": {
    "message": "Daha az göster"
  },
  "showMore": {
    "message": "Daha fazlasını göster"
  },
  "showNft": {
    "message": "NFT'yi göster"
  },
  "showPermissions": {
    "message": "İzinleri göster"
  },
  "showPrivateKey": {
    "message": "Özel anahtarı göster"
  },
  "showTestnetNetworks": {
    "message": "Test ağlarını göster"
  },
  "showTestnetNetworksDescription": {
    "message": "Ağ listesinde test ağlarını göstermek için bunu seçin"
  },
  "sigRequest": {
    "message": "İmza talebi"
  },
  "sign": {
    "message": "İmzala"
  },
  "signatureRequest": {
    "message": "İmza talebi"
  },
  "signatureRequestGuidance": {
    "message": "Bumesajı sadece içeriği tam olarak anlıyorsanız ve talepte bulunan siteye güveniyorsanız imzalayın."
  },
  "signed": {
    "message": "İmzalandı"
  },
  "signin": {
    "message": "Giriş"
  },
  "signing": {
    "message": "İmzalanıyor"
  },
  "signingInWith": {
    "message": "Şununla giriş yap:"
  },
  "simulationDetailsFailed": {
    "message": "Tahmininiz yüklenirken bir hata oldu."
  },
  "simulationDetailsFiatNotAvailable": {
    "message": "Mevcut Değil"
  },
  "simulationDetailsIncomingHeading": {
    "message": "Aldığınız"
  },
  "simulationDetailsNoBalanceChanges": {
    "message": "Cüzdanınız için değişiklik öngörülmüyor"
  },
  "simulationDetailsOutgoingHeading": {
    "message": "Gönderdiğiniz"
  },
  "simulationDetailsTitle": {
    "message": "Tahmini değişiklikler"
  },
  "simulationDetailsTitleTooltip": {
    "message": "Tahmini değişiklikler bu işlemi gerçekleştirirseniz meydana gelebilecek değişikliklerdir. Bu bir garanti değil, sadece bir tahmindir."
  },
  "simulationDetailsTotalFiat": {
    "message": "Toplam = $1",
    "description": "$1 is the total amount in fiat currency on one side of the transaction"
  },
  "simulationDetailsTransactionReverted": {
    "message": "Bu işlemin başarısız olması muhtemel"
  },
  "simulationErrorMessageV2": {
    "message": "Gaz tahmini yapamadık. Sözleşmede bir hata olabilir ve bu işlem başarısız olabilir."
  },
  "simulationsSettingDescription": {
    "message": "Onaylamadan önce işlemlerdeki bakiye değişikliklerini tahmin etmek için bunu açın. İşlemlerinizin nihai sonucunu garanti etmez. $1"
  },
  "simulationsSettingSubHeader": {
    "message": "Bakiye değişikliklerini tahmin edin"
  },
  "siweIssued": {
    "message": "Düzenlendi"
  },
  "siweNetwork": {
    "message": "Ağ"
  },
  "siweRequestId": {
    "message": "Kimlik Talebi"
  },
  "siweResources": {
    "message": "Kaynaklar"
  },
  "siweSignatureSimulationDetailInfo": {
    "message": "Bir siteye giriş yapıyorsunuz ve hesabınızda öngörülen herhangi bir değişiklik yok."
  },
  "siweURI": {
    "message": "URL adresi"
  },
  "skip": {
    "message": "Atla"
  },
  "skipAccountSecurity": {
    "message": "Hesap güvenliğini atla?"
  },
  "skipAccountSecurityDetails": {
    "message": "Gizli Kurtarma İfademi yedekleyene kadar hesaplarımı ve tüm varlıkları kaybedebileceğimi anlıyorum."
  },
  "smartContracts": {
    "message": "Akıllı sözleşmeler"
  },
  "smartSwapsErrorNotEnoughFunds": {
    "message": "Akıllı swap için yeterli para yok."
  },
  "smartSwapsErrorUnavailable": {
    "message": "Akıllı Swap'lar geçici olarak kullanılamıyor."
  },
  "smartTransactionCancelled": {
    "message": "İşleminiz iptal edildi"
  },
  "smartTransactionCancelledDescription": {
    "message": "İşleminiz tamamlanamadığından gereksiz gaz ücreti ödemenizi önlemek amacıyla iptal edildi."
  },
  "smartTransactionError": {
    "message": "İşleminiz başarısız oldu"
  },
  "smartTransactionErrorDescription": {
    "message": "Ani piyasa değişimleri başarısızlıklara sebep olabilir. Sorun devam ederse MetaMask müşteri destek bölümüne ulaşın."
  },
  "smartTransactionPending": {
    "message": "İşleminiz gönderiliyor"
  },
  "smartTransactionSuccess": {
    "message": "İşleminiz tamamlandı"
  },
  "smartTransactionTakingTooLong": {
    "message": "Beklettiğimiz için özür dileriz"
  },
  "smartTransactionTakingTooLongDescription": {
    "message": "İşleminiz $1 dahilinde sonuçlanmazsa iptal edilir ve sizden gaz ücreti alınmaz.",
    "description": "$1 is remaining time in seconds"
  },
  "smartTransactions": {
    "message": "Akıllı İşlemler"
  },
  "smartTransactionsBenefit1": {
    "message": "%99,5 başarı oranı"
  },
  "smartTransactionsBenefit2": {
    "message": "Paradan tasarruf sağlar"
  },
  "smartTransactionsBenefit3": {
    "message": "Gerçek zamanlı güncellemeler"
  },
  "smartTransactionsDescription": {
    "message": "Akıllı İşlemler ile daha yüksek başarı oranlarının, arkadan çalıştırma korumasının ve daha iyi görünürlüğün kilidini açın."
  },
  "smartTransactionsDescription2": {
    "message": "Sadece Ethereum'da mevcuttur. Dilediğiniz zaman ayarlar kısmında etkinleştirin veya devre dışı bırakın. $1",
    "description": "$1 is an external link to learn more about Smart Transactions"
  },
  "smartTransactionsOptItModalTitle": {
    "message": "İyileştirilmiş İşlem Koruması"
  },
  "snapAccountCreated": {
    "message": "Hesap oluşturuldu"
  },
  "snapAccountCreatedDescription": {
    "message": "Yeni hesabınız kullanılmaya hazır!"
  },
  "snapAccountCreationFailed": {
    "message": "Hesap oluşturma işlemi başarısız oldu"
  },
  "snapAccountCreationFailedDescription": {
    "message": "$1 sizin için bir hesap oluşturamadı.",
    "description": "$1 is the snap name"
  },
  "snapAccountRedirectFinishSigningTitle": {
    "message": "İmzalama işlemini bitir"
  },
  "snapAccountRedirectSiteDescription": {
    "message": "$1 talimatlarını izle"
  },
  "snapAccountRemovalFailed": {
    "message": "Hesap kaldırma işlemi başarısız oldu"
  },
  "snapAccountRemovalFailedDescription": {
    "message": "$1 sizin için bu hesabı kaldıramadı.",
    "description": "$1 is the snap name"
  },
  "snapAccountRemoved": {
    "message": "Hesap kaldırıldı"
  },
  "snapAccountRemovedDescription": {
    "message": "Bu hesap artık MetaMask'te kullanılamayacak."
  },
  "snapAccounts": {
    "message": "Snap Hesapları"
  },
  "snapAccountsDescription": {
    "message": "Üçüncü taraf Snapleri tarafından kontrol edilen hesaplar."
  },
  "snapConnectTo": {
    "message": "$1 adresine bağlan",
    "description": "$1 is the website URL or a Snap name. Used for Snaps pre-approved connections."
  },
  "snapConnectionPermissionDescription": {
    "message": "Onayınız olmadan $1 otomatik olarak $2 adresine bağlansın.",
    "description": "Used for Snap pre-approved connections. $1 is the Snap name, $2 is a website URL."
  },
  "snapConnectionWarning": {
    "message": "$1 şunu kullanmak istiyor: $2",
    "description": "$2 is the snap and $1 is the dapp requesting connection to the snap."
  },
  "snapContent": {
    "message": "Bu içerik $1 kaynaklıdır",
    "description": "This is shown when a snap shows transaction insight information in the confirmation UI. $1 is a link to the snap's settings page with the link text being the name of the snap."
  },
  "snapDetailWebsite": {
    "message": "Web Sitesi"
  },
  "snapHomeMenu": {
    "message": "Snap Ana Menüsü"
  },
  "snapInstallRequest": {
    "message": "$1 adlı snap'i yüklemek ona aşağıdaki izinleri verir.",
    "description": "$1 is the snap name."
  },
  "snapInstallSuccess": {
    "message": "Yükleme tamamlandı"
  },
  "snapInstallWarningCheck": {
    "message": "$1, şunları yapmak için izin istiyor:",
    "description": "Warning message used in popup displayed on snap install. $1 is the snap name."
  },
  "snapInstallWarningHeading": {
    "message": "Dikkatle ilerleyin"
  },
  "snapInstallWarningPermissionDescriptionForBip32View": {
    "message": "$1 adlı snap'in genel anahtarlarınızı (ve adreslerinizi) görüntülemesine izin verin. Bu eylem, herhangi bir şekilde hesapların ya da varlıkların kontrolünü vermez.",
    "description": "An extended description for the `snap_getBip32PublicKey` permission used for tooltip on Snap Install Warning screen (popup/modal). $1 is the snap name."
  },
  "snapInstallWarningPermissionDescriptionForEntropy": {
    "message": "$1 adlı Snap'in talep edilen ağlar üzerinde hesap ve varlıkları yönetmesine izin verin. Bu hesaplar, gizli kurtarma ifadenizi kullanarak (açığa çıkarmadan) türetilir ve yedeklenir. $1, anahtar türetme gücü ile Ethereum (EVM'ler) ötesinde çeşitli blok zinciri protokollerini destekleyebilir.",
    "description": "An extended description for the `snap_getBip44Entropy` and `snap_getBip44Entropy` permissions used for tooltip on Snap Install Warning screen (popup/modal). $1 is the snap name."
  },
  "snapInstallWarningPermissionNameForEntropy": {
    "message": "$1 hesaplarını yönet",
    "description": "Permission name used for the Permission Cell component displayed on warning popup when installing a Snap. $1 is list of account types."
  },
  "snapInstallWarningPermissionNameForViewPublicKey": {
    "message": "$1 için genel anahtarınızı görüntüleyin",
    "description": "Permission name used for the Permission Cell component displayed on warning popup when installing a Snap. $1 is list of account types."
  },
  "snapInstallationErrorDescription": {
    "message": "$1 yüklenemedi.",
    "description": "Error description used when snap installation fails. $1 is the snap name."
  },
  "snapInstallationErrorTitle": {
    "message": "Yükleme başarısız oldu",
    "description": "Error title used when snap installation fails."
  },
  "snapResultError": {
    "message": "Hata"
  },
  "snapResultSuccess": {
    "message": "Başarılı"
  },
  "snapResultSuccessDescription": {
    "message": "$1 kullanıma hazır"
  },
  "snapUpdateAlertDescription": {
    "message": "En son $1 güncellemesini alın",
    "description": "Description used in Snap update alert banner when snap update is available. $1 is the Snap name."
  },
  "snapUpdateAvailable": {
    "message": "Güncelleme mevcut"
  },
  "snapUpdateErrorDescription": {
    "message": "$1 güncellenemedi.",
    "description": "Error description used when snap update fails. $1 is the snap name."
  },
  "snapUpdateErrorTitle": {
    "message": "Güncelleme başarısız oldu",
    "description": "Error title used when snap update fails."
  },
  "snapUpdateRequest": {
    "message": "$1 adlı snap'i güncellemek ona aşağıdaki izinleri verir.",
    "description": "$1 is the Snap name."
  },
  "snapUpdateSuccess": {
    "message": "Güncelleme tamamlandı"
  },
  "snapUrlIsBlocked": {
    "message": "Bu Snap sizi bloke edilmiş bir siteye götürmek istiyor. $1."
  },
  "snaps": {
    "message": "Snapler"
  },
  "snapsConnected": {
    "message": "Snap'ler bağlandı"
  },
  "snapsNoInsight": {
    "message": "Snap herhangi bir ayrıntıya ulaşamadı"
  },
  "snapsPrivacyWarningFirstMessage": {
    "message": "Yüklediğiniz her Snap'in Consensys $1 içinde tanımlanan şekilde, aksi belirtilmedikçe bir Üçüncü Taraf Hizmet olduğunu kabul edersiniz. Üçüncü Taraf Hizmetlerini kullanımınız Üçüncü Taraf Hizmet sağlayıcısı tarafından belirtilen ayrı şart ve koşullar tarafından yönetilir. Consensys herhangi bir Snapin herhangi belirli bir sebeple herhangi belirli bir şahıs tarafından kullanımını önermez. Üçüncü Taraf Hizmetine erişiminizin, güvenmenizin veya kullanımınızın riski size aittir. Consensys, Üçüncü Taraf Hizmetlerini kullanımınızdan kaynaklanan zararlar için her türlü sorumluluğu ve yükümlülüğü reddeder.",
    "description": "First part of a message in popup modal displayed when installing a snap for the first time. $1 is terms of use link."
  },
  "snapsPrivacyWarningSecondMessage": {
    "message": "Üçüncü Taraf Hizmetleri ile paylaştığınız tüm bilgiler söz konusu Üçüncü Taraf Hizmetlerinin gizlilik politikalarına göre doğrudan üçüncü taraflar tarafından toplanacaktır. Daha fazla bilgi için lütfen üçüncü tarafların gizlilik politikalarına bakın.",
    "description": "Second part of a message in popup modal displayed when installing a snap for the first time."
  },
  "snapsPrivacyWarningThirdMessage": {
    "message": "Consensys'un bu Üçüncü Taraf Hizmetler ile paylaştığınız bilgilere hiçbir erişimi bulunmamaktadır.",
    "description": "Third part of a message in popup modal displayed when installing a snap for the first time."
  },
  "snapsSettings": {
    "message": "Snap ayarları"
  },
  "snapsTermsOfUse": {
    "message": "Kullanım Şartları"
  },
  "snapsToggle": {
    "message": "Bir snap yalnızca etkinleştirilmişse çalışır"
  },
  "snapsUIError": {
    "message": "Daha fazla destek için $1 oluşturucuları ile iletişime geçin.",
    "description": "This is shown when the insight snap throws an error. $1 is the snap name"
  },
  "someNetworksMayPoseSecurity": {
    "message": "Bazı ağlar güvenlik ve/veya gizlilik riskleri teşkil edebilir. Bir ağ eklemeden ve kullanmadan önce riskleri anlayın."
  },
  "somethingDoesntLookRight": {
    "message": "Doğru görünmeyen bir şeyler mi var? $1",
    "description": "A false positive message for users to contact support. $1 is a link to the support page."
  },
  "somethingIsWrong": {
    "message": "Bir şeyler ters gitti. Sayfayı tekrar yüklemeyi deneyin."
  },
  "somethingWentWrong": {
    "message": "Eyvah! Bir şeyler ters gitti."
  },
  "source": {
    "message": "Kaynak"
  },
  "speed": {
    "message": "Hız"
  },
  "speedUp": {
    "message": "Hızlandır"
  },
  "speedUpCancellation": {
    "message": "Bu iptal işlemini hızlandır"
  },
  "speedUpExplanation": {
    "message": "Mevcut ağ koşullarına göre gaz ücretini güncelledik ve en az %10 artırdık (ağ tarafından gereklidir)."
  },
  "speedUpPopoverTitle": {
    "message": "İşlemi hızlandır"
  },
  "speedUpTooltipText": {
    "message": "Yeni gaz ücreti"
  },
  "speedUpTransaction": {
    "message": "Bu işlemi hızlandır"
  },
  "spendLimitInsufficient": {
    "message": "Harcama limiti yetersiz"
  },
  "spendLimitInvalid": {
    "message": "Harcama limiti geçersiz; pozitif bir sayı olmalıdır"
  },
  "spendLimitPermission": {
    "message": "Harcama limiti izni"
  },
  "spendLimitRequestedBy": {
    "message": "$1 tarafından talep edilen harcama limiti",
    "description": "Origin of the site requesting the spend limit"
  },
  "spendLimitTooLarge": {
    "message": "Harcama limiti çok büyük"
  },
  "spender": {
    "message": "Harcama Yapan Taraf"
  },
  "spendingCap": {
    "message": "Harcama üst limiti"
  },
  "spendingCapError": {
    "message": "Hata: Sadece rakam"
  },
  "spendingCapErrorDescription": {
    "message": "Sadece şu anda ya da gelecekte $1 erişimi konusunda rahat olduğunuz bir sayı girin. Token limitini daha sonra dilediğiniz zaman artırabilirsiniz.",
    "description": "$1 is origin of the site requesting the token limit"
  },
  "spendingCapRequest": {
    "message": "$1 için harcama üst limiti talebi"
  },
  "srpInputNumberOfWords": {
    "message": "$1 sözcükten oluşan bir ifadem var",
    "description": "This is the text for each option in the dropdown where a user selects how many words their secret recovery phrase has during import. The $1 is the number of words (either 12, 15, 18, 21, or 24)."
  },
  "srpPasteFailedTooManyWords": {
    "message": "24'ten fazla sözcük içerdiği için yapıştırma başarısız oldu. Gizli bir kurtarma ifadesi en fazla 24 sözcükten oluşabilir.",
    "description": "Description of SRP paste error when the pasted content has too many words"
  },
  "srpPasteTip": {
    "message": "Gizli kurtarma ifadenizin tamamını herhangi bir alana yapıştırabilirsiniz",
    "description": "Our secret recovery phrase input is split into one field per word. This message explains to users that they can paste their entire secrete recovery phrase into any field, and we will handle it correctly."
  },
  "srpSecurityQuizGetStarted": {
    "message": "Başlarken"
  },
  "srpSecurityQuizImgAlt": {
    "message": "Ortada anahtar deliği ile bir göz ve üç kayan şifre alanı"
  },
  "srpSecurityQuizIntroduction": {
    "message": "Gizli Kurtarma İfadenizi görmek için iki soruyu doğru cevaplamanız gerekmektedir"
  },
  "srpSecurityQuizQuestionOneQuestion": {
    "message": "Gizli Kurtarma İfadenizi kaybederseniz MetaMask..."
  },
  "srpSecurityQuizQuestionOneRightAnswer": {
    "message": "Size yardımcı olamaz"
  },
  "srpSecurityQuizQuestionOneRightAnswerDescription": {
    "message": "Bir yere yazın, bir metalin üzerine kazıyın veya asla kaybetmemeniz için birden fazla noktada saklayın. Kaybederseniz sonsuza dek kaybolur."
  },
  "srpSecurityQuizQuestionOneRightAnswerTitle": {
    "message": "Doğru! Hiç kimse Gizli Kurtarma İfadenizi geri almanıza yardımcı olamaz"
  },
  "srpSecurityQuizQuestionOneWrongAnswer": {
    "message": "Size onu tekrar verebilir"
  },
  "srpSecurityQuizQuestionOneWrongAnswerDescription": {
    "message": "Gizli Kurtarma İfadenizi kaybederseniz sonsuza dek kaybolur. Söylediklerinin ne olduğuna bakılmaksızın hiç kimse onu geri almanıza yardımcı olamaz."
  },
  "srpSecurityQuizQuestionOneWrongAnswerTitle": {
    "message": "Yanlış! Hiç kimse Gizli Kurtarma İfadenizi geri almanıza yardımcı olamaz"
  },
  "srpSecurityQuizQuestionTwoQuestion": {
    "message": "Herhangi birisi, bir destek temsilcisi bile sizden Gizli Kurtarma İfadenizi isterse..."
  },
  "srpSecurityQuizQuestionTwoRightAnswer": {
    "message": "Dolandırılıyorsunuzdur"
  },
  "srpSecurityQuizQuestionTwoRightAnswerDescription": {
    "message": "Gizli Kurtarma İfadenizi isteyen kişi size yalan söylüyordur. Kendisi ile paylaşırsanız varlıklarınızı çalacaktır."
  },
  "srpSecurityQuizQuestionTwoRightAnswerTitle": {
    "message": "Doğru! Gizli Kurtarma İfadenizi paylaşmak asla iyi bir fikir değildir"
  },
  "srpSecurityQuizQuestionTwoWrongAnswer": {
    "message": "Kendisine vermelisiniz"
  },
  "srpSecurityQuizQuestionTwoWrongAnswerDescription": {
    "message": "Gizli Kurtarma İfadenizi isteyen kişi size yalan söylüyordur. Kendisi ile paylaşırsanız varlıklarınızı çalacaktır."
  },
  "srpSecurityQuizQuestionTwoWrongAnswerTitle": {
    "message": "Hayır! Gizli Kurtarma İfadenizi asla hiç kimse ile paylaşmayın, asla"
  },
  "srpSecurityQuizTitle": {
    "message": "Güvenlik testi"
  },
  "srpToggleShow": {
    "message": "Gizli kurtarma ifadesinin bu sözcüğünü göster/gizle",
    "description": "Describes a toggle that is used to show or hide a single word of the secret recovery phrase"
  },
  "srpWordHidden": {
    "message": "Bu sözcük gizli",
    "description": "Explains that a word in the secret recovery phrase is hidden"
  },
  "srpWordShown": {
    "message": "Bu sözcük gösteriliyor",
    "description": "Explains that a word in the secret recovery phrase is being shown"
  },
  "stable": {
    "message": "Stabil"
  },
  "stableLowercase": {
    "message": "stabil"
  },
  "stake": {
    "message": "Pay"
  },
  "startYourJourney": {
    "message": "$1 ile yolculuğunuza başlayın",
    "description": "$1 is the token symbol"
  },
  "startYourJourneyDescription": {
    "message": "Cüzdanınıza biraz $1 ekleyerek web3'e başlayın.",
    "description": "$1 is the token symbol"
  },
  "stateLogError": {
    "message": "Durum günlükleri alınırken hata."
  },
  "stateLogFileName": {
    "message": "MetaMask durum günlükleri"
  },
  "stateLogs": {
    "message": "Durum günlükleri"
  },
  "stateLogsDescription": {
    "message": "Durum günlükleri genel hesap adreslerinizi ve gönderilen işlemleri içerir."
  },
  "status": {
    "message": "Durum"
  },
  "statusNotConnected": {
    "message": "Bağlanmadı"
  },
  "statusNotConnectedAccount": {
    "message": "Herhangi bir hesap bağlı değil"
  },
  "step1LatticeWallet": {
    "message": "Lattice1'inizi bağlayın"
  },
  "step1LatticeWalletMsg": {
    "message": "Kurulduktan ve çevrimiçi olduktan sonra MetaMask'i Lattice1 cihazınıza bağlayabilirsiniz. Cihazınızın kilidini açın ve Cihaz Kimlliğinizi hazırlayın.",
    "description": "$1 represents the `hardwareWalletSupportLinkConversion` localization key"
  },
  "step1LedgerWallet": {
    "message": "Ledger uygulamasını indir"
  },
  "step1LedgerWalletMsg": {
    "message": "$1 kilidini açmak için indirin, kurun ve şifrenizi girin.",
    "description": "$1 represents the `ledgerLiveApp` localization value"
  },
  "step1TrezorWallet": {
    "message": "Trezor'unuzu bağlayın"
  },
  "step1TrezorWalletMsg": {
    "message": "Cüzdanınızı doğrudan bilgisayara bağlayın ve kilidini açın. Doğru parolayı kullandığınızdan emin olun.",
    "description": "$1 represents the `hardwareWalletSupportLinkConversion` localization key"
  },
  "step2LedgerWallet": {
    "message": "Ledger'ınızı bağlayın"
  },
  "step2LedgerWalletMsg": {
    "message": "Ledger'ınızı doğrudan bilgisayara bağlayın, ardından kilidini açın ve Ethereum uygulamasını açın.",
    "description": "$1 represents the `hardwareWalletSupportLinkConversion` localization key"
  },
  "stillGettingMessage": {
    "message": "Bu mesajı almaya devam mı ediyorsun?"
  },
  "strong": {
    "message": "Güçlü"
  },
  "stxCancelled": {
    "message": "Swap işlemi başarısız olurdu"
  },
  "stxCancelledDescription": {
    "message": "İşleminiz başarısız oldu ve gereksiz gaz ücreti ödemenizi önlemek amacıyla iptal edildi."
  },
  "stxCancelledSubDescription": {
    "message": "Swap işlemini tekrar deneyin. Bir dahaki sefere sizi benzer risklere karşı korumak için burada olacağız."
  },
  "stxEstimatedCompletion": {
    "message": "Tamamlanmasına kalan tahmini süre $1 altında",
    "description": "$1 is remeaning time in minutes and seconds, e.g. 0:10"
  },
  "stxFailure": {
    "message": "Swap başarısız oldu"
  },
  "stxFailureDescription": {
    "message": "Ani piyasa değişiklikleri başarısızlıklara neden olabilir. Sorun devam ederse lütfen $1 ile iletişime geç.",
    "description": "This message is shown to a user if their swap fails. The $1 will be replaced by support.metamask.io"
  },
  "stxOptInDescription": {
    "message": "Daha güvenilir ve güvenli işlemler için Ethereum Ana Ağı üzerinde Akıllı İşlemleri açın. $1"
  },
  "stxPendingPrivatelySubmittingSwap": {
    "message": "Swap işlemin özel olarak gönderiliyor..."
  },
  "stxPendingPubliclySubmittingSwap": {
    "message": "Swap işlemin herkese açık olarak gönderiliyor..."
  },
  "stxSuccess": {
    "message": "Swap işlemi tamamlandı!"
  },
  "stxSuccessDescription": {
    "message": "$1 artık kullanılabilir.",
    "description": "$1 is a token symbol, e.g. ETH"
  },
  "stxSwapCompleteIn": {
    "message": "Swap işleminin tamamlanmasına kalan süre <",
    "description": "'<' means 'less than', e.g. Swap will complete in < 2:59"
  },
  "stxTryingToCancel": {
    "message": "İşlemin iptal edilmeye çalışılıyor..."
  },
  "stxUnknown": {
    "message": "Durum bilinmiyor"
  },
  "stxUnknownDescription": {
    "message": "Bir işlem başarılı oldu ama ne olduğundan emin değiliz. Bunun nedeni, bu swap gerçekleştirilirken başka bir işlemin gönderilmesi olabilir."
  },
  "stxUserCancelled": {
    "message": "Swap iptal edildi"
  },
  "stxUserCancelledDescription": {
    "message": "İşleminiz iptal edildi ve gereksiz gaz ücreti ödemediniz."
  },
  "submit": {
    "message": "Gönder"
  },
  "submitted": {
    "message": "Gönderildi"
  },
  "suggestedBySnap": {
    "message": "$1 tarafından öneriliyor",
    "description": "$1 is the snap name"
  },
  "suggestedTokenName": {
    "message": "Önerilen isim:"
  },
  "suggestedTokenSymbol": {
    "message": "Önerilen ticker sembolü:"
  },
  "support": {
    "message": "Destek"
  },
  "supportCenter": {
    "message": "Destek Merkezi bölümümüzü ziyaret et"
  },
  "surveyConversion": {
    "message": "Anketimize katılın"
  },
  "surveyTitle": {
    "message": "MetaMask'in geleceğini şekillendirin"
  },
  "swap": {
    "message": "Swap"
  },
  "swapAdjustSlippage": {
    "message": "Kaymayı ayarla"
  },
  "swapAggregator": {
    "message": "Toplayıcı"
  },
  "swapAllowSwappingOf": {
    "message": "$1 swap işlemine izin ver",
    "description": "Shows a user that they need to allow a token for swapping on their hardware wallet"
  },
  "swapAmountReceived": {
    "message": "Garanti edilen tutar"
  },
  "swapAmountReceivedInfo": {
    "message": "Bu, alacağınız minimum tutardır. Kaymaya bağlı olarak daha fazla alabilirsiniz."
  },
  "swapAndSend": {
    "message": "Swap Gerçekleştir ve Gönder"
  },
  "swapAnyway": {
    "message": "Yine de swap gerçekleştir"
  },
  "swapApproval": {
    "message": "Swap işlemleri için $1 onayla",
    "description": "Used in the transaction display list to describe a transaction that is an approve call on a token that is to be swapped.. $1 is the symbol of a token that has been approved."
  },
  "swapApproveNeedMoreTokens": {
    "message": "Bu swap işlemini tamamlamak için $1 tane daha $2 gerekiyor",
    "description": "Tells the user how many more of a given token they need for a specific swap. $1 is an amount of tokens and $2 is the token symbol."
  },
  "swapAreYouStillThere": {
    "message": "Hala orada mısınız?"
  },
  "swapAreYouStillThereDescription": {
    "message": "Devam etmek istediğinizde size en yeni kotaları göstermeye hazırız"
  },
  "swapBuildQuotePlaceHolderText": {
    "message": "$1 ile eşleşen token yok",
    "description": "Tells the user that a given search string does not match any tokens in our token lists. $1 can be any string of text"
  },
  "swapConfirmWithHwWallet": {
    "message": "Donanım cüzdanınızla onaylayın"
  },
  "swapContinueSwapping": {
    "message": "Swap işlemine devam edin"
  },
  "swapContractDataDisabledErrorDescription": {
    "message": "Ledger'ınızdaki Ethereum uygulamasında \"Ayarlar\" kısmına gidin ve sözleşme verilerine izin verin. Ardından swap işleminizi tekrar deneyin."
  },
  "swapContractDataDisabledErrorTitle": {
    "message": "Sözleşme verileriniz Ledger'ınızda etkinleştirilmemiş"
  },
  "swapCustom": {
    "message": "özel"
  },
  "swapDecentralizedExchange": {
    "message": "Merkeziyetsiz borsa"
  },
  "swapDirectContract": {
    "message": "Doğrudan sözleşme"
  },
  "swapEditLimit": {
    "message": "Limiti düzenle"
  },
  "swapEnableDescription": {
    "message": "Bu gereklidir ve MetaMask'e $1 için swap işlemi yapma izni verir.",
    "description": "Gives the user info about the required approval transaction for swaps. $1 will be the symbol of a token being approved for swaps."
  },
  "swapEnableTokenForSwapping": {
    "message": "Bu eylem swap için şunu yapacaktır: $1",
    "description": "$1 is for the 'enableToken' key, e.g. 'enable ETH'"
  },
  "swapEnterAmount": {
    "message": "Bir tutar girin"
  },
  "swapEstimatedNetworkFees": {
    "message": "Tahmini ağ ücretleri"
  },
  "swapEstimatedNetworkFeesInfo": {
    "message": "Bu, swap işleminizi tamamlamak için kullanılacak ağ ücretinin bir tahminidir. Gerçek miktar ağ koşullarına göre değişebilir."
  },
  "swapFailedErrorDescriptionWithSupportLink": {
    "message": "İşlemler başarısız olabilir ve size yardımcı olmak için buradayız. Bu sorun devam ederse daha fazla destek için $1 adresinden müşteri hizmetleri destek bölümü ile iletişime geçebilirsiniz.",
    "description": "This message is shown to a user if their swap fails. The $1 will be replaced by support.metamask.io"
  },
  "swapFailedErrorTitle": {
    "message": "Swap başarısız oldu"
  },
  "swapFetchingQuote": {
    "message": "Teklif alınıyor"
  },
  "swapFetchingQuoteNofN": {
    "message": "$1 / $2 fiyat teklifi alınıyor",
    "description": "A count of possible quotes shown to the user while they are waiting for quotes to be fetched. $1 is the number of quotes already loaded, and $2 is the total number of resources that we check for quotes. Keep in mind that not all resources will have a quote for a particular swap."
  },
  "swapFetchingQuotes": {
    "message": "Teklifler alınıyor..."
  },
  "swapFetchingQuotesErrorDescription": {
    "message": "Hımmm... bir hata oluştu. Tekrar deneyin veya sorun devam ederse müşteri hizmetleri destek bölümüyle iletişime geçin."
  },
  "swapFetchingQuotesErrorTitle": {
    "message": "Teklifler alınırken hata"
  },
  "swapFetchingTokens": {
    "message": "Tokenler alınıyor..."
  },
  "swapFromTo": {
    "message": "$1 ile $2 swap işlemi",
    "description": "Tells a user that they need to confirm on their hardware wallet a swap of 2 tokens. $1 is a source token and $2 is a destination token"
  },
  "swapGasFeesDetails": {
    "message": "Gaz ücretleri tahmini olup ağ trafiği ve işlem karmaşıklığına göre dalgalanır."
  },
  "swapGasFeesLearnMore": {
    "message": "Gaz ücretleri hakkında daha fazla bilgi edinin"
  },
  "swapGasFeesSplit": {
    "message": "Önceki ekrandaki gaz ücretleri bu iki işlem arasında bölünmüştür."
  },
  "swapGasFeesSummary": {
    "message": "Gaz ücretleri, $1 ağında işlemleri gerçekleştiren kripto madencilerine ödenir. MetaMask gaz ücretlerinden herhangi bir kazanç elde etmemektedir.",
    "description": "$1 is the selected network, e.g. Ethereum or BSC"
  },
  "swapHighSlippage": {
    "message": "Yüksek kayma"
  },
  "swapHighSlippageWarning": {
    "message": "Kayma tutarı çok yüksek."
  },
  "swapIncludesMMFee": {
    "message": "%$1 MetaMask ücreti dahildir.",
    "description": "Provides information about the fee that metamask takes for swaps. $1 is a decimal number."
  },
  "swapIncludesMMFeeAlt": {
    "message": "Teklif $1% MetaMask ücretini yansıtır",
    "description": "Provides information about the fee that metamask takes for swaps using the latest copy. $1 is a decimal number."
  },
  "swapIncludesMetaMaskFeeViewAllQuotes": {
    "message": "%$1 MetaMask ücreti - $2 dahildir",
    "description": "Provides information about the fee that metamask takes for swaps. $1 is a decimal number and $2 is a link to view all quotes."
  },
  "swapLearnMore": {
    "message": "Swap işlemleri hakkında daha fazla bilgi edinin"
  },
  "swapLiquiditySourceInfo": {
    "message": "Dönüştürme oranlarını ve ağ ücretlerini karşılaştırmak için birden fazla likidite kaynağında (borsalar, toplayıcılar ve profesyonel piyasa yapıcıları) arama yaparız."
  },
  "swapLowSlippage": {
    "message": "Düşük kayma"
  },
  "swapLowSlippageError": {
    "message": "İşlem başarısız olabilir, maks. kayma çok düşük."
  },
  "swapMaxSlippage": {
    "message": "Maks. kayma"
  },
  "swapMetaMaskFee": {
    "message": "MetaMask ücreti"
  },
  "swapMetaMaskFeeDescription": {
    "message": "%$1 oranında bir ücret otomatik olarak bu teklife dahil edilmiştir. MetaMask'in likidite sağlayıcı bilgilerinin toplandığı yazılımı kullanma lisansı karşılığında ödersiniz.",
    "description": "Provides information about the fee that metamask takes for swaps. $1 is a decimal number."
  },
  "swapNQuotesWithDot": {
    "message": "$1 teklif.",
    "description": "$1 is the number of quotes that the user can select from when opening the list of quotes on the 'view quote' screen"
  },
  "swapNewQuoteIn": {
    "message": "$1 içinde yeni teklifler sunulacak",
    "description": "Tells the user the amount of time until the currently displayed quotes are update. $1 is a time that is counting down from 1:00 to 0:00"
  },
  "swapNoTokensAvailable": {
    "message": "$1 ile eşleşen token yok",
    "description": "Tells the user that a given search string does not match any tokens in our token lists. $1 can be any string of text"
  },
  "swapOnceTransactionHasProcess": {
    "message": "Bu işlem gerçekleştikten sonra $1 hesabınıza eklenecek.",
    "description": "This message communicates the token that is being transferred. It is shown on the awaiting swap screen. The $1 will be a token symbol."
  },
  "swapPriceDifference": {
    "message": "$4 $5 (~$6) için $1 $2 (~$3) swap gerçekleştirmek üzeresiniz.",
    "description": "This message represents the price slippage for the swap.  $1 and $4 are a number (ex: 2.89), $2 and $5 are symbols (ex: ETH), and $3 and $6 are fiat currency amounts."
  },
  "swapPriceDifferenceTitle": {
    "message": "~%$1 fiyat farkı",
    "description": "$1 is a number (ex: 1.23) that represents the price difference."
  },
  "swapPriceImpactTooltip": {
    "message": "Fiyat etkisi, mevcut piyasa fiyatı ile işlem gerçekleştirildiği sırada alınan tutar arasındaki farktır. Fiyat etkisi, likidite havuzunun boyutuna bağlı olarak işleminizin boyutunun bir fonksiyonudur."
  },
  "swapPriceUnavailableDescription": {
    "message": "Fiyat etkisi, piyasa fiyat verisinin mevcut olmaması nedeniyle belirlenememiştir. Swap işlemini gerçekleştirmeden önce lütfen almak üzere olduğunuz token tutarının sizin için uygun olduğunu onaylayın."
  },
  "swapPriceUnavailableTitle": {
    "message": "Devam etmeden önce oranınızı kontrol edin"
  },
  "swapProcessing": {
    "message": "Gerçekleştiriliyor"
  },
  "swapQuoteDetails": {
    "message": "Teklif ayrıntıları"
  },
  "swapQuoteNofM": {
    "message": "$1 / $2",
    "description": "A count of possible quotes shown to the user while they are waiting for quotes to be fetched. $1 is the number of quotes already loaded, and $2 is the total number of resources that we check for quotes. Keep in mind that not all resources will have a quote for a particular swap."
  },
  "swapQuoteSource": {
    "message": "Teklif kaynağı"
  },
  "swapQuotesExpiredErrorDescription": {
    "message": "En son oranları almak için lütfen yeni teklifler isteyin."
  },
  "swapQuotesExpiredErrorTitle": {
    "message": "Teklif zaman aşımı"
  },
  "swapQuotesNotAvailableDescription": {
    "message": "İşlem boyutunuzu küçültün veya farklı bir token kullanın."
  },
  "swapQuotesNotAvailableErrorDescription": {
    "message": "Lütfen tutarı veya kayma ayarlarını düzenlemeyi deneyin ve tekrar deneyin."
  },
  "swapQuotesNotAvailableErrorTitle": {
    "message": "Teklif mevcut değil"
  },
  "swapRate": {
    "message": "Oran"
  },
  "swapReceiving": {
    "message": "Alınıyor"
  },
  "swapReceivingInfoTooltip": {
    "message": "Bu bir tahmindir. Gerçek miktar kaymaya göre belirlenecektir."
  },
  "swapRequestForQuotation": {
    "message": "Teklif talebi"
  },
  "swapReviewSwap": {
    "message": "Swap'ı incele"
  },
  "swapSearchNameOrAddress": {
    "message": "İsmi arayın veya adresi yapıştırın"
  },
  "swapSelect": {
    "message": "Seç"
  },
  "swapSelectAQuote": {
    "message": "Teklif seç"
  },
  "swapSelectAToken": {
    "message": "Token seç"
  },
  "swapSelectQuotePopoverDescription": {
    "message": "Birden fazla likidite kaynağından alınmış tüm teklifler aşağıdadır."
  },
  "swapSelectToken": {
    "message": "Token seçin"
  },
  "swapShowLatestQuotes": {
    "message": "En yeni kotaları göster"
  },
  "swapSlippageHighDescription": {
    "message": "Girilen kayma ($1%) çok yüksek kabul edilir ve kötü bir oranla sonuçlanabilir",
    "description": "$1 is the amount of % for slippage"
  },
  "swapSlippageHighTitle": {
    "message": "Yüksek kayma"
  },
  "swapSlippageLowDescription": {
    "message": "Bu kadar düşük bir değer ($1%) başarısız bir swap ile sonuçlanabilir",
    "description": "$1 is the amount of % for slippage"
  },
  "swapSlippageLowTitle": {
    "message": "Düşük kayma"
  },
  "swapSlippageNegative": {
    "message": "Kayma en az sıfır olmalıdır"
  },
  "swapSlippageNegativeDescription": {
    "message": "Kayma en az sıfır olmalıdır"
  },
  "swapSlippageNegativeTitle": {
    "message": "Devam etmek için kaymayı artırın"
  },
  "swapSlippageOverLimitDescription": {
    "message": "Kayma toleransı en fazla %15 olmalıdır. Daha yüksek olması kötü bir oranla sonuçlanır."
  },
  "swapSlippageOverLimitTitle": {
    "message": "Kayma çok yüksek"
  },
  "swapSlippagePercent": {
    "message": "%$1",
    "description": "$1 is the amount of % for slippage"
  },
  "swapSlippageTooltip": {
    "message": "Emrinizi verdiğiniz zaman ile emrinizin onaylandığı zaman arasında geçen sürede fiyat değişirse buna \"kayma\" denir. Kayma, \"kayma toleransı\" ayarınızı aşarsa swap işleminiz otomatik olarak iptal edilir."
  },
  "swapSlippageZeroDescription": {
    "message": "Daha az rekabetçi bir kota ile sonuçlanacak olan az sayıda sıfır kayma kotalı sağlayıcı var."
  },
  "swapSlippageZeroTitle": {
    "message": "Sıfır kayma sunan sağlayıcılar getiriliyor"
  },
  "swapSource": {
    "message": "Likidite kaynağı"
  },
  "swapSuggested": {
    "message": "Swap öneriliyor"
  },
  "swapSuggestedGasSettingToolTipMessage": {
    "message": "Swap işlemleri karmaşık ve zamana duyarlı işlemlerdir. Başarılı bir Swap için maliyet ve güven arasında iyi bir denge için bu gaz ücretini öneririz."
  },
  "swapSwapFrom": {
    "message": "Şuradan swap gerçekleştir:"
  },
  "swapSwapSwitch": {
    "message": "Token sıralamasını değiştir"
  },
  "swapSwapTo": {
    "message": "Şununla swap gerçekleştir:"
  },
  "swapToConfirmWithHwWallet": {
    "message": "donanım cüzdanınızla onaylamak için"
  },
  "swapTokenAddedManuallyDescription": {
    "message": "Bu token'i $1 ile doğrulayın ve işlem yapmak istediğiniz token olduğundan emin olun.",
    "description": "$1 points the user to etherscan as a place they can verify information about a token. $1 is replaced with the translation for \"etherscan\""
  },
  "swapTokenAddedManuallyTitle": {
    "message": "Token manuel olarak eklendi"
  },
  "swapTokenAvailable": {
    "message": "$1 hesabınıza eklendi.",
    "description": "This message is shown after a swap is successful and communicates the exact amount of tokens the user has received for a swap. The $1 is a decimal number of tokens followed by the token symbol."
  },
  "swapTokenBalanceUnavailable": {
    "message": "$1 bakiyenizi alamadık",
    "description": "This message communicates to the user that their balance of a given token is currently unavailable. $1 will be replaced by a token symbol"
  },
  "swapTokenNotAvailable": {
    "message": "Token bu bölgede swap işlemine uygun değildir"
  },
  "swapTokenToToken": {
    "message": "$1 ile $2 swap gerçekleştir",
    "description": "Used in the transaction display list to describe a swap. $1 and $2 are the symbols of tokens in involved in a swap."
  },
  "swapTokenVerificationAddedManually": {
    "message": "Bu token manuel olarak eklendi."
  },
  "swapTokenVerificationMessage": {
    "message": "Her zaman token adresini $1 üzerinde onaylayın.",
    "description": "Points the user to Etherscan as a place they can verify information about a token. $1 is replaced with the translation for \"Etherscan\" followed by an info icon that shows more info on hover."
  },
  "swapTokenVerificationOnlyOneSource": {
    "message": "Sadece 1 kaynakta doğrulandı."
  },
  "swapTokenVerificationSources": {
    "message": "$1 kaynakta doğrulandı.",
    "description": "Indicates the number of token information sources that recognize the symbol + address. $1 is a decimal number."
  },
  "swapTokenVerifiedOn1SourceDescription": {
    "message": "$1 sadece 1 kaynakta doğrulandı. İlerlemeden önce $2 üzerinde doğrulamayı deneyin.",
    "description": "$1 is a token name, $2 points the user to etherscan as a place they can verify information about a token. $1 is replaced with the translation for \"etherscan\""
  },
  "swapTokenVerifiedOn1SourceTitle": {
    "message": "Sahte token olma potansiyeli var"
  },
  "swapTooManyDecimalsError": {
    "message": "$1, en fazla $2 ondalık basamağına izin verir",
    "description": "$1 is a token symbol and $2 is the max. number of decimals allowed for the token"
  },
  "swapTransactionComplete": {
    "message": "İşlem tamamlandı"
  },
  "swapTwoTransactions": {
    "message": "2 işlem"
  },
  "swapUnknown": {
    "message": "Bilinmiyor"
  },
  "swapVerifyTokenExplanation": {
    "message": "Birden fazla token aynı adı ve sembolü kullanabilir. Aradığınız tokenin bu olup olmadığını $1 alanında kontrol edin.",
    "description": "This appears in a tooltip next to the verifyThisTokenOn message. It gives the user more information about why they should check the token on a block explorer. $1 will be the name or url of the block explorer, which will be the translation of 'etherscan' or a block explorer url specified for a custom network."
  },
  "swapYourTokenBalance": {
    "message": "$1 $2 için swap işlemi yapılabilir",
    "description": "Tells the user how much of a token they have in their balance. $1 is a decimal number amount of tokens, and $2 is a token symbol"
  },
  "swapZeroSlippage": {
    "message": "%0 Kayma"
  },
  "swapsAdvancedOptions": {
    "message": "Gelişmiş seçenekler"
  },
  "swapsExcessiveSlippageWarning": {
    "message": "Kayma tutarı çok yüksek ve kötü bir orana neden olacak. Lütfen kayma toleransınızı %15'in altında bir değere düşürün."
  },
  "swapsMaxSlippage": {
    "message": "Kayma toleransı"
  },
  "swapsNotEnoughForTx": {
    "message": "Bu işlemi tamamlamak için yeterli $1 yok",
    "description": "Tells the user that they don't have enough of a token for a proposed swap. $1 is a token symbol"
  },
  "swapsNotEnoughToken": {
    "message": "Yeterli $1 yok",
    "description": "Tells the user that they don't have enough of a token for a proposed swap. $1 is a token symbol"
  },
  "swapsViewInActivity": {
    "message": "Aktivitede görüntüle"
  },
  "switch": {
    "message": "Değiştir"
  },
  "switchEthereumChainConfirmationDescription": {
    "message": "Bu işlem, MetaMask'te seçili bir ağı önceden eklenmiş bir ağ ile değiştirecek:"
  },
  "switchEthereumChainConfirmationTitle": {
    "message": "Bu sitenin ağı değiştirmesine izin ver?"
  },
  "switchInputCurrency": {
    "message": "Giriş para birimini değiştir"
  },
  "switchNetwork": {
    "message": "Ağı değiştir"
  },
  "switchNetworks": {
    "message": "Ağ değiştir"
  },
  "switchToNetwork": {
    "message": "$1 ağına geçin",
    "description": "$1 represents the custom network that has previously been added"
  },
  "switchToThisAccount": {
    "message": "Bu hesaba geç"
  },
  "switchedNetworkToastDecline": {
    "message": "Tekrar gösterme"
  },
  "switchedNetworkToastMessage": {
    "message": "$1, $2 üzerinde aktif",
    "description": "$1 represents the account name, $2 represents the network name"
  },
  "switchedTo": {
    "message": "Şu anda kullandığınız ağ"
  },
  "switchingNetworksCancelsPendingConfirmations": {
    "message": "Ağ değiştirmek bekleyen tüm onayları iptal eder"
  },
  "symbol": {
    "message": "Sembol"
  },
  "symbolBetweenZeroTwelve": {
    "message": "Sembol en fazla 11 karakter olmalıdır."
  },
  "tenPercentIncreased": {
    "message": "%10 artış"
  },
  "terms": {
    "message": "Kullanım şartları"
  },
  "termsOfService": {
    "message": "Hizmet şartları"
  },
  "termsOfUseAgreeText": {
    "message": " MetaMask ve tüm özelliklerini kullanımım için geçerli olan Kullanım Şartları bölümünü kabul ediyorum"
  },
  "termsOfUseFooterText": {
    "message": "Tüm bölümleri okumak için lütfen kaydırın"
  },
  "termsOfUseTitle": {
    "message": "Kullanım Şartları bölümümüz güncellendi"
  },
  "testNetworks": {
    "message": "Test ağları"
  },
  "theme": {
    "message": "Tema"
  },
  "themeDescription": {
    "message": "Tercih ettiğin MetaMask temasını seç."
  },
  "thingsToKeep": {
    "message": "Unutulmaması gerekenler:"
  },
  "thirdPartySoftware": {
    "message": "Üçüncü taraf yazılım uyarısı",
    "description": "Title of a popup modal displayed when installing a snap for the first time."
  },
  "thisCollection": {
    "message": "bu koleksiyon"
  },
  "threeMonthsAbbreviation": {
    "message": "3A",
    "description": "Shortened form of '3 months'"
  },
  "time": {
    "message": "Zaman"
  },
  "tips": {
    "message": "İpuçları"
  },
  "to": {
    "message": "Kime"
  },
  "toAddress": {
    "message": "Alıcı: $1",
    "description": "$1 is the address to include in the To label. It is typically shortened first using shortenAddress"
  },
  "toggleRequestQueueDescription": {
    "message": "Bu, tüm siteler için tek bir seçili ağ yerine her bir site için bir ağ seçebilmenize olanak sağlar. Bu özellik, manuel olarak ağ değiştirmenizi önleyebilir ve bu da belirli sitelerde kullanıcı deneyiminizi bozabilir."
  },
  "toggleRequestQueueField": {
    "message": "Her site için ağ seçin"
  },
  "toggleRequestQueueOff": {
    "message": "Kapalı"
  },
  "toggleRequestQueueOn": {
    "message": "Açık"
  },
  "token": {
    "message": "Token"
  },
  "tokenAddress": {
    "message": "Token adresi"
  },
  "tokenAlreadyAdded": {
    "message": "Token zaten eklenmiş."
  },
  "tokenAutoDetection": {
    "message": "Otomatik token algılama"
  },
  "tokenContractAddress": {
    "message": "Token sözleşme adresi"
  },
  "tokenDecimal": {
    "message": "Token ondalığı"
  },
  "tokenDecimalFetchFailed": {
    "message": "Token ondalığı gereklidir. Şurada bulabilirsiniz: $1"
  },
  "tokenDecimalTitle": {
    "message": "Token ondalığı:"
  },
  "tokenDetails": {
    "message": "Token bilgileri"
  },
  "tokenFoundTitle": {
    "message": "1 yeni token bulundu"
  },
  "tokenId": {
    "message": "Token Kimliği"
  },
  "tokenList": {
    "message": "Token listeleri:"
  },
  "tokenScamSecurityRisk": {
    "message": "token dolandırıcılıkları ve güvenlik riskleri"
  },
  "tokenShowUp": {
    "message": "Tokenleriniz cüzdanınızda otomatik olarak görünmeyebilir. "
  },
  "tokenStandard": {
    "message": "Token standardı"
  },
  "tokenSymbol": {
    "message": "Token sembolü"
  },
  "tokens": {
    "message": "Tokenler"
  },
  "tokensFoundTitle": {
    "message": "$1 yeni token bulundu",
    "description": "$1 is the number of new tokens detected"
  },
  "tokensInCollection": {
    "message": "Koleksiyondaki tokenler"
  },
  "tooltipApproveButton": {
    "message": "Anladım"
  },
  "tooltipSatusConnected": {
    "message": "bağlı"
  },
  "tooltipSatusConnectedUpperCase": {
    "message": "Bağlandı"
  },
  "tooltipSatusNotConnected": {
    "message": "bağlı değil"
  },
  "total": {
    "message": "Toplam"
  },
  "totalVolume": {
    "message": "Toplam hacim"
  },
  "transaction": {
    "message": "işlem"
  },
  "transactionCancelAttempted": {
    "message": "$2 itibariyle $1 tahmini gaz ücretiyle işlem iptali denemesinde bulunuldu"
  },
  "transactionCancelSuccess": {
    "message": "İşlem $2 itibariyle başarılı bir şekilde iptal edildi"
  },
  "transactionConfirmed": {
    "message": "İşlem $2 itibariyle onaylandı."
  },
  "transactionCreated": {
    "message": "İşlem $2 itibariyle $1 değeriyle oluşturuldu."
  },
  "transactionDataFunction": {
    "message": "İşlev"
  },
  "transactionDetailDappGasMoreInfo": {
    "message": "Site önerisi"
  },
  "transactionDetailDappGasTooltip": {
    "message": "En son bloka göre MetaMask'in önerilen gaz ücretini kullanmak için düzenleyin."
  },
  "transactionDetailGasHeading": {
    "message": "Tahmini gaz ücreti"
  },
  "transactionDetailGasTooltipConversion": {
    "message": "Gaz ücretleri hakkında daha fazla bilgi edinin"
  },
  "transactionDetailGasTooltipExplanation": {
    "message": "Gaz ücretleri ağ tarafından belirlenir ve ağ trafiği ve işlem karmaşıklığına göre dalgalanır."
  },
  "transactionDetailGasTooltipIntro": {
    "message": "Gaz ücretleri, $1 ağında işlemleri gerçekleştiren kripto madencilerine ödenir. MetaMask gaz ücretlerinden herhangi bir kazanç elde etmemektedir."
  },
  "transactionDetailGasTotalSubtitle": {
    "message": "Tutar + gaz ücreti"
  },
  "transactionDetailLayer2GasHeading": {
    "message": "Katman 2 gaz ücreti"
  },
  "transactionDetailMultiLayerTotalSubtitle": {
    "message": "Tutar + ücretler"
  },
  "transactionDropped": {
    "message": "İşlem şu saatte bırakıldı: $2."
  },
  "transactionError": {
    "message": "İşlem Hatası. Sözleşme kodundan istisna atıldı."
  },
  "transactionErrorNoContract": {
    "message": "Sözleşmeli olmayan bir adreste bir fonksiyon çağrılmaya çalışıldı."
  },
  "transactionErrored": {
    "message": "İşlem bir hatayla karşılaştı."
  },
  "transactionFailed": {
    "message": "İşlem Başarısız Oldu"
  },
  "transactionFee": {
    "message": "İşlem ücreti"
  },
  "transactionHistoryBaseFee": {
    "message": "Baz ücret (GEWI)"
  },
  "transactionHistoryL1GasLabel": {
    "message": "Toplam L1 gaz ücreti"
  },
  "transactionHistoryL2GasLimitLabel": {
    "message": "L2 gaz limiti"
  },
  "transactionHistoryL2GasPriceLabel": {
    "message": "L2 gaz fiyatı"
  },
  "transactionHistoryMaxFeePerGas": {
    "message": "Gaz başına maks. ücret"
  },
  "transactionHistoryPriorityFee": {
    "message": "Öncelik ücreti (GWEI)"
  },
  "transactionHistoryTotalGasFee": {
    "message": "Toplam gaz ücreti"
  },
  "transactionNote": {
    "message": "İşlem notu"
  },
  "transactionResubmitted": {
    "message": "İşlem, $2 itibariyle $1 olarak artırılan tahmini gaz ücreti ile yeniden gönderildi"
  },
  "transactionSettings": {
    "message": "İşlem ayarları"
  },
  "transactionSubmitted": {
    "message": "İşlem $2 itibariyle tahmini $1 gaz ücreti ile gönderildi."
  },
  "transactionUpdated": {
    "message": "İşlem $2 itibariyle güncellendi."
  },
  "transactions": {
    "message": "İşlemler"
  },
  "transfer": {
    "message": "Transfer et"
  },
  "transferFrom": {
    "message": "Transfer kaynağı:"
  },
  "trillionAbbreviation": {
    "message": "T",
    "description": "Shortened form of 'trillion'"
  },
  "troubleConnectingToLedgerU2FOnFirefox": {
    "message": "Ledger'ınıza bağlanırken sorun yaşıyoruz. $1",
    "description": "$1 is a link to the wallet connection guide;"
  },
  "troubleConnectingToLedgerU2FOnFirefox2": {
    "message": "Donanım cüzdanı bağlantı kılavuzumuzu inceleyip tekrar deneyin.",
    "description": "$1 of the ledger wallet connection guide"
  },
  "troubleConnectingToLedgerU2FOnFirefoxLedgerSolution": {
    "message": "Firefox'un en son sürümündeyseniz Firefox'un U2F desteğini bırakması ile ilgili sorun yaşıyor olabilirsiniz. Bu sorunun nasıl düzeltileceğini $1 öğrenin.",
    "description": "It is a link to the ledger website for the workaround."
  },
  "troubleConnectingToLedgerU2FOnFirefoxLedgerSolution2": {
    "message": "buradan",
    "description": "Second part of the error message; It is a link to the ledger website for the workaround."
  },
  "troubleConnectingToWallet": {
    "message": "$1 ile bağlantı kurmada sorun yaşıyoruz, $2 kısmını inceleyip tekrar deneyin.",
    "description": "$1 is the wallet device name; $2 is a link to wallet connection guide"
  },
  "troubleStarting": {
    "message": "MetaMask başlatılırken bir sorun oldu. Bu hata sürekli bir hata olmayabilir; bu yüzden uzantıyı yeniden başlatmayı dene."
  },
  "trustSiteApprovePermission": {
    "message": "İzin verdiğinizde paranıza aşağıdaki $1 erişimine izin verirsiniz"
  },
  "tryAgain": {
    "message": "Tekrar dene"
  },
  "turnOff": {
    "message": "Kapat"
  },
  "turnOffMetamaskNotificationsError": {
    "message": "Bildirimler devre dışı bırakılırken bir hata oluştu. Lütfen daha sonra tekrar deneyin."
  },
  "turnOn": {
    "message": "Aç"
  },
  "turnOnMetamaskNotifications": {
    "message": "Bildirimleri aç"
  },
  "turnOnMetamaskNotificationsButton": {
    "message": "Aç"
  },
  "turnOnMetamaskNotificationsError": {
    "message": "Bildirimler oluşturulurken bir hata oluştu. Lütfen daha sonra tekrar deneyin."
  },
  "turnOnMetamaskNotificationsMessageFirst": {
    "message": "Bildirimler ile cüzdanınızda neler olduğundan haberdar olun."
  },
  "turnOnMetamaskNotificationsMessagePrivacyBold": {
    "message": "Ayarlar > Bildirimler."
  },
  "turnOnMetamaskNotificationsMessagePrivacyLink": {
    "message": "Bu özelliği kullanırken gizliliğinizi nasıl koruduğumuzu öğrenin."
  },
  "turnOnMetamaskNotificationsMessageSecond": {
    "message": "Cüzdan bildirimlerini kullanmak için cihazlarınız genelinde bazı ayarları senkronize etmek üzere bir profil kullanırız. $1"
  },
  "turnOnMetamaskNotificationsMessageThird": {
    "message": "Bildirimleri dilediğiniz zaman $1 kısmında kapatabilirsiniz"
  },
  "turnOnTokenDetection": {
    "message": "Gelişmiş token algılamayı açın"
  },
  "tutorial": {
    "message": "Öğretici"
  },
  "twelveHrTitle": {
    "message": "12 sa.:"
  },
  "typeYourSRP": {
    "message": "Gizli Kurtarma İfadenizi girin"
  },
  "u2f": {
    "message": "U2F",
    "description": "A name on an API for the browser to interact with devices that support the U2F protocol. On some browsers we use it to connect MetaMask to Ledger devices."
  },
  "unMatchedChain": {
    "message": "Kayıtlarımıza göre bu URL adresi bu zincir kimliğinin bilinen bir sağlayıcısı ile uyumlu değil."
  },
  "unapproved": {
    "message": "Onaylanmadı"
  },
  "units": {
    "message": "birim"
  },
  "unknown": {
    "message": "Bilinmeyen"
  },
  "unknownCollection": {
    "message": "İsimsiz koleksiyon"
  },
  "unknownNetwork": {
    "message": "Bilinmeyen özel ağ"
  },
  "unknownNetworkForKeyEntropy": {
    "message": "Bilinmeyen ağ",
    "description": "Displayed on places like Snap install warning when regular name is not available."
  },
  "unknownQrCode": {
    "message": "Hata: Bu QR kodunu tanımlayamadık"
  },
  "unlimited": {
    "message": "Sınırsız"
  },
  "unlock": {
    "message": "Kilidini Aç"
  },
  "unlockMessage": {
    "message": "Merkeziyetsiz web sizi bekliyor"
  },
  "unpin": {
    "message": "Sabitlemeyi kaldır"
  },
  "unrecognizedChain": {
    "message": "Bu özel ağ tanınmadı",
    "description": "$1 is a clickable link with text defined by the 'unrecognizedChanLinkText' key. The link will open to instructions for users to validate custom network details."
  },
  "unsendableAsset": {
    "message": "NFT (ERC-721) tokenlerin gönderilmesi şu anda desteklenmiyor",
    "description": "This is an error message we show the user if they attempt to send an NFT asset type, for which currently don't support sending"
  },
  "unverifiedContractAddressMessage": {
    "message": "Bu sözleşmeyi doğrulayamıyoruz. Bu adrese güvendiğinden emin ol."
  },
  "upArrow": {
    "message": "yukarı ok"
  },
  "update": {
    "message": "Güncelle"
  },
  "updateOrEditNetworkInformations": {
    "message": "Bilgilerinizi güncelleyin veya"
  },
  "updateRequest": {
    "message": "Talebi güncelle"
  },
  "updatedWithDate": {
    "message": "$1 güncellendi"
  },
  "uploadDropFile": {
    "message": "Dosyanızı buraya sürükleyin"
  },
  "uploadFile": {
    "message": "Dosya yükle"
  },
  "urlErrorMsg": {
    "message": "URL adresleri için uygun HTTP/HTTPS ön eki gerekir."
  },
  "urlExistsErrorMsg": {
    "message": "Bu URL şu anda $1 ağı tarafından kullanılıyor."
  },
  "use4ByteResolution": {
    "message": "Akıllı sözleşmelerin şifresini çöz"
  },
  "use4ByteResolutionDescription": {
    "message": "Kullanıcı deneyiminizi iyileştirmek amacıyla aktivite sekmesini etkileşimde bulunduğunuz akıllı sözleşmelere bağlı mesajlarla kişiselleştiririz. MetaMask, verileri çözmek ve size okunması daha kolay olan bir akıllı sözleşme sürümü göstermek için 4byte.directory adlı bir hizmet kullanır. Böylece kötü amaçlı akıllı sözleşme eylemlerini onaylama ihtimalinizi düşürmeye yardımcı olur ancak IP adresinizin paylaşılmasına neden olabilir."
  },
  "useMultiAccountBalanceChecker": {
    "message": "Toplu hesap bakiyesi talepleri"
  },
  "useMultiAccountBalanceCheckerSettingDescription": {
    "message": "Hesap bakiyesi taleplerini toplu ödeme olarak gerçekleştirerek daha hızlı bakiye güncellemeleri alın. Bu, hesap bakiyelerinizi bir arada almanızı sağlar, böylece gelişmiş bir deneyim için daha hızlı güncellemeler alacaksınız. Bu özellik kapalı olduğunda üçüncü tarafların sizin hesaplarınızı birbirleriyle ilişkilendirme olasılığı daha düşük olur."
  },
  "useNftDetection": {
    "message": "NFT'leri otomatik algıla"
  },
  "useNftDetectionDescriptionText": {
    "message": "MetaMask'in üçüncü taraf hizmetleri kullanarak size ait olan NFT'leri eklemesine izin verin. NFT'leri otomatik algılama, IP adresinizi ve hesap adresinizi bu hizmetlerle paylaşır. Bu özelliğin etkinleştirilmesi IP adresinizi Ethereum adresinizle ilişkilendirebilir ve dolandırıcılar tarafından airdrop'u gerçekleştirilen sahte NFT'leri gösterebilir. Bu riski önlemek için tokenleri elle ekleyebilirsiniz."
  },
  "usePhishingDetection": {
    "message": "Kimlik avı algılama kullan"
  },
  "usePhishingDetectionDescription": {
    "message": "Ethereum kullanıcılarını hedefleyen kimlik avı alanları için bir uyarı görüntüler"
  },
  "useSafeChainsListValidation": {
    "message": "Ağ bilgileri kontrolü"
  },
  "useSafeChainsListValidationDescription": {
    "message": "MetaMask, doğru ve standartlaştırılmış ağ bilgilerini göstermek için $1 adlı üçüncü taraf bir hizmet kullanır. Bu, kötü amaçlı veya yanlış ağa bağlanma şansınızı düşürür. Bu özelliği kullanırken IP adresiniz chainid.network ile paylaşılır."
  },
  "useSafeChainsListValidationWebsite": {
    "message": "chainid.network",
    "description": "useSafeChainsListValidationWebsite is separated from the rest of the text so that we can bold the third party service name in the middle of them"
  },
  "useSiteSuggestion": {
    "message": "Sitenin önerisini kullanın"
  },
  "useTokenDetectionPrivacyDesc": {
    "message": "Hesabına gönderilen tokenlerin otomatik olarak görüntülenmesi, tokenin görüntülerini almak için üçüncü taraf sunucularla iletişimi içerir. Bu servislerin IP adresine erişimi olacaktır."
  },
  "usedByClients": {
    "message": "Çeşitli müşteriler tarafından kullanılıyor"
  },
  "userName": {
    "message": "Kullanıcı adı"
  },
  "userOpContractDeployError": {
    "message": "Akıllı sözleşme hesabından sözleşme kurulumu desteklenmiyor"
  },
  "verifyContractDetails": {
    "message": "Üçüncü taraf bilgilerini doğrula"
  },
  "verifyThisTokenOn": {
    "message": "Şurada bu tokeni doğrula: $1",
    "description": "Points the user to etherscan as a place they can verify information about a token. $1 is replaced with the translation for \"etherscan\""
  },
  "verifyThisUnconfirmedTokenOn": {
    "message": "Bu tokeni $1 ile doğrulayın ve işlem yapmak istediğiniz tokenin bu olduğundan emin olun.",
    "description": "Points the user to etherscan as a place they can verify information about a token. $1 is replaced with the translation for \"etherscan\""
  },
  "version": {
    "message": "Sürüm"
  },
  "view": {
    "message": "Görüntüle"
  },
  "viewActivity": {
    "message": "Aktiviteyi görüntüle"
  },
  "viewAllDetails": {
    "message": "Tüm bilgileri görüntüle"
  },
  "viewAllQuotes": {
    "message": "tüm teklifleri görüntüle"
  },
  "viewContact": {
    "message": "Kişiyi görüntüle"
  },
  "viewDetails": {
    "message": "Ayrıntıları görüntüle"
  },
  "viewFullTransactionDetails": {
    "message": "Tüm işlem bilgilerini görüntüle"
  },
  "viewMore": {
    "message": "Daha fazlasını görüntüle"
  },
  "viewOnBlockExplorer": {
    "message": "Blok gezgininde görüntüle"
  },
  "viewOnCustomBlockExplorer": {
    "message": "$1 ögesini $2 üzerinde görüntüle",
    "description": "$1 is the action type. e.g (Account, Transaction, Swap) and $2 is the Custom Block Explorer URL"
  },
  "viewOnEtherscan": {
    "message": "Etherscan'de $1 görüntüle",
    "description": "$1 is the action type. e.g (Account, Transaction, Swap)"
  },
  "viewOnExplorer": {
    "message": "Explorer'da görüntüleyin"
  },
  "viewOnOpensea": {
    "message": "Opensea'de görüntüle"
  },
  "viewTransaction": {
    "message": "İşlemi görüntüle"
  },
  "viewinCustodianApp": {
    "message": "Saklayıcı kurum uygulamasında görüntüle"
  },
  "viewinExplorer": {
    "message": "Explorer'da $1 görüntüle",
    "description": "$1 is the action type. e.g (Account, Transaction, Swap)"
  },
  "visitSite": {
    "message": "Siteyi ziyaret edin"
  },
  "visitWebSite": {
    "message": "Web sitemizi ziyaret et"
  },
  "wallet": {
    "message": "Cüzdan"
  },
  "walletConnectionGuide": {
    "message": "donanım cüzdanı bağlantı kılavuzumuz"
  },
  "walletCreationSuccessDetail": {
    "message": "Cüzdanınızı başarılı bir şekilde korudunuz. Gizli Kurtarma İfadenizi güvenli ve gizli tutun -- bunun sorumluluğu size aittir!"
  },
  "walletCreationSuccessReminder1": {
    "message": "MetaMask Gizli Kurtarma İfadenizi kurtaramıyor."
  },
  "walletCreationSuccessReminder2": {
    "message": "MetaMask hiçbir zaman Gizli Kurtarma İfadenizi istemeyecektir."
  },
  "walletCreationSuccessReminder3": {
    "message": "$1 hiç kimseyle başkasıyla paylaşmayın, aksi halde çalınma riskiyle karşı karşıya kalırsınız",
    "description": "$1 is separated as walletCreationSuccessReminder3BoldSection so that we can bold it"
  },
  "walletCreationSuccessReminder3BoldSection": {
    "message": "Gizli Kurtarma İfadenizi",
    "description": "This string is localized separately from walletCreationSuccessReminder3 so that we can bold it"
  },
  "walletCreationSuccessTitle": {
    "message": "Cüzdan oluşturma başarılı"
  },
  "wantToAddThisNetwork": {
    "message": "Bu ağı eklemek istiyor musunuz?"
  },
  "wantsToAddThisAsset": {
    "message": "Bu, aşağıdaki varlığın cüzdanınıza eklenmesine izin verir."
  },
  "warning": {
    "message": "Uyarı"
  },
  "warningFromSnap": {
    "message": "$1 uyarısı",
    "description": "$1 represents the name of the snap"
  },
  "warningTooltipText": {
    "message": "$1 Üçüncü taraf, başkaca bildiri ya da rıza olmaksızın tüm token bakiyenizi harcayabilir. Düşük bir harcama limitini özelleştirerek kendinizi koruyun.",
    "description": "$1 is a warning icon with text 'Be careful' in 'warning' colour"
  },
  "weak": {
    "message": "Zayıf"
  },
  "web3": {
    "message": "Web3"
  },
  "web3ShimUsageNotification": {
    "message": "Mevcut web sitesinin kaldırılmış olan window.web3 API'sini kullanmaya çalıştığını fark ettik. Site bozuk görünüyorsa daha fazla bilgi için lütfen $1 bağlantısına tıklayın.",
    "description": "$1 is a clickable link."
  },
  "webhid": {
    "message": "WebHID",
    "description": "Refers to a interface for connecting external devices to the browser. Used for connecting ledger to the browser. Read more here https://developer.mozilla.org/en-US/docs/Web/API/WebHID_API"
  },
  "websites": {
    "message": "web siteleri",
    "description": "Used in the 'permission_rpc' message."
  },
  "welcomeBack": {
    "message": "Tekrar Hoş Geldin!"
  },
  "welcomeExploreDescription": {
    "message": "Kripto paraları ve varlıkları saklayın, gönderin ve harcayın."
  },
  "welcomeExploreTitle": {
    "message": "Merkezsiz uygulamaları keşfedin"
  },
  "welcomeLoginDescription": {
    "message": "Merkezsiz uygulamalarda oturum açmak için MetaMask'inizi kullanın - kaydolmak gerekmez."
  },
  "welcomeLoginTitle": {
    "message": "Cüzdanınıza merhaba deyin"
  },
  "welcomeToMetaMask": {
    "message": "Başlayalım"
  },
  "welcomeToMetaMaskIntro": {
    "message": "Milyonların güvendiği MetaMask, web3 dünyasını herkes için erişilebilir kılan güvenli bir cüzdandır."
  },
  "whatsNew": {
    "message": "Yenilikler",
    "description": "This is the title of a popup that gives users notifications about new features and updates to MetaMask."
  },
  "whatsThis": {
    "message": "Bu nedir?"
  },
  "wrongChainId": {
    "message": "Bu zincir kimliği ağ adı ile uyumlu değil."
  },
  "wrongNetworkName": {
    "message": "Kayıtlarımıza göre ağ adı bu zincir kimliği ile doğru şekilde eşleşmiyor olabilir."
  },
  "xOfYPending": {
    "message": "$1 / $2 bekliyor",
    "description": "$1 and $2 are intended to be two numbers, where $2 is a total number of pending confirmations, and $1 is a count towards that total"
  },
  "yes": {
    "message": "Evet"
  },
  "you": {
    "message": "Siz"
  },
  "youHaveAddedAll": {
    "message": "Tüm popüler ağları eklediniz. $1 daha fazla ağ gekşefedebilir veya $2 seçeneğini seçebilirsiniz",
    "description": "$1 is a link with the text 'here' and $2 is a button with the text 'add more networks manually'"
  },
  "youNeedToAllowCameraAccess": {
    "message": "Bu özelliği kullanmak için kamera erişimine izin vermeniz gerekir."
  },
  "youSign": {
    "message": "İmzalıyorsunuz"
  },
  "yourAccounts": {
    "message": "Hesaplarınız"
  },
  "yourActivity": {
    "message": "Aktiviteniz"
  },
  "yourBalance": {
    "message": "Bakiyeniz"
  },
  "yourNFTmayBeAtRisk": {
    "message": "NFT'niz tehlikede olabilir"
  },
  "yourPrivateSeedPhrase": {
    "message": "Gizli Kurtarma İfadeniz"
  },
  "yourTransactionConfirmed": {
    "message": "İşlem zaten onaylandı"
  },
  "yourTransactionJustConfirmed": {
    "message": "Blok zinciri üzerinde onaylanmadan işleminizi iptal edemedik."
  },
  "zeroGasPriceOnSpeedUpError": {
    "message": "Sıfır gaz fiyatı hızlandırmada"
  }
}<|MERGE_RESOLUTION|>--- conflicted
+++ resolved
@@ -2785,12 +2785,9 @@
   "methodData": {
     "message": "Yöntem"
   },
-<<<<<<< HEAD
-=======
   "methodDataTransactionDesc": {
     "message": "Şifresi çözülmüş giriş verilerine göre gerçekleştirilen işlev."
   },
->>>>>>> b960add2
   "methodNotSupported": {
     "message": "Bu hesap ile desteklenmez."
   },
