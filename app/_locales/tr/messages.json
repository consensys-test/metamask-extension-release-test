--- conflicted
+++ resolved
@@ -90,9 +90,6 @@
   "accountDetails": {
     "message": "Hesap bilgileri"
   },
-  "accountDetailsRevokeDelegationButton": {
-    "message": " Normal hesaba geri dön"
-  },
   "accountIdenticon": {
     "message": "Hesap Identicon"
   },
@@ -1028,12 +1025,6 @@
   "confirm": {
     "message": "Onayla"
   },
-<<<<<<< HEAD
-  "confirmAccountType": {
-    "message": "Tür"
-  },
-=======
->>>>>>> 2f987b6e
   "confirmAccountTypeSmartContract": {
     "message": "Akıllı hesap"
   },
@@ -1123,18 +1114,6 @@
   },
   "confirmTitleTransaction": {
     "message": "İşlem talebi"
-  },
-  "confirmUpgradeCancelModalButtonCancelTransaction": {
-    "message": "İşlemi iptal et"
-  },
-  "confirmUpgradeCancelModalButtonCancelUpgrade": {
-    "message": "Güncellemeyi ve işlemi iptal et"
-  },
-  "confirmUpgradeCancelModalDescription": {
-    "message": "Hesabınızı güncellemek istemiyorsanız burada iptal edebilirsiniz.\n\nBu işlemi bir güncelleme olmadan bitirmek için sitede tekrar bu talebi sunmanız gerekecek. $1."
-  },
-  "confirmUpgradeCancelModalTitle": {
-    "message": "İşlemi iptal et"
   },
   "confirmationAlertDetails": {
     "message": "Varlıklarınızı korumak için talebi reddetmenizi öneririz."
@@ -2731,9 +2710,6 @@
   },
   "ledgerLocked": {
     "message": "Ledger cihazına bağlanılamıyor. Lütfen cihazınızın kilidinin açık ve Ethereum uygulamasının açık olduğundan emin olun."
-  },
-  "ledgerMultipleDevicesUnsupportedErrorMessage": {
-    "message": "Aynı anda birden fazla Ledger cihazı bağlanabilir. Yeni bir Ledger cihazı bağlamak için önceki cihazın bağlantısını kesmeniz gerekecek."
   },
   "ledgerTimeout": {
     "message": "Ledger Live'ın yanıt vermesi çok uzun sürdü ya da bağlantı zaman aşımına uğradı. Ledger Live uygulamasının açık olduğundan ve cihazınızın kilidinin açık olduğundan emin olun."
