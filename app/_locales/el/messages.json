{
  "QRHardwareInvalidTransactionTitle": {
    "message": "Σφάλμα"
  },
  "QRHardwareMismatchedSignId": {
    "message": "Μη συμβατά δεδομένα συναλλαγών. Ελέγξτε τις λεπτομέρειες της συναλλαγής."
  },
  "QRHardwarePubkeyAccountOutOfRange": {
    "message": "Δεν υπάρχουν άλλοι λογαριασμοί. Αν θέλετε να αποκτήσετε πρόσβαση σε έναν άλλο λογαριασμό που δεν περιλαμβάνεται στην παρακάτω λίστα, παρακαλούμε συνδέστε ξανά το πορτοφόλι υλικού σας και επιλέξτε το."
  },
  "QRHardwareScanInstructions": {
    "message": "Τοποθετήστε τον κωδικό QR μπροστά από την κάμερα. Η οθόνη είναι θολή, αλλά δεν θα επηρεάσει την ανάγνωση."
  },
  "QRHardwareSignRequestCancel": {
    "message": "Απόρριψη"
  },
  "QRHardwareSignRequestDescription": {
    "message": "Αφού συνδεθείτε με το πορτοφόλι σας, κάντε κλικ στο 'Λήψη Υπογραφής' για να λάβετε την υπογραφή"
  },
  "QRHardwareSignRequestGetSignature": {
    "message": "Λήψη Υπογραφής"
  },
  "QRHardwareSignRequestSubtitle": {
    "message": "Σαρώστε τον κωδικό QR με το πορτοφόλι σας"
  },
  "QRHardwareSignRequestTitle": {
    "message": "Αίτημα Υπογραφής"
  },
  "QRHardwareUnknownQRCodeTitle": {
    "message": "Σφάλμα"
  },
  "QRHardwareUnknownWalletQRCode": {
    "message": "Μη έγκυρος κωδικός QR. Παρακαλώ σαρώστε τον κωδικό QR του πορτοφολιού υλικού."
  },
  "QRHardwareWalletImporterTitle": {
    "message": "Σάρωση Κωδικού QR"
  },
  "QRHardwareWalletSteps1Description": {
    "message": "Μπορείτε να επιλέξετε από έναν κατάλογο επίσημων συνεργατών που υποστηρίζουν τον κωδικό QR παρακάτω."
  },
  "QRHardwareWalletSteps1Title": {
    "message": "Συνδέστε το πορτοφόλι υλικού μέσω QR"
  },
<<<<<<< HEAD
  "QRHardwareWalletSteps2Description": {
    "message": "Ngrave Zero"
  },
=======
>>>>>>> ad7a5462
  "SIWEAddressInvalid": {
    "message": "Η διεύθυνση στο αίτημα σύνδεσης δεν ταιριάζει με τη διεύθυνση του λογαριασμού που χρησιμοποιείτε για να συνδεθείτε."
  },
  "SIWEDomainInvalidText": {
    "message": "Ο ιστότοπος στον οποίο προσπαθείτε να συνδεθείτε δεν ταιριάζει με τον τομέα στο αίτημα. Προχωρήστε με προσοχή."
  },
  "SIWEDomainInvalidTitle": {
    "message": "Παραπλανητικό αίτημα ιστότοπου."
  },
  "SIWEDomainWarningBody": {
    "message": "Ο ιστότοπος ($1) σάς ζητά να συνδεθείτε σε λάθος τομέα. Μπορεί να πρόκειται για επίθεση phishing.",
    "description": "$1 represents the website domain"
  },
  "SIWEDomainWarningLabel": {
    "message": "Μη ασφαλές"
  },
  "SIWELabelChainID": {
    "message": "Αναγνωριστικό Αλυσίδας:"
  },
  "SIWELabelExpirationTime": {
    "message": "Λήγει στις:"
  },
  "SIWELabelIssuedAt": {
    "message": "Εκδόθηκε στις:"
  },
  "SIWELabelMessage": {
    "message": "Μήνυμα:"
  },
  "SIWELabelNonce": {
    "message": "Nonce:"
  },
  "SIWELabelNotBefore": {
    "message": "Όχι πριν από:"
  },
  "SIWELabelRequestID": {
    "message": "Αναγνωριστικό αιτήματος:"
  },
  "SIWELabelResources": {
    "message": "Πόροι: $1",
    "description": "$1 represents the number of resources"
  },
  "SIWELabelURI": {
    "message": "URI:"
  },
  "SIWELabelVersion": {
    "message": "Έκδοση:"
  },
  "SIWESiteRequestSubtitle": {
    "message": "Αυτός ο ιστότοπος ζητά να συνδεθείτε με"
  },
  "SIWESiteRequestTitle": {
    "message": "Αίτημα σύνδεσης"
  },
  "SIWEWarningSubtitle": {
    "message": "Για να επιβεβαιώσετε ότι καταλάβατε, πατήστε:"
  },
  "SIWEWarningTitle": {
    "message": "Είστε σίγουροι;"
  },
  "about": {
    "message": "Σχετικά"
  },
  "accept": {
    "message": "Αποδοχή"
  },
  "acceptTermsOfUse": {
    "message": "Έχω διαβάσει και συμφωνώ με το $1",
    "description": "$1 is the `terms` message"
  },
  "accessAndSpendNoticeNFT": {
    "message": "Το $1 ίσως αποκτήσει πρόσβαση και δαπανήσει αυτό το περιουσιακό στοιχείο",
    "description": "$1 is the url of the site requesting ability to spend"
  },
  "accessYourWalletWithSRP": {
    "message": "Αποκτήστε πρόσβαση στο πορτοφόλι σας με τη Μυστική σας Φράση Ανάκτησης"
  },
  "accessYourWalletWithSRPDescription": {
    "message": "Το MetaMask δεν μπορεί να ανακτήσει τον κωδικό σας. Θα χρησιμοποιήσουμε τη Μυστική σας Φράση Ανάκτησης για να επιβεβαιώσουμε την κυριότητά σας, να ανακτήσουμε το πορτοφόλι σας και να ορίσουμε ένα νέο κωδικό. Πρώτα, εισάγετε τη Μυστική Φράση σας Ανάκτησης που σας δόθηκε όταν δημιουργήσατε το πορτοφόλι σας. $1",
    "description": "$1 is the words 'Learn More' from key 'learnMore', separated here so that it can be added as a link"
  },
  "accessingYourCamera": {
    "message": "Πρόσβαση στην κάμερά σας..."
  },
  "account": {
    "message": "Λογαριασμός"
  },
  "accountActivity": {
    "message": "Δραστηριότητα λογαριασμού"
  },
  "accountActivityText": {
    "message": "Επιλέξτε τους λογαριασμούς για τους οποίους θέλετε να λαμβάνετε ειδοποιήσεις:"
  },
  "accountDetails": {
    "message": "Στοιχεία λογαριασμού"
  },
  "accountIdenticon": {
    "message": "Αναγνωριστικό Λογαριασμού"
  },
  "accountIsntConnectedToastText": {
    "message": "Το $1 δεν συνδέεται με το $2"
  },
  "accountName": {
    "message": "Όνομα Λογαριασμού"
  },
  "accountNameDuplicate": {
    "message": "Αυτό το όνομα λογαριασμού υπάρχει ήδη",
    "description": "This is an error message shown when the user enters a new account name that matches an existing account name"
  },
  "accountNameReserved": {
    "message": "Αυτό το όνομα λογαριασμού είναι κρατημένο",
    "description": "This is an error message shown when the user enters a new account name that is reserved for future use"
  },
  "accountOptions": {
    "message": "Επιλογές λογαριασμού"
  },
  "accountSelectionRequired": {
    "message": "Πρέπει να επιλέξετε έναν λογαριασμό!"
  },
  "accountTypeNotSupported": {
    "message": "Ο τύπος λογαριασμού δεν υποστηρίζεται"
  },
  "accounts": {
    "message": "Λογαριασμοί"
  },
  "accountsConnected": {
    "message": "Συνδεδεμένοι λογαριασμοί"
  },
  "active": {
    "message": "Ενεργό"
  },
  "activity": {
    "message": "Δραστηριότητα"
  },
  "activityLog": {
    "message": "Αρχείο καταγραφής δραστηριότητας"
  },
  "add": {
    "message": "Προσθήκη"
  },
  "addANetwork": {
    "message": "Προσθήκη ενός δικτύου"
  },
  "addANickname": {
    "message": "Προσθήκη ενός ψευδωνύμου"
  },
  "addAccount": {
    "message": "Προσθήκη λογαριασμού"
  },
  "addAccountToMetaMask": {
    "message": "Προσθήκη λογαριασμού στο MetaMask"
  },
  "addAcquiredTokens": {
    "message": "Προσθέστε τα tokens που αποκτήσατε χρησιμοποιώντας το MetaMask"
  },
  "addAlias": {
    "message": "Προσθήκη ψευδωνύμου"
  },
  "addBlockExplorer": {
    "message": "Προσθήκη ενός block explorer"
  },
  "addContact": {
    "message": "Προσθήκη επαφής"
  },
  "addCustomNetwork": {
    "message": "Προσθήκη προσαρμοσμένου δικτύου"
  },
  "addEthereumChainConfirmationDescription": {
    "message": "Αυτό θα επιτρέψει σε αυτό το δίκτυο να χρησιμοποιηθεί στο MetaMask."
  },
  "addEthereumChainConfirmationRisks": {
    "message": "Το MetaMask δεν επαληθεύει τα προσαρμοσμένα δίκτυα."
  },
  "addEthereumChainConfirmationRisksLearnMore": {
    "message": "Μάθετε για το $1.",
    "description": "$1 is a link with text that is provided by the 'addEthereumChainConfirmationRisksLearnMoreLink' key"
  },
  "addEthereumChainConfirmationRisksLearnMoreLink": {
    "message": "απάτες και κίνδυνοι ασφάλειας δικτύου",
    "description": "Link text for the 'addEthereumChainConfirmationRisksLearnMore' translation key"
  },
  "addEthereumChainConfirmationTitle": {
    "message": "Επιτρέπετε σε αυτήν την ιστοσελίδα να προσθέσει ένα δίκτυο;"
  },
  "addEthereumChainWarningModalHeader": {
    "message": "Προσθέστε αυτόν τον πάροχο RPC μόνο αν είστε σίγουροι ότι μπορείτε να τον εμπιστευτείτε. $1",
    "description": "$1 is addEthereumChainWarningModalHeaderPartTwo passed separately so that it can be bolded"
  },
  "addEthereumChainWarningModalHeaderPartTwo": {
    "message": "Οι κακόβουλοι πάροχοι ενδέχεται να ψεύδονται σχετικά με την κατάσταση του blockchain και να καταγράφουν τη δραστηριότητά σας στο δίκτυο."
  },
  "addEthereumChainWarningModalListHeader": {
    "message": "Είναι σημαντικό ο πάροχός σας να είναι αξιόπιστος, καθώς έχει τη δυνατότητα να:"
  },
  "addEthereumChainWarningModalListPointOne": {
    "message": "Δείτε τους λογαριασμούς και τη διεύθυνση IP σας και συνδέστε τα μεταξύ τους"
  },
  "addEthereumChainWarningModalListPointThree": {
    "message": "Εμφάνιση υπολοίπων λογαριασμών και άλλων καταστάσεων εντός της αλυσίδας"
  },
  "addEthereumChainWarningModalListPointTwo": {
    "message": "Μεταδώστε τις συναλλαγές σας"
  },
  "addEthereumChainWarningModalTitle": {
    "message": "Προσθέτετε έναν νέο πάροχο RPC για το Ethereum Mainnet"
  },
  "addFriendsAndAddresses": {
    "message": "Προσθέστε φίλους και διευθύνσεις που εμπιστεύεστε"
  },
  "addHardwareWallet": {
    "message": "Προσθήκη πορτοφολιού υλικού"
  },
  "addIPFSGateway": {
    "message": "Προσθέστε την πύλη IPFS που προτιμάτε"
  },
  "addImportAccount": {
    "message": "Προσθήκη λογαριασμού ή πορτοφολιού υλικού"
  },
  "addMemo": {
    "message": "Προσθήκη σημειώματος"
  },
  "addNetwork": {
    "message": "Προσθήκη δικτύου"
  },
  "addNewAccount": {
    "message": "Προσθήκη νέου λογαριασμού Ethereum"
  },
  "addNewBitcoinAccount": {
    "message": "Προσθήκη νέου λογαριασμού Bitcoin (Beta)"
  },
  "addNewBitcoinTestnetAccount": {
    "message": "Προσθήκη νέου λογαριασμού Bitcoin (Testnet)"
  },
  "addNewToken": {
    "message": "Προσθήκη νέου token"
  },
  "addNft": {
    "message": "Προσθήκη του NFT"
  },
  "addNfts": {
    "message": "Προσθήκη των NFT"
  },
  "addRpcUrl": {
    "message": "Προσθήκη διεύθυνσης URL RPC"
  },
  "addSnapAccountToggle": {
    "message": "Ενεργοποίηση της λειτουργίας \"Προσθήκη λογαριασμού Snap (Beta)\""
  },
  "addSnapAccountsDescription": {
    "message": "Η ενεργοποίηση αυτής της λειτουργίας θα σας δώσει τη δυνατότητα να προσθέσετε νέο λογαριασμό Snaps Beta απευθείας από τη λίστα λογαριασμών σας. Εάν εγκαταστήσετε έναν λογαριασμό Snap, να θυμάστε ότι πρόκειται για μια υπηρεσία τρίτων."
  },
  "addSuggestedNFTs": {
    "message": "Προσθήκη προτεινόμενων NFT"
  },
  "addSuggestedTokens": {
    "message": "Προσθήκη προτεινόμενων tokens"
  },
  "addToken": {
    "message": "Προσθήκη token"
  },
  "addTokenByContractAddress": {
    "message": "Δεν μπορείτε να βρείτε ένα token; Μπορείτε να προσθέσετε χειροκίνητα οποιοδήποτε token επικολλώντας τη διεύθυνσή του. Οι διευθύνσεις συμβολαίων token μπορούν να βρεθούν στο $1",
    "description": "$1 is a blockchain explorer for a specific network, e.g. Etherscan for Ethereum"
  },
  "addUrl": {
    "message": "Προσθήκη διεύθυνσης URL"
  },
<<<<<<< HEAD
=======
  "addingAccount": {
    "message": "Προσθήκη λογαριασμού"
  },
>>>>>>> ad7a5462
  "addingCustomNetwork": {
    "message": "Προσθήκη δικτύου"
  },
  "addingTokens": {
    "message": "Προσθήκη tokens"
  },
  "additionalNetworks": {
    "message": "Επιπλέον δίκτυα"
  },
<<<<<<< HEAD
  "additionalRpcUrl": {
    "message": "Επιπλέον διεύθυνση URL RPC"
  },
=======
>>>>>>> ad7a5462
  "address": {
    "message": "Διεύθυνση"
  },
  "addressCopied": {
    "message": "Η διεύθυνση αντιγράφηκε!"
  },
  "advanced": {
    "message": "Σύνθετες"
  },
  "advancedBaseGasFeeToolTip": {
    "message": "Όταν η συναλλαγή σας συμπεριληφθεί στο μπλοκ, οποιαδήποτε διαφορά μεταξύ της μέγιστης βασικής χρέωσής σας και της πραγματικής βασικής χρέωσής θα επιστραφεί. Το συνολικό ποσό υπολογίζεται ως μέγιστο βασικό τέλος (σε GWEI) * όριο τελών συναλλαγής."
  },
  "advancedConfiguration": {
    "message": "Προηγμένη ρύθμιση παραμέτρων"
  },
  "advancedDetailsDataDesc": {
    "message": "Δεδομένα"
  },
  "advancedDetailsHexDesc": {
    "message": "Δεκαεξαδικός"
  },
  "advancedDetailsNonceDesc": {
    "message": "Nonce"
  },
  "advancedDetailsNonceTooltip": {
    "message": "Πρόκειται για τον αριθμό συναλλαγής ενός λογαριασμού. Το nonce για την πρώτη συναλλαγή είναι 0 και αυξάνεται με διαδοχική σειρά."
  },
  "advancedGasFeeDefaultOptIn": {
    "message": "Αποθηκεύστε αυτές τις τιμές ως προεπιλεγμένες για το δίκτυο $1.",
    "description": "$1 is the current network name."
  },
  "advancedGasFeeModalTitle": {
    "message": "Προηγμένη χρέωση τελών συναλλαγής"
  },
  "advancedGasPriceTitle": {
    "message": "Τιμή τελών συναλλαγής"
  },
  "advancedPriorityFeeToolTip": {
    "message": "Το τέλος προτεραιότητας (γνωστό και ως “miner tip”) πηγαίνει άμεσα στους miner και τους ενθαρρύνει να δώσουν προτεραιότητα στη συναλλαγή σας."
  },
  "agreeTermsOfUse": {
    "message": "Συμφωνώ με το $1 του MetaMask",
    "description": "$1 is the `terms` link"
  },
  "airgapVault": {
    "message": "Θησαυροφυλάκιο AirGap"
  },
  "alert": {
    "message": "Ειδοποίηση"
  },
  "alertActionBuy": {
    "message": "Αγορά ETH"
  },
  "alertActionUpdateGas": {
    "message": "Ενημέρωση ορίου των τελών συναλλαγών"
  },
  "alertActionUpdateGasFee": {
    "message": "Ενημέρωση των τελών συναλλαγών"
  },
  "alertActionUpdateGasFeeLevel": {
    "message": "Ενημέρωση επιλογών των τελών συναλλαγών"
  },
  "alertBannerMultipleAlertsDescription": {
    "message": "Εάν εγκρίνετε αυτό το αίτημα, ένας τρίτος που είναι γνωστός για απάτες μπορεί να αποκτήσει όλα τα περιουσιακά σας στοιχεία."
  },
  "alertBannerMultipleAlertsTitle": {
    "message": "Πολλαπλές ειδοποιήσεις!"
  },
  "alertDisableTooltip": {
    "message": "Αυτό μπορεί να αλλάξει στις \"Ρυθμίσεις > Ειδοποιήσεις\""
  },
  "alertMessageGasEstimateFailed": {
    "message": "Δεν μπορούμε να παράσχουμε τα τέλη με ακρίβεια και αυτή η εκτίμηση μπορεί να είναι υψηλή. Σας προτείνουμε να εισάγετε ένα προσαρμοσμένο όριο τελών συναλλαγών, αλλά υπάρχει κίνδυνος η συναλλαγή να αποτύχει και πάλι."
  },
  "alertMessageGasFeeLow": {
    "message": "Όταν επιλέγετε χαμηλά τέλη, να αναμένετε πιο αργές συναλλαγές και μεγαλύτερους χρόνους αναμονής. Για ταχύτερες συναλλαγές, επιλέξτε τις επιλογές χρέωσης Market (Αγοράς) ή Aggressive (Υψηλότερη αγοραστική τιμή)."
  },
  "alertMessageGasTooLow": {
    "message": "Για να συνεχίσετε με αυτή τη συναλλαγή, θα πρέπει να αυξήσετε το όριο των τελών συναλλαγών σε 21000 ή περισσότερο."
  },
  "alertMessageInsufficientBalance": {
    "message": "Δεν έχετε αρκετά ETH στον λογαριασμό σας για να πληρώσετε τα τέλη συναλλαγών."
  },
  "alertMessageNetworkBusy": {
    "message": "Οι τιμές των τελών συναλλαγών είναι υψηλές και οι εκτιμήσεις είναι λιγότερο ακριβείς."
  },
  "alertMessageNoGasPrice": {
    "message": "Δεν μπορούμε να συνεχίσουμε με αυτή τη συναλλαγή μέχρι να ενημερώσετε τα τέλη μη αυτόματα."
  },
  "alertMessagePendingTransactions": {
    "message": "Αυτή η συναλλαγή δεν θα πραγματοποιηθεί μέχρι να ολοκληρωθεί μια προηγούμενη συναλλαγή. Μάθετε πώς να ακυρώσετε ή να επισπεύσετε μια συναλλαγή."
  },
  "alertMessageSignInDomainMismatch": {
    "message": "Ο ιστότοπος που υποβάλλει το αίτημα δεν είναι ο ιστότοπος στον οποίο έχετε συνδεθεί. Αυτό θα μπορούσε να είναι μια απόπειρα κλοπής των στοιχείων σύνδεσής σας."
  },
  "alertMessageSignInWrongAccount": {
    "message": "Αυτός ο ιστότοπος σας ζητάει να συνδεθείτε χρησιμοποιώντας λάθος λογαριασμό."
  },
  "alertMessageSigningOrSubmitting": {
    "message": "Αυτή η συναλλαγή θα πραγματοποιηθεί μόνο όταν ολοκληρωθεί η προηγούμενη συναλλαγή σας."
  },
  "alertModalAcknowledge": {
    "message": "Αναγνωρίζω τον κίνδυνο και εξακολουθώ να θέλω να συνεχίσω"
  },
  "alertModalDetails": {
    "message": "Λεπτομέρειες ειδοποίησης"
  },
  "alertModalReviewAllAlerts": {
    "message": "Έλεγχος όλων των ειδοποιήσεων"
  },
  "alertReasonGasEstimateFailed": {
    "message": "Ανακριβή τέλη"
  },
  "alertReasonGasFeeLow": {
    "message": "Αργή ταχύτητα"
  },
  "alertReasonGasTooLow": {
    "message": "Χαμηλό όριο τελών συναλλαγών"
  },
  "alertReasonInsufficientBalance": {
    "message": "Ανεπαρκή κεφάλαια"
  },
  "alertReasonNetworkBusy": {
    "message": "Το δίκτυο είναι απασχολημένο"
  },
  "alertReasonNoGasPrice": {
    "message": "Δεν είναι διαθέσιμη η εκτίμηση των τελών"
  },
  "alertReasonPendingTransactions": {
    "message": "Εκκρεμής συναλλαγή"
  },
  "alertReasonSignIn": {
    "message": "Ύποπτο αίτημα σύνδεσης"
  },
  "alertReasonWrongAccount": {
    "message": "Λάθος λογαριασμός"
  },
  "alertSettingsUnconnectedAccount": {
    "message": "Περιήγηση σε έναν ιστότοπο με έναν μη συνδεδεμένο επιλέγμενο λογαριασμό"
  },
  "alertSettingsUnconnectedAccountDescription": {
    "message": "Αυτή η ειδοποίηση εμφανίζεται στο αναδυόμενο παράθυρο κατά την περιήγηση σε μια συνδεδεμένη web3 ιστοσελίδα, αλλά ο τρέχων επιλεγμένος λογαριασμός δεν είναι συνδεδεμένος."
  },
  "alertSettingsWeb3ShimUsage": {
    "message": "Όταν μια ιστοσελίδα προσπαθεί να χρησιμοποιήσει το window.web3 API που έχει αφαιρεθεί"
  },
  "alertSettingsWeb3ShimUsageDescription": {
    "message": "Αυτή η ειδοποίηση εμφανίζεται στο αναδυόμενο παράθυρο όταν περιηγείστε σε μια ιστοσελίδα που προσπαθεί να χρησιμοποιήσει το window.web3 API που έχει αφαιρεθεί, και μπορεί, ως αποτέλεσμα, να μη λειτουργεί."
  },
  "alerts": {
    "message": "Ειδοποιήσεις"
  },
  "all": {
    "message": "Όλες"
  },
  "allCustodianAccountsConnectedSubtitle": {
    "message": "Είτε έχετε ήδη συνδέσει όλους τους λογαριασμούς θεματοφύλακα είτε δεν έχετε κανέναν λογαριασμό να συνδέσετε με το MetaMask Institutional."
  },
  "allCustodianAccountsConnectedTitle": {
    "message": "Δεν υπάρχουν διαθέσιμοι λογαριασμοί για σύνδεση"
  },
  "allOfYour": {
    "message": "Όλα σας τα $1",
    "description": "$1 is the symbol or name of the token that the user is approving spending"
  },
  "allPermissions": {
    "message": "Όλες οι άδειες χρήσης"
  },
  "allTimeHigh": {
    "message": "Υψηλό όλων των εποχών"
  },
  "allTimeLow": {
    "message": "Χαμηλό όλων των εποχών"
  },
  "allYourNFTsOf": {
    "message": "Όλα τα NFT σας από το $1",
    "description": "$1 is a link to contract on the block explorer when we're not able to retrieve a erc721 or erc1155 name"
  },
  "allow": {
    "message": "Να επιτρέπεται"
  },
  "allowMmiToConnectToCustodian": {
    "message": "Αυτό θα επιτρέψει στο MMI να συνδεθεί στο $1 για να εισαγάγει τους λογαριασμούς σας."
  },
  "allowNotifications": {
    "message": "Να επιτρέπονται οι ειδοποιήσεις"
  },
  "allowSpendToken": {
    "message": "Δίνετε άδεια για να αποκτήσετε πρόσβαση στο $1;",
    "description": "$1 is the symbol of the token that are requesting to spend"
  },
  "allowWithdrawAndSpend": {
    "message": "Επιτρέψτε στο $1 να κάνει ανάληψη και να ξοδέψει μέχρι το ακόλουθο ποσό:",
    "description": "The url of the site that requested permission to 'withdraw and spend'"
  },
  "amount": {
    "message": "Ποσό"
  },
  "amountReceived": {
    "message": "Ποσό που λάβατε"
  },
  "amountSent": {
    "message": "Ποσό που στείλατε"
  },
  "andForListItems": {
    "message": "$1 και $2",
    "description": "$1 is the first item, $2 is the last item in a list of items. Used in Snap Install Warning modal."
  },
  "andForTwoItems": {
    "message": "$1 και $2",
    "description": "$1 is the first item, $2 is the second item. Used in Snap Install Warning modal."
  },
  "appDescription": {
    "message": "Ένα Πορτοφόλι Ethereum στο Πρόγραμμα Περιήγησής σας",
    "description": "The description of the application"
  },
  "appName": {
    "message": "MetaMask",
    "description": "The name of the application"
  },
  "appNameBeta": {
    "message": "MetaMask Beta",
    "description": "The name of the application (Beta)"
  },
  "appNameFlask": {
    "message": "MetaMask Flask",
    "description": "The name of the application (Flask)"
  },
  "appNameMmi": {
    "message": "MetaMask Institutional",
    "description": "The name of the application (MMI)"
  },
  "approve": {
    "message": "Έγκριση ορίου δαπανών"
  },
  "approveAllTokensTitle": {
    "message": "Επιτρέπετε την πρόσβαση και τη μεταφορά όλων των $1;",
    "description": "$1 is the symbol of the token for which the user is granting approval"
  },
  "approveAllTokensTitleWithoutSymbol": {
    "message": "Επιτρέπετε την πρόσβαση και τη μεταφορά όλων των NFT σας από το $1;",
    "description": "$1 a link to contract on the block explorer when we're not able to retrieve a erc721 or erc1155 name"
  },
  "approveButtonText": {
    "message": "Έγκριση"
  },
  "approveIncreaseAllowance": {
    "message": "Αύξηση $1 του ανώτατου ορίου δαπανών",
    "description": "The token symbol that is being approved"
  },
  "approveSpendingCap": {
    "message": "Έγκριση $1 ως ανώτατο όριο δαπανών",
    "description": "The token symbol that is being approved"
  },
  "approveTokenDescription": {
    "message": "Αυτό επιτρέπει σε τρίτα μέρη να έχουν πρόσβαση και να μεταφέρουν τα ακόλουθα NFT χωρίς περαιτέρω ειδοποίηση μέχρι να ανακαλέσετε την πρόσβασή τους."
  },
  "approveTokenDescriptionWithoutSymbol": {
    "message": "Αυτό επιτρέπει σε ένα τρίτο μέρος να έχει πρόσβαση και να μεταφέρει όλα τα NFT σας από το $1 χωρίς περαιτέρω ειδοποίηση μέχρι να ανακαλέσετε την πρόσβασή του.",
    "description": "$1 is a link to contract on the block explorer when we're not able to retrieve a erc721 or erc1155 name"
  },
  "approveTokenTitle": {
    "message": "Επιτρέπετε την πρόσβαση και τη μεταφορά του $1;",
    "description": "$1 is the symbol of the token for which the user is granting approval"
  },
  "approved": {
    "message": "Εγκρίθηκε"
  },
  "approvedAsset": {
    "message": "Εγκεκριμένο περιουσιακό στοιχείο"
  },
  "approvedOn": {
    "message": "Εγκρίθηκε στις $1",
    "description": "$1 is the approval date for a permission"
  },
  "approvedOnForAccounts": {
    "message": "Εγκρίθηκε στο $1 για $2",
    "description": "$1 is the approval date for a permission. $2 is the AvatarGroup component displaying account images."
  },
  "areYouSure": {
    "message": "Είστε σίγουροι;"
  },
  "asset": {
    "message": "Περιουσιακό στοιχείο"
  },
  "assetOptions": {
    "message": "Επιλογές περιουσιακών στοιχείων"
  },
  "attemptSendingAssets": {
    "message": "Ενδέχεται να χάσετε τα περιουσιακά σας στοιχεία εάν προσπαθήσετε να τα στείλετε από άλλο δίκτυο. Μεταφέρετε κεφάλαια με ασφάλεια μεταξύ δικτύων χρησιμοποιώντας μια διασύνδεση."
  },
  "attemptSendingAssetsWithPortfolio": {
    "message": "Μπορεί να χάσετε τα περιουσιακά σας στοιχεία αν προσπαθήσετε να τα στείλετε από άλλο δίκτυο. Μεταφέρετε χρήματα με ασφάλεια μεταξύ δικτύων χρησιμοποιώντας μια διασύνδεση, όπως το $1"
  },
  "attemptToCancelSwapForFree": {
    "message": "Προσπάθεια ακύρωσης των ανταλλαγών δωρεάν"
  },
  "attributes": {
    "message": "Χαρακτηριστικά"
  },
  "attributions": {
    "message": "Αποδόσεις"
  },
  "auroraRpcDeprecationMessage": {
    "message": "Η διεύθυνση URL του Infura RPC δεν υποστηρίζει πλέον την Aurora."
  },
  "authorizedPermissions": {
    "message": "Έχετε εξουσιοδοτήσει τα ακόλουθα δικαιώματα"
  },
  "autoDetectTokens": {
    "message": "Αυτόματη ανίχνευση tokens"
  },
  "autoDetectTokensDescription": {
    "message": "Χρησιμοποιούμε API τρίτων για τον εντοπισμό και την εμφάνιση νέων tokens που αποστέλλονται στο πορτοφόλι σας. Απενεργοποιήστε το εάν δεν θέλετε η εφαρμογή να αντλεί δεδομένα από αυτές τις υπηρεσίες. $1",
    "description": "$1 is a link to a support article"
  },
  "autoLockTimeLimit": {
    "message": "Χρονόμετρο Αυτόματης Αποσύνδεσης (λεπτά)"
  },
  "autoLockTimeLimitDescription": {
    "message": "Ρυθμίστε τον χρόνο αδράνειας σε λεπτά πριν αποσυνδεθεί αυτόματα το MetaMask."
  },
  "average": {
    "message": "Μέσος Όρος"
  },
  "awaitingApproval": {
    "message": "Σε αναμονή έγκρισης..."
  },
  "back": {
    "message": "Πίσω"
  },
  "backupApprovalInfo": {
    "message": "Αυτός ο μυστικός κωδικός απαιτείται για ανάκτηση του πορτοφολιού σας σε περίπτωση που χάσετε τη συσκευή σας, ξεχάσετε τον κωδικό πρόσβασης, πρέπει να κάνετε επανεγκατάσταση του MetaMask, ή θέλετε να έχετε πρόσβαση στο πορτοφόλι σας από μια άλλη συσκευή."
  },
  "backupApprovalNotice": {
    "message": "Δημιουργήστε αντίγραφο ασφαλείας της Μυστικής σας Φράσης Ανάκτησης για να διατηρήσετε το πορτοφόλι και τα χρήματά σας ασφαλή."
  },
  "backupKeyringSnapReminder": {
    "message": "Βεβαιωθείτε ότι μπορείτε να έχετε πρόσβαση σε όλους τους λογαριασμούς που έχουν δημιουργηθεί από αυτό το Snap πριν το αφαιρέσετε"
  },
  "backupNow": {
    "message": "Δημιουργήστε αντίγραφο ασφαλείας τώρα"
  },
  "balance": {
    "message": "Υπόλοιπο"
  },
  "balanceOutdated": {
    "message": "Το υπόλοιπο μπορεί να μην είναι ενημερωμένο"
  },
  "baseFee": {
    "message": "Βασικό τέλος"
  },
  "basic": {
    "message": "Βασικά"
  },
  "basicConfigurationBannerCTA": {
    "message": "Ενεργοποίηση βασικών λειτουργιών"
  },
  "basicConfigurationBannerTitle": {
    "message": "Οι βασικές λειτουργίες είναι απενεργοποιημένες"
  },
  "basicConfigurationDescription": {
    "message": "Το MetaMask παρέχει βασικές λειτουργίες, όπως λεπτομέρειες για τα tokens και ρυθμίσεις τελών συναλλαγών μέσω υπηρεσιών διαδικτύου. Όταν χρησιμοποιείτε υπηρεσίες διαδικτύου, η διεύθυνση IP σας κοινοποιείται, σε αυτή την περίπτωση με στο MetaMask. Αυτό συμβαίνει ακριβώς όπως όταν επισκέπτεστε οποιονδήποτε ιστότοπο. Το MetaMask χρησιμοποιεί αυτά τα δεδομένα προσωρινά και δεν πωλεί ποτέ τα δεδομένα σας. Μπορείτε να χρησιμοποιήσετε ένα VPN ή να απενεργοποιήσετε αυτές τις υπηρεσίες, αλλά αυτό μπορεί να επηρεάσει την εμπειρία σας στο MetaMask. Για να μάθετε περισσότερα διαβάστε την $1.",
    "description": "$1 is to be replaced by the message for privacyMsg, and will link to https://consensys.io/privacy-policy"
  },
  "basicConfigurationLabel": {
    "message": "Βασικές λειτουργίες"
  },
  "basicConfigurationModalCheckbox": {
    "message": "Το κατανοώ και θέλω να συνεχίσω"
  },
  "basicConfigurationModalDisclaimerOff": {
    "message": "Αυτό σημαίνει ότι δεν θα αξιοποιήσετε πλήρως τον χρόνο σας στο MetaMask. Βασικές λειτουργίες (όπως λεπτομέρειες για tokens, βέλτιστες ρυθμίσεις τελών συναλλαγών και άλλα) δεν θα είναι διαθέσιμές σε εσάς."
  },
  "basicConfigurationModalDisclaimerOn": {
    "message": "Για να αξιοποιήσετε τον χρόνο σας στο MetaMask, θα πρέπει να ενεργοποιήσετε αυτή τη λειτουργία. Οι βασικές λειτουργίες (όπως οι λεπτομέρειες για tokens, οι βέλτιστες ρυθμίσεις τελών συναλλαγών και άλλα) είναι σημαντικές για την εμπειρία web3."
  },
  "basicConfigurationModalHeadingOff": {
    "message": "Απενεργοποίηση βασικών λειτουργιών"
  },
  "basicConfigurationModalHeadingOn": {
    "message": "Ενεργοποίηση βασικών λειτουργιών"
  },
  "beCareful": {
    "message": "Να είστε προσεκτικοί"
  },
  "beta": {
    "message": "Δοκιμαστική έκδοση"
  },
  "betaHeaderText": {
    "message": "Αυτή είναι μια δοκιμαστική έκδοση. Παρακαλώ αναφέρετε σφάλματα $1",
    "description": "$1 represents the word 'here' in a hyperlink"
  },
  "betaMetamaskInstitutionalVersion": {
    "message": "Δοκιμαστική Έκδοση του MetaMask Institutional"
  },
  "betaMetamaskVersion": {
    "message": "Δοκιμαστική έκδοση MetaMask"
  },
  "betaTerms": {
    "message": "Όροι Χρήσης της Δοκιμαστικής Έκδοσης"
  },
  "betaWalletCreationSuccessReminder1": {
    "message": "Η δοκιμαστική έκδοση του MetaMask δεν μπορεί να ανακτήσει τη Μυστική Φράση Ανάκτησής σας."
  },
  "betaWalletCreationSuccessReminder2": {
    "message": "Η δοκιμαστική έκδοση του MetaMask δεν θα σας ζητήσει ποτέ τη Μυστική Φράση Ανάκτησής σας."
  },
  "billionAbbreviation": {
    "message": "Δ",
    "description": "Shortened form of 'billion'"
  },
  "bitcoinActivityNotSupported": {
    "message": "Δεν υποστηρίζεται η δραστηριότητα στα Bitcoins"
  },
  "bitcoinSupportSectionTitle": {
    "message": "Bitcoin"
  },
  "bitcoinSupportToggleDescription": {
    "message": "Η ενεργοποίηση αυτής της λειτουργίας θα σας δώσει τη δυνατότητα να προσθέσετε έναν λογαριασμό Bitcoin στην επέκταση σας του MetaMask που προέρχεται από την υπάρχουσα Μυστική Φράση Ανάκτησης. Πρόκειται για μια πειραματική λειτουργία Beta, οπότε θα πρέπει να τη χρησιμοποιήσετε με δική σας ευθύνη. Για να μας δώσετε τα σχόλιά σας σχετικά με αυτή τη νέα εμπειρία Bitcoin, συμπληρώστε αυτή την $1.",
    "description": "$1 is the link to a product feedback form"
  },
  "bitcoinSupportToggleTitle": {
    "message": "Ενεργοποίηση της λειτουργίας \"Προσθήκη νέου λογαριασμού Bitcoin (Beta)\""
  },
  "bitcoinTestnetSupportToggleDescription": {
    "message": "Η ενεργοποίηση αυτής της λειτουργίας θα σας δώσει τη δυνατότητα να προσθέσετε έναν λογαριασμό Bitcoin για το δίκτυο δοκιμών."
  },
  "bitcoinTestnetSupportToggleTitle": {
    "message": "Ενεργοποίηση της λειτουργίας \"Προσθήκη νέου λογαριασμού Bitcoin (Testnet)\""
  },
  "blockExplorerAccountAction": {
    "message": "Λογαριασμός",
    "description": "This is used with viewOnEtherscan and viewInExplorer e.g View Account in Explorer"
  },
  "blockExplorerAssetAction": {
    "message": "Περιουσιακά στοιχεία",
    "description": "This is used with viewOnEtherscan and viewInExplorer e.g View Asset in Explorer"
  },
  "blockExplorerSwapAction": {
    "message": "Ανταλλαγή",
    "description": "This is used with viewOnEtherscan e.g View Swap on Etherscan"
  },
  "blockExplorerUrl": {
    "message": "Διεύθυνση URL του Block Explorer"
  },
  "blockExplorerUrlDefinition": {
    "message": "Το URL που χρησιμοποιεί το block explorer για αυτό το δίκτυο."
  },
  "blockExplorerView": {
    "message": "Προβολή λογαριασμού στο $1",
    "description": "$1 replaced by URL for custom block explorer"
  },
  "blockaid": {
    "message": "Blockaid"
  },
  "blockaidAlertInfo": {
    "message": "Δεν συνιστούμε να προχωρήσετε σε αυτό το αίτημα."
  },
  "blockaidDescriptionApproveFarming": {
    "message": "Εάν εγκρίνετε αυτό το αίτημα, ένα τρίτο μέρος που είναι γνωστό για απάτες μπορεί να πάρει όλα τα περιουσιακά σας στοιχεία."
  },
  "blockaidDescriptionBlurFarming": {
    "message": "Εάν εγκρίνετε αυτό το αίτημα, κάποιος μπορεί να κλέψει τα περιουσιακά σας στοιχεία που είναι καταχωρημένα στο Blur."
  },
  "blockaidDescriptionErrored": {
    "message": "Λόγω κάποιου σφάλματος, δεν μπορέσαμε να ελέγξουμε τις ειδοποιήσεις ασφαλείας. Συνεχίστε μόνο αν εμπιστεύεστε κάθε διεύθυνση που εμπλέκεται."
  },
  "blockaidDescriptionMaliciousDomain": {
    "message": "Αλληλεπιδράτε με έναν κακόβουλο τομέα. Εάν εγκρίνετε αυτό το αίτημα, ενδέχεται να χάσετε τα περιουσιακά σας στοιχεία."
  },
  "blockaidDescriptionMightLoseAssets": {
    "message": "Εάν εγκρίνετε αυτό το αίτημα, ενδέχεται να χάσετε τα περιουσιακά σας στοιχεία."
  },
  "blockaidDescriptionSeaportFarming": {
    "message": "Εάν εγκρίνετε αυτό το αίτημα, κάποιος μπορεί να κλέψει τα περιουσιακά σας στοιχεία που είναι καταχωρημένα στο OpenSea."
  },
  "blockaidDescriptionTransferFarming": {
    "message": "Εάν εγκρίνετε αυτό το αίτημα, ένας τρίτος που είναι γνωστός για απάτες θα πάρει όλα τα περιουσιακά σας στοιχεία."
  },
  "blockaidDescriptionWarning": {
    "message": "Πρόκειται για ένα παραπλανητικό αίτημα. Συνεχίστε μόνο αν εμπιστεύεστε κάθε διεύθυνση που εμπλέκεται."
  },
  "blockaidMessage": {
    "message": "Διαφύλαξη της ιδιωτικότητας - δεν κοινοποιούνται δεδομένα σε τρίτους. Διατίθεται στα Arbitrum, Avalanche, BNB chain, Ethereum Mainnet, Linea, Optimism, Polygon, Base και Sepolia."
  },
  "blockaidTitleDeceptive": {
    "message": "Αυτό είναι ένα παραπλανητικό αίτημα"
  },
  "blockaidTitleMayNotBeSafe": {
    "message": "Να είστε προσεκτικοί"
  },
  "blockaidTitleSuspicious": {
    "message": "Αυτό είναι ένα ύποπτο αίτημα"
  },
  "blockies": {
    "message": "Blockies"
  },
  "boughtFor": {
    "message": "Αγοράστηκε για"
  },
  "bridge": {
    "message": "Διασύνδεση"
  },
  "bridgeDontSend": {
    "message": "Μην στείλετε χωρίς διασύνδεση"
  },
  "browserNotSupported": {
    "message": "Το Πρόγραμμα Περιήγησής σας δεν υποστηρίζεται..."
  },
  "buildContactList": {
    "message": "Δημιουργήστε τη λίστα επαφών σας"
  },
  "builtAroundTheWorld": {
    "message": "Το MetaMask έχει σχεδιαστεί και λειτουργεί σε όλο τον κόσμο."
  },
  "busy": {
    "message": "Απασχολημένο"
  },
  "buyAndSell": {
    "message": "Αγορά & Πώληση"
  },
  "buyAsset": {
    "message": "Αγορά $1",
    "description": "$1 is the ticker symbol of a an asset the user is being prompted to purchase"
  },
  "buyMoreAsset": {
    "message": "Αγοράστε περισσότερα $1",
    "description": "$1 is the ticker symbol of a an asset the user is being prompted to purchase"
  },
  "buyNow": {
    "message": "Αγοράστε Τώρα"
  },
  "buyToken": {
    "message": "Αγορά $1",
    "description": "$1 is the token symbol"
  },
  "bytes": {
    "message": "Bytes"
  },
  "canToggleInSettings": {
    "message": "Μπορείτε να ενεργοποιήσετε ξανά αυτήν την ειδοποίηση στις Ρυθμίσεις -> Ειδοποιήσεις."
  },
  "cancel": {
    "message": "Άκυρο"
  },
  "cancelPopoverTitle": {
    "message": "Ακύρωση συναλλαγής"
  },
  "cancelSpeedUp": {
    "message": "ακύρωση ή επιτάχυνση μιας συναλλαγής."
  },
  "cancelSpeedUpLabel": {
    "message": "Αυτά τα τέλη συναλλαγής θα $1 τα αρχικά.",
    "description": "$1 is text 'replace' in bold"
  },
  "cancelSpeedUpTransactionTooltip": {
    "message": "Για να $1 τη συναλλαγή, τα τέλη συναλλαγής πρέπει να αυξηθούν κατά τουλάχιστον 10% ώστε να αναγνωριστούν από το δίκτυο.",
    "description": "$1 is string 'cancel' or 'speed up'"
  },
  "cancelled": {
    "message": "Ακυρώθηκε"
  },
  "chainId": {
    "message": "Αναγνωριστικό Αλυσίδας"
  },
  "chainIdDefinition": {
    "message": "Το αναγνωριστικό αλυσίδας χρησιμοποιείται για την υπογραφή συναλλαγών για αυτό το δίκτυο."
  },
  "chainIdExistsErrorMsg": {
    "message": "Αυτό το αναγνωριστικό αλυσίδας χρησιμοποιείται επί του παρόντος από το δίκτυο $1."
  },
  "chainListReturnedDifferentTickerSymbol": {
    "message": "Αυτό το σύμβολο token δεν ταιριάζει με το όνομα δικτύου ή το αναγνωριστικό αλυσίδας που καταχωρίσατε. Πολλά δημοφιλή token χρησιμοποιούν παρόμοια σύμβολα, τα οποία μπορούν να χρησιμοποιήσουν οι απατεώνες για να σας εξαπατήσουν ώστε να τους στείλετε ένα πιο πολύτιμο token σε αντάλλαγμα. Επαληθεύστε τα πάντα πριν συνεχίσετε."
  },
  "chooseYourNetwork": {
    "message": "Επιλέξτε το δίκτυό σας"
  },
  "chooseYourNetworkDescription": {
    "message": "Χρησιμοποιούμε την Infura ως την υπηρεσία κλήσης απομακρυσμένης διαδικασίας (RPC) για να προσφέρουμε την πιο αξιόπιστη και ιδιωτική πρόσβαση στα δεδομένα του Ethereum που μπορούμε. Μπορείτε να επιλέξετε τη δική σας RPC, αλλά να θυμάστε ότι οποιαδήποτε RPC θα λαμβάνει τη διεύθυνση IP και το πορτοφόλι σας στο Ethereum για να πραγματοποιεί συναλλαγές. Διαβάστε το $1 για να μάθετε περισσότερα σχετικά με τον τρόπο με τον οποίο η Infura χειρίζεται τα δεδομένα.",
    "description": "$1 is a link to the privacy policy"
  },
  "chromeRequiredForHardwareWallets": {
    "message": "Θα πρέπει να χρησιμοποιήσετε το MetaMask στο Google Chrome για να συνδεθείτε στο Πορτοφόλι Υλικού."
  },
  "circulatingSupply": {
    "message": "Διαθέσιμη προσφορά"
  },
  "clear": {
    "message": "Εκκαθάριση"
  },
  "clearActivity": {
    "message": "Εκκαθάριση δραστηριότητας και «nonce» δεδομένων"
  },
  "clearActivityButton": {
    "message": "Εκκαθάριση δεδομένων καρτέλας δραστηριότητας"
  },
  "clearActivityDescription": {
    "message": "Αυτό επαναφέρει το «nonce» του λογαριασμού και διαγράφει τα δεδομένα από την καρτέλα δραστηριότητας στο πορτοφόλι σας. Θα επηρεαστεί μόνο ο τρέχων λογαριασμός και το δίκτυο. Τα υπόλοιπα και οι εισερχόμενες συναλλαγές σας δεν θα αλλάξουν."
  },
  "click": {
    "message": "Κάντε κλικ"
  },
  "clickToConnectLedgerViaWebHID": {
    "message": "Κάντε κλικ εδώ για να συνδέσετε το Ledger σας μέσω WebHID",
    "description": "Text that can be clicked to open a browser popup for connecting the ledger device via webhid"
  },
  "clickToManuallyAdd": {
    "message": "Μπορείτε πάντα να προσθέσετε τα tokens χειροκίνητα."
  },
  "close": {
    "message": "Κλείσιμο"
  },
  "closeExtension": {
    "message": "Κλείσιμο επέκτασης"
  },
  "closeWindowAnytime": {
    "message": "Μπορείτε να κλείσετε αυτό το παράθυρο ανά πάσα στιγμή."
  },
  "coingecko": {
    "message": "CoinGecko"
  },
  "collectionName": {
    "message": "Όνομα συλλογής"
  },
  "comboNoOptions": {
    "message": "Δεν βρέθηκαν επιλογές",
    "description": "Default text shown in the combo field dropdown if no options."
  },
  "configureSnapPopupDescription": {
    "message": "Τώρα αποχωρείτε από το MetaMask για να ρυθμίσετε αυτό το snap."
  },
  "configureSnapPopupInstallDescription": {
    "message": "Τώρα αποχωρείτε από το MetaMask για να εγκαταστήσετε αυτό το snap."
  },
  "configureSnapPopupInstallTitle": {
    "message": "Εγκατάσταση του snap"
  },
  "configureSnapPopupLink": {
    "message": "Κάντε κλικ σε αυτόν τον σύνδεσμο για να συνεχίσετε:"
  },
  "configureSnapPopupTitle": {
    "message": "Διαμόρφωση του snap"
  },
  "confirm": {
    "message": "Επιβεβαίωση"
  },
  "confirmAlertModalAcknowledgeMultiple": {
    "message": "Έχω ενημερωθεί για τις ειδοποιήσεις και εξακολουθώ να θέλω να συνεχίσω"
  },
  "confirmAlertModalAcknowledgeSingle": {
    "message": "Έχω ενημερωθεί για την ειδοποίηση και εξακολουθώ να θέλω να συνεχίσω"
  },
  "confirmAlertModalDetails": {
    "message": "Εάν συνδεθείτε, ένας τρίτος που είναι γνωστός για απάτες μπορεί να αποκτήσει όλα τα περιουσιακά σας στοιχεία. Ελέγξτε τις ειδοποιήσεις πριν συνεχίσετε."
  },
  "confirmAlertModalTitle": {
    "message": "Τα περιουσιακά σας στοιχεία μπορεί να κινδυνεύουν"
  },
  "confirmConnectCustodianRedirect": {
    "message": "Θα σας ανακατευθύνουμε στο $1 όταν κάνετε κλικ για να συνεχίσετε."
  },
  "confirmConnectCustodianText": {
    "message": "Για να συνδέσετε τους λογαριασμούς σας εισέλθετε στον λογαριασμό σας στο $1 και κάντε κλικ στο κουμπί «σύνδεση με το MMI»."
  },
  "confirmConnectionTitle": {
    "message": "Επιβεβαίωση σύνδεσης με το $1"
  },
<<<<<<< HEAD
  "confirmDeletion": {
    "message": "Επιβεβαίωση διαγραφής"
  },
=======
>>>>>>> ad7a5462
  "confirmFieldPaymaster": {
    "message": "Τα τέλη καταβλήθηκαν από"
  },
  "confirmFieldTooltipPaymaster": {
    "message": "Τα τέλη για αυτή τη συναλλαγή θα καταβληθούν από τον υπεύθυνο πληρωμών του έξυπνου συμβολαίου."
  },
  "confirmPassword": {
    "message": "Επιβεβαίωση Κωδικού Πρόσβασης"
  },
  "confirmRecoveryPhrase": {
    "message": "Επιβεβαιώστε τη Μυστική Φράση Ανάκτησης"
  },
<<<<<<< HEAD
  "confirmRpcUrlDeletionMessage": {
    "message": "Είστε σίγουροι ότι θέλετε να διαγράψετε τη διεύθυνση URL RPC; Οι πληροφορίες σας δεν θα αποθηκευτούν για αυτό το δίκτυο."
  },
  "confirmTitleDescContractInteractionTransaction": {
    "message": "Επιβεβαιώστε αυτή τη συναλλαγή μόνο εάν κατανοείτε πλήρως το περιεχόμενο και εμπιστεύεστε τον ιστότοπο που τη ζητάει."
  },
  "confirmTitleDescPermitSignature": {
    "message": "Αυτός ο ιστότοπος ζητάει άδεια για να δαπανήσει τα tokens σας."
  },
  "confirmTitleDescSIWESignature": {
    "message": "Ένας ιστότοπος θέλει να συνδεθείτε για να αποδείξετε ότι είστε ο κάτοχος αυτού του λογαριασμού."
  },
  "confirmTitleDescSignature": {
    "message": "Επιβεβαιώστε αυτό το μήνυμα μόνο εάν εγκρίνετε το περιεχόμενο και εμπιστεύεστε τον ιστότοπο που το ζητάει."
=======
  "confirmTitleDescPermitSignature": {
    "message": "Αυτός ο ιστότοπος ζητάει άδεια για να δαπανήσει τα tokens σας."
  },
  "confirmTitleDescSIWESignature": {
    "message": "Ένας ιστότοπος θέλει να συνδεθείτε για να αποδείξετε ότι είστε ο κάτοχος αυτού του λογαριασμού."
  },
  "confirmTitlePermitTokens": {
    "message": "Αίτημα ανώτατου ορίου δαπανών"
  },
  "confirmTitleSIWESignature": {
    "message": "Αίτημα σύνδεσης"
>>>>>>> ad7a5462
  },
  "confirmTitlePermitSignature": {
    "message": "Αίτημα ανώτατου ορίου δαπανών"
  },
  "confirmTitleSIWESignature": {
    "message": "Αίτημα σύνδεσης"
  },
  "confirmTitleSignature": {
    "message": "Αίτημα υπογραφής"
  },
  "confirmTitleTransaction": {
    "message": "Αίτημα συναλλαγής"
  },
  "confirmed": {
    "message": "Επιβεβαιωμένο"
  },
  "confusableUnicode": {
    "message": "Το '$1' είναι παρόμοιο με το '$2'."
  },
  "confusableZeroWidthUnicode": {
    "message": "Βρέθηκε χαρακτήρας μηδενικού πλάτους."
  },
  "confusingEnsDomain": {
    "message": "Εντοπίσαμε έναν παράξενο χαρακτήρα στο όνομα ENS. Ελέγξτε το όνομα ENS για να αποφύγετε μια πιθανή απάτη."
  },
  "connect": {
    "message": "Σύνδεση"
  },
  "connectAccount": {
    "message": "Σύνδεση λογαριασμού"
  },
  "connectAccountOrCreate": {
    "message": "Σύνδεση λογαριασμού ή δημιουργία νέου"
  },
  "connectAccounts": {
    "message": "Σύνδεση λογαριασμών"
  },
  "connectCustodialAccountMenu": {
    "message": "Σύνδεση λογαριασμού θεματοφύλακα"
  },
  "connectCustodialAccountMsg": {
    "message": "Επιλέξτε τον θεματοφύλακα που θέλετε να συνδέσετε για να προσθέσετε ή να ανανεώσετε ένα token."
  },
  "connectCustodialAccountTitle": {
    "message": "Λογαριασμοί θεματοφύλακα"
  },
  "connectCustodianAccounts": {
    "message": "Σύνδεση των $1 λογαριασμών"
  },
  "connectManually": {
    "message": "Χειροκίνητη σύνδεση στον τρέχοντα ιστότοπο"
  },
  "connectMoreAccounts": {
    "message": "Σύνδεση περισσότερων λογαριασμών"
  },
  "connectSnap": {
    "message": "Σύνδεση $1",
    "description": "$1 is the snap for which a connection is being requested."
  },
  "connectWithMetaMask": {
    "message": "Σύνδεση με το MetaMask"
  },
  "connectedAccounts": {
    "message": "Συνδεδεμένοι λογαριασμοί"
  },
  "connectedAccountsDescriptionPlural": {
    "message": "Έχετε $1 λογαριασμούς συνδεδεμένους με αυτόν τον ιστότοπο.",
    "description": "$1 is the number of accounts"
  },
  "connectedAccountsDescriptionSingular": {
    "message": "Έχετε 1 λογαριασμό συνδεδεμένο σε αυτόν τον ιστότοπο."
  },
  "connectedAccountsEmptyDescription": {
    "message": "To MetaMask δεν είναι συνδεδεμένo σε αυτόν τον ιστότοπο. Για να συνδεθείτε σε έναν ιστότοπο web3, βρείτε και κάντε κλικ στο κουμπί σύνδεσης."
  },
  "connectedAccountsListTooltip": {
    "message": "Το $1 μπορεί να δει το υπόλοιπο του λογαριασμού, τη διεύθυνση, τη δραστηριότητα και να προτείνει συναλλαγές προς έγκριση για συνδεδεμένους λογαριασμούς.",
    "description": "$1 is the origin name"
  },
  "connectedAccountsToast": {
    "message": "Οι συνδεδεμένοι λογαριασμοί ενημερώθηκαν"
  },
  "connectedSites": {
    "message": "Συνδεδεμένοι ιστότοποι"
  },
  "connectedSitesDescription": {
    "message": "Το $1 είναι συνδεδεμένο σε αυτές τις ιστοσελίδες. Μπορούν να δουν τη διεύθυνση του λογαριασμού σας.",
    "description": "$1 is the account name"
  },
  "connectedSitesEmptyDescription": {
    "message": "Το $1 δεν είναι συνδεδεμένο με καμία τοποθεσία.",
    "description": "$1 is the account name"
  },
  "connectedSnapAndNoAccountDescription": {
    "message": "Το MetaMask είναι συνδεδεμένο σε αυτόν τον ιστότοπο, αλλά δεν έχουν συνδεθεί ακόμα λογαριασμοί"
  },
  "connectedWith": {
    "message": "Συνδέεται με"
  },
  "connecting": {
    "message": "Σύνδεση"
  },
  "connectingTo": {
    "message": "Σύνδεση με $1"
  },
  "connectingToDeprecatedNetwork": {
    "message": "Το '$1' καταργείται σταδιακά και μπορεί να μην λειτουργεί. Δοκιμάστε ένα άλλο δίκτυο."
  },
  "connectingToGoerli": {
    "message": "Σύνδεση στο δίκτυο δοκιμών Goerli"
  },
  "connectingToLineaGoerli": {
    "message": "Σύνδεση στο δίκτυο δοκιμών Linea Goerli"
  },
  "connectingToLineaMainnet": {
    "message": "Σύνδεση στο Linea Mainnet"
  },
  "connectingToLineaSepolia": {
    "message": "Γίνεται σύνδεση στο δίκτυο δοκιμών Linea Sepolia"
  },
  "connectingToMainnet": {
    "message": "Σύνδεση στο Ethereum Mainnet"
  },
  "connectingToSepolia": {
    "message": "Σύνδεση στο δίκτυο δοκιμών Sepolia"
  },
  "connectionFailed": {
    "message": "Η σύνδεση απέτυχε"
  },
  "connectionFailedDescription": {
    "message": "Η λήψη του $1 απέτυχε, ελέγξτε το δίκτυό σας και προσπαθήστε ξανά.",
    "description": "$1 is the name of the snap being fetched."
  },
  "connectionRequest": {
    "message": "Αίτημα σύνδεσης"
  },
  "contactUs": {
    "message": "Επικοινωνήστε μαζί μας"
  },
  "contacts": {
    "message": "Επαφές"
  },
  "contentFromSnap": {
    "message": "Περιεχόμενο από το $1",
    "description": "$1 represents the name of the snap"
  },
  "continue": {
    "message": "Συνέχεια"
  },
  "continueMmiOnboarding": {
    "message": "Συνεχίστε στο περιβάλλον του MetaMask Institutional"
  },
  "continueToWallet": {
    "message": "Συνεχίστε στο πορτοφόλι"
  },
  "contract": {
    "message": "Συμβόλαιο"
  },
  "contractAddress": {
    "message": "Διεύθυνση συμβολαίου"
  },
  "contractAddressError": {
    "message": "Στέλνετε tokens στη διεύθυνση συμβολαίου του token. Αυτό μπορεί να έχει ως αποτέλεσμα την απώλεια αυτών των tokens."
  },
  "contractDeployment": {
    "message": "Ανάπτυξη συμβολαίου"
  },
  "contractDescription": {
    "message": "Για να προστατευτείτε από τους απατεώνες, αφιερώστε λίγο χρόνο για να επαληθεύσετε τα στοιχεία τρίτων."
  },
  "contractInteraction": {
    "message": "Αλληλεπίδραση συμβολαίου"
  },
  "contractNFT": {
    "message": "Συμβόλαιο NFT"
  },
  "contractRequestingAccess": {
    "message": "Τρίτος που ζητά πρόσβαση"
  },
  "contractRequestingSignature": {
    "message": "Τρίτος που ζητά υπογραφή"
  },
  "contractRequestingSpendingCap": {
    "message": "Τρίτος που ζητά ανώτατο όριο δαπανών"
  },
  "contractTitle": {
    "message": "Στοιχεία τρίτου μέρους"
  },
  "contractToken": {
    "message": "Token του συμβαλλόμενου"
  },
  "convertTokenToNFTDescription": {
    "message": "Εντοπίσαμε ότι αυτό το περιουσιακό στοιχείο είναι NFT. Το MetaMask υποστηρίζει πλέον εξ'ορισμού πλήρως τα NFT. Θέλετε να το αφαιρέσετε από τη λίστα των token σας και να το προσθέσετε ως NFT;"
  },
  "convertTokenToNFTExistDescription": {
    "message": "Εντοπίσαμε ότι αυτό το περιουσιακό στοιχείο προστέθηκε ως NFT. Θέλετε να το αφαιρέσετε από τη λίστα των token σας;"
  },
  "coolWallet": {
    "message": "CoolWallet"
  },
  "copiedExclamation": {
    "message": "Έγινε αντιγραφή."
  },
  "copyAddress": {
    "message": "Αντιγραφή διεύθυνσης στο πρόχειρο"
  },
  "copyPrivateKey": {
    "message": "Αντιγραφή ιδιωτικού κλειδιού"
  },
  "copyRawTransactionData": {
    "message": "Αντιγραφή ακατέργαστων δεδομένων συναλλαγών"
  },
  "copyToClipboard": {
    "message": "Αντιγραφή στο πρόχειρο"
  },
  "copyTransactionId": {
    "message": "Αντιγραφή Ταυτότητας Συναλλαγής"
  },
  "create": {
    "message": "Δημιουργία"
  },
  "createNewWallet": {
    "message": "Δημιουργία νέου πορτοφολιού"
  },
  "createPassword": {
    "message": "Δημιουργία κωδικού πρόσβασης"
  },
  "createSnapAccountDescription": {
    "message": "Το $1 θέλει να προσθέσει έναν νέο λογαριασμό στο MetaMask."
  },
  "createSnapAccountTitle": {
    "message": "Δημιουργία λογαριασμού"
  },
  "creatorAddress": {
    "message": "Διεύθυνση δημιουργού"
  },
  "crossChainSwapsLink": {
    "message": "Εναλλαγή σε διάφορα δίκτυα με το MetaMask Portfolio"
  },
  "cryptoCompare": {
    "message": "CryptoCompare"
  },
  "currencyConversion": {
    "message": "Μετατροπή νομίσματος"
  },
  "currencyRateCheckToggle": {
    "message": "Εμφάνιση υπολοίπου και έλεγχος τιμών για token"
  },
  "currencyRateCheckToggleDescription": {
    "message": "Χρησιμοποιούμε τα API $1 και $2 για να εμφανίσουμε το υπόλοιπό σας και την τιμή του token. $3",
    "description": "$1 represents Coingecko, $2 represents CryptoCompare and $3 represents Privacy Policy"
  },
  "currencySymbol": {
    "message": "Σύμβολο νομίσματος"
  },
  "currencySymbolDefinition": {
    "message": "Το σύμβολο ticker που εμφανίζεται για το νόμισμα αυτού του δικτύου."
  },
  "currentAccountNotConnected": {
    "message": "Ο τρέχων λογαριασμός σας δεν είναι συνδεδεμένος"
  },
  "currentExtension": {
    "message": "Σελίδα τρέχουσας επέκτασης"
  },
  "currentLanguage": {
    "message": "Τρέχουσα γλώσσα"
  },
  "currentRpcUrlDeprecated": {
    "message": "Η τρέχουσα διεύθυνση rpc για αυτό το δίκτυο καταργήθηκε."
  },
  "currentTitle": {
    "message": "Τρέχουσα:"
  },
  "currentlyUnavailable": {
    "message": "Μη διαθέσιμο σε αυτό το δίκτυο"
  },
  "curveHighGasEstimate": {
    "message": "Γράφημα επιθετικών τελών συναλλαγής"
  },
  "curveLowGasEstimate": {
    "message": "Γράφημα χαμηλών τελών συναλλαγής"
  },
  "curveMediumGasEstimate": {
    "message": "Γράφημα εκτιμώμενων τελών συναλλαγής αγοράς"
  },
  "custodian": {
    "message": "Θεματοφύλακας"
  },
  "custodianAccountAddedDesc": {
    "message": "Μπορείτε τώρα να χρησιμοποιήσετε τους λογαριασμούς θεματοφύλακά σας στο MetaMask Institutional."
  },
  "custodianAccountAddedTitle": {
    "message": "Έχουν προστεθεί επιλεγμένοι λογαριασμοί θεματοφύλακα."
  },
  "custodianQRCodeScan": {
    "message": "Σαρώστε τον κωδικό QR με την εφαρμογή $1 για κινητά"
  },
  "custodianQRCodeScanDescription": {
    "message": "Ή συνδεθείτε στον λογαριασμό σας $1 και κάντε κλικ στο κουμπί 'Σύνδεση στο MMI'"
  },
  "custodianReplaceRefreshTokenChangedFailed": {
    "message": "Παρακαλούμε μεταβείτε στο $1 και κάντε κλικ στο κουμπί «Σύνδεση με το MMI» στο περιβάλλον εργασίας χρήστη για να συνδέσετε ξανά τους λογαριασμούς σας με το MMI."
  },
  "custodianReplaceRefreshTokenChangedSubtitle": {
    "message": "Τώρα μπορείτε να χρησιμοποιήσετε τους λογαριασμούς θεματοφύλακα στο MetaMask Institutional."
  },
  "custodianReplaceRefreshTokenChangedTitle": {
    "message": "Το token θεματοφύλακα ανανεώθηκε"
  },
  "custodianReplaceRefreshTokenSubtitle": {
    "message": "Αυτό θα αντικαταστήσει το token θεματοφύλακα για την ακόλουθη διεύθυνση:"
  },
  "custodianReplaceRefreshTokenTitle": {
    "message": "Αντικατάσταση token θεματοφύλακα"
  },
  "custodyDeeplinkDescription": {
    "message": "Εγκρίνετε τη συναλλαγή στην εφαρμογή $1. Μόλις πραγματοποιηθούν όλες οι απαιτούμενες εγκρίσεις σχετικά με τον θεματοφύλακα, η συναλλαγή θα ολοκληρωθεί. Ελέγξτε την κατάσταση στην εφαρμογή $1."
  },
  "custodyRefreshTokenModalDescription": {
    "message": "Παρακαλούμε μεταβείτε στο $1 και κάντε κλικ στο κουμπί \"Σύνδεση με το MMI\" στο περιβάλλον εργασίας χρήστη για να συνδέσετε ξανά τους λογαριασμούς σας με το MMI."
  },
  "custodyRefreshTokenModalDescription1": {
    "message": "Ο θεματοφύλακάς σας εκδίδει ένα token που πιστοποιεί την επέκταση του MetaMask Institutional, επιτρέποντάς σας να συνδέσετε τους λογαριασμούς σας."
  },
  "custodyRefreshTokenModalDescription2": {
    "message": "Αυτό το token λήγει μετά από ένα ορισμένο χρονικό διάστημα για λόγους ασφαλείας. Αυτό απαιτεί την επανασύνδεσή σας στο MMI."
  },
  "custodyRefreshTokenModalSubtitle": {
    "message": "Γιατί το βλέπω αυτό;"
  },
  "custodyRefreshTokenModalTitle": {
    "message": "Η συνεδρία σας ως θεματοφύλακας έληξε"
  },
  "custodySessionExpired": {
    "message": "Η συνεδρία θεματοφύλακα έληξε."
  },
  "custodyWrongChain": {
    "message": "Αυτός ο λογαριασμός δεν έχει ρυθμιστεί για χρήση με $1"
  },
  "custom": {
    "message": "Σύνθετες"
  },
  "customGasSettingToolTipMessage": {
    "message": "Χρησιμοποιήστε το $1 για να προσαρμόσετε την τιμή του τέλους συναλλαγής. Αυτό μπορεί να προκαλέσει σύγχυση, αν δεν είστε εξοικειωμένοι. Αλληλεπίδραση με δική σας ευθύνη.",
    "description": "$1 is key 'advanced' (text: 'Advanced') separated here so that it can be passed in with bold font-weight"
  },
  "customSpendLimit": {
    "message": "Προσαρμοσμένο όριο δαπανών"
  },
  "customSpendingCap": {
    "message": "Προσαρμοσμένο ανώτατο όριο δαπανών"
  },
  "customToken": {
    "message": "Προσαρμοσμένο token"
  },
  "customTokenWarningInNonTokenDetectionNetwork": {
    "message": "Ο εντοπισμός token δεν είναι ακόμη διαθέσιμος σε αυτό το δίκτυο. Εισαγάγετε το token με μη αυτόματο τρόπο και βεβαιωθείτε ότι το εμπιστεύεστε. Μάθετε σχετικά με $1"
  },
  "customTokenWarningInTokenDetectionNetwork": {
    "message": "Πριν εισαγάγετε το token με μη αυτόματο τρόπο, βεβαιωθείτε ότι το εμπιστεύεστε. Μάθετε σχετικά με $1."
  },
  "customTokenWarningInTokenDetectionNetworkWithTDOFF": {
    "message": "Σιγουρευτείτε ότι εμπιστεύεστε ένα token προτού το εισαγάγετε. Μάθετε πώς να αποφεύγετε $1. Μπορείτε επίσης να ενεργοποιήσετε τον εντοπισμό token $2."
  },
  "customerSupport": {
    "message": "υποστήριξη πελατών"
  },
  "customizeYourNotifications": {
    "message": "Προσαρμόστε τις ειδοποιήσεις σας"
  },
  "customizeYourNotificationsText": {
    "message": "Ενεργοποιήστε τους τύπους ειδοποιήσεων που θέλετε να λαμβάνετε:"
  },
  "dappRequestedSpendingCap": {
    "message": "Αιτούμενο ανώτατο όριο δαπανών του ιστότοπου"
  },
  "dappSuggested": {
    "message": "Προτεινόμενος ιστότοπος"
  },
  "dappSuggestedGasSettingToolTipMessage": {
    "message": "Το $1 έχει προτείνει αυτή την τιμή.",
    "description": "$1 is url for the dapp that has suggested gas settings"
  },
  "dappSuggestedHigh": {
    "message": "Προτεινόμενος ιστότοπος"
  },
  "dappSuggestedHighShortLabel": {
    "message": "Ιστότοπος (υψηλό)"
  },
  "dappSuggestedShortLabel": {
    "message": "Ιστότοπος"
  },
  "dappSuggestedTooltip": {
    "message": "Το $1 έχει προτείνει αυτή την τιμή.",
    "description": "$1 represents the Dapp's origin"
  },
  "darkTheme": {
    "message": "Σκούρο"
  },
  "data": {
    "message": "Δεδομένα"
  },
  "dataCollectionForMarketing": {
    "message": "Συγκέντρωση δεδομένων για μάρκετινγκ"
  },
  "dataCollectionForMarketingDescription": {
    "message": "Θα χρησιμοποιήσουμε το MetaMetrics για να μάθουμε πώς αλληλεπιδράτε με τις επικοινωνίες μάρκετινγκ. Ενδέχεται να κοινοποιησούμε σχετικές πληροφορίες (όπως χαρακτηριστικά προϊόντων και άλλο υλικό)."
  },
  "dataCollectionWarningPopoverButton": {
    "message": "Εντάξει"
  },
  "dataCollectionWarningPopoverDescription": {
    "message": "Απενεργοποιήσατε τη συλλογή δεδομένων για σκοπούς μάρκετινγκ. Αυτό ισχύει μόνο για αυτή τη συσκευή. Εάν χρησιμοποιείτε το MetaMask και σε άλλες συσκευές, βεβαιωθείτε ότι έχετε επιλέξει την απενεργοποίηση και εκεί."
  },
  "dataHex": {
    "message": "Δεκαεξαδικός"
  },
  "dataUnavailable": {
    "message": "μη διαθέσιμα δεδομένα"
  },
  "dateCreated": {
    "message": "Ημερομηνία δημιουργίας"
  },
  "dcent": {
    "message": "D'Cent"
  },
  "decimal": {
    "message": "Δεκαδικά ψηφία του token"
  },
  "decimalsMustZerotoTen": {
    "message": "Τα δεκαδικά ψηφία πρέπει να είναι τουλάχιστον 0 και όχι πάνω από 36."
  },
  "decrypt": {
    "message": "Αποκρυπτογράφηση"
  },
  "decryptCopy": {
    "message": "Αντιγραφή κρυπτογραφημένου μηνύματος"
  },
  "decryptInlineError": {
    "message": "Αυτό το μήνυμα δεν μπορεί να αποκρυπτογραφηθεί λόγω σφάλματος: $1",
    "description": "$1 is error message"
  },
  "decryptMessageNotice": {
    "message": "Το $1 θα ήθελε να διαβάσει αυτό το μήνυμα για να ολοκληρώσει την ενέργειά σας",
    "description": "$1 is the web3 site name"
  },
  "decryptMetamask": {
    "message": "Αποκρυπτογράφηση μηνύματος"
  },
  "decryptRequest": {
    "message": "Αποκρυπτογράφηση αιτήματος"
  },
  "defaultRpcUrl": {
    "message": "Προεπιλεγμένη διεύθυνση URL RPC"
  },
  "delete": {
    "message": "Διαγραφή"
  },
  "deleteContact": {
    "message": "Διαγραφή επαφής"
  },
  "deleteNetworkIntro": {
    "message": "Εάν διαγράψετε αυτό το δίκτυο, θα πρέπει να το προσθέσετε ξανά για να δείτε τα περιουσιακά σας στοιχεία σε αυτό το δίκτυο"
  },
  "deleteNetworkTitle": {
    "message": "Διαγραφή του δικτύου $1;",
    "description": "$1 represents the name of the network"
  },
  "deleteRpcUrl": {
    "message": "Διαγραφή της διεύθυνσης URL RPC"
  },
  "deposit": {
    "message": "Κατάθεση"
  },
  "deprecatedGoerliNtwrkMsg": {
    "message": "Εξαιτίας των ενημερώσεων στο σύστημα Ethereum, το δίκτυο δοκιμών Goerli θα καταργηθεί σύντομα."
  },
  "deprecatedNetwork": {
    "message": "Αυτό το δίκτυο έχει καταργηθεί"
  },
  "deprecatedNetworkButtonMsg": {
    "message": "Κατανοητό"
  },
  "deprecatedNetworkDescription": {
    "message": "Το δίκτυο στο οποίο προσπαθείτε να συνδεθείτε δεν υποστηρίζεται πλέον από το Metamask. $1"
  },
  "description": {
    "message": "Περιγραφή"
  },
  "descriptionFromSnap": {
    "message": "Περιγραφή από $1",
    "description": "$1 represents the name of the snap"
  },
  "details": {
    "message": "Λεπτομέρειες"
  },
<<<<<<< HEAD
=======
  "developerOptions": {
    "message": "Επιλογές προγραμματιστών"
  },
>>>>>>> ad7a5462
  "disabledGasOptionToolTipMessage": {
    "message": "Το \"1$\" είναι απενεργοποιημένο επειδή δεν πληροί την ελάχιστη αύξηση 10% σε σχέση με τα αρχικά τέλη συναλλαγής.",
    "description": "$1 is gas estimate type which can be market or aggressive"
  },
  "disconnect": {
    "message": "Αποσύνδεση"
  },
  "disconnectAllAccounts": {
    "message": "Αποσύνδεση όλων των λογαριασμών"
  },
  "disconnectAllAccountsConfirmationDescription": {
    "message": "Είστε βέβαιοι ότι θέλετε να αποσυνδεθείτε; Μπορεί να χάσετε τη λειτουργικότητα της ιστοσελίδας."
  },
  "disconnectAllAccountsText": {
    "message": "λογαριασμοί"
  },
  "disconnectAllSnapsText": {
    "message": "Snaps"
  },
  "disconnectAllText": {
    "message": "Αν αποσυνδέσετε τo $1 από τo $2, θα πρέπει να επανασυνδεθείτε για να τα χρησιμοποιήσετε ξανά.",
    "description": "$1 will map to `disconnectAllAccountsText` or `disconnectAllSnapsText`, $2 represents the website hostname"
  },
  "disconnectAllTitle": {
    "message": "Αποσύνδεση όλων των $1",
    "description": "$1 will map to `disconnectAllAccountsText` or `disconnectAllSnapsText`"
  },
  "disconnectPrompt": {
    "message": "Αποσύνδεση $1"
  },
  "disconnectThisAccount": {
    "message": "Αποσύνδεση αυτού του λογαριασμού"
  },
  "disconnectedAllAccountsToast": {
    "message": "Όλοι οι λογαριασμοί αποσυνδέθηκαν από το $1",
    "description": "$1 is name of the dapp`"
  },
  "disconnectedSingleAccountToast": {
    "message": "Το $1 αποσυνδέθηκε από το $2",
    "description": "$1 is name of the name and $2 represents the dapp name`"
  },
  "discoverSnaps": {
    "message": "Ανακαλύψτε τα Snaps",
    "description": "Text that links to the Snaps website. Displayed in a banner on Snaps list page in settings."
  },
  "dismiss": {
    "message": "Παράβλεψη"
  },
  "dismissReminderDescriptionField": {
    "message": "Ενεργοποιήστε το για να απορρίψετε το μήνυμα υπενθύμισης για τη δημιουργία αντιγράφων ασφαλείας της Μυστικής Φράσης Ανάκτησης. Σας συνιστούμε ανεπιφύλακτα να δημιουργήσετε αντίγραφο ασφαλείας της Μυστικής Φράσης Ανάκτησης σας για να αποφύγετε την απώλεια κεφαλαίων"
  },
  "dismissReminderField": {
    "message": "Απορρίψτε την υπενθύμιση δημιουργίας αντιγράφων ασφαλείας της Μυστικής Φράσης Ανάκτησης"
  },
  "displayNftMedia": {
    "message": "Προβολή μέσων NFT"
  },
  "displayNftMediaDescription": {
    "message": "Η προβολή μέσων και δεδομένων NFT εκθέτει τη διεύθυνση IP σας στo OpenSea ή σε άλλους τρίτους. Αυτό μπορεί να επιτρέψει στους εισβολείς να συσχετίσουν τη διεύθυνση IP σας με τη διεύθυνση σας στο Ethereum. Η αυτόματη ανίχνευση NFT βασίζεται σε αυτή τη ρύθμιση και δεν θα είναι διαθέσιμη όταν είναι απενεργοποιημένη."
  },
  "doNotShare": {
    "message": "Μην το μοιραστείτε με κανέναν"
  },
  "domain": {
    "message": "Τομέας"
  },
  "done": {
    "message": "Τέλος"
  },
  "dontShowThisAgain": {
    "message": "Να μην εμφανιστεί ξανά"
  },
  "downArrow": {
    "message": "κάτω βέλος"
  },
  "downloadGoogleChrome": {
    "message": "Κατεβάστε το Google Chrome"
  },
  "downloadNow": {
    "message": "Λήψη Τώρα"
  },
  "downloadStateLogs": {
    "message": "Λήψη Αρχείων Καταγραφής Κατάστασης"
  },
  "dragAndDropBanner": {
    "message": "Μπορείτε να σύρετε τα δίκτυα για να τα επαναδιατάξετε. "
  },
  "dropped": {
    "message": "Απορρίφθηκε"
  },
  "edit": {
    "message": "Επεξεργασία"
  },
  "editANickname": {
    "message": "Επεξεργασία ψευδώνυμου"
  },
  "editAddressNickname": {
    "message": "Επεξεργασία διεύθυνσης ψευδώνυμου"
  },
  "editCancellationGasFeeModalTitle": {
    "message": "Επεξεργασία τελών ακύρωσης συναλλαγής"
  },
  "editContact": {
    "message": "Επεξεργασία επαφής"
  },
  "editGasFeeModalTitle": {
    "message": "Επεξεργασία τέλους συναλλαγής"
  },
  "editGasLimitOutOfBounds": {
    "message": "Το όριο τελών συναλλαγής πρέπει να είναι τουλάχιστον $1"
  },
  "editGasLimitOutOfBoundsV2": {
    "message": "Το όριο τελών συναλλαγής πρέπει να είναι μεγαλύτερο από $1 και μικρότερο από $2",
    "description": "$1 is the minimum limit for gas and $2 is the maximum limit"
  },
  "editGasLimitTooltip": {
    "message": "Το όριο τελών συναλλαγής είναι οι μέγιστες μονάδες τελών συναλλαγής που είστε διατεθειμένοι να χρησιμοποιήσετε. Οι μονάδες των τελών συναλλαγής είναι ένας πολλαπλασιαστής στο \"Μέγιστο τέλος προτεραιότητας\" και το \"Μέγιστο τέλος\"."
  },
  "editGasMaxBaseFeeGWEIImbalance": {
    "message": "Η μέγιστη βασική χρέωση δεν μπορεί να είναι χαμηλότερη από το τέλος προτεραιότητας"
  },
  "editGasMaxBaseFeeHigh": {
    "message": "Η μέγιστη βασική χρέωση είναι υψηλότερη από ό,τι χρειάζεται"
  },
  "editGasMaxBaseFeeLow": {
    "message": "Η μέγιστη βασική χρέωση τελών είναι χαμηλή για τις τρέχουσες συνθήκες του δικτύου"
  },
  "editGasMaxFeeHigh": {
    "message": "Η μέγιστη χρέωση είναι υψηλότερη από ό,τι χρειάζεται"
  },
  "editGasMaxFeeLow": {
    "message": "Πολύ χαμηλή χρέωση για τις συνθήκες του δικτύου"
  },
  "editGasMaxFeePriorityImbalance": {
    "message": "Η μέγιστη χρέωση δεν μπορεί να είναι χαμηλότερη από το μέγιστο τέλος προτεραιότητας"
  },
  "editGasMaxPriorityFeeBelowMinimum": {
    "message": "Το μέγιστο τέλος προτεραιότητας πρέπει να είναι μεγαλύτερο από 0 GWEI"
  },
  "editGasMaxPriorityFeeBelowMinimumV2": {
    "message": "Το τέλος προτεραιότητας πρέπει να είναι μεγαλύτερο από 0."
  },
  "editGasMaxPriorityFeeHigh": {
    "message": "Το μέγιστο τέλος προτεραιότητας είναι υψηλότερο από ό,τι χρειάζεται. Μπορείτε να πληρώσετε περισσότερα από ό,τι χρειάζεται."
  },
  "editGasMaxPriorityFeeHighV2": {
    "message": "Το τέλος προτεραιότητας είναι υψηλότερο από ό,τι χρειάζεται. Μπορείτε να πληρώσετε περισσότερα από ό,τι χρειάζεται"
  },
  "editGasMaxPriorityFeeLow": {
    "message": "Το μέγιστο τέλος προτεραιότητας είναι χαμηλό για τις τρέχουσες συνθήκες του δικτύου"
  },
  "editGasMaxPriorityFeeLowV2": {
    "message": "Το τέλος προτεραιότητας είναι χαμηλό για τις τρέχουσες συνθήκες του δικτύου"
  },
  "editGasPriceTooLow": {
    "message": "Η τιμή τέλους συναλλαγής πρέπει να είναι μεγαλύτερη από 0"
  },
  "editGasPriceTooltip": {
    "message": "Αυτό το δίκτυο απαιτεί ένα πεδίο \"Τέλος συναλλαγής\" κατά την υποβολή μιας συναλλαγής. Η τιμή τέλους συναλλαγής είναι το ποσό που θα πληρώσετε ανά μονάδα τέλους συναλλαγής."
  },
  "editGasSubTextAmountLabel": {
    "message": "Μέγιστο ποσό:",
    "description": "This is meant to be used as the $1 substitution editGasSubTextAmount"
  },
  "editGasSubTextFeeLabel": {
    "message": "Μέγιστη χρέωση:"
  },
  "editGasTitle": {
    "message": "Επεξεργασία προτεραιότητας"
  },
  "editGasTooLow": {
    "message": "Άγνωστος χρόνος επεξεργασίας"
  },
  "editNetworkLink": {
    "message": "επεξεργασία του αρχικού δικτύου"
  },
  "editNonceField": {
    "message": "Επεξεργασία Nonce"
  },
  "editNonceMessage": {
    "message": "Αυτή είναι μια προηγμένη λειτουργία, χρησιμοποιήστε την με προσοχή."
  },
  "editPermission": {
    "message": "Επεξεργασία αδειών"
  },
  "editSpeedUpEditGasFeeModalTitle": {
    "message": "Επεξεργασία τελών επίσπευσης συναλλαγής"
  },
  "enable": {
    "message": "Ενεργοποίηση"
  },
  "enableAutoDetect": {
    "message": " Ενεργοποίηση αυτόματου εντοπισμού"
  },
  "enableFromSettings": {
    "message": "Ενεργοποιήστε το από τις Ρυθμίσεις."
  },
  "enableSnap": {
    "message": "Ενεργοποίηση"
  },
  "enableToken": {
    "message": "ενεργοποίηση $1",
    "description": "$1 is a token symbol, e.g. ETH"
  },
  "enabled": {
    "message": "Ενεργοποιημένο"
  },
  "enabledNetworks": {
    "message": "Ενεργοποιημένα δίκτυα"
  },
  "encryptionPublicKeyNotice": {
    "message": "Το $1 θα ήθελε το δημόσιο σας κλειδί κρυπτογράφησης. Με τη συγκατάθεσή σας, αυτός ο ιστότοπος θα είναι σε θέση να συντάσσει κρυπτογραφημένα μηνύματα προς εσάς.",
    "description": "$1 is the web3 site name"
  },
  "encryptionPublicKeyRequest": {
    "message": "Αίτημα δημόσιου κλειδιού κρυπτογράφησης"
  },
  "endpointReturnedDifferentChainId": {
    "message": "Η διεύθυνση URL του RPC που εισαγάγατε επέστρεψε ένα διαφορετικό αναγνωριστικό αλυσίδας ($1). Ενημερώστε το αναγνωριστικό αλυσίδας ώστε να ταιριάζει με την διεύθυνση URL του RPC του δικτύου που προσπαθείτε να προσθέσετε.",
    "description": "$1 is the return value of eth_chainId from an RPC endpoint"
  },
  "enhancedTokenDetectionAlertMessage": {
    "message": "Ο βελτιωμένος εντοπισμός για token είναι επί του παρόντος διαθέσιμος στο $1. $2"
  },
  "ensDomainsSettingDescriptionIntroduction": {
    "message": "Το MetaMask σας επιτρέπει να βλέπετε τους τομείς ENS ακριβώς στη γραμμή διευθύνσεων του προγράμματος περιήγησής σας. Δείτε πώς λειτουργεί:"
  },
  "ensDomainsSettingDescriptionOutroduction": {
    "message": "Να έχετε υπόψη ότι η χρήση αυτής της λειτουργίας εκθέτει τη διεύθυνση IP σας σε υπηρεσίες τρίτων με IPFS."
  },
  "ensDomainsSettingDescriptionPart1": {
    "message": "Το MetaMask ελέγχει το συμβόλαιο ENS του Ethereum για να βρει τον κωδικό που συνδέεται με το όνομα ENS."
  },
  "ensDomainsSettingDescriptionPart2": {
    "message": "Εάν ο κωδικός παραπέμπει σε IPFS, μπορείτε να δείτε το περιεχόμενο που σχετίζεται με αυτόν (συνήθως έναν ιστότοπο)."
  },
  "ensDomainsSettingTitle": {
    "message": "Εμφάνιση τομέων ENS στη γραμμή διευθύνσεων"
  },
  "ensUnknownError": {
    "message": "Η αναζήτηση ENS απέτυχε."
  },
  "enterANumber": {
    "message": "Εισάγετε έναν αριθμό"
  },
  "enterCustodianToken": {
    "message": "Πληκτρολογήστε το token $1 ή προσθέστε ένα νέο token"
  },
  "enterMaxSpendLimit": {
    "message": "Εισάγετε το μέγιστο όριο δαπανών"
  },
  "enterOptionalPassword": {
    "message": "Πληκτρολογήστε προαιρετικό κωδικό πρόσβασης"
  },
  "enterPasswordContinue": {
    "message": "Πληκτρολογήστε τον κωδικό πρόσβασης για να συνεχίσετε"
  },
  "enterTokenNameOrAddress": {
    "message": "Πληκτρολογήστε το όνομα του token ή επικολλήστε τη διεύθυνση"
  },
  "enterYourPassword": {
    "message": "Πληκτρολογήστε τον κωδικό πρόσβασής σας"
  },
  "errorCode": {
    "message": "Κωδικός: $1",
    "description": "Displayed error code for debugging purposes. $1 is the error code"
  },
  "errorDetails": {
    "message": "Λεπτομέρειες σφάλματος",
    "description": "Title for collapsible section that displays error details for debugging purposes"
  },
  "errorGettingSafeChainList": {
    "message": "Σφάλμα κατά τη λήψη της λίστας ασφαλών αλυσίδων, συνεχίστε με προσοχή."
  },
  "errorMessage": {
    "message": "Μήνυμα: $1",
    "description": "Displayed error message for debugging purposes. $1 is the error message"
  },
  "errorName": {
    "message": "Κωδικός: $1",
    "description": "Displayed error name for debugging purposes. $1 is the error name"
  },
  "errorPageMessage": {
    "message": "Προσπαθήστε ξανά με επαναφόρτωση της σελίδας ή επικοινωνήστε με την υποστήριξη $1.",
    "description": "Message displayed on generic error page in the fullscreen or notification UI, $1 is a clickable link with text defined by the 'here' key. The link will open to a form where users can file support tickets."
  },
  "errorPagePopupMessage": {
    "message": "Προσπαθήστε ξανά κλείνοντας και ανοίγοντας ξανά το αναδυόμενο παράθυρο ή επικοινωνήστε με την υποστήριξη $1.",
    "description": "Message displayed on generic error page in the popup UI, $1 is a clickable link with text defined by the 'here' key. The link will open to a form where users can file support tickets."
  },
  "errorPageTitle": {
    "message": "Το MetaMask αντιμετώπισε ένα σφάλμα",
    "description": "Title of generic error page"
  },
  "errorStack": {
    "message": "Στοίβα:",
    "description": "Title for error stack, which is displayed for debugging purposes"
  },
  "errorWhileConnectingToRPC": {
    "message": "Σφάλμα κατά τη σύνδεση στο προσαρμοσμένο δίκτυο."
  },
  "errorWithSnap": {
    "message": "Σφάλμα με $1",
    "description": "$1 represents the name of the snap"
  },
  "estimatedFee": {
    "message": "Εκτιμώμενη χρέωση"
  },
  "estimatedFeeTooltip": {
    "message": "Ποσό που καταβλήθηκε για τη διεκπεραίωση της συναλλαγής στο δίκτυο."
  },
  "ethGasPriceFetchWarning": {
    "message": "Η εφεδρική τιμή του τέλους συναλλαγής παρέχεται καθώς η κύρια υπηρεσία εκτίμησης τελών συναλλαγής, δεν είναι διαθέσιμη αυτή τη στιγμή."
  },
  "ethereumProviderAccess": {
    "message": "Χορήγηση πρόσβασης στον πάροχο Ethereum σε $1",
    "description": "The parameter is the name of the requesting origin"
  },
  "ethereumPublicAddress": {
    "message": "Δημόσια διεύθυνση του Ethereum"
  },
  "etherscan": {
    "message": "Etherscan"
  },
  "etherscanView": {
    "message": "Προβολή λογαριασμού στο Etherscan"
  },
  "etherscanViewOn": {
    "message": "Προβολή στην Etherscan"
  },
  "existingChainId": {
    "message": "Οι πληροφορίες που έχετε εισάγει συνδέονται με ένα υπάρχον αναγνωριστικό αλυσίδας."
  },
<<<<<<< HEAD
  "existingRpcUrl": {
    "message": "Αυτή η διεύθυνση URL συνδέεται με ένα άλλο αναγνωριστικό αλυσίδας."
=======
  "existingRequestsBannerAlertDesc": {
    "message": "Για να προβάλετε και να επιβεβαιώσετε το πιο πρόσφατο αίτημά σας, θα πρέπει πρώτα να εγκρίνετε ή να απορρίψετε τα υπάρχοντα αιτήματα."
>>>>>>> ad7a5462
  },
  "expandView": {
    "message": "Ανάπτυξη προβολής"
  },
  "experimental": {
    "message": "Πειραματικά"
  },
  "extendWalletWithSnaps": {
    "message": "Προσαρμόστε την εμπειρία του πορτοφολιού σας.",
    "description": "Banner description displayed on Snaps list page in Settings when less than 6 Snaps is installed."
  },
  "extensionInsallCompleteDescription": {
    "message": "Επιστρέψτε στο περιβάλλον προϊόντος του MetaMask Institutional για να συνδέσετε τους λογαριασμούς θεματοφύλακα ή αυτο-θεματοφύλακά σας."
  },
  "extensionInsallCompleteTitle": {
    "message": "Η εγκατάσταση της επέκτασης ολοκληρώθηκε"
  },
  "externalExtension": {
    "message": "Εξωτερική επέκταση"
  },
  "externalNameSourcesSetting": {
    "message": "Προτεινόμενα ψευδώνυμα"
  },
  "externalNameSourcesSettingDescription": {
    "message": "Θα παρέχουμε προτεινόμενα ψευδώνυμα για διευθύνσεις με τις οποίες αλληλεπιδράτε από πηγές τρίτων, όπως τα Etherscan, Infura και Lens Protocol. Αυτές οι πηγές θα είναι σε θέση να δουν τις εν λόγω διευθύνσεις και τη διεύθυνση IP σας. Η διεύθυνση του λογαριασμού σας δεν θα εκτεθεί σε τρίτους."
  },
  "failed": {
    "message": "Απέτυχε"
  },
  "failedToFetchChainId": {
    "message": "Δεν είναι δυνατή η ανάκτηση του αναγνωριστικού αλυσίδας. Είναι σωστή η διεύθυνση URL του RPC;"
  },
  "failureMessage": {
    "message": "Κάτι πήγε στραβά και δεν μπορέσαμε να ολοκληρώσουμε την ενέργεια"
  },
  "fast": {
    "message": "Γρήγορα"
  },
  "feeAssociatedRequest": {
    "message": "Ένα τέλος σχετίζεται με αυτό το αίτημα."
  },
  "feeDetails": {
    "message": "Λεπτομέρειες χρεώσεων"
  },
  "fiat": {
    "message": "Εντολή",
    "description": "Exchange type"
  },
  "fileImportFail": {
    "message": "Η εισαγωγή αρχείων δεν λειτουργεί; Κάντε κλικ εδώ!",
    "description": "Helps user import their account from a JSON file"
  },
  "findTheRightChainId": {
    "message": "Βρείτε το σωστό στο:"
  },
  "flaskWelcomeUninstall": {
    "message": "θα πρέπει να απεγκαταστήσετε αυτή την επέκταση",
    "description": "This request is shown on the Flask Welcome screen. It is intended for non-developers, and will be bolded."
  },
  "flaskWelcomeWarning1": {
    "message": "Το Flask έχει δημιουργηθεί για προγραμματιστές, οι οποίοι θέλουν να πειραματιστούν με νέα, ασταθή API. Εάν δεν είστε προγραμματιστής ή ελεγκτής δοκιμαστικών εκδόσεων, $1.",
    "description": "This is a warning shown on the Flask Welcome screen, intended to encourage non-developers not to proceed any further. $1 is the bolded message 'flaskWelcomeUninstall'"
  },
  "flaskWelcomeWarning2": {
    "message": "Δεν εγγυόμαστε την ασφάλεια ή τη σταθερότητα αυτής της επέκτασης. Τα νέα API που προσφέρει το Flask δεν παρέχουν ισχυρή προστασία κατά των επιθέσεων phishing, πράγμα που σημαίνει ότι οποιοσδήποτε ιστότοπος ή snap που απαιτεί το Flask, ενδέχεται να είναι μια κακόβουλη απόπειρα κλοπής των περιουσιακών στοιχείων σας.",
    "description": "This explains the risks of using MetaMask Flask"
  },
  "flaskWelcomeWarning3": {
    "message": "Όλα τα API του Flask είναι πειραματικά. Μπορεί να αλλάξουν ή να αφαιρεθούν χωρίς προειδοποίηση ή μπορεί να παραμείνουν στο Flask επ' αόριστον, χωρίς ποτέ να μεταφερθούν στο σταθερό MetaMask. Χρησιμοποιήστε τα με δική σας ευθύνη.",
    "description": "This message warns developers about unstable Flask APIs"
  },
  "flaskWelcomeWarning4": {
    "message": "Βεβαιωθείτε ότι έχετε απενεργοποιήσει την κανονική σας επέκταση MetaMask όταν χρησιμοποιείτε το Flask.",
    "description": "This message calls to pay attention about multiple versions of MetaMask running on the same site (Flask + Prod)"
  },
  "flaskWelcomeWarningAcceptButton": {
    "message": "Αποδέχομαι τον κίνδυνο",
    "description": "this text is shown on a button, which the user presses to confirm they understand the risks of using Flask"
  },
  "floatAmountToken": {
    "message": "Η ποσότητα των Τokens πρέπει να είναι ακέραιος αριθμός"
  },
  "followUsOnTwitter": {
    "message": "Ακολουθήστε μας στο Twitter"
  },
  "forbiddenIpfsGateway": {
    "message": "Απαγορευμένη πύλη IPFS: Παρακαλώ καθορίστε μια πύλη CID"
  },
  "forgetDevice": {
    "message": "Διαγραφή αυτής της συσκευής"
  },
  "forgotPassword": {
    "message": "Ξεχάσατε τον κωδικό πρόσβασής σας;"
  },
  "form": {
    "message": "φόρμα"
  },
  "from": {
    "message": "Από"
  },
  "fromAddress": {
    "message": "Από: $1",
    "description": "$1 is the address to include in the From label. It is typically shortened first using shortenAddress"
  },
  "fromTokenLists": {
    "message": "Από λίστες token: $1"
  },
  "function": {
    "message": "Λειτουργία: $1"
  },
  "functionApprove": {
    "message": "Λειτουργία: Έγκριση"
  },
  "functionSetApprovalForAll": {
    "message": "Λειτουργία: SetApprovalForAll"
  },
  "functionType": {
    "message": "Τύπος λειτουργίας"
  },
  "fundYourWallet": {
    "message": "Χρηματοδοτήστε το πορτοφόλι σας"
  },
  "fundYourWalletDescription": {
    "message": "Ξεκινήστε προσθέτοντας περίπου $1 στο πορτοφόλι σας.",
    "description": "$1 is the token symbol"
  },
  "gas": {
    "message": "Τέλος συναλλαγής"
  },
  "gasDisplayAcknowledgeDappButtonText": {
    "message": "Επεξεργασία προτεινόμενου τέλους συναλλαγής"
  },
  "gasDisplayDappWarning": {
    "message": "Αυτό το τέλος συναλλαγής έχει προταθεί από το $1. Η παράκαμψη μπορεί να προκαλέσει προβλήματα με τη συναλλαγή σας. Εάν έχετε απορίες, επικοινωνήστε με $1.",
    "description": "$1 represents the Dapp's origin"
  },
  "gasIsETH": {
    "message": "Τέλη συναλλαγής $1 "
  },
  "gasLimit": {
    "message": "Όριο τέλους συναλλαγής"
  },
  "gasLimitInfoTooltipContent": {
    "message": "Το όριο τέλους συναλλαγής είναι το μέγιστο ποσό μονάδων τέλους συναλλαγής που είστε διατεθειμένοι να δαπανήσετε."
  },
  "gasLimitRecommended": {
    "message": "Το συνιστώμενο όριο τέλους συναλλαγής είναι $1. Εάν το όριο τέλους συναλλαγής είναι μικρότερο από αυτό, η συναλλαγή ενδέχεται να αποτύχει."
  },
  "gasLimitTooLow": {
    "message": "Το όριο τέλους συναλλαγής πρέπει να είναι τουλάχιστον 21000"
  },
  "gasLimitTooLowWithDynamicFee": {
    "message": "Το όριο τέλους συναλλαγής πρέπει να είναι τουλάχιστον $1",
    "description": "$1 is the custom gas limit, in decimal."
  },
  "gasLimitV2": {
    "message": "Όριο τέλους συναλλαγής"
  },
  "gasOption": {
    "message": "Επιλογή τέλους συναλλαγής"
  },
  "gasPrice": {
    "message": "Τιμή τέλους συναλλαγής (GWEI)"
  },
  "gasPriceExcessive": {
    "message": "Το ποσό του τέλους συναλλαγής σας έχει οριστεί αδικαιολόγητα υψηλό. Εξετάστε το ενδεχόμενο μείωσης του ποσού."
  },
  "gasPriceExcessiveInput": {
    "message": "Η τιμή του τέλους συναλλαγής είναι υπερβολική"
  },
  "gasPriceExtremelyLow": {
    "message": "Η τιμή του τέλους συναλλαγής είναι εξαιρετικά χαμηλή"
  },
  "gasPriceFetchFailed": {
    "message": "Η εκτίμηση της τιμής του τέλους συναλλαγής απέτυχε λόγω σφάλματος δικτύου."
  },
  "gasPriceInfoTooltipContent": {
    "message": "Η τιμή του τέλους συναλλαγής καθορίζει το ποσό των Ether που είστε διατεθειμένοι να πληρώσετε για κάθε μονάδα τέλους συναλλαγής."
  },
  "gasTimingHoursShort": {
    "message": "$1 ώρες",
    "description": "$1 represents a number of hours"
  },
  "gasTimingLow": {
    "message": "Με αργό ρυθμό"
  },
  "gasTimingMinutesShort": {
    "message": "$1 λεπτά",
    "description": "$1 represents a number of minutes"
  },
  "gasTimingSecondsShort": {
    "message": "$1 δευτ",
    "description": "$1 represents a number of seconds"
  },
  "gasUsed": {
    "message": "Τέλος συναλλαγής που χρησιμοποιήθηκε"
  },
  "general": {
    "message": "Γενικά"
  },
  "generalCameraError": {
    "message": "Δεν μπορέσαμε να έχουμε πρόσβαση στην κάμερά σας. Προσπαθήστε ξανά."
  },
  "generalCameraErrorTitle": {
    "message": "Κάτι πήγε στραβά...."
  },
  "genericExplorerView": {
    "message": "Προβολή λογαριασμού σε $1"
  },
  "getStartedWithNFTs": {
    "message": "Λάβετε $1 για να αγοράσετε NFT",
    "description": "$1 is the token symbol"
  },
  "getStartedWithNFTsDescription": {
    "message": "Ξεκινήστε με NFT προσθέτοντας περίπου $1 στο πορτοφόλι σας.",
    "description": "$1 is the token symbol"
  },
  "goBack": {
    "message": "Πηγαίνετε πίσω"
  },
  "goToSite": {
    "message": "Μετάβαση στον ιστότοπο"
  },
  "goerli": {
    "message": "Δοκιμαστικό δίκτυο Goerli"
  },
  "gotIt": {
    "message": "Το κατάλαβα"
  },
  "grantedToWithColon": {
    "message": "Χορηγήθηκε στο:"
  },
  "gwei": {
    "message": "GWEI"
  },
  "hardware": {
    "message": "Υλικό"
  },
  "hardwareWalletConnected": {
    "message": "Συνδέθηκε το πορτοφόλι υλικού"
  },
  "hardwareWalletLegacyDescription": {
    "message": "(παλαιό)",
    "description": "Text representing the MEW path"
  },
  "hardwareWalletSupportLinkConversion": {
    "message": "κάντε κλικ εδώ"
  },
  "hardwareWallets": {
    "message": "Συνδέστε ένα πορτοφόλι υλικού"
  },
  "hardwareWalletsInfo": {
    "message": "Οι ενσωματώσεις πορτοφολιών υλικού χρησιμοποιούν κλήσεις API σε εξωτερικούς διακομιστές, οι οποίοι μπορούν να δουν τη διεύθυνση IP σας και τις διευθύνσεις έξυπνων συμβολαίων με τις οποίες αλληλεπιδράτε."
  },
  "hardwareWalletsMsg": {
    "message": "Επιλέξτε ένα πορτοφόλι υλικού το οποίο θέλετε να χρησιμοποιήσετε με το MetaMask."
  },
  "here": {
    "message": "εδώ",
    "description": "as in -click here- for more information (goes with troubleTokenBalances)"
  },
  "hexData": {
    "message": "Δεκαεξαδικά δεδομένα"
  },
  "hiddenAccounts": {
    "message": "Κρυφοί λογαριασμοί"
  },
  "hide": {
    "message": "Απόκρυψη"
  },
  "hideAccount": {
    "message": "Απόκρυψη λογαριασμού"
  },
  "hideFullTransactionDetails": {
    "message": "Απόκρυψη αναλυτικών στοιχείων συναλλαγών"
  },
  "hideSeedPhrase": {
    "message": "Απόκρυψη φράσης ανάκτησης"
  },
  "hideSentitiveInfo": {
    "message": "Απόκρυψη ευαίσθητων πληροφοριών"
  },
  "hideToken": {
    "message": "Απόκρυψη token"
  },
  "hideTokenPrompt": {
    "message": "Απόκρυψη του token;"
  },
  "hideTokenSymbol": {
    "message": "Απόκρυψη $1",
    "description": "$1 is the symbol for a token (e.g. 'DAI')"
  },
  "hideZeroBalanceTokens": {
    "message": "Απόκρυψη tokens χωρίς υπόλοιπο"
  },
  "high": {
    "message": "Επιθετική"
  },
  "highGasSettingToolTipMessage": {
    "message": "Υψηλή πιθανότητα, ακόμη και σε ασταθείς αγορές. Χρησιμοποιήστε το $1 για να καλύψετε τις αυξήσεις στην κυκλοφορία του δικτύου που οφείλονται σε πράγματα όπως οι μειώσεις των δημοφιλών NFT.",
    "description": "$1 is key 'high' (text: 'Aggressive') separated here so that it can be passed in with bold font-weight"
  },
  "highLowercase": {
    "message": "υψηλό"
  },
  "highestCurrentBid": {
    "message": "Υψηλότερη τρέχουσα προσφορά"
  },
  "highestFloorPrice": {
    "message": "Υψηλότερη κατώτατη τιμή"
  },
  "history": {
    "message": "Ιστορικό"
  },
  "holdToRevealContent1": {
    "message": "Η Μυστική σας Φράση Ανάκτησης παρέχει $1",
    "description": "$1 is a bolded text with the message from 'holdToRevealContent2'"
  },
  "holdToRevealContent2": {
    "message": "πλήρη πρόσβαση στο πορτοφόλι και τα κεφάλαιά σας.",
    "description": "Is the bolded text in 'holdToRevealContent1'"
  },
  "holdToRevealContent3": {
    "message": "Μην τη μοιραστείτε με κανέναν. $1 $2",
    "description": "$1 is a message from 'holdToRevealContent4' and $2 is a text link with the message from 'holdToRevealContent5'"
  },
  "holdToRevealContent4": {
    "message": "Η Υποστήριξη του MetaMask δεν θα τη ζητήσει ποτέ,",
    "description": "Part of 'holdToRevealContent3'"
  },
  "holdToRevealContent5": {
    "message": "αλλά οι απατεώνες μπορεί να το κάνουν.",
    "description": "The text link in 'holdToRevealContent3'"
  },
  "holdToRevealContentPrivateKey1": {
    "message": "Το ιδιωτικό σας κλειδί παρέχει $1",
    "description": "$1 is a bolded text with the message from 'holdToRevealContentPrivateKey2'"
  },
  "holdToRevealContentPrivateKey2": {
    "message": "πλήρη πρόσβαση στο πορτοφόλι και τα κεφάλαιά σας.",
    "description": "Is the bolded text in 'holdToRevealContentPrivateKey2'"
  },
  "holdToRevealLockedLabel": {
    "message": "κρατήστε πατημένο για να αποκαλύψετε το κυκλάκι με κλειδί"
  },
  "holdToRevealPrivateKey": {
    "message": "Κρατήστε πατήμενο για να αποκαλύψετε το ιδιωτικό κλειδί"
  },
  "holdToRevealPrivateKeyTitle": {
    "message": "Κρατήστε το ιδιωτικό σας κλειδί ασφαλές"
  },
  "holdToRevealSRP": {
    "message": "Κρατήστε πατημένο για αποκάλυψη της ΜΦΑ"
  },
  "holdToRevealSRPTitle": {
    "message": "Κρατήστε τη ΜΦΑ σας ασφαλή"
  },
  "holdToRevealUnlockedLabel": {
    "message": "κρατήστε πατημένο για να μην αποκαλύψετε το κυκλάκι με κλειδί"
  },
  "id": {
    "message": "Αναγνωριστικό"
  },
  "ignoreAll": {
    "message": "Αγνόηση όλων"
  },
  "ignoreTokenWarning": {
    "message": "Εάν αποκρύψετε τα tokens, δεν θα εμφανίζονται στο πορτοφόλι σας. Ωστόσο, μπορείτε να τα προσθέσετε, αναζητώντας τα."
  },
  "imToken": {
    "message": "imToken"
  },
  "import": {
    "message": "Εισαγωγή",
    "description": "Button to import an account from a selected file"
  },
  "importAccount": {
    "message": "Εισαγωγή λογαριασμού"
  },
  "importAccountError": {
    "message": "Σφάλμα κατά την εισαγωγή του λογαριασμού."
  },
  "importAccountErrorIsSRP": {
    "message": "Έχετε πληκτρολογήσει μια Μυστική Φράση Ανάκτησης (ή μνημονική). Για να εισαγάγετε έναν λογαριασμό εδώ, πρέπει να πληκτρολογήσετε ένα ιδιωτικό κλειδί, το οποίο είναι μια δεκαεξαδική συμβολοσειρά μήκους 64 χαρακτήρων."
  },
  "importAccountErrorNotAValidPrivateKey": {
    "message": "Αυτό δεν είναι ένα έγκυρο ιδιωτικό κλειδί. Πληκτρολογήσατε μια δεκαεξαδική συμβολοσειρά, αλλά πρέπει να έχει μήκος 64 χαρακτήρων."
  },
  "importAccountErrorNotHexadecimal": {
    "message": "Αυτό δεν είναι ένα έγκυρο ιδιωτικό κλειδί. Πρέπει να πληκτρολογήσετε μια δεκαεξαδική συμβολοσειρά μήκους 64 χαρακτήρων."
  },
  "importAccountJsonLoading1": {
    "message": "Υπολογίστε ότι αυτή η εισαγωγή JSON θα διαρκέσει μερικά λεπτά και το MetaMask θα «παγώσει»."
  },
  "importAccountJsonLoading2": {
    "message": "Ζητάμε συγγνώμη και θα το κάνουμε πιο γρήγορα στο μέλλον."
  },
  "importAccountMsg": {
    "message": "Οι λογαριασμοί που έχουν εισαχθεί δεν θα συσχετίζονται με τη Μυστική Φράση Ανάκτησης στο MetaTask. Μάθετε περισσότερα για τους λογαριασμούς που έχουν εισαχθεί"
  },
  "importMyWallet": {
    "message": "Εισαγωγή του πορτοφολιού μου"
  },
  "importNFT": {
    "message": "Εισαγωγή NFT"
  },
  "importNFTAddressToolTip": {
    "message": "Στο OpenSea, για παράδειγμα, στη σελίδα των NFΤ στην ενότητα Λεπτομέρειες, υπάρχει ένας υπερσύνδεσμος σε μπλε χρώμα με την ένδειξη «Διεύθυνση συμβολαίου». Εάν κάνετε κλικ σε αυτόν τον υπερσύνδεσμο, θα σας μεταφέρει στη διεύθυνση του συμβολαίου στο Etherscan. Στο επάνω αριστερό μέρος εκείνης της σελίδας, θα πρέπει να υπάρχει ένα εικονίδιο με την ένδειξη «Συμβόλαιο» και στα δεξιά, μια μεγάλη σειρά γραμμάτων και αριθμών. Αυτή είναι η διεύθυνση του συμβολαίου που δημιούργησε το NFT σας. Κάντε κλικ στο εικονίδιο «αντιγραφή» στα δεξιά της διεύθυνσης για να το αντιγράψετε στο πρόχειρό σας."
  },
  "importNFTPage": {
    "message": "Σελίδα εισαγωγής των NFT"
  },
  "importNFTTokenIdToolTip": {
    "message": "Το αναγνωριστικό ενός NFT είναι μοναδικό δεδομένου ότι δεν υπάρχουν δύο ίδια NFT. Και πάλι, στο OpenSea αυτός ο αριθμός βρίσκεται στην ενότητα \"Λεπτομέρειες\". Σημειώστε τον ή αντιγράψτε τον στο πρόχειρο σας."
  },
  "importSelectedTokens": {
    "message": "Εισαγωγή επιλεγμένων tokens;"
  },
  "importSelectedTokensDescription": {
    "message": "Στο πορτοφόλι σας θα εμφανιστούν μόνο τα tokens που έχετε επιλέξει. Μπορείτε πάντα να εισαγάγετε αργότερα κρυφά tokens αναζητώντας τα."
  },
  "importTokenQuestion": {
    "message": "Εισαγωγή token;"
  },
  "importTokenWarning": {
    "message": "Οποιοσδήποτε μπορεί να δημιουργήσει ένα token με οποιοδήποτε όνομα, συμπεριλαμβανομένων ψεύτικων εκδόσεων υφιστάμενων tokens. Προσθέστε και ανταλλάξτε με δική σας ευθύνη!"
  },
  "importTokensCamelCase": {
    "message": "Εισαγωγή tokens"
  },
  "importTokensError": {
    "message": "Δεν μπορέσαμε να εισάγουμε τα tokens. Προσπαθήστε ξανά αργότερα."
  },
  "importWithCount": {
    "message": "Εισαγωγή $1",
    "description": "$1 will the number of detected tokens that are selected for importing, if all of them are selected then $1 will be all"
  },
  "imported": {
    "message": "Έγινε εισαγωγή",
    "description": "status showing that an account has been fully loaded into the keyring"
  },
  "inYourSettings": {
    "message": "στις Ρυθμίσεις σας"
  },
  "infuraBlockedNotification": {
    "message": "Το MetaMask δεν μπορεί να συνδεθεί με τον διακομιστή του blockchain. Εξετάστε τους πιθανούς λόγους $1.",
    "description": "$1 is a clickable link with with text defined by the 'here' key"
  },
  "initialTransactionConfirmed": {
    "message": "Η αρχική σας συναλλαγή επιβεβαιώθηκε από το δίκτυο. Κάντε κλικ στο OK για να επιστρέψετε."
  },
  "inputLogicEmptyState": {
    "message": "Πληκτρολογήστε μόνο έναν αριθμό που σας βολεύει να ξοδέψει ο τρίτος τώρα ή στο μέλλον. Μπορείτε πάντα να αυξήσετε το ανώτατο όριο δαπανών αργότερα."
  },
  "inputLogicEqualOrSmallerNumber": {
    "message": "Αυτό επιτρέπει στον τρίτο να ξοδέψει $1 από το τρέχον υπόλοιπό σας.",
    "description": "$1 is the current token balance in the account and the name of the current token"
  },
  "inputLogicHigherNumber": {
    "message": "Αυτό επιτρέπει στον τρίτο να ξοδέψει όλο το υπόλοιπο των tokens σας μέχρι να φτάσει στο ανώτατο όριο ή να ανακαλέσετε το ανώτατο όριο δαπανών. Εάν δεν το θέλετε αυτό, εξετάστε το ενδεχόμενο να ορίσετε χαμηλότερο όριο δαπανών."
  },
  "insightWarning": {
    "message": "προειδοποίηση"
  },
  "insightWarningCheckboxMessage": {
    "message": "$1 το αίτημα από $2",
    "description": "$1 is the action i.e. sign, confirm. $2 is the origin making the request."
  },
  "insightWarningContentPlural": {
    "message": "Ελέγξτε το $1 πριν από το $2. Μόλις ολοκληρωθεί, το $3 είναι μη αναστρέψιμο.",
    "description": "$1 the 'insightWarnings' message (2 warnings) representing warnings, $2 is the action (i.e. signing) and $3 is the result (i.e. signature, transaction)"
  },
  "insightWarningContentSingular": {
    "message": "Ελέγξτε το $1 πριν από το $2. Μόλις γίνει, το $3 είναι μη αναστρέψιμο.",
    "description": "$1 is the 'insightWarning' message (1 warning), $2 is the action (i.e. signing) and $3 is the result (i.e. signature, transaction)"
  },
  "insightWarningHeader": {
    "message": "Το αίτημα αυτό μπορεί να είναι επικίνδυνο"
  },
  "insightWarnings": {
    "message": "προειδοποιήσεις"
  },
  "insightsFromSnap": {
    "message": "Απόψεις για το $1",
    "description": "$1 represents the name of the snap"
  },
  "install": {
    "message": "Εγκατάσταση"
  },
  "installExtension": {
    "message": "Εγκατάσταση επέκτασης"
  },
  "installExtensionDescription": {
    "message": "Η συμβατή με την θεσμική έκδοση του κορυφαίου web3 πορτοφολιού στον κόσμο, MetaMask."
  },
  "installOrigin": {
    "message": "Προέλευση εγκατάστασης"
  },
  "installRequest": {
    "message": "Προσθήκη στο MetaMask"
  },
  "installedOn": {
    "message": "Εγκαταστάθηκε στο $1",
    "description": "$1 is the date when the snap has been installed"
  },
  "insufficientBalance": {
    "message": "Ανεπαρκές υπόλοιπο."
  },
  "insufficientCurrencyBuyOrDeposit": {
    "message": "Δεν έχετε αρκετά $1 στον λογαριασμό σας για να πληρώσετε τα τέλη της συναλλαγής στο δίκτυο $2. $3 ή πραγματοποιήστε κατάθεση από άλλον λογαριασμό.",
    "description": "$1 is the native currency of the network, $2 is the name of the current network, $3 is the key 'buy' + the ticker symbol of the native currency of the chain wrapped in a button"
  },
  "insufficientCurrencyBuyOrReceive": {
    "message": "Δεν έχετε αρκετά $1 στον λογαριασμό σας για να πληρώσετε τα τέλη της συναλλαγής στο δίκτυο $2. $3 ή $4 από άλλον λογαριασμό.",
    "description": "$1 is the native currency of the network, $2 is the name of the current network, $3 is the key 'buy' + the ticker symbol of the native currency of the chain wrapped in a button, $4 is the key 'deposit' button"
  },
  "insufficientCurrencyDeposit": {
    "message": "Δεν έχετε αρκετά $1 στον λογαριασμό σας για να πληρώσετε τα τέλη της συναλλαγής στο δίκτυο $2. Καταθέστε $1 από άλλον λογαριασμό.",
    "description": "$1 is the native currency of the network, $2 is the name of the current network"
  },
  "insufficientFunds": {
    "message": "Ανεπαρκή κεφάλαια."
  },
  "insufficientFundsForGas": {
    "message": "Ανεπαρκή κεφάλαια για το τέλος συναλλαγής"
  },
  "insufficientTokens": {
    "message": "Ανεπαρκή tokens."
  },
  "interactingWith": {
    "message": "Αλληλεπίδραση με"
  },
  "interactingWithTransactionDescription": {
    "message": "Αυτή είναι το συμβόλαιο με το οποίο αλληλεπιδράτε. Προστατευτείτε από τους απατεώνες επαληθεύοντας τις λεπτομέρειες."
  },
  "invalidAddress": {
    "message": "Μη έγκυρη διεύθυνση"
  },
  "invalidAddressRecipient": {
    "message": "Η διεύθυνση παραλήπτη δεν είναι έγκυρη"
  },
  "invalidAssetType": {
    "message": "Αυτό το περιουσιακό στοιχείο είναι NFT και πρέπει να προστεθεί ξανά στη σελίδα «Εισαγωγή NFT» που βρίσκεται στην καρτέλα των NFT"
  },
  "invalidChainIdTooBig": {
    "message": "Μη έγκυρο αναγνωριστικό αλυσίδας. Το αναγνωριστικό αλυσίδας είναι πολύ μεγάλο."
  },
  "invalidCustomNetworkAlertContent1": {
    "message": "Το αναγνωριστικό αλυσίδας για το προσαρμοσμένο δίκτυο '$1' πρέπει να εισαχθεί εκ νέου.",
    "description": "$1 is the name/identifier of the network."
  },
  "invalidCustomNetworkAlertContent2": {
    "message": "Για να προστατευθείτε από κακόβουλους ή ανεπαρκείς παρόχους δικτύου, απαιτούνται πλέον αναγνωριστικά αλυσίδας για όλα τα προσαρμοσμένα δίκτυα."
  },
  "invalidCustomNetworkAlertContent3": {
    "message": "Μεταβείτε στις Ρυθμίσεις > Δίκτυο και εισαγάγετε το αναγνωριστικό αλυσίδας. Μπορείτε να βρείτε τα αναγνωριστικά αλυσίδας των πιο δημοφιλών δικτύων στο $1.",
    "description": "$1 is a link to https://chainid.network"
  },
  "invalidCustomNetworkAlertTitle": {
    "message": "Μη έγκυρο προσαρμοσμένο δίκτυο"
  },
  "invalidHexNumber": {
    "message": "Μη έγκυρος δεκαεξαδικός αριθμός."
  },
  "invalidHexNumberLeadingZeros": {
    "message": "Μη έγκυρος δεκαεξαδικός αριθμός. Αφαιρέστε τυχόν προηγούμενα μηδενικά."
  },
  "invalidIpfsGateway": {
    "message": "Μη έγκυρη πύλη IPFS: Η τιμή πρέπει να είναι μια έγκυρη διεύθυνση URL"
  },
  "invalidNumber": {
    "message": "Μη έγκυρος αριθμός. Εισάγετε έναν δεκαδικό ή προκαθορισμένο δεκαεξαδικό αριθμό '0x'."
  },
  "invalidNumberLeadingZeros": {
    "message": "Μη έγκυρος αριθμός. Αφαιρέστε τυχόν προηγούμενα μηδενικά."
  },
  "invalidRPC": {
    "message": "Μη έγκυρη διεύθυνση URL του RPC "
  },
  "invalidSeedPhrase": {
    "message": "Μη έγκυρη Μυστική Φράση Ανάκτησής"
  },
  "invalidSeedPhraseCaseSensitive": {
    "message": "Μη έγκυρη εισαγωγή! Η Μυστική σας Φράση Ανάκτησης κάνει διάκριση πεζών/κεφαλαίων."
  },
  "ipfsGateway": {
    "message": "Πύλη IPFS"
  },
  "ipfsGatewayDescription": {
    "message": "Το MetaMask χρησιμοποιεί υπηρεσίες τρίτων για να προβάλει εικόνες των NFT που είναι αποθηκευμένα στο IPFS, να εμφανίζει πληροφορίες σχετικά με τις διευθύνσεις ENS που έχουν εισαχθεί στη γραμμή διευθύνσεων του προγράμματος περιήγησης και να αντλεί εικονίδια για διαφορετικά tokens. Η διεύθυνση IP σας ενδέχεται να εκτεθεί σε αυτές τις υπηρεσίες όταν τις χρησιμοποιείτε."
  },
  "ipfsToggleModalDescriptionOne": {
    "message": "Χρησιμοποιούμε υπηρεσίες τρίτων για την προβολή εικόνων των NFT σας που είναι αποθηκευμένα στο IPFS, την εμφάνιση πληροφοριών σχετικά με τις διευθύνσεις ENS που έχουν εισαχθεί στη γραμμή διευθύνσεων του προγράμματος περιήγησής σας και την ανάκτηση εικονιδίων για διαφορετικά tokens. Η διεύθυνση IP σας ενδέχεται να εκτεθεί σε αυτές τις υπηρεσίες όταν τις χρησιμοποιείτε."
  },
  "ipfsToggleModalDescriptionTwo": {
    "message": "Η επιλογή «Επιβεβαίωση» ενεργοποιεί την ανάλυση IPFS. Μπορείτε να την απενεργοποιήσετε στις $1 ανά πάσα στιγμή.",
    "description": "$1 is the method to turn off ipfs"
  },
  "ipfsToggleModalSettings": {
    "message": "Ρυθμίσεις > Ασφάλεια και απόρρητο"
  },
  "isSigningOrSubmitting": {
    "message": "Μια προηγούμενη συναλλαγή εξακολουθεί να είναι σε διαδικασία υπογραφής ή υποβολής"
  },
  "jazzAndBlockies": {
    "message": "Τα Jazzicons και τα Blockies είναι δύο διαφορετικά στυλ μοναδικών εικονιδίων που σας βοηθούν να αναγνωρίζετε έναν λογαριασμό με μια ματιά."
  },
  "jazzicons": {
    "message": "Jazzicons"
  },
  "jsDeliver": {
    "message": "jsDeliver"
  },
  "jsonFile": {
    "message": "Αρχείο JSON",
    "description": "format for importing an account"
  },
  "keyringAccountName": {
    "message": "Όνομα λογαριασμού"
  },
  "keyringAccountPublicAddress": {
    "message": "Δημόσια διεύθυνση"
  },
  "keyringSnapRemovalResult1": {
    "message": "$1 $2αφαιρέθηκαν",
    "description": "Displays the result after removal of a keyring snap. $1 is the snap name, $2 is whether it is successful or not"
  },
  "keyringSnapRemovalResultNotSuccessful": {
    "message": "όχι ",
    "description": "Displays the `not` word in $2."
  },
  "keyringSnapRemoveConfirmation": {
    "message": "Πληκτρολογήστε $1 για να επιβεβαιώσετε ότι θέλετε να καταργήσετε αυτό το snap:",
    "description": "Asks user to input the name nap prior to deleting the snap. $1 is the snap name"
  },
  "keystone": {
    "message": "Keystone"
  },
  "knownAddressRecipient": {
    "message": "Γνωστή διεύθυνση συμβολαίου."
  },
  "knownTokenWarning": {
    "message": "Αυτή η ενέργεια θα επεξεργαστεί τα tokens που είναι ήδη καταχωρημένα στο πορτοφόλι σας, τα οποία μπορούν να χρησιμοποιηθούν για να σας εξαπατήσουν. Εγκρίνετε μόνο αν είστε σίγουροι ότι θέλετε να αλλάξετε αυτό που αντιπροσωπεύουν αυτά τα tokens. Μάθετε περισσότερα στο $1"
  },
  "l1Fee": {
    "message": "Τέλη L1"
  },
  "l1FeeTooltip": {
    "message": "Τέλη συναλλαγών L1"
  },
  "l2Fee": {
    "message": "Τέλη L2"
  },
  "l2FeeTooltip": {
    "message": "Τέλη συναλλαγών L2"
  },
  "lastConnected": {
    "message": "Τελευταία σύνδεση"
  },
  "lastSold": {
    "message": "Τελευταία πώληση"
  },
  "lavaDomeCopyWarning": {
    "message": "Για την ασφάλειά σας, η επιλογή αυτού του κειμένου δεν είναι διαθέσιμη αυτή τη στιγμή."
  },
  "layer1Fees": {
    "message": "Τέλη επιπέδου 1"
  },
  "layer2Fees": {
    "message": "Τέλη επιπέδου 2"
  },
  "learnCancelSpeeedup": {
    "message": "Μάθετε πώς να $1",
    "description": "$1 is link to cancel or speed up transactions"
  },
  "learnMore": {
    "message": "μάθετε περισσότερα"
  },
  "learnMoreAboutGas": {
    "message": "Θέλετε να $1 για το τέλος συναλλαγής;",
    "description": "$1 will be replaced by the learnMore translation key"
  },
  "learnMoreKeystone": {
    "message": "Μάθετε περισσότερα"
  },
  "learnMoreUpperCase": {
    "message": "Μάθετε περισσότερα"
  },
  "learnMoreUpperCaseWithDot": {
    "message": "Μάθετε περισσότερα."
  },
  "learnScamRisk": {
    "message": "απάτες και κίνδυνοι ασφάλειας."
  },
  "learnToBridge": {
    "message": "Μάθετε για την διασύνδεση"
  },
  "leaveMetaMask": {
    "message": "Αποχώρηση από το MetaMask;"
  },
  "leaveMetaMaskDesc": {
    "message": "Πρόκειται να επισκεφθείτε έναν ιστότοπο εκτός του MetaMask. Ελέγξτε ξανά τη διεύθυνση URL προτού συνεχίσετε."
  },
  "ledgerAccountRestriction": {
    "message": "Πρέπει να κάνετε χρήση του τελευταίου σας λογαριασμού πριν προσθέσετε έναν νέο."
  },
  "ledgerConnectionInstructionCloseOtherApps": {
    "message": "Κλείστε οποιοδήποτε άλλο λογισμικό είναι συνδεδεμένο στη συσκευή σας και, στη συνέχεια, κάντε κλικ εδώ για ανανέωση."
  },
  "ledgerConnectionInstructionHeader": {
    "message": "Πριν κάνετε κλικ για επιβεβαίωση:"
  },
  "ledgerConnectionInstructionStepFour": {
    "message": "Ενεργοποιήστε τα \"δεδομένα έξυπνων συμβολαίων\" ή την \"τυφλή υπογραφή\" στη συσκευή σας Ledger."
  },
  "ledgerConnectionInstructionStepThree": {
    "message": "Βεβαιωθείτε ότι το Ledger είναι συνδεδεμένο και επιλέξτε την εφαρμογή Ethereum."
  },
  "ledgerDeviceOpenFailureMessage": {
    "message": "Η συσκευή Ledger απέτυχε να ανοίξει. Το Ledger σας μπορεί να είναι συνδεδεμένο με άλλο λογισμικό. Παρακαλούμε κλείστε το Ledger Live ή άλλες εφαρμογές που είναι συνδεδεμένες με τη συσκευή Ledger και προσπαθήστε να συνδεθείτε ξανά."
  },
  "ledgerErrorConnectionIssue": {
    "message": "Επανασυνδέστε το Ledger σας, ανοίξτε την εφαρμογή ETH και δοκιμάστε ξανά."
  },
  "ledgerErrorDevicedLocked": {
    "message": "Το Ledger σας είναι κλειδωμένο. Ξεκλειδώστε το και δοκιμάστε ξανά."
  },
  "ledgerErrorEthAppNotOpen": {
    "message": "Για να επιλύσετε το πρόβλημα, ανοίξτε την εφαρμογή ETH στη συσκευή σας και προσπαθήστε ξανά."
  },
  "ledgerErrorTransactionDataNotPadded": {
    "message": "Η εισαγωγή δεδομένων στις συναλλαγές με Ethereum δεν έχει πραγματοποιηθεί επαρκώς."
  },
  "ledgerLiveApp": {
    "message": "Εφαρμογή Ledger Live"
  },
  "ledgerLocked": {
    "message": "Δεν είναι δυνατή η σύνδεση με τη συσκευή Ledger. Βεβαιωθείτε ότι η συσκευή σας είναι ξεκλειδωμένη και ότι η εφαρμογή Ethereum είναι ανοιχτή."
  },
  "ledgerTimeout": {
    "message": "Το Ledger Live χρειάζεται πολύ χρόνο για να ανταποκριθεί ή η σύνδεση έχει διακοπεί. Βεβαιωθείτε ότι η εφαρμογή Ledger Live είναι ανοιχτή και ότι η συσκευή σας είναι ξεκλειδωμένη."
  },
  "ledgerWebHIDNotConnectedErrorMessage": {
    "message": "Η συσκευή Ledger δεν συνδέθηκε. Εάν επιθυμείτε να συνδέσετε το Ledger σας, κάντε ξανά κλικ στο 'Συνέχεια' και εγκρίνετε τη σύνδεση HID.",
    "description": "An error message shown to the user during the hardware connect flow."
  },
  "levelArrow": {
    "message": "βέλος επιπέδου"
  },
  "lightTheme": {
    "message": "Ανοιχτόχρωμο"
  },
  "likeToImportToken": {
    "message": "Θέλετε να εισαγάγετε αυτό το token;"
  },
  "likeToImportTokens": {
    "message": "Θέλετε να εισαγάγετε αυτά τα tokens;"
  },
  "lineaGoerli": {
    "message": "Δίκτυο δοκιμών Linea Goerli"
  },
  "lineaMainnet": {
    "message": "Linea Mainnet"
  },
  "lineaSepolia": {
    "message": "Δίκτυο δοκιμών Linea Sepolia"
  },
  "link": {
    "message": "Σύνδεσμος"
  },
  "links": {
    "message": "Σύνδεσμοι"
  },
  "loadMore": {
    "message": "Φορτώστε περισσότερα"
  },
  "loading": {
    "message": "Φόρτωση..."
  },
  "loadingScreenHardwareWalletMessage": {
    "message": "Ολοκληρώστε τη συναλλαγή στο πορτοφόλι υλικού."
  },
  "loadingScreenSnapMessage": {
    "message": "Ολοκληρώστε τη συναλλαγή στο Snap."
  },
  "loadingTokens": {
    "message": "Φόρτωση των tokens..."
  },
  "localhost": {
    "message": "Localhost 8545"
  },
  "lock": {
    "message": "Κλείδωμα"
  },
  "lockMetaMask": {
    "message": "Κλείδωμα του MetaMask"
  },
  "lockTimeInvalid": {
    "message": "Ο χρόνος κλειδώματος πρέπει να είναι ένας αριθμός μεταξύ 0 και 10080"
  },
  "logo": {
    "message": "Λογότυπο $1",
    "description": "$1 is the name of the ticker"
  },
  "low": {
    "message": "Χαμηλό"
  },
  "lowGasSettingToolTipMessage": {
    "message": "Χρησιμοποιήστε το $1 για να περιμένετε μια φθηνότερη τιμή. Οι χρονικές εκτιμήσεις είναι πολύ λιγότερο ακριβείς καθώς οι τιμές είναι κάπως απρόβλεπτες.",
    "description": "$1 is key 'low' separated here so that it can be passed in with bold font-weight"
  },
  "lowLowercase": {
    "message": "χαμηλό"
  },
  "lowPriorityMessage": {
    "message": "Οι μελλοντικές συναλλαγές θα μπουν στην αναμονή μετά από αυτή."
  },
  "mainnet": {
    "message": "Ethereum Mainnet"
  },
  "mainnetToken": {
    "message": "Αυτή η διεύθυνση ταιριάζει με μια γνωστή διεύθυνση token του Ethereum Mainnet. Ελέγξτε ξανά τη διεύθυνση συμβολαίου και το δίκτυο για το token που προσπαθείτε να προσθέσετε."
  },
  "makeAnotherSwap": {
    "message": "Δημιουργία νέας ανταλλαγής"
  },
  "makeSureNoOneWatching": {
    "message": "Βεβαιωθείτε ότι κανείς δεν κοιτάει",
    "description": "Warning to users to be care while creating and saving their new Secret Recovery Phrase"
  },
  "marketCap": {
    "message": "Κεφαλαιοποίηση αγοράς"
  },
  "marketDetails": {
    "message": "Λεπτομέρειες της αγοράς"
  },
  "max": {
    "message": "Μέγ."
  },
  "maxBaseFee": {
    "message": "Μέγιστο βασικό τέλος"
  },
  "maxFee": {
    "message": "Μέγιστη χρέωση"
  },
  "maxFeeTooltip": {
    "message": "Τα μέγιστα τέλη που προβλέπονται για την πληρωμή της συναλλαγής."
  },
  "maxPriorityFee": {
    "message": "Μέγιστο τέλος προτεραιότητας"
  },
  "medium": {
    "message": "Αγορά"
  },
  "mediumGasSettingToolTipMessage": {
    "message": "Χρησιμοποιήστε το $1 για γρήγορη επεξεργασία στην τρέχουσα τιμή της αγοράς.",
    "description": "$1 is key 'medium' (text: 'Market') separated here so that it can be passed in with bold font-weight"
  },
  "memo": {
    "message": "υπόμνημα"
  },
  "message": {
    "message": "Μήνυμα"
  },
  "metaMaskConnectStatusParagraphOne": {
    "message": "Έχετε τώρα περισσότερο έλεγχο των συνδέσεων του λογαριασμού σας στο MetaMask."
  },
  "metaMaskConnectStatusParagraphThree": {
    "message": "Κάντε κλικ για να διαχειριστείτε τους συνδεδεμένους λογαριασμούς σας."
  },
  "metaMaskConnectStatusParagraphTwo": {
    "message": "Το κουμπί Κατάστασης Σύνδεσης δείχνει αν ο ιστότοπος που επισκέπτεστε είναι συνδεδεμένος με τον τρέχοντα επιλεγμένο λογαριασμό σας."
  },
  "metadataModalSourceTooltip": {
    "message": "Το $1 φιλοξενείται στο npm και το $2 είναι το μοναδικό αναγνωριστικό αυτού του Snap.",
    "description": "$1 is the snap name and $2 is the snap NPM id."
  },
  "metamaskInstitutionalVersion": {
    "message": "Έκδοση του MetaMask Institutional"
  },
  "metamaskNotificationsAreOff": {
    "message": "Οι ειδοποιήσεις του πορτοφολιού δεν είναι προς το παρόν ενεργές."
  },
  "metamaskPortfolio": {
    "message": "MetaMask Portfolio."
  },
  "metamaskSwapsOfflineDescription": {
    "message": "Το MetaMask Swaps είναι υπό συντήρηση. Παρακαλείστε να επιστρέψετε αργότερα."
  },
  "metamaskVersion": {
    "message": "Έκδοση του MetaMask"
  },
  "methodData": {
    "message": "Μέθοδος"
  },
  "methodDataTransactionDesc": {
    "message": "Λειτουργία που εκτελείται με βάση τα αποκωδικοποιημένα δεδομένα εισόδου."
  },
  "methodNotSupported": {
    "message": "Δεν υποστηρίζεται με αυτόν τον λογαριασμό."
  },
  "metrics": {
    "message": "Μετρήσεις"
  },
  "millionAbbreviation": {
    "message": "Ε",
    "description": "Shortened form of 'million'"
  },
  "mismatchAccount": {
    "message": "Ο λογαριασμός ($1) που επιλέξατε είναι διαφορετικός από τον λογαριασμό που προσπαθείτε να υπογράψετε ($2)"
  },
  "mismatchedChainLinkText": {
    "message": "επαλήθευση των στοιχείων του δικτύου",
    "description": "Serves as link text for the 'mismatchedChain' key. This text will be embedded inside the translation for that key."
  },
  "mismatchedChainRecommendation": {
    "message": "Σας προτείνουμε να $1 πριν συνεχίσετε.",
    "description": "$1 is a clickable link with text defined by the 'mismatchedChainLinkText' key. The link will open to instructions for users to validate custom network details."
  },
  "mismatchedNetworkName": {
    "message": "Σύμφωνα με το αρχείο μας, το όνομα του δικτύου μπορεί να μην ταιριάζει με το αναγνωριστικό αλυσίδας."
  },
  "mismatchedNetworkSymbol": {
    "message": "Το σύμβολο νομίσματος που υποβλήθηκε δεν ταιριάζει με αυτό που προσδοκούμε για το αναγνωριστικό αλυσίδας."
  },
  "mismatchedRpcChainId": {
    "message": "Το αναγνωριστικό αλυσίδας που επιστρέφεται από το προσαρμοσμένο δίκτυο δεν ταιριάζει με το αναγνωριστικό αλυσίδας που υποβλήθηκε."
  },
  "mismatchedRpcUrl": {
    "message": "Σύμφωνα με τα αρχεία μας, η τιμή της διεύθυνσης URL του RPC που υποβλήθηκε δεν αντιστοιχεί με κάποιον γνωστό πάροχο για αυτό το αναγνωριστικό αλυσίδας."
  },
  "missingSetting": {
    "message": "Δεν μπορείτε να βρείτε μια ρύθμιση;"
  },
  "missingSettingRequest": {
    "message": "Υποβάλετε αίτημα εδώ"
  },
  "mmiBuiltAroundTheWorld": {
    "message": "Το MetaMask Institutional έχει σχεδιαστεί και λειτουργεί σε όλο τον κόσμο."
  },
  "mmiNewNFTDetectedInNFTsTabMessage": {
    "message": "Επιτρέψτε στο MetaMask Institutional να ανιχνεύει και να εμφανίζει αυτόματα τα NFT στο πορτοφόλι σας."
  },
  "mmiPasswordSetupDetails": {
    "message": "Αυτός ο κωδικός πρόσβασης θα ξεκλειδώσει μόνο την επέκταση του MetaMask Institutional."
  },
  "more": {
    "message": "περισσότερα"
  },
  "multipleSnapConnectionWarning": {
    "message": "Το $1 θέλει να χρησιμοποιήσει $2 Snaps",
    "description": "$1 is the dapp and $2 is the number of snaps it wants to connect to."
  },
  "mustSelectOne": {
    "message": "Πρέπει να επιλέξετε τουλάχιστον 1 token."
  },
  "name": {
    "message": "Όνομα"
  },
  "nameAddressLabel": {
    "message": "Διεύθυνση",
    "description": "Label above address field in name component modal."
  },
  "nameInstructionsNew": {
    "message": "Εάν γνωρίζετε αυτή τη διεύθυνση, δώστε της ένα ψευδώνυμο για να την αναγνωρίζετε και στο μέλλον.",
    "description": "Instruction text in name component modal when value is not recognised."
  },
  "nameInstructionsRecognized": {
    "message": "Αυτή η διεύθυνση έχει ένα προεπιλεγμένο ψευδώνυμο, αλλά μπορείτε να το επεξεργαστείτε ή να εξετάσετε άλλες προτάσεις.",
    "description": "Instruction text in name component modal when value is recognized but not saved."
  },
  "nameInstructionsSaved": {
    "message": "Έχετε ήδη προσθέσει ένα ψευδώνυμο για αυτή τη διεύθυνση. Μπορείτε να το επεξεργαστείτε ή να δείτε άλλα προτεινόμενα ψευδώνυμα.",
    "description": "Instruction text in name component modal when value is saved."
  },
  "nameLabel": {
    "message": "Ψευδώνυμο",
    "description": "Label above name input field in name component modal."
  },
  "nameModalMaybeProposedName": {
    "message": "Ίσως: $1",
    "description": "$1 is the proposed name"
  },
  "nameModalTitleNew": {
    "message": "Άγνωστη διεύθυνση",
    "description": "Title of the modal created by the name component when value is not recognised."
  },
  "nameModalTitleRecognized": {
    "message": "Αναγνωρισμένη διεύθυνση",
    "description": "Title of the modal created by the name component when value is recognized but not saved."
  },
  "nameModalTitleSaved": {
    "message": "Αποθηκευμένη διεύθυνση",
    "description": "Title of the modal created by the name component when value is saved."
  },
  "nameProviderProposedBy": {
    "message": "Προτείνεται από $1",
    "description": "$1 is the name of the provider"
  },
  "nameProvider_ens": {
    "message": "Ethereum Name Service (ENS)"
  },
  "nameProvider_etherscan": {
    "message": "Etherscan"
  },
  "nameProvider_lens": {
    "message": "Lens Protocol"
  },
  "nameProvider_token": {
    "message": "MetaMask"
  },
  "nameSetPlaceholder": {
    "message": "Επιλέξτε ένα ψευδώνυμο...",
    "description": "Placeholder text for name input field in name component modal."
  },
  "nativeNetworkPermissionRequestDescription": {
    "message": "Το $1 ζητάει την έγκρισή σας για:",
    "description": "$1 represents dapp name"
  },
  "nativePermissionRequestDescription": {
    "message": "Θέλετε αυτός ο ιστότοπος να κάνει τα εξής;",
    "description": "Description below header used on Permission Connect screen for native permissions."
  },
  "nativeToken": {
    "message": "Το αρχικό token σε αυτό το δίκτυο είναι το $1. Είναι το token που χρησιμοποιείται για τα τέλη συναλλαγών.",
    "description": "$1 represents the name of the native token on the current network"
  },
  "nativeTokenScamWarningConversion": {
    "message": "Επεξεργασία λεπτομερειών δικτύου"
  },
  "nativeTokenScamWarningDescription": {
    "message": "Αυτό το δίκτυο δεν ταιριάζει με το αναγνωριστικό ή το όνομα της σχετικής αλυσίδας. Πολλά δημοφιλή tokens χρησιμοποιούν το όνομα $1, καθιστώντας το στόχο για απάτες. Οι απατεώνες μπορεί να σας ξεγελάσουν για να τους στείλετε πιο πολύτιμα νομίσματα σε αντάλλαγμα. Επαληθεύστε τα πάντα προτού συνεχίσετε.",
    "description": "$1 represents the currency name, $2 represents the expected currency symbol"
  },
  "nativeTokenScamWarningTitle": {
    "message": "Πρόκειται για πιθανή απάτη",
    "description": "Title for nativeTokenScamWarningDescription"
  },
  "needHelp": {
    "message": "Χρειάζεστε βοήθεια; Επικοινωνήστε με $1",
    "description": "$1 represents `needHelpLinkText`, the text which goes in the help link"
  },
  "needHelpFeedback": {
    "message": "Μοιραστείτε τα σχόλιά σας"
  },
  "needHelpLinkText": {
    "message": "Υποστήριξη του MetaMask"
  },
  "needHelpSubmitTicket": {
    "message": "Υποβολή αιτήματος"
  },
  "needImportFile": {
    "message": "Πρέπει να επιλέξετε ένα αρχείο για εισαγωγή.",
    "description": "User is important an account and needs to add a file to continue"
  },
  "negativeETH": {
    "message": "Δεν μπορεί να γίνει αποστολή αρνητικών ποσών στο ETH."
  },
  "negativeOrZeroAmountToken": {
    "message": "Δεν είναι δυνατή η αποστολή αρνητικών ή μηδενικών ποσών περιουσιακών στοιχείων."
  },
  "network": {
    "message": "Δίκτυο:"
  },
  "networkDetails": {
    "message": "Λεπτομέρειες Δικτύου"
  },
  "networkIsBusy": {
    "message": "Το δίκτυο είναι απασχολημένο. Τα τέλη συναλλαγής είναι υψηλά και οι εκτιμήσεις λιγότερο ακριβείς."
  },
  "networkMenu": {
    "message": "Μενού δικτύου"
  },
  "networkMenuHeading": {
    "message": "Επιλέξτε ένα δίκτυο"
  },
  "networkName": {
    "message": "Όνομα δικτύου"
  },
  "networkNameArbitrum": {
    "message": "Arbitrum"
  },
  "networkNameAvalanche": {
    "message": "Avalanche"
  },
  "networkNameBSC": {
    "message": "BSC"
  },
  "networkNameBase": {
    "message": "Βάση"
  },
  "networkNameBitcoin": {
    "message": "Bitcoin"
  },
  "networkNameDefinition": {
    "message": "Το όνομα που συνδέεται με αυτό το δίκτυο."
  },
  "networkNameEthereum": {
    "message": "Ethereum"
  },
  "networkNameGoerli": {
    "message": "Goerli"
  },
  "networkNameLinea": {
    "message": "Linea"
  },
  "networkNameOpMainnet": {
    "message": "Κύριο δίκτυο OP"
  },
  "networkNamePolygon": {
    "message": "Polygon"
  },
  "networkNameTestnet": {
    "message": "Testnet"
  },
  "networkNameZkSyncEra": {
    "message": "zkSync Era"
  },
  "networkOptions": {
    "message": "Επιλογές δικτύου"
  },
  "networkProvider": {
    "message": "Πάροχος δικτύου"
  },
  "networkStatus": {
    "message": "Κατάσταση δικτύου"
  },
  "networkStatusBaseFeeTooltip": {
    "message": "Η βασική χρέωση καθορίζεται από το δίκτυο και αλλάζει κάθε 13-14 δευτερόλεπτα. Οι επιλογές μας $1 και $2 λαμβάνουν υπόψη τις ξαφνικές αυξήσεις.",
    "description": "$1 and $2 are bold text for Medium and Aggressive respectively."
  },
  "networkStatusPriorityFeeTooltip": {
    "message": "Εύρος των τελών προτεραιότητας (ή αλλιώς “Miner tip”). Αυτό πηγαίνει στους miners και τους ενθαρρύνει να δώσουν προτεραιότητα στη συναλλαγή σας."
  },
  "networkStatusStabilityFeeTooltip": {
    "message": "Τα τέλη συναλλαγών είναι $1 σε σχέση με τις τελευταίες 72 ώρες.",
    "description": "$1 is networks stability value - stable, low, high"
  },
  "networkSwitchConnectionError": {
    "message": "Δεν μπορούμε να συνδεθούμε στο $1",
    "description": "$1 represents the network name"
  },
  "networkURL": {
    "message": "Διεύθυνση URL του δικτύου"
  },
  "networkURLDefinition": {
    "message": "Η διεύθυνση URL που χρησιμοποιείται για την πρόσβαση σε αυτό το δίκτυο."
  },
  "networks": {
    "message": "Δίκτυα"
  },
  "nevermind": {
    "message": "Δεν πειράζει"
  },
  "new": {
    "message": "Νέο!"
  },
  "newAccount": {
    "message": "Νέος λογαριασμός"
  },
  "newAccountNumberName": {
    "message": "Λογαριασμός $1",
    "description": "Default name of next account to be created on create account screen"
  },
  "newContact": {
    "message": "Νέα επαφή"
  },
  "newContract": {
    "message": "Νέο συμβόλαιο"
  },
  "newNFTDetectedInImportNFTsMessageStrongText": {
    "message": "Ρυθμίσεις > Ασφάλεια και απόρρητο"
  },
  "newNFTDetectedInImportNFTsMsg": {
    "message": "Για να χρησιμοποιήσετε το Opensea για να δείτε τα NFT, ενεργοποιήστε την επιλογή 'Προβολή NFT μέσων' στο $1.",
    "description": "$1 is used for newNFTDetectedInImportNFTsMessageStrongText"
  },
  "newNFTDetectedInNFTsTabMessage": {
    "message": "Επιτρέψτε στο MetaMask να ανιχνεύει και να εμφανίζει αυτόματα τα NFT στο πορτοφόλι σας."
  },
  "newNFTsAutodetected": {
    "message": "Αυτόματη ανίχνευση NFT"
  },
  "newNetworkAdded": {
    "message": "Το “$1” προστέθηκε με επιτυχία!"
  },
  "newNetworkEdited": {
    "message": "Το “$1” έχει επεξεργασθεί με επιτυχία!"
  },
  "newNftAddedMessage": {
    "message": "Το NFT προστέθηκε με επιτυχία!"
  },
  "newPassword": {
    "message": "Νέος κωδικός πρόσβασης (τουλάχιστον 8 χαρακτήρες)"
  },
  "newPrivacyPolicyActionButton": {
    "message": "Διαβάστε περισσότερα"
  },
  "newPrivacyPolicyTitle": {
    "message": "Ενημερώσαμε την πολιτική απορρήτου μας"
  },
  "newTokensImportedMessage": {
    "message": "Έχετε εισάγει με επιτυχία το $1.",
    "description": "$1 is the string of symbols of all the tokens imported"
  },
  "newTokensImportedTitle": {
    "message": "Τα token εισήχθησαν"
  },
  "next": {
    "message": "Επόμενο"
  },
  "nextNonceWarning": {
    "message": "Το Nonce είναι υψηλότερο από το προτεινόμενο nonce του $1",
    "description": "The next nonce according to MetaMask's internal logic"
  },
  "nftAddFailedMessage": {
    "message": "Το NFT δεν μπορεί να προστεθεί καθώς τα στοιχεία ιδιοκτησίας δεν ταιριάζουν. Βεβαιωθείτε ότι έχετε εισαγάγει τα σωστά στοιχεία."
  },
  "nftAddressError": {
    "message": "Αυτό το token είναι NFT. Προσθήκη στο $1",
    "description": "$1 is a clickable link with text defined by the 'importNFTPage' key"
  },
  "nftAlreadyAdded": {
    "message": "Το NFT έχει ήδη προστεθεί."
  },
  "nftAutoDetectionEnabled": {
    "message": "Ενεργοποιήθηκε η αυτόματη ανίχνευση NFT"
  },
  "nftDisclaimer": {
    "message": "Αποποίηση ευθυνών: Το MetaMask αντλεί το αρχείο πολυμέσων από το url της πηγής. Αυτό το url μερικές φορές αλλάζει ανάλογα με την αγορά στην οποία εκδόθηκε το NFT."
  },
  "nftOptions": {
    "message": "Επιλογές για NFT"
  },
  "nftTokenIdPlaceholder": {
    "message": "Εισάγετε το αναγνωριστικό του token"
  },
  "nftWarningContent": {
    "message": "Παραχωρείτε πρόσβαση στο $1, συμπεριλαμβανομένου οτιδήποτε ενδέχεται να αποκτήσετε στο μέλλον. Ο συμβαλλόμενος στην άλλη πλευρά μπορεί να μεταφέρει αυτά τα NFT από το πορτοφόλι σας ανά πάσα στιγμή χωρίς να σας ρωτήσει, μέχρι να ανακαλέσετε αυτή την έγκριση. $2",
    "description": "$1 is nftWarningContentBold bold part, $2 is Learn more link"
  },
  "nftWarningContentBold": {
    "message": "όλα τα $1 NFT σας",
    "description": "$1 is name of the collection"
  },
  "nftWarningContentGrey": {
    "message": "Προχωρήστε με προσοχή."
  },
  "nfts": {
    "message": "NFT"
  },
  "nftsPreviouslyOwned": {
    "message": "Προηγούμενη ιδιοκτησία"
  },
  "nickname": {
    "message": "Ψευδώνυμο"
  },
  "noAccountsFound": {
    "message": "Δεν βρέθηκαν λογαριασμοί για το συγκεκριμένο αίτημα αναζήτησης"
  },
  "noConnectedAccountDescription": {
    "message": "Επιλέξτε έναν λογαριασμό που θέλετε να χρησιμοποιήσετε σε αυτόν τον ιστότοπο για να συνεχίσετε."
  },
  "noConnectedAccountTitle": {
    "message": "Το MetaMask δεν συνδέεται με αυτόν τον ιστότοπο"
  },
  "noConversionDateAvailable": {
    "message": "Δεν υπάρχει διαθέσιμη ημερομηνία μετατροπής νομίσματος"
  },
  "noConversionRateAvailable": {
    "message": "Δεν υπάρχει διαθέσιμη ισοτιμία μετατροπής"
  },
  "noDomainResolution": {
    "message": "Δεν παρέχεται ανάλυση για τον τομέα."
  },
  "noHardwareWalletOrSnapsSupport": {
    "message": "Τα Snaps και τα περισσότερα πορτοφόλια υλικού δεν θα λειτουργούν με την τρέχουσα έκδοση του προγράμματος περιήγησής σας."
  },
  "noNFTs": {
    "message": "Δεν υπάρχουν NFT ακόμα"
  },
  "noNetworksFound": {
    "message": "Δεν βρέθηκαν δίκτυα για το συγκεκριμένο αίτημα αναζήτησης"
  },
  "noSnaps": {
    "message": "Δεν έχετε εγκαταστήσει κανένα snap."
  },
  "noThanks": {
    "message": "Όχι, ευχαριστώ"
  },
  "noTransactions": {
    "message": "Δεν έχετε καμιά συναλλαγή"
  },
  "noWebcamFound": {
    "message": "Η κάμερα του υπολογιστή σας δεν βρέθηκε. Προσπαθήστε ξανά."
  },
  "noWebcamFoundTitle": {
    "message": "Η διαδικτυακή κάμερα δεν βρέθηκε"
  },
  "nonCustodialAccounts": {
    "message": "Το MetaMask Institutional σάς επιτρέπει να χρησιμοποιείτε λογαριασμούς μη θεματοφυλακής, αν σκοπεύετε να χρησιμοποιήσετε αυτούς τους λογαριασμούς για την δημιουργία αντιγράφων ασφαλείας μέσω της Μυστικής Φράσης Ανάκτησης."
  },
  "nonce": {
    "message": "Αριθμολέξημα"
  },
  "nonceField": {
    "message": "Προσαρμόστε τη συναλλαγή nonce"
  },
  "nonceFieldDesc": {
    "message": "Ενεργοποιήστε την επιλογή αυτή για να αλλάξετε το nonce (αριθμός συναλλαγής) κατά την αποστολή περιουσιακών στοιχείων. Αυτή είναι μια προηγμένη λειτουργία, χρησιμοποιήστε τη με προσοχή."
  },
  "nonceFieldHeading": {
    "message": "Προσαρμοσμένο Nonce"
  },
  "notBusy": {
    "message": "Δεν είναι απασχολημένο"
  },
  "notCurrentAccount": {
    "message": "Είναι αυτός ο σωστός λογαριασμός; Είναι διαφορετικός από τον τρέχοντα επιλεγμένο λογαριασμό στο πορτοφόλι σας."
  },
  "notEnoughBalance": {
    "message": "Ανεπαρκές υπόλοιπο"
  },
  "notEnoughGas": {
    "message": "Δεν υπάρχει αρκετό τέλος συναλλαγής"
  },
  "note": {
    "message": "Σημείωση"
  },
  "notePlaceholder": {
    "message": "Ο υπεύθυνος έγκρισης θα δει αυτήν τη σημείωση όταν εγκρίνει τη συναλλαγή ως θεματοφύλακας."
  },
  "notificationDetail": {
    "message": "Λεπτομέρειες"
  },
  "notificationDetailBaseFee": {
    "message": "Βασικό τέλος (GWEI)"
  },
  "notificationDetailGasLimit": {
    "message": "Όριο τελών συναλλαγών (μονάδες)"
  },
  "notificationDetailGasUsed": {
    "message": "Τέλη συναλλαγών που χρησιμοποιήθηκαν (μονάδες)"
  },
  "notificationDetailMaxFee": {
    "message": "Μέγιστη χρέωση ανά τέλος συναλλαγής"
  },
  "notificationDetailNetwork": {
    "message": "Δίκτυο"
  },
  "notificationDetailNetworkFee": {
    "message": "Τέλη δικτύου"
  },
  "notificationDetailPriorityFee": {
    "message": "Τέλος προτεραιότητας (GWEI)"
  },
  "notificationItemCheckBlockExplorer": {
    "message": "Έλεγχος στο BlockExplorer"
  },
  "notificationItemCollection": {
    "message": "Συλλογή"
  },
  "notificationItemConfirmed": {
    "message": "Επιβεβαιωμένο"
  },
  "notificationItemError": {
    "message": "Δεν είναι δυνατή η ανάκτηση χρεώσεων προς το παρόν"
  },
  "notificationItemFrom": {
    "message": "Από"
  },
  "notificationItemLidoStakeReadyToBeWithdrawn": {
    "message": "Έτοιμη για ανάληψη"
  },
  "notificationItemLidoStakeReadyToBeWithdrawnMessage": {
    "message": "Μπορείτε τώρα να αποσύρετε τα $1 που δεν έχετε ποντάρει"
  },
  "notificationItemLidoWithdrawalRequestedMessage": {
    "message": "Το αίτημά σας για ακύρωση του πονταρίσματος των $1 έχει σταλεί"
  },
  "notificationItemNFTReceivedFrom": {
    "message": "Λάβατε NFT από"
  },
  "notificationItemNFTSentTo": {
    "message": "Στείλατε NFT σε"
  },
  "notificationItemNetwork": {
    "message": "Δίκτυο"
  },
  "notificationItemRate": {
    "message": "Ποσό (περιλαμβάνονται οι χρεώσεις)"
  },
  "notificationItemReceived": {
    "message": "Ελήφθη"
  },
  "notificationItemReceivedFrom": {
    "message": "Ελήφθη από"
  },
  "notificationItemSent": {
    "message": "Εστάλη"
  },
  "notificationItemSentTo": {
    "message": "Εστάλη σε"
  },
  "notificationItemStakeCompleted": {
    "message": "Ολοκλήρωση του πονταρίσματος"
  },
  "notificationItemStaked": {
    "message": "Ποντάρισμα"
  },
  "notificationItemStakingProvider": {
    "message": "Πάροχος πονταρίσματος"
  },
  "notificationItemStatus": {
    "message": "Κατάσταση"
  },
  "notificationItemSwapped": {
    "message": "Ανταλλαγή"
  },
  "notificationItemSwappedFor": {
    "message": "για"
  },
  "notificationItemTo": {
    "message": "Προς"
  },
  "notificationItemTransactionId": {
    "message": "Αναγνωριστικό συναλλαγής"
  },
  "notificationItemUnStakeCompleted": {
    "message": "Ολοκλήρωση ακύρωσης πονταρίσματός"
  },
  "notificationItemUnStaked": {
    "message": "Ακύρωση πονταρίσματος"
  },
  "notificationItemUnStakingRequested": {
    "message": "Αίτημα ακύρωσης πονταρίσματος"
  },
  "notificationTransactionFailedMessage": {
    "message": "Η συναλλαγή $1 απέτυχε! $2",
    "description": "Content of the browser notification that appears when a transaction fails"
  },
  "notificationTransactionFailedMessageMMI": {
    "message": "Η συναλλαγή απέτυχε! $1",
    "description": "Content of the browser notification that appears when a transaction fails in MMI"
  },
  "notificationTransactionFailedTitle": {
    "message": "Αποτυχημένη συναλλαγή",
    "description": "Title of the browser notification that appears when a transaction fails"
  },
  "notificationTransactionSuccessMessage": {
    "message": "Η συναλλαγή $1 επιβεβαιώθηκε!",
    "description": "Content of the browser notification that appears when a transaction is confirmed"
  },
  "notificationTransactionSuccessTitle": {
    "message": "Επιβεβαιωμένη συναλλαγή",
    "description": "Title of the browser notification that appears when a transaction is confirmed"
  },
  "notificationTransactionSuccessView": {
    "message": "Προβολή σε $1",
    "description": "Additional content in a notification that appears when a transaction is confirmed and has a block explorer URL."
  },
  "notifications": {
    "message": "Ειδοποιήσεις"
  },
  "notificationsDropLedgerFirefoxDescription": {
    "message": "Ο Firefox δεν υποστηρίζει πλέον το U2F, οπότε το Ledger δεν θα λειτουργεί με το MetaMask στον Firefox. Δοκιμάστε αντ' αυτού το MetaMask στο Google Chrome.",
    "description": "Description of a notification in the 'See What's New' popup. Describes that ledger will not longer be supported for firefox users and they should use MetaMask on chrome for ledger support instead."
  },
  "notificationsDropLedgerFirefoxTitle": {
    "message": "Διακοπή της υποστήριξης του Ledger για τον Firefox",
    "description": "Title for a notification in the 'See What's New' popup. Tells firefox users that ledger support is being dropped."
  },
  "notificationsFeatureToggle": {
    "message": "Ενεργοποίηση ειδοποιήσεων για το πορτοφόλι",
    "description": "Experimental feature title"
  },
  "notificationsFeatureToggleDescription": {
    "message": "Αυτό επιτρέπει ειδοποιήσεις για το πορτοφόλι, όπως αποστολή/λήψη κεφαλαίων ή NFT και ανακοινώσεις λειτουργιών.",
    "description": "Description of the experimental notifications feature"
  },
  "notificationsMarkAllAsRead": {
    "message": "Επισήμανση όλων ως αναγνωσμένων"
  },
  "notificationsPageEmptyTitle": {
    "message": "Τίποτα το ιδιαίτερο εδώ"
  },
  "notificationsPageErrorContent": {
    "message": "Προσπαθήστε να επισκεφθείτε ξανά αυτή τη σελίδα."
  },
  "notificationsPageErrorTitle": {
    "message": "Παρουσιάστηκε ένα σφάλμα"
  },
  "notificationsPageNoNotificationsContent": {
    "message": "Δεν έχετε λάβει καμία ειδοποίηση ακόμα."
  },
  "notificationsSettingsBoxError": {
    "message": "Κάτι πήγε στραβά. Προσπαθήστε ξανά."
  },
  "notificationsSettingsPageAllowNotifications": {
    "message": "Μείνετε ενήμεροι για ό,τι συμβαίνει στο πορτοφόλι σας με τις ειδοποιήσεις. Για να χρησιμοποιήσετε τις ειδοποιήσεις, χρησιμοποιούμε ένα προφίλ για να συγχρονίσουμε ορισμένες ρυθμίσεις στις συσκευές σας. $1"
  },
  "notificationsSettingsPageAllowNotificationsLink": {
    "message": "Μάθετε πώς προστατεύουμε το απόρρητό σας κατά τη χρήση αυτής της λειτουργίας."
  },
  "numberOfNewTokensDetectedPlural": {
    "message": "$1 νέα tokens βρέθηκαν σε αυτόν τον λογαριασμό",
    "description": "$1 is the number of new tokens detected"
  },
  "numberOfNewTokensDetectedSingular": {
    "message": "1 νέο token βρέθηκε σε αυτόν τον λογαριασμό"
  },
  "numberOfTokens": {
    "message": "Αριθμός tokens"
  },
  "ofTextNofM": {
    "message": "από"
  },
  "off": {
    "message": "Ανενεργό"
  },
  "offlineForMaintenance": {
    "message": "Εκτός λειτουργίας για συντήρηση"
  },
  "ok": {
    "message": "Εντάξει"
  },
  "on": {
    "message": "Ενεργό"
  },
  "onboardedMetametricsAccept": {
    "message": "Συμφωνώ"
  },
  "onboardedMetametricsDisagree": {
    "message": "Όχι, ευχαριστώ"
  },
  "onboardedMetametricsKey1": {
    "message": "Τελευταίες εξελίξεις"
  },
  "onboardedMetametricsKey2": {
    "message": "Χαρακτηριστικά προϊόντων"
  },
  "onboardedMetametricsKey3": {
    "message": "Άλλο σχετικό προωθητικό υλικό"
  },
  "onboardedMetametricsLink": {
    "message": "MetaMetrics"
  },
  "onboardedMetametricsParagraph1": {
    "message": "Εκτός από το $1, θα θέλαμε να χρησιμοποιήσουμε δεδομένα για να κατανοήσουμε πώς αλληλεπιδράτε με τις επικοινωνίες μάρκετινγκ.",
    "description": "$1 represents the 'onboardedMetametricsLink' locale string"
  },
  "onboardedMetametricsParagraph2": {
    "message": "Αυτό μας βοηθά να εξατομικεύσουμε αυτά που κοινοποιούμε σε εσάς, όπως:"
  },
  "onboardedMetametricsParagraph3": {
    "message": "Να θυμάστε ότι δεν πουλάμε ποτέ τα δεδομένα που μας παρέχετε και μπορείτε να εξαιρεθείτε ανά πάσα στιγμή."
  },
  "onboardedMetametricsTitle": {
    "message": "Βοηθήστε μας να βελτιώσουμε την εμπειρία σας"
  },
  "onboardingAdvancedPrivacyIPFSDescription": {
    "message": "Η πύλη IPFS επιτρέπει την πρόσβαση και την προβολή δεδομένων που φιλοξενούνται από τρίτους. Μπορείτε να προσθέσετε μια προσαρμοσμένη πύλη IPFS ή να συνεχίσετε να χρησιμοποιείτε την προεπιλεγμένη."
  },
  "onboardingAdvancedPrivacyIPFSInvalid": {
    "message": "Εισάγετε μια έγκυρη διεύθυνση URL"
  },
  "onboardingAdvancedPrivacyIPFSTitle": {
    "message": "Προσθήκη προσαρμοσμένης πύλης IPFS"
  },
  "onboardingAdvancedPrivacyIPFSValid": {
    "message": "Η διεύθυνση URL της πύλης IPFS είναι έγκυρη"
  },
  "onboardingAdvancedPrivacyNetworkDescription": {
    "message": "Χρησιμοποιούμε την Infura ως την υπηρεσία κλήσης απομακρυσμένης διαδικασίας (RPC) για να προσφέρουμε την πιο αξιόπιστη και ιδιωτική πρόσβαση στα δεδομένα του Ethereum που μπορούμε. Μπορείτε να επιλέξετε τη δική σας RPC, αλλά να θυμάστε ότι οποιαδήποτε RPC θα λαμβάνει τη διεύθυνση IP και το πορτοφόλι σας στο Ethereum για να πραγματοποιεί συναλλαγές. Διαβάστε το $1 για να μάθετε περισσότερα σχετικά με τον τρόπο με τον οποίο η Infura χειρίζεται τα δεδομένα."
  },
  "onboardingAdvancedPrivacyNetworkTitle": {
    "message": "Επιλέξτε το δίκτυό σας"
  },
  "onboardingCreateWallet": {
    "message": "Δημιουργήστε ένα νέο πορτοφόλι"
  },
  "onboardingImportWallet": {
    "message": "Εισαγωγή υπάρχοντος πορτοφολιού"
  },
  "onboardingMetametricsAgree": {
    "message": "Συμφωνώ"
  },
  "onboardingMetametricsDescription": {
    "message": "Θέλουμε να συλλέξουμε βασικά δεδομένα χρήσης και διάγνωσης για να βελτιώσουμε το MetaMask. Λάβετε υπόψη ότι δεν πουλάμε ποτέ τα δεδομένα που μας παρέχετε εδώ."
  },
  "onboardingMetametricsDescription2": {
    "message": "Όταν συγκεντρώνουμε μετρήσεις, θα είναι πάντα..."
  },
  "onboardingMetametricsInfuraTerms": {
    "message": "Θα σας ενημερώσουμε εάν αποφασίσουμε να χρησιμοποιήσουμε αυτά τα δεδομένα για άλλους σκοπούς. Για περισσότερες πληροφορίες, μπορείτε να ανατρέξετε στην $1. Να θυμάστε ότι μπορείτε να μεταβείτε στις ρυθμίσεις και να εξαιρεθείτε ανά πάσα στιγμή.",
    "description": "$1 represents `onboardingMetametricsInfuraTermsPolicy`"
  },
  "onboardingMetametricsInfuraTermsPolicy": {
    "message": "Πολιτική Απορρήτου"
  },
  "onboardingMetametricsNeverCollect": {
    "message": "$1 τα κλικ και οι προβολές στην εφαρμογή αποθηκεύονται, ωστόσο άλλα στοιχεία (όπως η δημόσια διεύθυνσή σας) όχι.",
    "description": "$1 represents `onboardingMetametricsNeverCollectEmphasis`"
  },
  "onboardingMetametricsNeverCollectEmphasis": {
    "message": "Ιδιωτικές:"
  },
  "onboardingMetametricsNeverCollectIP": {
    "message": "$1 χρησιμοποιούμε προσωρινά τη διεύθυνση IP σας για να εντοπίσουμε τη γενική τοποθεσία (όπως η χώρα ή η περιοχή σας), αλλά δεν αποθηκεύεται ποτέ.",
    "description": "$1 represents `onboardingMetametricsNeverCollectIPEmphasis`"
  },
  "onboardingMetametricsNeverCollectIPEmphasis": {
    "message": "Γενικές:"
  },
  "onboardingMetametricsNeverSellData": {
    "message": "$1 εσείς αποφασίζετε αν θέλετε να κοινοποιήσετε ή να διαγράψετε τα δεδομένα χρήσης σας μέσω των ρυθμίσεων ανά πάσα στιγμή.",
    "description": "$1 represents `onboardingMetametricsNeverSellDataEmphasis`"
  },
  "onboardingMetametricsNeverSellDataEmphasis": {
    "message": "Προαιρετικές:"
  },
  "onboardingMetametricsPrivacyDescription": {
    "message": "Μάθετε πώς προστατεύουμε το απόρρητό σας ενώ συλλέγουμε δεδομένα χρήσης για το προφίλ σας."
  },
  "onboardingMetametricsTitle": {
    "message": "Βοηθήστε μας να βελτιώσουμε το MetaMask"
  },
  "onboardingMetametricsUseDataCheckbox": {
    "message": "Θα χρησιμοποιήσουμε αυτά τα δεδομένα για να μάθουμε πώς αλληλεπιδράτε με τις επικοινωνίες μάρκετινγκ. Ενδέχεται να κοινοποιήσουμε σχετικές πληροφορίες (όπως χαρακτηριστικά προϊόντων)."
  },
  "onboardingPinExtensionBillboardAccess": {
    "message": "Πλήρης πρόσβαση"
  },
  "onboardingPinExtensionBillboardDescription": {
    "message": "Αυτές οι επεκτάσεις μπορούν να βλέπουν και να αλλάζουν τις πληροφορίες"
  },
  "onboardingPinExtensionBillboardDescription2": {
    "message": "σε αυτόν τον ιστότοπο."
  },
  "onboardingPinExtensionBillboardTitle": {
    "message": "Επεκτάσεις"
  },
  "onboardingPinExtensionChrome": {
    "message": "Κάντε κλικ στο εικονίδιο της επέκτασης του προγράμματος περιήγησης"
  },
  "onboardingPinExtensionDescription": {
    "message": "Προσκολλήστε το MetaMask στο πρόγραμμα περιήγησής σας, ώστε να είναι προσβάσιμο και εύκολο να δείτε τις επιβεβαιώσεις συναλλαγών."
  },
  "onboardingPinExtensionDescription2": {
    "message": "Μπορείτε να ανοίξετε το MetaMask κάνοντας κλικ στην επέκταση και να αποκτήσετε πρόσβαση στο πορτοφόλι σας με 1 κλικ."
  },
  "onboardingPinExtensionDescription3": {
    "message": "Κάντε κλικ στο εικονίδιο της επέκτασης του προγράμματος περιήγησης για άμεση πρόσβαση"
  },
  "onboardingPinExtensionLabel": {
    "message": "Καρφίτσωμα του MetaMask"
  },
  "onboardingPinExtensionStep1": {
    "message": "1"
  },
  "onboardingPinExtensionStep2": {
    "message": "2"
  },
  "onboardingPinExtensionTitle": {
    "message": "Η εγκατάσταση του MetaMask ολοκληρώθηκε!"
  },
  "onboardingPinMmiExtensionLabel": {
    "message": "Καρφιτσώστε το MetaMask Institutional"
  },
  "onboardingUsePhishingDetectionDescription": {
    "message": "Οι ειδοποιήσεις ανίχνευσης για phishing βασίζονται στην επικοινωνία με το $1. Το jsDeliver θα έχει πρόσβαση στη διεύθυνση IP σας. Δείτε $2.",
    "description": "The $1 is the word 'jsDeliver', from key 'jsDeliver' and $2 is the words Privacy Policy from key 'privacyMsg', both separated here so that it can be wrapped as a link"
  },
  "oneDayAbbreviation": {
    "message": "1Η",
    "description": "Shortened form of '1 day'"
  },
  "oneMonthAbbreviation": {
    "message": "1M",
    "description": "Shortened form of '1 month'"
  },
  "oneWeekAbbreviation": {
    "message": "1ΕΒ",
    "description": "Shortened form of '1 week'"
  },
  "oneYearAbbreviation": {
    "message": "1Ε",
    "description": "Shortened form of '1 year'"
  },
  "onekey": {
    "message": "OneKey"
  },
  "onlyConnectTrust": {
    "message": "Συνδεθείτε μόνο με ιστότοπους που εμπιστεύεστε. $1",
    "description": "Text displayed above the buttons for connection confirmation. $1 is the link to the learn more web page."
  },
  "openCustodianApp": {
    "message": "Ανοίξτε την εφαρμογή $1",
    "description": "The $1 is the name of the Custodian that will be open"
  },
  "openFullScreenForLedgerWebHid": {
    "message": "Μεταβείτε σε πλήρη οθόνη για να συνδέσετε το Ledger σας.",
    "description": "Shown to the user on the confirm screen when they are viewing MetaMask in a popup window but need to connect their ledger via webhid."
  },
  "openInBlockExplorer": {
    "message": "Άνοιγμα στο Block Explorer"
  },
  "openSeaNew": {
    "message": "OpenSea"
  },
  "operationFailed": {
    "message": "Η λειτουργία απέτυχε"
  },
  "optional": {
    "message": "Προαιρετικά"
  },
  "options": {
    "message": "Επιλογές"
  },
  "or": {
    "message": "ή"
  },
  "origin": {
    "message": "Προέλευση"
  },
  "osTheme": {
    "message": "Σύστημα"
  },
  "otherSnaps": {
    "message": "άλλα snaps",
    "description": "Used in the 'permission_rpc' message."
  },
  "outdatedBrowserNotification": {
    "message": "Το πρόγραμμα περιήγησής σας δεν είναι ενημερωμένο. Εάν δεν ενημερώσετε το πρόγραμμα περιήγησής σας, δεν θα μπορείτε να λαμβάνετε διορθώσεις ασφαλείας και νέες λειτουργίες από το MetaMask."
  },
  "padlock": {
    "message": "Padlock"
  },
  "parameters": {
    "message": "Παράμετροι"
  },
  "participateInMetaMetrics": {
    "message": "Συμμετάσχετε στο MetaMetrics"
  },
  "participateInMetaMetricsDescription": {
    "message": "Συμμετέχετε στο MetaMetrics για να μας βοηθήσετε να κάνοιυμε το MetaMask καλύτερο"
  },
  "password": {
    "message": "Κωδικός πρόσβασης"
  },
  "passwordMmiTermsWarning": {
    "message": "Κατανοώ ότι το MetaMask Institutional δεν μπορεί να ανακτήσει αυτόν τον κωδικό πρόσβασης για μένα. $1"
  },
  "passwordNotLongEnough": {
    "message": "Ο κωδικός πρόσβασης δεν είναι αρκετά μεγάλος"
  },
  "passwordSetupDetails": {
    "message": "Αυτός ο κωδικός πρόσβασης θα ξεκλειδώσει το πορτοφόλι σας στο MetaMask μόνο σε αυτή τη συσκευή. Το MetaMask δεν μπορεί να ανακτήσει αυτόν τον κωδικό πρόσβασης."
  },
  "passwordStrength": {
    "message": "Ισχύς κωδικού πρόσβασης: $1",
    "description": "Return password strength to the user when user wants to create password."
  },
  "passwordStrengthDescription": {
    "message": "Ένας ισχυρός κωδικός πρόσβασης μπορεί να βελτιώσει την ασφάλεια του πορτοφολιού σας εάν η συσκευή σας κλαπεί ή παραβιαστεί."
  },
  "passwordTermsWarning": {
    "message": "Κατανοώ ότι το MetaMask δεν μπορεί να ανακτήσει αυτόν τον κωδικό πρόσβασης για μένα. $1"
  },
  "passwordsDontMatch": {
    "message": "Οι κωδικοί πρόσβασης δεν ταιριάζουν"
  },
  "pasteJWTToken": {
    "message": "Επικολλήστε ή αφήστε το token σας εδώ:"
  },
  "pastePrivateKey": {
    "message": "Εισάγετε τη συμβολοσειρά του ιδιωτικού σας κλειδιού εδώ:",
    "description": "For importing an account from a private key"
  },
  "paymasterInUse": {
    "message": "Το τέλη για αυτή τη συναλλαγή θα καταβληθούν από τον πληρωτή.",
    "description": "Alert shown in transaction confirmation if paymaster in use."
  },
  "pending": {
    "message": "Σε εκκρεμότητα"
  },
  "pendingTransactionInfo": {
    "message": "Αυτή η συναλλαγή δεν θα επεξεργαστεί μέχρι να ολοκληρωθεί αυτή η συναλλαγή."
  },
  "pendingTransactionMultiple": {
    "message": "Έχετε ($1) εκκρεμείς συναλλαγές."
  },
  "pendingTransactionSingle": {
    "message": "Έχετε (1) εκκρεμή συναλλαγή.",
    "description": "$1 is count of pending transactions"
  },
  "permissionDetails": {
    "message": "Λεπτομέρειες άδειας χρήσης"
  },
  "permissionRequest": {
    "message": "Αίτημα άδειας"
  },
  "permissionRequested": {
    "message": "Ζητήθηκε τώρα"
  },
  "permissionRequestedForAccounts": {
    "message": "Ζητήθηκε τώρα για $1",
    "description": "Permission cell status for requested permission including accounts, rendered as AvatarGroup which is $1."
  },
  "permissionRevoked": {
    "message": "Ανακλήθηκε σε αυτήν την ενημέρωση"
  },
  "permissionRevokedForAccounts": {
    "message": "Ανακλήθηκε σε αυτή την ενημέρωση για $1",
    "description": "Permission cell status for revoked permission including accounts, rendered as AvatarGroup which is $1."
  },
  "permission_accessNamedSnap": {
    "message": "Σύνδεση με $1.",
    "description": "The description for the `wallet_snap` permission. $1 is the human-readable name of the snap."
  },
  "permission_accessNetwork": {
    "message": "Πρόσβαση στο διαδίκτυο.",
    "description": "The description of the `endowment:network-access` permission."
  },
  "permission_accessNetworkDescription": {
    "message": "Επιτρέψτε στο $1 να έχει πρόσβαση στο διαδίκτυο. Αυτό μπορεί να χρησιμοποιηθεί για αποστολή και λήψη δεδομένων με διακομιστές τρίτων.",
    "description": "An extended description of the `endowment:network-access` permission. $1 is the snap name."
  },
  "permission_accessSnap": {
    "message": "Συνδεθείτε στο snap $1.",
    "description": "The description for the `wallet_snap` permission. $1 is the name of the snap."
  },
  "permission_accessSnapDescription": {
    "message": "Επιτρέψτε στον ιστότοπο ή στο snap να αλληλεπιδράσει με το $1.",
    "description": "The description for the `wallet_snap_*` permission. $1 is the name of the Snap."
  },
  "permission_cronjob": {
    "message": "Προγραμματισμός και εκτέλεση περιοδικών ενεργειών.",
    "description": "The description for the `snap_cronjob` permission"
  },
  "permission_cronjobDescription": {
    "message": "Επιτρέψτε στο $1 να εκτελεί ενέργειες που εκτελούνται περιοδικά σε σταθερές ώρες, ημερομηνίες ή διαστήματα. Αυτό μπορεί να χρησιμοποιηθεί για την ενεργοποίηση αλληλεπιδράσεων ή ειδοποιήσεων ευαίσθητων στο χρόνο.",
    "description": "An extended description for the `snap_cronjob` permission. $1 is the snap name."
  },
  "permission_dialog": {
    "message": "Εμφάνιση παραθύρων διαλόγου στο MetaMask.",
    "description": "The description for the `snap_dialog` permission"
  },
  "permission_dialogDescription": {
    "message": "Επιτρέψτε στο $1 να εμφανίζει αναδυόμενα παράθυρα του MetaMask με προσαρμοσμένο κείμενο, πεδίο εισαγωγής και κουμπιά για την έγκριση ή την απόρριψη μιας ενέργειας.\nΜπορεί να χρησιμοποιηθεί για τη δημιουργία π.χ. ειδοποιήσεων, επιβεβαιώσεων και ροών επιλογής για το snap.",
    "description": "An extended description for the `snap_dialog` permission. $1 is the snap name."
  },
  "permission_ethereumAccounts": {
    "message": "Δείτε τη διεύθυνση, το υπόλοιπο του λογαριασμού, τη δραστηριότητα και προτείνετε συναλλαγές προς έγκριση.",
    "description": "The description for the `eth_accounts` permission"
  },
  "permission_ethereumProvider": {
    "message": "Πρόσβαση στον πάροχο του Ethereum.",
    "description": "The description for the `endowment:ethereum-provider` permission"
  },
  "permission_ethereumProviderDescription": {
    "message": "Επιτρέψτε στο $1 να επικοινωνεί απευθείας με το MetaMask, προκειμένου να διαβάζει δεδομένα από το blockchain και να προτείνει μηνύματα και συναλλαγές.",
    "description": "An extended description for the `endowment:ethereum-provider` permission. $1 is the snap name."
  },
  "permission_getEntropy": {
    "message": "Δημιουργία τυχαίων κλειδιών μοναδικών σε αυτό το $1.",
    "description": "The description for the `snap_getEntropy` permission. $1 is the snap name."
  },
  "permission_getEntropyDescription": {
    "message": "Επιτρέψτε στο $1 να παράγει τυχαία κλειδιά μοναδικά για αυτό το $1, χωρίς να τα εκθέτει. Αυτά τα κλειδιά είναι ξεχωριστά από τον λογαριασμό (-ους) σας στο MetaMask και δεν σχετίζονται με τα ιδιωτικά σας κλειδιά ή τη Μυστική Φράση Ανάκτησης. Άλλα snaps δεν μπορούν να έχουν πρόσβαση σε αυτές τις πληροφορίες.",
    "description": "An extended description for the `snap_getEntropy` permission. $1 is the snap name."
  },
  "permission_getLocale": {
    "message": "Προβολή της γλώσσας προτίμησής σας.",
    "description": "The description for the `snap_getLocale` permission"
  },
  "permission_getLocaleDescription": {
    "message": "Επιτρέψτε στο $1 να έχει πρόσβαση στη γλώσσα προτίμησής σας από τις ρυθμίσεις του MetaMask. Αυτό μπορεί να χρησιμεύει για την τοπική προσαρμογή και την εμφάνιση του περιεχομένου του $1 στη γλώσσα σας.",
    "description": "An extended description for the `snap_getLocale` permission. $1 is the snap name."
  },
  "permission_homePage": {
    "message": "Εμφάνιση προσαρμοσμένης οθόνης",
    "description": "The description for the `endowment:page-home` permission"
  },
  "permission_homePageDescription": {
    "message": "Επιτρέψτε στο $1 να εμφανίσει μια προσαρμοσμένη αρχική οθόνη στο MetaMask. Αυτή μπορεί να χρησιμοποιηθεί για διεπαφές χρήστη, διαμόρφωση και πίνακες οργάνων.",
    "description": "An extended description for the `endowment:page-home` permission. $1 is the snap name."
  },
  "permission_keyring": {
    "message": "Να επιτρέπονται αιτήματα για την προσθήκη και τον έλεγχο λογαριασμών Ethereum",
    "description": "The description for the `endowment:keyring` permission"
  },
  "permission_keyringDescription": {
    "message": "Επιτρέψτε σε αυτό το $1 να λαμβάνει αιτήματα προσθήκης ή αφαίρεσης λογαριασμών, καθώς και να υπογράφει και να πραγματοποιεί συναλλαγές εκ μέρους αυτών των λογαριασμών.",
    "description": "An extended description for the `endowment:keyring` permission. $1 is the snap name."
  },
  "permission_lifecycleHooks": {
    "message": "Χρησιμοποιήστε επιχειρηματικά μοντέλα.",
    "description": "The description for the `endowment:lifecycle-hooks` permission"
  },
  "permission_lifecycleHooksDescription": {
    "message": "Επιτρέψτε στο $1 να χρησιμοποιεί επιχειρηματικά μοντέλα για την εκτέλεση κώδικα σε συγκεκριμένες χρονικές στιγμές κατά τη διάρκεια του κύκλου ζωής του.",
    "description": "An extended description for the `endowment:lifecycle-hooks` permission. $1 is the snap name."
  },
  "permission_manageAccounts": {
    "message": "Προσθήκη και έλεγχος λογαριασμών στο Ethereum",
    "description": "The description for `snap_manageAccounts` permission"
  },
  "permission_manageAccountsDescription": {
    "message": "Επιτρέψτε σε αυτό το $1 να προσθέτει ή να αφαιρεί λογαριασμούς Ethereum και, στη συνέχεια, να πραγματοποιεί συναλλαγές και να υπογράφει με αυτούς τους λογαριασμούς.",
    "description": "An extended description for the `snap_manageAccounts` permission. $1 is the snap name."
  },
  "permission_manageBip32Keys": {
    "message": "Διαχειριστείτε λογαριασμούς $1.",
    "description": "The description for the `snap_getBip32Entropy` permission. $1 is a derivation path, e.g. 'm/44'/0'/0' (secp256k1)'."
  },
  "permission_manageBip44AndBip32KeysDescription": {
    "message": "Επιτρέψτε στο $1 να διαχειρίζεται λογαριασμούς και στοιχεία στο ζητούμενο δίκτυο. Αυτοί οι λογαριασμοί προέρχονται από τη μυστική φράση ανάκτησης και δημιουργούν αντίγραφα ασφαλείας από αυτήν (χωρίς να την αποκαλύπτουν). Με τη δυνατότητα εξαγωγής κλειδιών, το $1 μπορεί να υποστηρίξει μια ποικιλία πρωτοκόλλων blockchain πέρα από το Ethereum (EVM).",
    "description": "An extended description for the `snap_getBip44Entropy` and `snap_getBip44Entropy` permissions. $1 is the snap name."
  },
  "permission_manageBip44Keys": {
    "message": "Διαχειριστείτε λογαριασμούς $1.",
    "description": "The description for the `snap_getBip44Entropy` permission. $1 is the name of a protocol, e.g. 'Filecoin'."
  },
  "permission_manageState": {
    "message": "Αποθηκεύστε και διαχειριστείτε τα δεδομένα του στη συσκευή σας.",
    "description": "The description for the `snap_manageState` permission"
  },
  "permission_manageStateDescription": {
    "message": "Επιτρέψτε στο $1 να αποθηκεύει, να ενημερώνει και να ανακτά δεδομένα με ασφάλεια και με κρυπτογράφηση. Άλλα snaps δεν μπορούν να έχουν πρόσβαση σε αυτές τις πληροφορίες.",
    "description": "An extended description for the `snap_manageState` permission. $1 is the snap name."
  },
  "permission_nameLookup": {
    "message": "Παροχή αναζήτησης τομέων και διευθύνσεων.",
    "description": "The description for the `endowment:name-lookup` permission."
  },
  "permission_nameLookupDescription": {
    "message": "Επιτρέψτε στο snap να αντλεί και να εμφανίζει αναζητήσεις διευθύνσεων και τομέων σε διαφορετικά μέρη του MetaMask UI.",
    "description": "An extended description for the `endowment:name-lookup` permission."
  },
  "permission_notifications": {
    "message": "Εμφάνιση ειδοποιήσεων.",
    "description": "The description for the `snap_notify` permission"
  },
  "permission_notificationsDescription": {
    "message": "Επιτρέψτε στο $1 να εμφανίζει ειδοποιήσεις εντός του MetaMask. Ένα σύντομο κείμενο ειδοποίησης μπορεί να ενεργοποιηθεί από το snap για πληροφορίες που μπορούν να ληφθούν υπόψη ή σχετίζονται με το χρόνο.",
    "description": "An extended description for the `snap_notify` permission. $1 is the snap name."
  },
  "permission_rpc": {
    "message": "Επιτρέψτε στο $1 να επικοινωνήσει απευθείας με αυτό το $2.",
    "description": "The description for the `endowment:rpc` permission. $1 is 'other snaps' or 'websites', $2 is the snap name."
  },
  "permission_rpcDescription": {
    "message": "Επιτρέψτε στο $1 να στέλνει μηνύματα στο $2 και να λαμβάνει απάντηση από το $2.",
    "description": "An extended description for the `endowment:rpc` permission. $1 is 'other snaps' or 'websites', $2 is the snap name."
  },
  "permission_rpcDescriptionOriginList": {
    "message": "$1 και $2",
    "description": "A list of allowed origins where $2 is the last origin of the list and $1 is the rest of the list separated by ','."
  },
  "permission_signatureInsight": {
    "message": "Εμφάνιση του πλαισίου των στοιχείων της υπογραφής.",
    "description": "The description for the `endowment:signature-insight` permission"
  },
  "permission_signatureInsightDescription": {
    "message": "Επιτρέψτε στο $1 να εμφανίζει ένα πλαίσιο με στοιχεία για κάθε αίτημα υπογραφής πριν από την έγκριση. Αυτό μπορεί να χρησιμοποιηθεί ως λύση κατά του phishing και της ασφάλειας.",
    "description": "An extended description for the `endowment:signature-insight` permission. $1 is the snap name."
  },
  "permission_signatureInsightOrigin": {
    "message": "Δείτε την προέλευση των ιστότοπων που δρομολογούν ένα αίτημα υπογραφής",
    "description": "The description for the `signatureOrigin` caveat, to be used with the `endowment:signature-insight` permission"
  },
  "permission_signatureInsightOriginDescription": {
    "message": "Επιτρέψτε στο $1 να βλέπει την προέλευση (URI) των ιστότοπων που δρομολογούν αιτήματα υπογραφής. Αυτό μπορεί να χρησιμοποιηθεί ως λύση κατά του phishing και της ασφάλειας.",
    "description": "An extended description for the `signatureOrigin` caveat, to be used with the `endowment:signature-insight` permission. $1 is the snap name."
  },
  "permission_transactionInsight": {
    "message": "Λήψη και εμφάνιση πληροφοριών σχετικά με τις συναλλαγές.",
    "description": "The description for the `endowment:transaction-insight` permission"
  },
  "permission_transactionInsightDescription": {
    "message": "Επιτρέψτε στο $1 να αποκωδικοποιεί τις συναλλαγές και να εμφανίζει πληροφορίες εντός του MetaMask UI. Αυτό μπορεί να χρησιμοποιηθεί για λύσεις προστασίας κατά της εξαπάτησης και της ασφάλειας.",
    "description": "An extended description for the `endowment:transaction-insight` permission. $1 is the snap name."
  },
  "permission_transactionInsightOrigin": {
    "message": "Δείτε την προέλευση των ιστότοπων που προτείνουν συναλλαγές",
    "description": "The description for the `transactionOrigin` caveat, to be used with the `endowment:transaction-insight` permission"
  },
  "permission_transactionInsightOriginDescription": {
    "message": "Επιτρέψτε στο $1 να βλέπει την προέλευση (URI) των ιστότοπων που προτείνουν συναλλαγές. Αυτό μπορεί να χρησιμοποιηθεί για λύσεις προστασίας κατά της εξαπάτησης και της ασφάλειας.",
    "description": "An extended description for the `transactionOrigin` caveat, to be used with the `endowment:transaction-insight` permission. $1 is the snap name."
  },
  "permission_unknown": {
    "message": "Άγνωστη άδεια: $1",
    "description": "$1 is the name of a requested permission that is not recognized."
  },
  "permission_viewBip32PublicKeys": {
    "message": "Δείτε το δημόσιο κλειδί σας για το $1 ($2).",
    "description": "The description for the `snap_getBip32PublicKey` permission. $1 is a derivation path, e.g. 'm/44'/0'/0''. $2 is the elliptic curve name, e.g. 'secp256k1'."
  },
  "permission_viewBip32PublicKeysDescription": {
    "message": "Επιτρέψτε στο $2 να δει τα δημόσια κλειδιά (και τις διευθύνσεις) σας για το $1. Αυτό δεν παραχωρεί κανέναν έλεγχο λογαριασμών ή περιουσιακών στοιχείων.",
    "description": "An extended description for the `snap_getBip32PublicKey` permission. $1 is a derivation path (name). $2 is the snap name."
  },
  "permission_viewNamedBip32PublicKeys": {
    "message": "Δείτε το δημόσιο κλειδί σας για το $1.",
    "description": "The description for the `snap_getBip32PublicKey` permission. $1 is a name for the derivation path, e.g., 'Ethereum accounts'."
  },
  "permission_walletSwitchEthereumChain": {
    "message": "Μεταβείτε και χρησιμοποιήστε το ακόλουθο δίκτυο",
    "description": "The label for the `wallet_switchEthereumChain` permission"
  },
  "permission_webAssembly": {
    "message": "Υποστήριξη για το WebAssembly.",
    "description": "The description of the `endowment:webassembly` permission."
  },
  "permission_webAssemblyDescription": {
    "message": "Επιτρέψτε στο $1 να έχει πρόσβαση σε περιβάλλοντα εκτέλεσης χαμηλού επιπέδου μέσω του WebAssembly.",
    "description": "An extended description of the `endowment:webassembly` permission. $1 is the snap name."
  },
  "permissions": {
    "message": "Άδειες"
  },
  "permissionsPageEmptyContent": {
    "message": "Δεν υπάρχει τίποτα εδώ"
  },
  "permissionsPageEmptySubContent": {
    "message": "Εδώ μπορείτε να δείτε τις άδειες χρήσης που έχετε δώσει στα εγκατεστημένα Snaps ή στους συνδεδεμένους ιστότοπους."
  },
  "permissionsPageTourDescription": {
    "message": "Αυτός είναι ο πίνακας ελέγχου για τη διαχείριση των αδειών χρήσης που έχετε δώσει στους συνδεδεμένους ιστότοπους και στα εγκατεστημένα Snaps."
  },
  "permissionsPageTourTitle": {
    "message": "Οι συνδεδεμένοι ιστότοποι είναι τώρα με άδειες χρήσης"
  },
  "permitSimulationDetailInfo": {
    "message": "Δίνετε στον διαθέτη την άδεια να δαπανήσει τα tokens από τον λογαριασμό σας."
  },
  "personalAddressDetected": {
    "message": "Η προσωπική διεύθυνση εντοπίστηκε. Καταχωρίστε τη διεύθυνση συμβολαίου του token."
  },
  "petnamesEnabledToggle": {
    "message": "Επιτρέψτε τα ψευδώνυμα"
  },
  "petnamesEnabledToggleDescription": {
    "message": "Αυτό σας επιτρέπει να εκχωρήσετε ένα ψευδώνυμο σε οποιαδήποτε διεύθυνση. Θα σας προτείνουμε ονόματα για διευθύνσεις με τις οποίες αλληλεπιδράτε, όπου είναι δυνατόν."
  },
  "pinExtensionDescription": {
    "message": "Περιηγηθείτε στο μενού επέκτασης και καρφιτσώστε το MetaMask Institutional για απρόσκοπτη πρόσβαση."
  },
  "pinExtensionTitle": {
    "message": "Καρφιτσώστε την επέκταση"
  },
  "pinToTop": {
    "message": "Καρφίτσωμα στην κορυφή"
  },
  "pleaseConfirm": {
    "message": "Επιβεβαιώστε"
  },
  "plusMore": {
    "message": "+ $1 ακόμη",
    "description": "$1 is the number of additional items"
  },
  "plusXMore": {
    "message": "+ $1 ακόμη",
    "description": "$1 is a number of additional but unshown items in a list- this message will be shown in place of those items"
  },
  "popularNetworkAddToolTip": {
    "message": "Ορισμένα από αυτά τα δίκτυα βασίζονται σε τρίτους. Οι συνδέσεις μπορεί να είναι λιγότερο αξιόπιστες ή να επιτρέπουν σε τρίτους να παρακολουθούν τη δραστηριότητα. $1",
    "description": "$1 is Learn more link"
  },
  "popularNetworkAddToolTip": {
    "message": "Ορισμένα από αυτά τα δίκτυα βασίζονται σε τρίτους. Οι συνδέσεις μπορεί να είναι λιγότερο αξιόπιστες ή να επιτρέπουν σε τρίτους να παρακολουθούν τη δραστηριότητα. $1",
    "description": "$1 is Learn more link"
  },
  "portfolio": {
    "message": "Χαρτοφυλάκιο"
  },
  "portfolioDashboard": {
    "message": "Πίνακας ελέγχου χαρτοφυλακίου"
  },
  "preparingSwap": {
    "message": "Προετοιμασία ανταλλαγής..."
  },
  "prev": {
    "message": "Προηγούμενο"
  },
  "price": {
    "message": "Τιμή"
  },
  "priceUnavailable": {
    "message": "μη διαθέσιμη τιμή"
  },
  "primaryCurrencySetting": {
    "message": "Κύριο νόμισμα"
  },
  "primaryCurrencySettingDescription": {
    "message": "Επιλέξτε εγχώριο για να δώσετε προτεραιότητα στην εμφάνιση των τιμών στο νόμισμα της αλυσίδας (π.χ. ETH). Επιλέξτε Παραστατικό για να δώσετε προτεραιότητα στην εμφάνιση τιμών στο επιλεγμένο παραστατικό νόμισμα."
  },
  "primaryType": {
    "message": "Βασικός τύπος"
  },
  "priorityFee": {
    "message": "Τέλος προτεραιότητας"
  },
  "priorityFeeProperCase": {
    "message": "Τέλος προτεραιότητας"
  },
  "privacy": {
    "message": "Απόρρητο"
  },
  "privacyMsg": {
    "message": "Πολιτική Απορρήτου"
  },
  "privateKey": {
    "message": "Ιδιωτικό Κλειδί",
    "description": "select this type of file to use to import an account"
  },
  "privateKeyCopyWarning": {
    "message": "Ιδιωτικό κλειδί για $1",
    "description": "$1 represents the account name"
  },
  "privateKeyHidden": {
    "message": "Το ιδιωτικό κλειδί είναι κρυφό",
    "description": "Explains that the private key input is hidden"
  },
  "privateKeyShow": {
    "message": "Εμφάνιση/απόκρυψη της εισαγωγής του ιδιωτικού κλειδιού",
    "description": "Describes a toggle that is used to show or hide the private key input"
  },
  "privateKeyShown": {
    "message": "Αυτό το ιδιωτικό κλειδί είναι ορατό",
    "description": "Explains that the private key input is being shown"
  },
  "privateKeyWarning": {
    "message": "Προειδοποίηση: Ποτέ μην αποκαλύπτετε αυτό το κλειδί. Οποιοσδήποτε έχει τα ιδιωτικά σας κλειδιά μπορεί να κλέψει όλα τα περιουσιακά στοιχεία που βρίσκονται στον λογαριασμό σας."
  },
  "privateNetwork": {
    "message": "Ιδιωτικό δίκτυο"
  },
  "proceedWithTransaction": {
    "message": "Θέλω να προχωρήσω έτσι κι αλλιώς"
  },
  "productAnnouncements": {
    "message": "Ανακοινώσεις προϊόντων"
  },
  "profileSync": {
    "message": "Συγχρονισμός του προφίλ"
  },
  "profileSyncConfirmation": {
    "message": "Εάν απενεργοποιήσετε τον συγχρονισμό του προφίλ, δεν θα μπορείτε να λαμβάνετε ειδοποιήσεις."
  },
  "profileSyncDescription": {
    "message": "Δημιουργεί ένα προφίλ που χρησιμοποιεί το MetaMask για να συγχρονίσει ορισμένες ρυθμίσεις μεταξύ των συσκευών σας. Αυτό είναι απαραίτητο για να λαμβάνετε ειδοποιήσεις. $1."
  },
  "profileSyncPrivacyLink": {
    "message": "Μάθετε πώς προστατεύουμε το απόρρητό σας"
  },
  "proposedApprovalLimit": {
    "message": "Προτεινόμενο όριο έγκρισης"
  },
  "provide": {
    "message": "Παροχή"
  },
  "publicAddress": {
    "message": "Δημόσια διεύθυνση"
  },
  "pushPlatformNotificationsFundsReceivedDescription": {
    "message": "Λάβατε $1 $2"
  },
  "pushPlatformNotificationsFundsReceivedDescriptionDefault": {
    "message": "Λάβατε μερικά tokens"
  },
  "pushPlatformNotificationsFundsReceivedTitle": {
    "message": "Λάβατε κεφάλαια"
  },
  "pushPlatformNotificationsFundsSentDescription": {
    "message": "Στείλατε με επιτυχία $1 $2"
  },
  "pushPlatformNotificationsFundsSentDescriptionDefault": {
    "message": "Στείλατε με επιτυχία μερικά tokens"
  },
  "pushPlatformNotificationsFundsSentTitle": {
    "message": "Έγινε αποστολή κεφαλαίων"
  },
  "pushPlatformNotificationsNftReceivedDescription": {
    "message": "Λάβατε νέα NFT"
  },
  "pushPlatformNotificationsNftReceivedTitle": {
    "message": "Λάβατε NFT"
  },
  "pushPlatformNotificationsNftSentDescription": {
    "message": "Στείλατε με επιτυχία ένα NFT"
  },
  "pushPlatformNotificationsNftSentTitle": {
    "message": "Το NFT στάλθηκε"
  },
  "pushPlatformNotificationsStakingLidoStakeCompletedDescription": {
    "message": "Το ποντάρισμά σας στο Lido ήταν επιτυχές"
  },
  "pushPlatformNotificationsStakingLidoStakeCompletedTitle": {
    "message": "Ολοκλήρωση πονταρίσματος"
  },
  "pushPlatformNotificationsStakingLidoStakeReadyToBeWithdrawnDescription": {
    "message": "Το ποντάρισμά σας στο Lido είναι τώρα έτοιμο για ανάληψη"
  },
  "pushPlatformNotificationsStakingLidoStakeReadyToBeWithdrawnTitle": {
    "message": "Ποντάρισμα έτοιμο για ανάληψη"
  },
  "pushPlatformNotificationsStakingLidoWithdrawalCompletedDescription": {
    "message": "Η ανάληψή σας από το Lido ήταν επιτυχής"
  },
  "pushPlatformNotificationsStakingLidoWithdrawalCompletedTitle": {
    "message": "Ολοκλήρωση ανάληψης"
  },
  "pushPlatformNotificationsStakingLidoWithdrawalRequestedDescription": {
    "message": "Το αίτημά σας για ανάληψη από το Lido υποβλήθηκε"
  },
  "pushPlatformNotificationsStakingLidoWithdrawalRequestedTitle": {
    "message": "Αίτημα ανάληψης"
  },
  "pushPlatformNotificationsStakingRocketpoolStakeCompletedDescription": {
    "message": "Το ποντάρισμά σας στο RocketPool ήταν επιτυχές"
  },
  "pushPlatformNotificationsStakingRocketpoolStakeCompletedTitle": {
    "message": "Ολοκλήρωση πονταρίσματος"
  },
  "pushPlatformNotificationsStakingRocketpoolUnstakeCompletedDescription": {
    "message": "Η ακύρωση πονταρίσματός σας στο RocketPool ήταν επιτυχής"
  },
  "pushPlatformNotificationsStakingRocketpoolUnstakeCompletedTitle": {
    "message": "Ολοκλήρωση ακύρωσης πονταρίσματός"
  },
  "pushPlatformNotificationsSwapCompletedDescription": {
    "message": "Η ανταλλαγή σας στο MetaMask ήταν επιτυχής"
  },
  "pushPlatformNotificationsSwapCompletedTitle": {
    "message": "Ολοκλήρωση ανταλλαγής"
  },
  "queued": {
    "message": "Σε Αναμονή"
  },
  "quoteRate": {
    "message": "Τιμή προσφοράς"
  },
  "rank": {
    "message": "Κατάταξη"
  },
  "reAddAccounts": {
    "message": "προσθέστε εκ νέου τυχόν άλλους λογαριασμούς"
  },
  "reAdded": {
    "message": "προστέθηκαν εκ νέου"
  },
  "readdToken": {
    "message": "Μπορείτε να προσθέσετε ξανά αυτό το token στο μέλλον επιλέγοντας \"Εισαγωγή token\" στο μενού επιλογών των λογαριασμών σας."
  },
  "receive": {
    "message": "Λήψη"
  },
  "recommendedGasLabel": {
    "message": "Προτεινόμενο"
  },
  "recoveryPhraseReminderBackupStart": {
    "message": "Ξεκινήστε εδώ"
  },
  "recoveryPhraseReminderConfirm": {
    "message": "Το κατάλαβα"
  },
  "recoveryPhraseReminderHasBackedUp": {
    "message": "Διατηρείτε πάντα τη Μυστική Φράση Ανάκτησης σε ασφαλές και μυστικό μέρος."
  },
  "recoveryPhraseReminderHasNotBackedUp": {
    "message": "Χρειάζεται να δημιουργήσετε ξανά αντίγραφο ασφαλείας της Μυστικής σας Φράσης Ανάκτησης;"
  },
  "recoveryPhraseReminderItemOne": {
    "message": "Ποτέ μην μοιράζεστε τη Μυστική σας Φράση Ανάκτησης με κανέναν"
  },
  "recoveryPhraseReminderItemTwo": {
    "message": "Η ομάδα του MetaMask δεν θα ζητήσει ποτέ τη Μυστική σας Φράση Ανάκτησης"
  },
  "recoveryPhraseReminderSubText": {
    "message": "Η Μυστική σας Φράση Ανάκτησης ελέγχει όλους τους λογαριασμούς σας."
  },
  "recoveryPhraseReminderTitle": {
    "message": "Προστατέψτε τα κεφάλαιά σας"
  },
  "redesignedConfirmationsEnabledToggle": {
    "message": "Αιτήματα βελτιωμένων υπογραφών"
  },
  "redesignedConfirmationsToggleDescription": {
    "message": "Ενεργοποιήστε το για να δείτε αιτήματα υπογραφών σε βελτιωμένη μορφή."
  },
  "redesignedTransactionsEnabledToggle": {
    "message": "Βελτιωμένα αιτήματα συναλλαγών"
  },
  "redesignedTransactionsToggleDescription": {
    "message": "Ενεργοποιήστε το για να δείτε τα αιτήματα συναλλαγών σε βελτιωμένη μορφή."
  },
  "refreshList": {
    "message": "Ανανέωση λίστας"
  },
  "reject": {
    "message": "Απόρριψη"
  },
  "rejectAll": {
    "message": "Απόρριψη όλων"
  },
  "rejectRequestsDescription": {
    "message": "Πρόκειται να απορρίψετε μαζικά $1 αιτήματα."
  },
  "rejectRequestsN": {
    "message": "Απόρριψη $1 αιτημάτων"
  },
  "rejectTxsDescription": {
    "message": "Πρόκειται να απορρίψετε μαζικά $1 συναλλαγές."
  },
  "rejectTxsN": {
    "message": "Απόρριψη $1 συναλλαγών"
  },
  "rejected": {
    "message": "Απορρίφθηκε"
  },
  "remember": {
    "message": "Να θυμάστε:"
  },
  "remove": {
    "message": "Κατάργηση"
  },
  "removeAccount": {
    "message": "Κατάργηση λογαριασμού"
  },
  "removeAccountDescription": {
    "message": "Αυτός ο λογαριασμός θα αφαιρεθεί από το πορτοφόλι σας. Βεβαιωθείτε ότι έχετε την αρχική Μυστική Φράση Ανάκτησης ή το ιδιωτικό κλειδί για αυτόν τον λογαριασμό που έχετε εισαγάγει πριν συνεχίσετε. Μπορείτε να εισαγάγετε ή να δημιουργήσετε ξανά λογαριασμούς από το αναπτυσσόμενο μενού λογαριασμών."
  },
  "removeJWT": {
    "message": "Αφαίρεση του token θεματοφύλακα"
  },
  "removeJWTDescription": {
    "message": "Είστε σίγουροι ότι θέλετε να αφαιρέσετε αυτό το token; Όλοι οι λογαριασμοί που αντιστοιχούν σε αυτό το token θα αφαιρεθούν και από την επέκταση: "
  },
  "removeKeyringSnap": {
    "message": "Η αφαίρεση αυτού του Snap αφαιρεί αυτούς τους λογαριασμούς από το MetaMask:"
  },
  "removeKeyringSnapToolTip": {
    "message": "Το snap ελέγχει τους λογαριασμούς και με την αφαίρεσή του, οι λογαριασμοί θα αφαιρεθούν και από το MetaMask, αλλά θα παραμείνουν στην αλυσίδα συστοιχιών (blockchain)."
  },
  "removeNFT": {
    "message": "Αφαίρεση του NFT"
  },
  "removeNftErrorMessage": {
    "message": "Δεν μπορέσαμε να αφαιρέσουμε αυτό το NFT."
  },
  "removeNftMessage": {
    "message": "Το NFT αφαιρέθηκε με επιτυχία!"
  },
  "removeSnap": {
    "message": "Αφαίρεση του snap"
  },
  "removeSnapAccountDescription": {
    "message": "Εάν προχωρήσετε, αυτός ο λογαριασμός δεν θα είναι πλέον διαθέσιμος στο MetaMask."
  },
  "removeSnapAccountTitle": {
    "message": "Κατάργηση λογαριασμού"
  },
  "removeSnapConfirmation": {
    "message": "Είστε σίγουροι ότι θέλετε να αφαιρέσετε το $1;",
    "description": "$1 represents the name of the snap"
  },
  "removeSnapDescription": {
    "message": "Αυτή η ενέργεια θα διαγράψει το snap, τα δεδομένα του και θα ανακαλέσει τις άδειες που έχετε παραχωρήσει."
  },
  "replace": {
    "message": "αντικατάσταση"
  },
  "reportIssue": {
    "message": "Αναφορά ενός προβλήματος"
  },
  "requestFlaggedAsMaliciousFallbackCopyReason": {
    "message": "Ο πάροχος ασφάλειας δεν έχει μοιραστεί πρόσθετες λεπτομέρειες"
  },
  "requestFlaggedAsMaliciousFallbackCopyReasonTitle": {
    "message": "Το αίτημα χαρακτηρίστηκε ως κακόβουλο"
  },
  "requestFrom": {
    "message": "Αίτημα από"
  },
  "requestFromInfo": {
    "message": "Αυτός είναι ο ιστότοπος που ζητά την υπογραφή σας."
  },
  "requestFromTransactionDescription": {
    "message": "Αυτός είναι ο ιστότοπος που ζητά την επιβεβαίωσή σας."
  },
  "requestMayNotBeSafe": {
    "message": "Το αίτημα μπορεί να μην είναι ασφαλές"
  },
  "requestMayNotBeSafeError": {
    "message": "Ο πάροχος ασφάλειας δεν εντόπισε καμία γνωστή κακόβουλη δραστηριότητα, αλλά και πάλι μπορεί να μην είναι ασφαλές να συνεχίσετε."
  },
  "requestNotVerified": {
    "message": "Το αίτημα δεν επαληθεύτηκε"
  },
  "requestNotVerifiedError": {
    "message": "Λόγω σφάλματος, αυτό το αίτημα δεν επαληθεύτηκε από τον πάροχο ασφαλείας. Προχωρήστε με προσοχή."
  },
  "requestsAwaitingAcknowledgement": {
    "message": "αιτήματα που περιμένουν να επιβεβαιωθούν"
  },
  "required": {
    "message": "Απαιτείται"
  },
  "reset": {
    "message": "Επαναφορά"
  },
  "resetWallet": {
    "message": "Επαναφορά πορτοφολιού"
  },
  "resetWalletSubHeader": {
    "message": "Το MetaMask δεν διατηρεί αντίγραφο του κωδικού πρόσβασής σας. Εάν αντιμετωπίζετε κάποιο πρόβλημα με το ξεκλείδωμα του λογαριασμού σας, θα χρειαστεί να πραγματοποιήσετε επαναφορά του πορτοφολιού σας. Μπορείτε να το κάνετε μέσω της Μυστικής Φράσης Ανάκτησης που χρησιμοποιήσατε όταν δημιουργήσατε το πορτοφόλι σας."
  },
  "resetWalletUsingSRP": {
    "message": "Αυτή η ενέργεια θα διαγράψει το τρέχον πορτοφόλι σας και την Μυστική Φράση Ανάκτησής από αυτή τη συσκευή, μαζί με τη λίστα των λογαριασμών που χειρίζεστε. Αφού κάνετε επαναφορά με την Μυστική Φράση Ανάκτησής σας, θα δείτε μια λίστα με λογαριασμούς με βάση τη Μυστική Φράση Ανάκτησης που χρησιμοποιήσατε για την επαναφορά. Αυτή η νέα λίστα θα περιλαμβάνει αυτόματα τους λογαριασμούς που έχουν κάποιο υπόλοιπο. Θα μπορείτε επίσης να $1 που δημιουργήθηκαν προηγουμένως. Οι προσαρμοσμένοι λογαριασμοί που έχετε εισαγάγει θα χρειαστεί να είναι $2 και κάθε προσαρμοσμένο token που προσθέσατε στον λογαριασμό θα πρέπει επίσης να $3."
  },
  "resetWalletWarning": {
    "message": "Βεβαιωθείτε ότι χρησιμοποιείτε τη σωστή Μυστική Φράση Ανάκτησης πριν συνεχίσετε. Αυτή η ενέργεια είναι μη αναστρέψιμη."
  },
  "restartMetamask": {
    "message": "Επανεκκίνηση του MetaMask"
  },
  "restore": {
    "message": "Επαναφορά"
  },
  "restoreUserData": {
    "message": "Επαναφορά δεδομένων χρήστη"
  },
  "resultPageError": {
    "message": "Σφάλμα"
  },
  "resultPageErrorDefaultMessage": {
    "message": "Η λειτουργία απέτυχε."
  },
  "resultPageSuccess": {
    "message": "Επιτυχία"
  },
  "resultPageSuccessDefaultMessage": {
    "message": "Η λειτουργία ολοκληρώθηκε με επιτυχία."
  },
  "retryTransaction": {
    "message": "Επανάληψη συναλλαγής"
  },
  "reusedTokenNameWarning": {
    "message": "Ένα token εδώ επαναχρησιμοποιεί ένα σύμβολο από ένα άλλο token που παρακολουθείτε, αυτό μπορεί να προκαλέσει σύγχυση ή να είναι παραπλανητικό."
  },
  "revealSeedWords": {
    "message": "Αποκάλυψη της Μυστικής Φράσης Ανάκτησης"
  },
  "revealSeedWordsDescription1": {
    "message": "Το $1 παρέχει $2",
    "description": "This is a sentence consisting of link using 'revealSeedWordsSRPName' as $1 and bolded text using 'revealSeedWordsDescription3' as $2."
  },
  "revealSeedWordsDescription2": {
    "message": "Το MetaMask είναι ένα $1. Αυτό σημαίνει ότι είστε ο κάτοχος της ΜΦΑ σας.",
    "description": "$1 is text link with the message from 'revealSeedWordsNonCustodialWallet'"
  },
  "revealSeedWordsDescription3": {
    "message": "πλήρη πρόσβαση στο πορτοφόλι και τα κεφάλαιά σας."
  },
  "revealSeedWordsNonCustodialWallet": {
    "message": "πορτοφόλι χωρίς θεματοφύλακα"
  },
  "revealSeedWordsQR": {
    "message": "QR"
  },
  "revealSeedWordsSRPName": {
    "message": "Μυστική Φράση Ανάκτησης (ΜΦΑ)"
  },
  "revealSeedWordsText": {
    "message": "Κείμενο"
  },
  "revealSeedWordsWarning": {
    "message": "Σιγουρευτείτε ότι δεν κοιτάζει κανείς την οθόνη σας.$1",
    "description": "$1 is bolded text using the message from 'revealSeedWordsWarning2'"
  },
  "revealSeedWordsWarning2": {
    "message": "Η Υποστήριξη του MetaMask δεν θα σας τη ζητήσει ποτέ.",
    "description": "The bolded texted in the second part of 'revealSeedWordsWarning'"
  },
  "revealSensitiveContent": {
    "message": "Αποκάλυψη ευαίσθητου περιεχομένου"
  },
  "revealTheSeedPhrase": {
    "message": "Αποκάλυψη φράσης ανάκτησης"
  },
  "reviewAlerts": {
    "message": "Έλεγχος ειδοποιήσεων"
  },
  "reviewPermissions": {
    "message": "Έλεγχος αδειών"
  },
  "revokeAllTokensTitle": {
    "message": "Ανάκληση της άδειας πρόσβασης και μεταφοράς όλων των $1;",
    "description": "$1 is the symbol of the token for which the user is revoking approval"
  },
  "revokeAllTokensTitleWithoutSymbol": {
    "message": "Ανάκληση της άδειας πρόσβασης και μεταφοράς όλων των NFT σας από το $1;",
    "description": "$1 is a link to contract on the block explorer when we're not able to retrieve a erc721 or erc1155 name"
  },
  "revokeApproveForAllDescription": {
    "message": "Αυτό ανακαλεί την άδεια για ένα τρίτο μέρος να έχει πρόσβαση και να μεταφέρει όλα τα $1 σας χωρίς περαιτέρω ειδοποίηση.",
    "description": "$1 is either a string or link of a given token symbol or name"
  },
  "revokeApproveForAllDescriptionWithoutSymbol": {
    "message": "Αυτό ανακαλεί την άδεια για ένα τρίτο μέρος να έχει πρόσβαση και να μεταφέρει όλα τα NFT σας από το $1 χωρίς περαιτέρω ειδοποίηση.",
    "description": "$1 is a link to contract on the block explorer when we're not able to retrieve a erc721 or erc1155 name"
  },
  "revokePermission": {
    "message": "Ανάκληση άδειας"
  },
  "revokeSpendingCap": {
    "message": "Ανάκληση του ανώτατου ορίου δαπανών για το $1",
    "description": "$1 is a token symbol"
  },
  "revokeSpendingCapTooltipText": {
    "message": "Αυτός ο τρίτος δεν θα μπορεί να ξοδέψει άλλα από τα τρέχοντα ή μελλοντικά σας tokens."
  },
  "rpcUrl": {
    "message": "Νέα διεύθυνση URL του RPC"
  },
  "safeTransferFrom": {
    "message": "Ασφαλής μεταφορά από"
  },
  "save": {
    "message": "Αποθήκευση"
  },
  "scanInstructions": {
    "message": "Τοποθετήστε τον κώδικα QR μπροστά από την κάμερά σας"
  },
  "scanQrCode": {
    "message": "Σάρωση του κωδικού QR"
  },
  "scrollDown": {
    "message": "Κύλιση προς τα κάτω"
  },
  "search": {
    "message": "Αναζήτηση"
  },
  "searchAccounts": {
    "message": "Αναζήτηση λογαριασμών"
  },
  "searchNfts": {
    "message": "Αναζήτηση για NFT"
  },
  "searchTokens": {
    "message": "Αναζήτηση tokens"
  },
  "secretRecoveryPhrase": {
    "message": "Μυστική Φράση Ανάκτησης"
  },
  "secureWallet": {
    "message": "Ασφαλές πορτοφόλι"
  },
  "security": {
    "message": "Ασφάλεια"
  },
  "securityAlert": {
    "message": "Ειδοποίηση ασφαλείας από $1 και $2"
  },
  "securityAlerts": {
    "message": "Ειδοποιήσεις ασφαλείας"
  },
  "securityAlertsDescription": {
    "message": "Αυτή η λειτουργία σας προειδοποιεί για κακόβουλη δραστηριότητα, καθώς ελέγχει ενεργά τα αιτήματα συναλλαγών και υπογραφών. $1",
    "description": "Link to learn more about security alerts"
  },
  "securityAndPrivacy": {
    "message": "Ασφάλεια και απόρρητο"
  },
  "securityProviderPoweredBy": {
    "message": "Με την υποστήριξη του $1",
    "description": "The security provider that is providing data"
  },
  "seeDetails": {
    "message": "Δείτε λεπτομέρειες"
  },
  "seedPhraseConfirm": {
    "message": "Επιβεβαίωση της Μυστικής Φράσης Ανάκτησης"
  },
  "seedPhraseEnterMissingWords": {
    "message": "Επιβεβαίωση της Μυστικής Φράσης Ανάκτησης"
  },
  "seedPhraseIntroNotRecommendedButtonCopy": {
    "message": "Υπενθυμίστε μου αργότερα (δεν συνιστάται)"
  },
  "seedPhraseIntroRecommendedButtonCopy": {
    "message": "Προστατέψτε το πορτοφόλι μου (συνιστάται)"
  },
  "seedPhraseIntroSidebarBulletOne": {
    "message": "Γράψτε και αποθηκεύστε σε πολλά μυστικά μέρη"
  },
  "seedPhraseIntroSidebarBulletTwo": {
    "message": "Αποθήκευση σε θυρίδα ασφαλείας"
  },
  "seedPhraseIntroSidebarCopyOne": {
    "message": "Η Μυστική σας Φράση Ανάκτησης είναι μια φράση 12 λέξεων που είναι το «κύριο κλειδί» για το πορτοφόλι και τα χρήματά σας"
  },
  "seedPhraseIntroSidebarCopyThree": {
    "message": "Αν κάποιος σας ζητήσει τη φράση ανάκτησής σας, είναι πιθανό να προσπαθεί να σας εξαπατήσει και να κλέψει τα χρήματα του πορτοφολιού σας."
  },
  "seedPhraseIntroSidebarCopyTwo": {
    "message": "Ποτέ, μα ποτέ μην μοιραστείτε τη Μυστική σας Φράση Ανάκτησης, ούτε καν με το MetaMask!"
  },
  "seedPhraseIntroSidebarTitleOne": {
    "message": "Τι είναι η Μυστική Φράση Ανάκτησης;"
  },
  "seedPhraseIntroSidebarTitleThree": {
    "message": "Θα πρέπει να μοιραστώ τη Μυστική μου Φράση Ανάκτησης;"
  },
  "seedPhraseIntroSidebarTitleTwo": {
    "message": "Πώς μπορώ να αποθηκεύσω τη Μυστική μου Φράση Ανάκτησης;"
  },
  "seedPhraseIntroTitle": {
    "message": "Προστατεύστε το πορτοφόλι σας"
  },
  "seedPhraseIntroTitleCopy": {
    "message": "Πριν ξεκινήσετε, παρακολουθήστε αυτό το σύντομο βίντεο για να μάθετε για τη Μυστική Φράση Ανάκτησης και πώς να διατηρείτε ασφαλές το πορτοφόλι σας."
  },
  "seedPhraseReq": {
    "message": "Οι Μυστικές Φράσεις Ανάκτησης περέχουν 12, 15, 18, 21 ή 24 λέξεις"
  },
  "seedPhraseWriteDownDetails": {
    "message": "Γράψτε αυτή τη Μυστική Φράση Ανάκτησης 12 λέξεων και αποθηκεύστε την σε ένα μέρος που εμπιστεύεστε και στο οποίο μόνο εσείς έχετε πρόσβαση."
  },
  "seedPhraseWriteDownHeader": {
    "message": "Γράψτε τη Μυστική Φράση Ανάκτησης σας"
  },
  "select": {
    "message": "Επιλέξτε"
  },
  "selectAccounts": {
    "message": "Επιλέξτε τον λογαριασμό (-ούς) που θέλετε να χρησιμοποιήσετε σε αυτόν τον ιστότοπο"
  },
  "selectAccountsForSnap": {
    "message": "Επιλέξτε τον λογαριασμό (-ους) που θέλετε να χρησιμοποιήσετε με αυτό το snap"
  },
  "selectAll": {
    "message": "Επιλογή όλων"
  },
  "selectAllAccounts": {
    "message": "Επιλέξτε όλους τους λογαριασμούς"
  },
  "selectAnAccount": {
    "message": "Επιλέξτε έναν λογαριασμό"
  },
  "selectAnAccountAlreadyConnected": {
    "message": "Αυτός ο λογαριασμός έχει ήδη συνδεθεί με το MetaMask"
  },
  "selectAnAccountHelp": {
    "message": "Επιλέξτε τους λογαριασμούς θεματοφύλακα που θα χρησιμοποιηθούν στο MetaMask Institutional."
  },
  "selectEnableDisplayMediaPrivacyPreference": {
    "message": "Ενεργοποίηση της \"Προβολής μέσων NFT\""
  },
  "selectHdPath": {
    "message": "Επιλέξτε τη διαδρομή HD"
  },
  "selectJWT": {
    "message": "Επιλέξτε token"
  },
  "selectNFTPrivacyPreference": {
    "message": "Ενεργοποιήστε την ανίχνευση των NFT"
  },
  "selectPathHelp": {
    "message": "Αν δεν βλέπετε τους λογαριασμούς που περιμένετε, δοκιμάστε να αλλάξετε τη διαδρομή HD ή το τρέχον επιλεγμένο δίκτυο."
  },
  "selectType": {
    "message": "Επιλέξτε Τύπο"
  },
  "selectingAllWillAllow": {
    "message": "Επιλέγοντας τα όλα θα επιτρέψετε σε αυτόν τον ιστότοπο να δει όλους τους τρεχούμενους λογαριασμούς σας. Βεβαιωθείτε ότι εμπιστεύεστε αυτόν τον ιστότοπο."
  },
  "send": {
    "message": "Αποστολή"
  },
  "sendBugReport": {
    "message": "Στείλτε μας μια αναφορά σφάλματος."
  },
  "sendNoContactsConversionText": {
    "message": "κάντε κλικ εδώ"
  },
  "sendNoContactsDescription": {
    "message": "Οι επαφές σας επιτρέπουν να στέλνετε με ασφάλεια συναλλαγές σε άλλο λογαριασμό πολλές φορές. Για να δημιουργήσετε μια επαφή, $1",
    "description": "$1 represents the action text 'click here'"
  },
  "sendNoContactsTitle": {
    "message": "Δεν έχετε ακόμα επαφές"
  },
  "sendSelectReceiveAsset": {
    "message": "Επιλέξτε περιουσιακό στοιχείο για λήψη"
  },
  "sendSelectSendAsset": {
    "message": "Επιλέξτε περιουσιακό στοιχείο για αποστολή"
  },
  "sendSpecifiedTokens": {
    "message": "Αποστολή $1",
    "description": "Symbol of the specified token"
  },
  "sendSwapSubmissionWarning": {
    "message": "Κάνοντας κλικ σε αυτό το κουμπί θα ξεκινήσει αμέσως η συναλλαγή ανταλλαγής. Ελέγξτε τις λεπτομέρειες της συναλλαγής σας πριν συνεχίσετε."
  },
  "sendTokenAsToken": {
    "message": "Στείλατε $1 ως $2",
    "description": "Used in the transaction display list to describe a swap and send. $1 and $2 are the symbols of tokens in involved in the swap."
  },
  "sendingAsset": {
    "message": "Αποστολή $1"
  },
  "sendingDisabled": {
    "message": "Η αποστολή περιουσιακών στοιχείων ERC-1155 NFT δεν υποστηρίζεται ακόμη."
  },
  "sendingNativeAsset": {
    "message": "Αποστολή $1",
    "description": "$1 represents the native currency symbol for the current network (e.g. ETH or BNB)"
  },
  "sendingToTokenContractWarning": {
    "message": "Προειδοποίηση: πρόκειται να στείλετε ένα συμβόλαιο token το οποίο ίσως καταλήξει σε απώλεια χρημάτων. $1",
    "description": "$1 is a clickable link with text defined by the 'learnMoreUpperCase' key. The link will open to a support article regarding the known contract address warning"
  },
  "sendingZeroAmount": {
    "message": "Στέλνετε 0 $1."
  },
  "sepolia": {
    "message": "Δίκτυο δοκιμών Sepolia"
  },
  "setAdvancedPrivacySettingsDetails": {
    "message": "Το MetaMask χρησιμοποιεί αυτές τις αξιόπιστες υπηρεσίες τρίτων για να ενισχύσει τη χρηστικότητα και την ασφάλεια των προϊόντων."
  },
  "setApprovalForAll": {
    "message": "Ρύθμιση έγκρισης για όλους"
  },
  "setApprovalForAllTitle": {
    "message": "Έγκριση $1 χωρίς όριο δαπανών",
    "description": "The token symbol that is being approved"
  },
  "settingAddSnapAccount": {
    "message": "Προσθήκη λογαριασμού στο snap"
  },
  "settings": {
    "message": "Ρυθμίσεις"
  },
  "settingsSearchMatchingNotFound": {
    "message": "Δε βρέθηκαν αποτελέσματα που να ταιριάζουν."
  },
  "settingsSubHeadingSignaturesAndTransactions": {
    "message": "Αιτήματα υπογραφών και συναλλαγών"
  },
  "show": {
    "message": "Εμφάνιση"
  },
  "showAccount": {
    "message": "Προβολή λογαριασμού"
  },
  "showExtensionInFullSizeView": {
    "message": "Εμφάνιση της επέκτασης σε προβολή πλήρους μεγέθους"
  },
  "showExtensionInFullSizeViewDescription": {
    "message": "Ενεργοποιήστε το για να κάνετε την προβολή πλήρους μεγέθους ως προεπιλογή όταν κάνετε κλικ στο εικονίδιο της επέκτασης."
  },
  "showFiatConversionInTestnets": {
    "message": "Εμφάνιση μετατροπής σε δοκιμαστικά δίκτυα"
  },
  "showFiatConversionInTestnetsDescription": {
    "message": "Επιλέξτε αυτό για να εμφανίσετε τη μετατροπή παραστατικού χρήματος σε δίκτυα δοκιμών"
  },
  "showHexData": {
    "message": "Εμφάνιση δεκαεξαδικών δεδομένων"
  },
  "showHexDataDescription": {
    "message": "Επιλέξτε το για να εμφανιστεί το πεδίο δεκαεξαδικών δεδομένων στην οθόνη αποστολής"
  },
  "showIncomingTransactions": {
    "message": "Εμφάνιση εισερχόμενων συναλλαγών"
  },
  "showIncomingTransactionsDescription": {
    "message": "Αυτό βασίζεται στο $1, το οποίο θα έχει πρόσβαση στη διεύθυνση Ethereum και τη διεύθυνση IP σας. $2",
    "description": "$1 is the link to etherscan url and $2 is the link to the privacy policy of consensys APIs"
  },
  "showIncomingTransactionsExplainer": {
    "message": "Αυτό βασίζεται σε διαφορετικά API τρίτων για κάθε δίκτυο, τα οποία εκθέτουν τη διεύθυνση Ethereum και τη διεύθυνση IP σας."
  },
  "showLess": {
    "message": "Εμφάνιση λιγότερων"
  },
  "showMore": {
    "message": "Εμφάνιση περισσότερων"
  },
  "showNft": {
    "message": "Εμφάνιση των NFT"
  },
  "showPermissions": {
    "message": "Εμφάνιση αδειών"
  },
  "showPrivateKey": {
    "message": "Εμφάνιση ιδιωτικού κλειδιού"
  },
  "showTestnetNetworks": {
    "message": "Εμφάνιση δοκιμαστικών δικτύων"
  },
  "showTestnetNetworksDescription": {
    "message": "Επιλέξτε το για να εμφανίζονται τα δοκιμαστικά δίκτυα στη λίστα δικτύων"
  },
  "sigRequest": {
    "message": "Αίτημα υπογραφής"
  },
  "sign": {
    "message": "Υπογραφή"
  },
  "signatureRequest": {
    "message": "Αίτημα υπογραφής"
  },
  "signatureRequestGuidance": {
    "message": "Υπογράψτε αυτό το μήνυμα μόνο εάν κατανοείτε πλήρως το περιεχόμενο και εμπιστεύεστε τον ιστότοπο που το ζητάει."
  },
  "signed": {
    "message": "Υπογράφηκε"
  },
  "signin": {
    "message": "Σύνδεση"
  },
  "signing": {
    "message": "Υπογραφή"
  },
  "signingInWith": {
    "message": "Σύνδεση με"
  },
  "simulationDetailsFailed": {
    "message": "Υπήρξε σφάλμα στη φόρτωση της εκτίμησής σας."
  },
  "simulationDetailsFiatNotAvailable": {
    "message": "Μη διαθέσιμο"
  },
  "simulationDetailsIncomingHeading": {
    "message": "Λαμβάνετε"
  },
  "simulationDetailsNoBalanceChanges": {
    "message": "Δεν προβλέπονται αλλαγές για το πορτοφόλι σας"
  },
  "simulationDetailsOutgoingHeading": {
    "message": "Στέλνετε"
  },
  "simulationDetailsTitle": {
    "message": "Εκτιμώμενες αλλαγές"
  },
  "simulationDetailsTitleTooltip": {
    "message": "Οι εκτιμώμενες αλλαγές είναι αυτό που μπορεί να συμβεί αν προχωρήσετε σε αυτή τη συναλλαγή. Πρόκειται απλώς για μια πρόβλεψη, όχι για εγγύηση."
  },
  "simulationDetailsTotalFiat": {
    "message": "Σύνολο = $1",
    "description": "$1 is the total amount in fiat currency on one side of the transaction"
  },
  "simulationDetailsTransactionReverted": {
    "message": "Αυτή η συναλλαγή είναι πιθανό να αποτύχει"
  },
  "simulationErrorMessageV2": {
    "message": "Δεν ήμασταν σε θέση να εκτιμήσουμε το τέλος συναλλαγής. Μπορεί να υπάρχει σφάλμα στο συμβόλαιο και η συναλλαγή αυτή να αποτύχει."
  },
  "simulationsSettingDescription": {
    "message": "Ενεργοποιήστε το για να εκτιμήσετε τις αλλαγές στο υπόλοιπο των συναλλαγών πριν τις επιβεβαιώσετε. Αυτό δεν εγγυάται το τελικό αποτέλεσμα στις συναλλαγές σας. $1"
  },
  "simulationsSettingSubHeader": {
    "message": "Εκτίμηση μεταβολών υπολοίπου"
  },
  "siweIssued": {
    "message": "Εκδόθηκε"
  },
  "siweNetwork": {
    "message": "Δίκτυο"
  },
  "siweRequestId": {
    "message": "Αναγνωριστικό αιτήματος"
  },
  "siweResources": {
    "message": "Πόροι"
  },
  "siweSignatureSimulationDetailInfo": {
    "message": "Συνδέεστε σε έναν ιστότοπο και δεν προβλέπονται αλλαγές στον λογαριασμό σας."
  },
  "siweURI": {
    "message": "Διεύθυνση URL"
  },
  "skip": {
    "message": "Παράλειψη"
  },
  "skipAccountSecurity": {
    "message": "Παράλειψη ασφάλειας λογαριασμού;"
  },
  "skipAccountSecurityDetails": {
    "message": "Κατανοώ ότι μέχρι να δημιουργήσω αντίγραφα ασφαλείας της Μυστικής Φράσης Ανάκτησης, ενδέχεται να χάσω τους λογαριασμούς μου και όλα τα περιουσιακά τους στοιχεία."
  },
  "smartContracts": {
    "message": "Έξυπνα συμβόλαια"
  },
  "smartSwapsErrorNotEnoughFunds": {
    "message": "Δεν υπάρχουν αρκετά κεφάλαια για έξυπνες ανταλλαγές."
  },
  "smartSwapsErrorUnavailable": {
    "message": "Οι Έξυπνες Ανταλλαγές είναι προσωρινά μη διαθέσιμες."
  },
  "smartTransactionCancelled": {
    "message": "Η συναλλαγή σας ακυρώθηκε"
  },
  "smartTransactionCancelledDescription": {
    "message": "Η συναλλαγή σας δεν ήταν δυνατόν να ολοκληρωθεί, οπότε ακυρώθηκε για να μην πληρώσετε περιττά τέλη συναλλαγών."
  },
  "smartTransactionError": {
    "message": "Η συναλλαγή σας απέτυχε"
  },
  "smartTransactionErrorDescription": {
    "message": "Οι ξαφνικές αλλαγές στην αγορά μπορεί να προκαλέσουν αποτυχίες. Εάν το πρόβλημα συνεχίζεται, επικοινωνήστε με την υποστήριξη πελατών του MetaMask."
  },
  "smartTransactionPending": {
    "message": "Υποβολή των συναλλαγών σας"
  },
  "smartTransactionSuccess": {
    "message": "Η συναλλαγή σας ολοκληρώθηκε"
  },
  "smartTransactionTakingTooLong": {
    "message": "Συγγνώμη για την αναμονή"
  },
  "smartTransactionTakingTooLongDescription": {
    "message": "Εάν η συναλλαγή σας δεν ολοκληρωθεί εντός $1, θα ακυρωθεί και δεν θα χρεωθείτε με τέλη συναλλαγών.",
    "description": "$1 is remaining time in seconds"
  },
  "smartTransactions": {
    "message": "Έξυπνες συναλλαγές"
  },
  "smartTransactionsBenefit1": {
    "message": "Ποσοστό επιτυχίας 99,5%"
  },
  "smartTransactionsBenefit2": {
    "message": "Σας εξοικονομεί χρήματα"
  },
  "smartTransactionsBenefit3": {
    "message": "Ενημερώσεις σε πραγματικό χρόνο"
  },
  "smartTransactionsDescription": {
    "message": "Ξεκλειδώστε υψηλότερα ποσοστά επιτυχίας, προστασία σε \"προπορευόμενες συναλλαγές\" και καλύτερη ορατότητα με τις Έξυπνες Συναλλαγές."
  },
  "smartTransactionsDescription2": {
    "message": "Διατίθεται μόνο στο Ethereum. Ενεργοποιήστε ή απενεργοποιήστε το ανά πάσα στιγμή στις ρυθμίσεις. $1",
    "description": "$1 is an external link to learn more about Smart Transactions"
  },
  "smartTransactionsOptItModalTitle": {
    "message": "Ενισχυμένη Προστασία Συναλλαγών"
  },
  "snapAccountCreated": {
    "message": "Ο λογαριασμός δημιουργήθηκε"
  },
  "snapAccountCreatedDescription": {
    "message": "Ο νέος σας λογαριασμός είναι έτοιμος για χρήση!"
  },
  "snapAccountCreationFailed": {
    "message": "Αποτυχία δημιουργίας λογαριασμού"
  },
  "snapAccountCreationFailedDescription": {
    "message": "Το $1 δεν κατάφερε να δημιουργήσει έναν λογαριασμό για εσάς.",
    "description": "$1 is the snap name"
  },
  "snapAccountRedirectFinishSigningTitle": {
    "message": "Ολοκλήρωση υπογραφής"
  },
  "snapAccountRedirectSiteDescription": {
    "message": "Ακολουθήστε τις οδηγίες από το $1"
  },
  "snapAccountRemovalFailed": {
    "message": "Αποτυχία διαγραφής λογαριασμού"
  },
  "snapAccountRemovalFailedDescription": {
    "message": "Το $1 δεν κατάφερε να διαγράψει αυτόν τον λογαριασμό για εσάς.",
    "description": "$1 is the snap name"
  },
  "snapAccountRemoved": {
    "message": "Ο λογαριασμός αφαιρέθηκε"
  },
  "snapAccountRemovedDescription": {
    "message": "Αυτός ο λογαριασμός δεν θα είναι πλέον διαθέσιμος για χρήση στο MetaMask."
  },
  "snapAccounts": {
    "message": "Λογαριασμός Snaps"
  },
  "snapAccountsDescription": {
    "message": "Λογαριασμοί που ελέγχονται από Snaps τρίτων."
  },
  "snapConnectTo": {
    "message": "Σύνδεση με $1",
    "description": "$1 is the website URL or a Snap name. Used for Snaps pre-approved connections."
  },
  "snapConnectionPermissionDescription": {
    "message": "Επιτρέψτε στο $1 να συνδεθεί αυτόματα με το $2 χωρίς την έγκρισή σας.",
    "description": "Used for Snap pre-approved connections. $1 is the Snap name, $2 is a website URL."
  },
  "snapConnectionWarning": {
    "message": "Το $1 θέλει να χρησιμοποιήσει $2",
    "description": "$2 is the snap and $1 is the dapp requesting connection to the snap."
  },
  "snapContent": {
    "message": "Αυτό το περιεχόμενο προέρχεται από το $1",
    "description": "This is shown when a snap shows transaction insight information in the confirmation UI. $1 is a link to the snap's settings page with the link text being the name of the snap."
  },
  "snapDetailWebsite": {
    "message": "Ιστότοπος"
  },
  "snapHomeMenu": {
    "message": "Αρχικό Μενού του Snap"
  },
  "snapInstallRequest": {
    "message": "Η εγκατάσταση του $1 του δίνει τις ακόλουθες άδειες.",
    "description": "$1 is the snap name."
  },
  "snapInstallSuccess": {
    "message": "Η εγκατάσταση ολοκληρώθηκε"
  },
  "snapInstallWarningCheck": {
    "message": "Το $1 θέλει άδεια για να κάνει τα εξής:",
    "description": "Warning message used in popup displayed on snap install. $1 is the snap name."
  },
  "snapInstallWarningHeading": {
    "message": "Προχωρήστε με προσοχή"
  },
  "snapInstallWarningPermissionDescriptionForBip32View": {
    "message": "Επιτρέψτε στο $1 να δει τα δημόσια κλειδιά (και τις διευθύνσεις) σας. Αυτό δεν παραχωρεί κανέναν έλεγχο λογαριασμών ή περιουσιακών στοιχείων.",
    "description": "An extended description for the `snap_getBip32PublicKey` permission used for tooltip on Snap Install Warning screen (popup/modal). $1 is the snap name."
  },
  "snapInstallWarningPermissionDescriptionForEntropy": {
    "message": "Επιτρέψτε στο Snap $1 να διαχειρίζεται λογαριασμούς και στοιχεία στο ζητούμενο δίκτυο(-α). Αυτοί οι λογαριασμοί προέρχονται από τη μυστική φράση ανάκτησης και δημιουργούν αντίγραφα ασφαλείας από αυτήν (χωρίς να την αποκαλύπτουν). Με τη δυνατότητα εξαγωγής κλειδιών, το $1 μπορεί να υποστηρίξει μια ποικιλία πρωτοκόλλων blockchain πέρα από το Ethereum (EVM).",
    "description": "An extended description for the `snap_getBip44Entropy` and `snap_getBip44Entropy` permissions used for tooltip on Snap Install Warning screen (popup/modal). $1 is the snap name."
  },
  "snapInstallWarningPermissionNameForEntropy": {
    "message": "Διαχειριστείτε λογαριασμούς $1",
    "description": "Permission name used for the Permission Cell component displayed on warning popup when installing a Snap. $1 is list of account types."
  },
  "snapInstallWarningPermissionNameForViewPublicKey": {
    "message": "Δείτε το δημόσιο κλειδί σας για το $1",
    "description": "Permission name used for the Permission Cell component displayed on warning popup when installing a Snap. $1 is list of account types."
  },
  "snapInstallationErrorDescription": {
    "message": "Το $1 δεν μπόρεσε να εγκατασταθεί.",
    "description": "Error description used when snap installation fails. $1 is the snap name."
  },
  "snapInstallationErrorTitle": {
    "message": "Η εγκατάσταση απέτυχε",
    "description": "Error title used when snap installation fails."
  },
  "snapResultError": {
    "message": "Σφάλμα"
  },
  "snapResultSuccess": {
    "message": "Επιτυχία"
  },
  "snapResultSuccessDescription": {
    "message": "Το $1 είναι έτοιμο για χρήση"
  },
  "snapUpdateAlertDescription": {
    "message": "Αποκτήστε την τελευταία έκδοση του $1",
    "description": "Description used in Snap update alert banner when snap update is available. $1 is the Snap name."
  },
  "snapUpdateAvailable": {
    "message": "Διαθέσιμη ενημέρωση"
  },
  "snapUpdateErrorDescription": {
    "message": "Το $1 δεν μπόρεσε να ενημερωθεί.",
    "description": "Error description used when snap update fails. $1 is the snap name."
  },
  "snapUpdateErrorTitle": {
    "message": "Η ενημέρωση απέτυχε",
    "description": "Error title used when snap update fails."
  },
  "snapUpdateRequest": {
    "message": "Η ενημέρωση του $1 του δίνει τις ακόλουθες άδειες.",
    "description": "$1 is the Snap name."
  },
  "snapUpdateSuccess": {
    "message": "Η ενημέρωση ολοκληρώθηκε"
  },
  "snapUrlIsBlocked": {
    "message": "Αυτό το Snap θέλει να σας μεταφέρει σε μια μπλοκαρισμένη ιστοσελίδα. $1."
  },
  "snaps": {
    "message": "Snaps"
  },
  "snapsConnected": {
    "message": "Συνδεδεμένα Snaps"
  },
  "snapsNoInsight": {
    "message": "Το snap δεν επέστρεψε καμία πληροφορία"
  },
  "snapsPrivacyWarningFirstMessage": {
    "message": "Αναγνωρίζετε ότι κάθε Snap που εγκαθιστάτε είναι μια Υπηρεσία Τρίτων, εφόσον δεν δηλώνεται διαφορετικά, όπως ορίζεται στην ιστοσελίδα της Consensys $1. Η χρήση των Υπηρεσιών Τρίτων διέπεται από ξεχωριστούς όρους και προϋποθέσεις που καθορίζονται από τον πάροχο των Υπηρεσιών Τρίτων. Η Consensys δεν συνιστά τη χρήση οποιουδήποτε Snap από κάποιο συγκεκριμένο άτομο για κάποιο συγκεκριμένο λόγο. Αποκτάτε πρόσβαση, εμπιστεύεστε ή χρησιμοποιείτε την Υπηρεσία Τρίτων με δική σας ευθύνη. Η Consensys αποποιείται κάθε είδους ευθύνη και υποχρέωση για τυχόν απώλειες λόγω της χρήσης των Υπηρεσιών Τρίτων.",
    "description": "First part of a message in popup modal displayed when installing a snap for the first time. $1 is terms of use link."
  },
  "snapsPrivacyWarningSecondMessage": {
    "message": "Οποιεσδήποτε πληροφορίες μοιράζεστε με τις Υπηρεσίες Τρίτων θα συλλέγονται απευθείας από τις εν λόγω Υπηρεσίες Τρίτων σύμφωνα με τις πολιτικές απορρήτου τους. Ανατρέξτε στις πολιτικές απορρήτου τους για περισσότερες πληροφορίες.",
    "description": "Second part of a message in popup modal displayed when installing a snap for the first time."
  },
  "snapsPrivacyWarningThirdMessage": {
    "message": "Η Consensys δεν έχει πρόσβαση στις πληροφορίες που μοιράζεστε με τις Υπηρεσίες Τρίτων.",
    "description": "Third part of a message in popup modal displayed when installing a snap for the first time."
  },
  "snapsSettings": {
    "message": "Ρυθμίσεις για τα Snaps"
  },
  "snapsTermsOfUse": {
    "message": "Όροι Χρήσης"
  },
  "snapsToggle": {
    "message": "Ένα snap θα εκτελεστεί μόνο εάν είναι ενεργοποιημένο"
  },
  "snapsUIError": {
    "message": "Επικοινωνήστε με τους διαχειριστές του $1 για περαιτέρω υποστήριξη.",
    "description": "This is shown when the insight snap throws an error. $1 is the snap name"
  },
  "someNetworksMayPoseSecurity": {
    "message": "Ορισμένα δίκτυα ενδέχεται να ενέχουν κινδύνους για την ασφάλεια ή/και το απόρρητο. Ενημερωθείτε για τους κινδύνους πριν προσθέσετε και χρησιμοποιήσετε ένα δίκτυο."
  },
  "somethingDoesntLookRight": {
    "message": "Κάτι δεν φαίνεται σωστό; $1",
    "description": "A false positive message for users to contact support. $1 is a link to the support page."
  },
  "somethingIsWrong": {
    "message": "Κάτι πήγε στραβά. Δοκιμάστε να φορτώσετε ξανά τη σελίδα."
  },
  "somethingWentWrong": {
    "message": "Ουπς! Κάτι πήγε στραβά."
  },
  "source": {
    "message": "Πηγή"
  },
  "speed": {
    "message": "Ταχύτητα"
  },
  "speedUp": {
    "message": "Επιτάχυνση"
  },
  "speedUpCancellation": {
    "message": "Επιτάχυνση αυτής της ακύρωσης"
  },
  "speedUpExplanation": {
    "message": "Ενημερώσαμε το τέλος συναλλαγής με βάση τις τρέχουσες συνθήκες του δικτύου και το αυξήσαμε κατά τουλάχιστον 10% (απαιτείται από το δίκτυο)."
  },
  "speedUpPopoverTitle": {
    "message": "Επιτάχυνση της συναλλαγής"
  },
  "speedUpTooltipText": {
    "message": "Νέο τέλος συναλλαγής"
  },
  "speedUpTransaction": {
    "message": "Επιτάχυνση αυτής της συναλλαγής"
  },
  "spendLimitInsufficient": {
    "message": "Ανεπαρκές όριο δαπανών"
  },
  "spendLimitInvalid": {
    "message": "Μη έγκυρο όριο δαπανών. Πρέπει να είναι θετικός αριθμός"
  },
  "spendLimitPermission": {
    "message": "Άδεια ορίου δαπανών"
  },
  "spendLimitRequestedBy": {
    "message": "Το όριο δαπανών ζητήθηκε από το $1",
    "description": "Origin of the site requesting the spend limit"
  },
  "spendLimitTooLarge": {
    "message": "Πολύ μεγάλο όριο δαπανών"
  },
  "spender": {
    "message": "Διαθέτης"
  },
  "spendingCap": {
    "message": "Ανώτατο όριο δαπανών"
  },
  "spendingCapError": {
    "message": "Σφάλμα: Εισάγετε μόνο αριθμούς"
  },
  "spendingCapErrorDescription": {
    "message": "Εισαγάγετε μόνο έναν αριθμό στον οποίο αισθάνεστε άνετα με το $1 να έχει πρόσβαση τώρα ή στο μέλλον. Μπορείτε πάντα να αυξήσετε το όριο του token αργότερα.",
    "description": "$1 is origin of the site requesting the token limit"
  },
  "spendingCapRequest": {
    "message": "Αίτημα ανώτατου ορίου δαπανών για το $1"
  },
  "srpInputNumberOfWords": {
    "message": "Έχω μια φράση $1 λέξεων",
    "description": "This is the text for each option in the dropdown where a user selects how many words their secret recovery phrase has during import. The $1 is the number of words (either 12, 15, 18, 21, or 24)."
  },
  "srpPasteFailedTooManyWords": {
    "message": "Η επικόλληση απέτυχε επειδή περιείχε περισσότερες από 24 λέξεις. Μια μυστική φράση ανάκτησης μπορεί να αποτελείται από το πολύ 24 λέξεις.",
    "description": "Description of SRP paste error when the pasted content has too many words"
  },
  "srpPasteTip": {
    "message": "Μπορείτε να επικολλήσετε ολόκληρη τη μυστική φράση ανάκτησής σας σε οποιοδήποτε πεδίο",
    "description": "Our secret recovery phrase input is split into one field per word. This message explains to users that they can paste their entire secrete recovery phrase into any field, and we will handle it correctly."
  },
  "srpSecurityQuizGetStarted": {
    "message": "Ξεκινήστε"
  },
  "srpSecurityQuizImgAlt": {
    "message": "Ένα μάτι με κλειδαρότρυπα στο κέντρο και τρία αιωρούμενα πεδία κωδικών πρόσβασης"
  },
  "srpSecurityQuizIntroduction": {
    "message": "Για να σας αποκαλύψουμε τη Μυστική Φράση Ανάκτησης, πρέπει να απαντήσετε σωστά σε δύο ερωτήσεις"
  },
  "srpSecurityQuizQuestionOneQuestion": {
    "message": "Αν χάσετε τη Μυστική Φράση Ανάκτησης, το MetaMask..."
  },
  "srpSecurityQuizQuestionOneRightAnswer": {
    "message": "Δεν μπορεί να σας βοηθήσει"
  },
  "srpSecurityQuizQuestionOneRightAnswerDescription": {
    "message": "Γράψτε την κάπου, χαράξτε την πάνω σε μέταλλο ή κρατήστε την σε πολλά μυστικά σημεία για να μην την χάσετε ποτέ. Αν την χάσετε, θα χαθεί για πάντα."
  },
  "srpSecurityQuizQuestionOneRightAnswerTitle": {
    "message": "Σωστά! Κανείς δεν μπορεί να σας βοηθήσει να επαναφέρετε τη Μυστική Φράση Ανάκτησης"
  },
  "srpSecurityQuizQuestionOneWrongAnswer": {
    "message": "Μπορεί να την επαναφέρει για εσάς"
  },
  "srpSecurityQuizQuestionOneWrongAnswerDescription": {
    "message": "Αν χάσετε τη Μυστική Φράση Ανάκτησης, θα την χάσετε για πάντα. Κανείς δεν μπορεί να σας βοηθήσει να την επαναφέρετε, ό,τι κι αν σας πει."
  },
  "srpSecurityQuizQuestionOneWrongAnswerTitle": {
    "message": "Λάθος! Κανείς δεν μπορεί να σας βοηθήσει να επαναφέρετε τη Μυστική Φράση Ανάκτησης"
  },
  "srpSecurityQuizQuestionTwoQuestion": {
    "message": "Αν κάποιος, ακόμα και ένας τεχνικός υποστήριξης, σας ζητήσει τη Μυστική Φράση Ανάκτησης..."
  },
  "srpSecurityQuizQuestionTwoRightAnswer": {
    "message": "Σας έχουν εξαπατήσει"
  },
  "srpSecurityQuizQuestionTwoRightAnswerDescription": {
    "message": "Όποιος ισχυριστεί ότι χρειάζεται τη Μυστική Φράση Ανάκτησης, σας λέει ψέματα. Αν την μοιραστείτε μαζί του, θα κλέψει τα περιουσιακά σας στοιχεία."
  },
  "srpSecurityQuizQuestionTwoRightAnswerTitle": {
    "message": "Σωστά! Το να μοιράζεστε τη Μυστική Φράση Ανάκτησης δεν είναι καλή ιδέα"
  },
  "srpSecurityQuizQuestionTwoWrongAnswer": {
    "message": "Πρέπει να τους την δώσετε"
  },
  "srpSecurityQuizQuestionTwoWrongAnswerDescription": {
    "message": "Όποιος ισχυριστεί ότι χρειάζεται τη Μυστική Φράση Ανάκτησης, σας λέει ψέματα. Αν την μοιραστείτε μαζί του, θα κλέψει τα περιουσιακά σας στοιχεία."
  },
  "srpSecurityQuizQuestionTwoWrongAnswerTitle": {
    "message": "Όχι! Ποτέ μην μοιραστείτε τη Μυστική Φράση Ανάκτησης με κανέναν, ποτέ."
  },
  "srpSecurityQuizTitle": {
    "message": "Κουίζ ασφαλείας"
  },
  "srpToggleShow": {
    "message": "Εμφάνιση/Απόκρυψη αυτής της λέξης από τη μυστική φράση ανάκτησης",
    "description": "Describes a toggle that is used to show or hide a single word of the secret recovery phrase"
  },
  "srpWordHidden": {
    "message": "Αυτή η λέξη είναι κρυμμένη",
    "description": "Explains that a word in the secret recovery phrase is hidden"
  },
  "srpWordShown": {
    "message": "Αυτή η λέξη εμφανίζεται",
    "description": "Explains that a word in the secret recovery phrase is being shown"
  },
  "stable": {
    "message": "Σταθερά"
  },
  "stableLowercase": {
    "message": "σταθερά"
  },
  "stake": {
    "message": "Stake"
  },
  "startYourJourney": {
    "message": "Ξεκινήστε το ταξίδι σας με $1",
    "description": "$1 is the token symbol"
  },
  "startYourJourneyDescription": {
    "message": "Ξεκινήστε με Web3 προσθέτοντας περίπου $1 στο πορτοφόλι σας.",
    "description": "$1 is the token symbol"
  },
  "stateLogError": {
    "message": "Σφάλμα κατά την ανάκτηση αρχείων καταγραφής κατάστασης."
  },
  "stateLogFileName": {
    "message": "Αρχεία καταγραφής κατάστασης του MetaMask"
  },
  "stateLogs": {
    "message": "Αρχεία καταγραφής κατάστασης"
  },
  "stateLogsDescription": {
    "message": "Τα αρχεία καταγραφής κατάστασης περιέχουν τις διευθύνσεις του δημόσιου λογαριασμού σας και τις συναλλαγές οι οποίες έχουν αποσταλεί."
  },
  "status": {
    "message": "Κατάσταση"
  },
  "statusNotConnected": {
    "message": "Δεν έχει συνδεθεί"
  },
  "statusNotConnectedAccount": {
    "message": "Δεν υπάρχουν συνδεδεμένοι λογαριασμοί"
  },
  "step1LatticeWallet": {
    "message": "Συνδέστε το Lattice1 σας"
  },
  "step1LatticeWalletMsg": {
    "message": "Μπορείτε να συνδέσετε το MetaMask στη συσκευή Lattice1 μόλις αυτή ρυθμιστεί και συνδεθεί. Ξεκλειδώστε τη συσκευή σας και έχετε έτοιμο το αναγνωριστικό συσκευής σας.",
    "description": "$1 represents the `hardwareWalletSupportLinkConversion` localization key"
  },
  "step1LedgerWallet": {
    "message": "Λήψη εφαρμογής του Ledger"
  },
  "step1LedgerWalletMsg": {
    "message": "Κατεβάστε, εγκαταστήστε και πληκτρολογήστε τον κωδικό πρόσβασής σας για να ξεκλειδώσετε το $1.",
    "description": "$1 represents the `ledgerLiveApp` localization value"
  },
  "step1TrezorWallet": {
    "message": "Συνδέστε το Trezor σας"
  },
  "step1TrezorWalletMsg": {
    "message": "Συνδέστε το Trezor απευθείας στον υπολογιστή σας και ξεκλειδώστε το. Βεβαιωθείτε ότι χρησιμοποιείτε τη σωστή συνθηματική φράση.",
    "description": "$1 represents the `hardwareWalletSupportLinkConversion` localization key"
  },
  "step2LedgerWallet": {
    "message": "Συνδέστε το Ledger σας"
  },
  "step2LedgerWalletMsg": {
    "message": "Συνδέστε το Ledger απευθείας στον υπολογιστή σας, στη συνέχεια ξεκλειδώστε το και ανοίξτε την εφαρμογή Ethereum.",
    "description": "$1 represents the `hardwareWalletSupportLinkConversion` localization key"
  },
  "stillGettingMessage": {
    "message": "Ακόμα λαμβάνετε αυτό το μήνυμα;"
  },
  "strong": {
    "message": "Ισχυρό"
  },
  "stxCancelled": {
    "message": "Η ανταλλαγή θα είχε αποτύχει"
  },
  "stxCancelledDescription": {
    "message": "Η συναλλαγή σας θα είχε αποτύχει και ακυρώθηκε για να σας προστατεύσουμε από την καταβολή περιττών τελών συναλλαγής."
  },
  "stxCancelledSubDescription": {
    "message": "Προσπαθήστε ξανά να κάνετε ανταλλαγή. Θα είμαστε εδώ για να σας προστατεύσουμε από παρόμοιους κινδύνους και την επόμενη φορά."
  },
  "stxEstimatedCompletion": {
    "message": "Εκτιμώμενη ολοκλήρωση σε < $1",
    "description": "$1 is remeaning time in minutes and seconds, e.g. 0:10"
  },
  "stxFailure": {
    "message": "Η ανταλλαγή απέτυχε"
  },
  "stxFailureDescription": {
    "message": "Οι ξαφνικές αλλαγές στην αγορά μπορεί να προκαλέσουν αποτυχίες. Εάν το πρόβλημα επιμένει, παρακαλούμε επικοινωνήστε με το $1.",
    "description": "This message is shown to a user if their swap fails. The $1 will be replaced by support.metamask.io"
  },
  "stxOptInDescription": {
    "message": "Ενεργοποιήστε τις Έξυπνες Συναλλαγές για πιο αξιόπιστες και ασφαλείς συναλλαγές στο Ethereum Mainnet. $1"
  },
  "stxPendingPrivatelySubmittingSwap": {
    "message": "Ιδιωτική υποβολή της Ανταλλαγής σας..."
  },
  "stxPendingPubliclySubmittingSwap": {
    "message": "Δημόσια υποβολή της Ανταλλαγής σας..."
  },
  "stxSuccess": {
    "message": "Η ανταλλαγή ολοκληρώθηκε!"
  },
  "stxSuccessDescription": {
    "message": "Τα $1 σας είναι πλέον διαθέσιμα.",
    "description": "$1 is a token symbol, e.g. ETH"
  },
  "stxSwapCompleteIn": {
    "message": "Η Ανταλλαγή θα ολοκληρωθεί σε <",
    "description": "'<' means 'less than', e.g. Swap will complete in < 2:59"
  },
  "stxTryingToCancel": {
    "message": "Γίνεται προσπάθεια ακύρωσης της συναλλαγής σας..."
  },
  "stxUnknown": {
    "message": "Άγνωστη κατάσταση"
  },
  "stxUnknownDescription": {
    "message": "Μια συναλλαγή ήταν επιτυχής, αλλά δεν είμαστε σίγουροι για το τι είναι. Αυτό μπορεί να οφείλεται στην υποβολή μιας άλλης συναλλαγής κατά τη διάρκεια της επεξεργασίας αυτής της ανταλλαγής."
  },
  "stxUserCancelled": {
    "message": "Η ανταλλαγή ακυρώθηκε"
  },
  "stxUserCancelledDescription": {
    "message": "Η συναλλαγή σας ακυρώθηκε και δεν πληρώσατε περιττά τέλη συναλλαγής."
  },
  "submit": {
    "message": "Υποβολή"
  },
  "submitted": {
    "message": "Υποβλήθηκε"
  },
  "suggestedBySnap": {
    "message": "Προτείνεται από $1",
    "description": "$1 is the snap name"
  },
  "suggestedTokenName": {
    "message": "Προτεινόμενο όνομα:"
<<<<<<< HEAD
  },
  "suggestedTokenSymbol": {
    "message": "Προτεινόμενο σύμβολο μετοχής:"
=======
>>>>>>> ad7a5462
  },
  "support": {
    "message": "Υποστήριξη"
  },
  "supportCenter": {
    "message": "Επισκεφθείτε το Κέντρο Υποστήριξής μας"
  },
  "surveyConversion": {
    "message": "Πάρτε μέρος στην έρευνά μας"
  },
  "surveyTitle": {
    "message": "Διαμορφώστε το μέλλον του MetaMask"
  },
  "swap": {
    "message": "Ανταλλαγή"
  },
  "swapAdjustSlippage": {
    "message": "Ρύθμιση ολίσθησης"
  },
  "swapAggregator": {
    "message": "Φορέας συγκέντρωσης οικονομικών πληροφοριών"
  },
  "swapAllowSwappingOf": {
    "message": "Επιτρέψτε την ανταλλαγή του $1",
    "description": "Shows a user that they need to allow a token for swapping on their hardware wallet"
  },
  "swapAmountReceived": {
    "message": "Εγγυημένο ποσό"
  },
  "swapAmountReceivedInfo": {
    "message": "Αυτό είναι το ελάχιστο ποσό που θα λάβετε. Ενδέχεται να λάβετε περισσότερα ανάλογα με την ολίσθηση."
  },
  "swapAndSend": {
    "message": "Ανταλλαγή & Αποστολή"
  },
  "swapAnyway": {
    "message": "Ανταλλαγή ούτως ή άλλως"
  },
  "swapApproval": {
    "message": "Έγκριση $1 για ανταλλαγές",
    "description": "Used in the transaction display list to describe a transaction that is an approve call on a token that is to be swapped.. $1 is the symbol of a token that has been approved."
  },
  "swapApproveNeedMoreTokens": {
    "message": "Χρειάζεστε $1 περισσότερα $2 για να ολοκληρώσετε αυτήν την ανταλλαγή",
    "description": "Tells the user how many more of a given token they need for a specific swap. $1 is an amount of tokens and $2 is the token symbol."
  },
  "swapAreYouStillThere": {
    "message": "Είστε ακόμα εδώ;"
  },
  "swapAreYouStillThereDescription": {
    "message": "Είμαστε έτοιμοι να σας δείξουμε τις τελευταίες προσφορές, όποτε θέλετε να συνεχίσετε"
  },
  "swapBuildQuotePlaceHolderText": {
    "message": "Δεν υπάρχουν διαθέσιμα tokens που να αντιστοιχούν σε $1",
    "description": "Tells the user that a given search string does not match any tokens in our token lists. $1 can be any string of text"
  },
  "swapConfirmWithHwWallet": {
    "message": "Επιβεβαιώστε με το πορτοφόλι υλικού σας"
  },
  "swapContinueSwapping": {
    "message": "Συνεχίστε με τις ανταλλαγές"
  },
  "swapContractDataDisabledErrorDescription": {
    "message": "Στην εφαρμογή Ethereum στο Ledger, μεταβείτε στις \"Ρυθμίσεις\" και επιτρέψτε τα δεδομένα συμβολαίων. Στη συνέχεια, δοκιμάστε ξανά την ανταλλαγή σας."
  },
  "swapContractDataDisabledErrorTitle": {
    "message": "Τα δεδομένα συμβολαίων δεν είναι ενεργοποιημένα στο Ledger σας"
  },
  "swapCustom": {
    "message": "προσαρμοσμένο"
  },
  "swapDecentralizedExchange": {
    "message": "Αποκεντρωμένη ανταλλαγή"
  },
  "swapDirectContract": {
    "message": "Άμεσο συμβόλαιο"
  },
  "swapEditLimit": {
    "message": "Επεξεργασία ορίου"
  },
  "swapEnableDescription": {
    "message": "Αυτό είναι απαραίτητο και δίνει στο MetaMask την άδεια να ανταλλάξει τα $1 σας.",
    "description": "Gives the user info about the required approval transaction for swaps. $1 will be the symbol of a token being approved for swaps."
  },
  "swapEnableTokenForSwapping": {
    "message": "Αυτό θα $1 για ανταλλαγή",
    "description": "$1 is for the 'enableToken' key, e.g. 'enable ETH'"
  },
  "swapEnterAmount": {
    "message": "Πληκτρολογήστε ένα ποσό"
  },
  "swapEstimatedNetworkFees": {
    "message": "Εκτιμώμενα τέλη δικτύου"
  },
  "swapEstimatedNetworkFeesInfo": {
    "message": "Πρόκειται για μια εκτίμηση της χρέωσης του δικτύου που θα χρησιμοποιηθεί για την ολοκλήρωση της ανταλλαγής σας. Το πραγματικό ποσό μπορεί να αλλάξει ανάλογα με τις συνθήκες του δικτύου."
  },
  "swapFailedErrorDescriptionWithSupportLink": {
    "message": "Συμβαίνουν αποτυχίες συναλλαγών και είμαστε εδώ για να βοηθήσουμε. Εάν αυτό το πρόβλημα επιμένει, μπορείτε να επικοινωνήσετε με την υποστήριξη πελατών μας στο $1 για περαιτέρω βοήθεια.",
    "description": "This message is shown to a user if their swap fails. The $1 will be replaced by support.metamask.io"
  },
  "swapFailedErrorTitle": {
    "message": "Η ανταλλαγή απέτυχε"
  },
  "swapFetchingQuote": {
    "message": "Λήψη προσφοράς"
  },
  "swapFetchingQuoteNofN": {
    "message": "Λήψη προσφοράς $1 από $2",
    "description": "A count of possible quotes shown to the user while they are waiting for quotes to be fetched. $1 is the number of quotes already loaded, and $2 is the total number of resources that we check for quotes. Keep in mind that not all resources will have a quote for a particular swap."
  },
  "swapFetchingQuotes": {
    "message": "Λήψη προσφορών..."
  },
  "swapFetchingQuotesErrorDescription": {
    "message": "Χμμμ... κάτι πήγε στραβά. Προσπαθήστε ξανά, ή αν τα σφάλματα επιμένουν, επικοινωνήστε με την υποστήριξη πελατών."
  },
  "swapFetchingQuotesErrorTitle": {
    "message": "Σφάλμα κατά τη λήψη προσφορών"
  },
  "swapFetchingTokens": {
    "message": "Λήψη tokens..."
  },
  "swapFromTo": {
    "message": "Η ανταλλαγή από $1 έως $2",
    "description": "Tells a user that they need to confirm on their hardware wallet a swap of 2 tokens. $1 is a source token and $2 is a destination token"
  },
  "swapGasFeesDetails": {
    "message": "Τα τέλη συναλλαγών είναι ενδεικτικά και θα αυξομειώνονται ανάλογα με την κίνηση του δικτύου και την πολυπλοκότητα των συναλλαγών."
  },
  "swapGasFeesLearnMore": {
    "message": "Μάθετε περισσότερα σχετικά με τα τέλη συναλλαγών"
  },
  "swapGasFeesSplit": {
    "message": "Τα τέλη συναλλαγών στην προηγούμενη οθόνη κατανέμονται μεταξύ αυτών των δύο συναλλαγών."
  },
  "swapGasFeesSummary": {
    "message": "Τα τέλη συναλλαγών καταβάλλονται σε κρυπτονομίσματα στους αναλυτές που επεξεργάζονται συναλλαγές στο δίκτυο $1. Το MetaMask δεν επωφελείται από τα τέλη συναλλαγών.",
    "description": "$1 is the selected network, e.g. Ethereum or BSC"
  },
  "swapHighSlippage": {
    "message": "Υψηλή ολίσθηση"
  },
  "swapHighSlippageWarning": {
    "message": "Το ποσό ολίσθησης είναι πολύ υψηλό."
  },
  "swapIncludesMMFee": {
    "message": "Περιλαμβάνει μια χρέωση $1% στο MetaMask.",
    "description": "Provides information about the fee that metamask takes for swaps. $1 is a decimal number."
  },
  "swapIncludesMMFeeAlt": {
    "message": "Η παράθεση αντικατοπτρίζει την χρέωση τελών $1% στο MetaMask",
    "description": "Provides information about the fee that metamask takes for swaps using the latest copy. $1 is a decimal number."
  },
  "swapIncludesMetaMaskFeeViewAllQuotes": {
    "message": "Περιλαμβάνει μια χρέωση $1% στο MetaMask - $2",
    "description": "Provides information about the fee that metamask takes for swaps. $1 is a decimal number and $2 is a link to view all quotes."
  },
  "swapLearnMore": {
    "message": "Μάθετε περισσότερα για τις Ανταλλαγές"
  },
  "swapLiquiditySourceInfo": {
    "message": "Αναζητούμε πολλαπλές πηγές ρευστότητας (χρηματιστήρια, συσσωρευτές και επαγγελματίες διαπραγματευτές αγοράς) για να συγκρίνουμε τις ισοτιμίες ανταλλαγής και τα τέλη δικτύου."
  },
  "swapLowSlippage": {
    "message": "Χαμηλή ολίσθηση"
  },
  "swapLowSlippageError": {
    "message": "Η συναλλαγή ενδέχεται να αποτύχει, η μέγιστη ολίσθηση είναι πολύ χαμηλή."
  },
  "swapMaxSlippage": {
    "message": "Μέγιστη ολίσθηση"
  },
  "swapMetaMaskFee": {
    "message": "Χρέωση του MetaMask"
  },
  "swapMetaMaskFeeDescription": {
    "message": "Μια χρέωση $1% συνυπολογίζεται αυτόματα σε αυτή την προσφορά. Την καταβάλλετε ως αντάλλαγμα για την άδεια χρήσης του λογισμικού συγκέντρωσης πληροφοριών για τους παρόχους ρευστότητας του MetaMask.",
    "description": "Provides information about the fee that metamask takes for swaps. $1 is a decimal number."
  },
  "swapNQuotesWithDot": {
    "message": "$1 προσφορές.",
    "description": "$1 is the number of quotes that the user can select from when opening the list of quotes on the 'view quote' screen"
  },
  "swapNewQuoteIn": {
    "message": "Νέες προσφορές σε $1",
    "description": "Tells the user the amount of time until the currently displayed quotes are update. $1 is a time that is counting down from 1:00 to 0:00"
  },
  "swapNoTokensAvailable": {
    "message": "Δεν υπάρχουν διαθέσιμα tokens που να αντιστοιχούν σε $1",
    "description": "Tells the user that a given search string does not match any tokens in our token lists. $1 can be any string of text"
  },
  "swapOnceTransactionHasProcess": {
    "message": "Το $1 σας θα προστεθεί στον λογαριασμό σας μόλις ολοκληρωθεί αυτή η συναλλαγή.",
    "description": "This message communicates the token that is being transferred. It is shown on the awaiting swap screen. The $1 will be a token symbol."
  },
  "swapPriceDifference": {
    "message": "Πρόκειται να ανταλλάξετε $1 $2 (~$3) για $4 $5 (~$6).",
    "description": "This message represents the price slippage for the swap.  $1 and $4 are a number (ex: 2.89), $2 and $5 are symbols (ex: ETH), and $3 and $6 are fiat currency amounts."
  },
  "swapPriceDifferenceTitle": {
    "message": "Διαφορά τιμής ~$1%",
    "description": "$1 is a number (ex: 1.23) that represents the price difference."
  },
  "swapPriceImpactTooltip": {
    "message": "Η επίπτωση στις τιμές είναι η διαφορά μεταξύ της τρέχουσας τιμής αγοράς και του ποσού που εισπράττεται κατά την εκτέλεση της συναλλαγής. Η επίπτωση στις τιμές είναι συνάρτηση του μεγέθους της συναλλαγής σας σε σχέση με το μέγεθος του αποθέματος ρευστότητας."
  },
  "swapPriceUnavailableDescription": {
    "message": "Η επίπτωση στις τιμές δεν ήταν δυνατόν να προσδιοριστεί λόγω έλλειψης στοιχείων για τις τιμές της αγοράς. Παρακαλούμε επιβεβαιώστε ότι είστε ικανοποιημένοι με το ποσό των tokens που πρόκειται να λάβετε πριν από την ανταλλαγή."
  },
  "swapPriceUnavailableTitle": {
    "message": "Ελέγξτε την τιμή πριν προχωρήσετε"
  },
  "swapProcessing": {
    "message": "Επεξεργασία"
  },
  "swapQuoteDetails": {
    "message": "Λεπτομέρειες προσφοράς"
  },
  "swapQuoteNofM": {
    "message": "$1 από $2",
    "description": "A count of possible quotes shown to the user while they are waiting for quotes to be fetched. $1 is the number of quotes already loaded, and $2 is the total number of resources that we check for quotes. Keep in mind that not all resources will have a quote for a particular swap."
  },
  "swapQuoteSource": {
    "message": "Πηγή προσφοράς"
  },
  "swapQuotesExpiredErrorDescription": {
    "message": "Ζητήστε νέες προσφορές για να λάβετε τις πιο πρόσφατες τιμές."
  },
  "swapQuotesExpiredErrorTitle": {
    "message": "Έληξε το χρονικό όριο προσφοράς"
  },
  "swapQuotesNotAvailableDescription": {
    "message": "Μειώστε το μέγεθος της συναλλαγής σας ή χρησιμοποιήστε ένα διαφορετικό token."
  },
  "swapQuotesNotAvailableErrorDescription": {
    "message": "Δοκιμάστε να προσαρμόσετε το ποσό ή τις ρυθμίσεις ολίσθησης και προσπαθήστε ξανά."
  },
  "swapQuotesNotAvailableErrorTitle": {
    "message": "Καμία διαθέσιμη προσφορά"
  },
  "swapRate": {
    "message": "Τιμή"
  },
  "swapReceiving": {
    "message": "Ελήφθη"
  },
  "swapReceivingInfoTooltip": {
    "message": "Πρόκειται για εκτίμηση. Το ακριβές ποσό εξαρτάται από την ολίσθηση."
  },
  "swapRequestForQuotation": {
    "message": "Αίτημα για προσφορά"
  },
  "swapReviewSwap": {
    "message": "Έλεγχος της ανταλλαγής"
  },
  "swapSearchNameOrAddress": {
    "message": "Αναζήτηση ονόματος ή επικόλληση διεύθυνσης"
  },
  "swapSelect": {
    "message": "Επιλογή"
  },
  "swapSelectAQuote": {
    "message": "Επιλέξτε μια προσφορά"
  },
  "swapSelectAToken": {
    "message": "Επιλέξτε token"
  },
  "swapSelectQuotePopoverDescription": {
    "message": "Παρακάτω παρατίθενται όλες οι προσφορές που συγκεντρώθηκαν από πολλαπλές πηγές ρευστότητας."
  },
  "swapSelectToken": {
    "message": "Επιλέξτε token"
  },
  "swapShowLatestQuotes": {
    "message": "Εμφάνιση των τελευταίων προσφορών"
  },
  "swapSlippageHighDescription": {
    "message": "Η απόκλιση που καταχωρήσατε ($1%) θεωρείται πολύ υψηλή και μπορεί να επιφέρει χαμηλό επιτόκιο",
    "description": "$1 is the amount of % for slippage"
  },
  "swapSlippageHighTitle": {
    "message": "Υψηλή απόκλιση"
  },
  "swapSlippageLowDescription": {
    "message": "Μια τόσο χαμηλή τιμή ($1%) μπορεί να οδηγήσει σε αποτυχημένη ανταλλαγή",
    "description": "$1 is the amount of % for slippage"
  },
  "swapSlippageLowTitle": {
    "message": "Χαμηλή απόκλιση"
  },
  "swapSlippageNegative": {
    "message": "Η απόκλιση πρέπει να είναι μεγαλύτερη ή ίση με το μηδέν"
  },
  "swapSlippageNegativeDescription": {
    "message": "Η απόκλιση πρέπει να είναι μεγαλύτερη ή ίση με μηδέν"
  },
  "swapSlippageNegativeTitle": {
    "message": "Αυξήστε την απόκλιση για να συνεχίσετε"
  },
  "swapSlippageOverLimitDescription": {
    "message": "Το περιθώριο απόκλισης πρέπει να είναι 15% ή λιγότερο. Οτιδήποτε υψηλότερο θα οδηγήσει σε δυσμενή τιμή."
  },
  "swapSlippageOverLimitTitle": {
    "message": "Πολύ υψηλή απόκλιση"
  },
  "swapSlippagePercent": {
    "message": "$1%",
    "description": "$1 is the amount of % for slippage"
  },
  "swapSlippageTooltip": {
    "message": "Εάν η τιμή αλλάξει μεταξύ της ώρας που η εντολή αγοράς σας υποβάλλεται και επιβεβαιώνεται, αυτό ονομάζεται «απόκλιση». Η συναλλαγή θα ακυρωθεί αυτόματα εάν η απόκλιση υπερβαίνει τη ρύθμιση «ανοχή απόκλισης»."
  },
  "swapSlippageZeroDescription": {
    "message": "Υπάρχουν λίγοι πάροχοι προσφορών με μηδενική απόκλιση, γεγονός που θα οδηγήσει σε λιγότερο ανταγωνιστική προσφορά."
  },
  "swapSlippageZeroTitle": {
    "message": "Εξεύρεση παρόχων με μηδενική απόκλιση"
  },
  "swapSource": {
    "message": "Πηγή ρευστότητας"
  },
  "swapSuggested": {
    "message": "Προτεινόμενη ανταλλαγή"
  },
  "swapSuggestedGasSettingToolTipMessage": {
    "message": "Οι ανταλλαγές είναι πολύπλοκες και με επείγοντα χαρακτήρα συναλλαγές. Συνιστούμε αυτό το τέλος συναλλαγής για μια καλή ισορροπία μεταξύ κόστους και εμπιστοσύνης σε μια επιτυχημένη Ανταλλαγή."
  },
  "swapSwapFrom": {
    "message": "Ανταλλαγή από"
  },
  "swapSwapSwitch": {
    "message": "Αλλαγή της σειράς των tokens"
  },
  "swapSwapTo": {
    "message": "Ανταλλαγή σε"
  },
  "swapToConfirmWithHwWallet": {
    "message": "για επιβεβαίωση με το πορτοφόλι υλικού σας"
  },
  "swapTokenAddedManuallyDescription": {
    "message": "Επαληθεύστε αυτό το token στο $1 και βεβαιωθείτε ότι είναι το token που θέλετε να κάνετε συναλλαγές.",
    "description": "$1 points the user to etherscan as a place they can verify information about a token. $1 is replaced with the translation for \"etherscan\""
  },
  "swapTokenAddedManuallyTitle": {
    "message": "Το token προστέθηκε χειροκίνητα"
  },
  "swapTokenAvailable": {
    "message": "Το $1 έχει προστεθεί στον λογαριασμό σας.",
    "description": "This message is shown after a swap is successful and communicates the exact amount of tokens the user has received for a swap. The $1 is a decimal number of tokens followed by the token symbol."
  },
  "swapTokenBalanceUnavailable": {
    "message": "Δεν μπορέσαμε να ανακτήσουμε το υπόλοιπο του $1",
    "description": "This message communicates to the user that their balance of a given token is currently unavailable. $1 will be replaced by a token symbol"
  },
  "swapTokenNotAvailable": {
    "message": "Το token δεν είναι διαθέσιμο για ανταλλαγή σε αυτή την περιοχή"
  },
  "swapTokenToToken": {
    "message": "Ανταλλαγή $1 έως $2",
    "description": "Used in the transaction display list to describe a swap. $1 and $2 are the symbols of tokens in involved in a swap."
  },
  "swapTokenVerificationAddedManually": {
    "message": "Αυτό το token έχει προστεθεί χειροκίνητα."
  },
  "swapTokenVerificationMessage": {
    "message": "Πάντα να επιβεβαιώνετε τη διεύθυνση του token στο $1.",
    "description": "Points the user to Etherscan as a place they can verify information about a token. $1 is replaced with the translation for \"Etherscan\" followed by an info icon that shows more info on hover."
  },
  "swapTokenVerificationOnlyOneSource": {
    "message": "Επαληθεύτηκε μόνο σε 1 πηγή."
  },
  "swapTokenVerificationSources": {
    "message": "Επαληθεύτηκε μόνο σε $1 πηγές.",
    "description": "Indicates the number of token information sources that recognize the symbol + address. $1 is a decimal number."
  },
  "swapTokenVerifiedOn1SourceDescription": {
    "message": "Το $1 επαληθεύτηκε μόνο από 1 πηγή. Εξετάστε το ενδεχόμενο επαλήθευσης σε $2 πριν προχωρήσετε.",
    "description": "$1 is a token name, $2 points the user to etherscan as a place they can verify information about a token. $1 is replaced with the translation for \"etherscan\""
  },
  "swapTokenVerifiedOn1SourceTitle": {
    "message": "Ενδεχομένως μη αυθεντικό token"
  },
  "swapTooManyDecimalsError": {
    "message": "Το $1 επιτρέπει έως και $2 δεκαδικά ψηφία",
    "description": "$1 is a token symbol and $2 is the max. number of decimals allowed for the token"
  },
  "swapTransactionComplete": {
    "message": "Η συναλλαγή ολοκληρώθηκε"
  },
  "swapTwoTransactions": {
    "message": "2 συναλλαγές"
  },
  "swapUnknown": {
    "message": "Άγνωστο"
  },
  "swapVerifyTokenExplanation": {
    "message": "Πολλαπλά tokens μπορούν να χρησιμοποιούν το ίδιο όνομα και σύμβολο. Ελέγξτε το $1 για να επιβεβαιώσετε ότι αυτό είναι το token που ψάχνετε.",
    "description": "This appears in a tooltip next to the verifyThisTokenOn message. It gives the user more information about why they should check the token on a block explorer. $1 will be the name or url of the block explorer, which will be the translation of 'etherscan' or a block explorer url specified for a custom network."
  },
  "swapYourTokenBalance": {
    "message": "$1 $2 διαθέσιμα για ανταλλαγή",
    "description": "Tells the user how much of a token they have in their balance. $1 is a decimal number amount of tokens, and $2 is a token symbol"
  },
  "swapZeroSlippage": {
    "message": "0% Απόκλιση"
  },
  "swapsAdvancedOptions": {
    "message": "Προηγμένες επιλογές"
  },
  "swapsExcessiveSlippageWarning": {
    "message": "Το ποσοστό απόκλισης είναι πολύ υψηλό και θα οδηγήσει σε χαμηλή τιμή. Παρακαλούμε μειώστε την ανοχή απόκλισης σε τιμή κάτω του 15%."
  },
  "swapsMaxSlippage": {
    "message": "Ανοχή απόκλισης"
  },
  "swapsNotEnoughForTx": {
    "message": "Δεν υπάρχουν αρκετά $1 για να ολοκληρωθεί αυτή η συναλλαγή",
    "description": "Tells the user that they don't have enough of a token for a proposed swap. $1 is a token symbol"
  },
  "swapsNotEnoughToken": {
    "message": "Δεν υπάρχουν αρκετά $1",
    "description": "Tells the user that they don't have enough of a token for a proposed swap. $1 is a token symbol"
  },
  "swapsViewInActivity": {
    "message": "Προβολή σε δραστηριότητα"
  },
  "switch": {
    "message": "Αλλαγή"
  },
  "switchEthereumChainConfirmationDescription": {
    "message": "Αυτό θα αλλάξει το επιλεγμένο δίκτυο στο MetaMask σε ένα δίκτυο που έχει προστεθεί προηγουμένως:"
  },
  "switchEthereumChainConfirmationTitle": {
    "message": "Επιτρέπετε σε αυτόν τον ιστότοπο να αλλάξει το δίκτυο;"
  },
  "switchInputCurrency": {
    "message": "Εναλλαγή νομίσματος εισόδου"
  },
  "switchNetwork": {
    "message": "Αλλαγή δικτύου"
  },
  "switchNetworks": {
    "message": "Αλλαγή δικτύων"
  },
  "switchToNetwork": {
    "message": "Αλλαγή σε $1",
    "description": "$1 represents the custom network that has previously been added"
  },
  "switchToThisAccount": {
    "message": "Αλλαγή σε αυτόν τον λογαριασμό"
  },
  "switchedNetworkToastDecline": {
    "message": "Να μην εμφανιστεί ξανά"
  },
  "switchedNetworkToastMessage": {
    "message": "Το $1 είναι τώρα ενεργό στο $2",
    "description": "$1 represents the account name, $2 represents the network name"
  },
  "switchedTo": {
    "message": "Τώρα χρησιμοποιείτε το"
  },
  "switchingNetworksCancelsPendingConfirmations": {
    "message": "Η αλλαγή δικτύων θα ακυρώσει όλες τις εκκρεμείς επιβεβαιώσεις"
  },
  "symbol": {
    "message": "Σύμβολο"
  },
  "symbolBetweenZeroTwelve": {
    "message": "Το σύμβολο πρέπει να αποτελείται από 11 ή λιγότερους χαρακτήρες."
  },
  "tenPercentIncreased": {
    "message": "10% αύξηση"
  },
  "terms": {
    "message": "Όροι Χρήσης"
  },
  "termsOfService": {
    "message": "Όροι παροχής υπηρεσιών"
  },
  "termsOfUseAgreeText": {
    "message": " Συμφωνώ με τους Όρους Χρήσης, οι οποίοι ισχύουν για τη χρήση του MetaMask και όλων των λειτουργιών του"
  },
  "termsOfUseFooterText": {
    "message": "Μετακινηθείτε προς τα κάτω για να διαβάσετε όλα τα τμήματα"
  },
  "termsOfUseTitle": {
    "message": "Οι Όροι Χρήσης μας έχουν ενημερωθεί"
  },
  "theme": {
    "message": "Θέμα"
  },
  "themeDescription": {
    "message": "Επιλέξτε το προτιμώμενο θέμα σας για το MetaMask."
  },
  "thingsToKeep": {
    "message": "Πράγματα που πρέπει να έχετε υπόψη σας:"
  },
  "thirdPartySoftware": {
    "message": "Ειδοποίηση για λογισμικό τρίτων",
    "description": "Title of a popup modal displayed when installing a snap for the first time."
  },
  "thisCollection": {
    "message": "αυτή η συλλογή"
  },
  "threeMonthsAbbreviation": {
    "message": "3Μ",
    "description": "Shortened form of '3 months'"
  },
  "time": {
    "message": "Ώρα"
  },
  "tips": {
    "message": "Συμβουλές"
  },
  "to": {
    "message": "Προς"
  },
  "toAddress": {
    "message": "Προς: $1",
    "description": "$1 is the address to include in the To label. It is typically shortened first using shortenAddress"
  },
  "toggleRequestQueueDescription": {
    "message": "Αυτό σας επιτρέπει να επιλέξετε ένα δίκτυο για κάθε ιστότοπο αντί για ένα μόνο επιλεγμένο δίκτυο για όλους τους ιστότοπους. Αυτή η λειτουργία θα σας αποτρέψει από το να αλλάζετε δίκτυα χειροκίνητα, το οποίο μπορεί να διαταράξει την εμπειρία του χρήστη σε ορισμένους ιστότοπους."
  },
  "toggleRequestQueueField": {
    "message": "Επιλογή δικτύων για κάθε ιστότοπο"
  },
  "toggleRequestQueueOff": {
    "message": "Απενεργοποίηση"
  },
  "toggleRequestQueueOn": {
    "message": "Ενεργοποίηση"
  },
  "token": {
    "message": "Token"
  },
  "tokenAddress": {
    "message": "Διεύθυνση του token"
  },
  "tokenAlreadyAdded": {
    "message": "Το token έχει ήδη προστεθεί."
  },
  "tokenAutoDetection": {
    "message": "Αυτόματος εντοπισμός token"
  },
  "tokenContractAddress": {
    "message": "Διεύθυνση συμβολαίου του token"
  },
  "tokenDecimal": {
    "message": "Δεκαδικά ψηφία του token"
  },
  "tokenDecimalFetchFailed": {
    "message": "Απαιτείται δεκαδικό token. Βρείτε το σε: $1"
  },
  "tokenDecimalTitle": {
    "message": "Δεκαδικά Ψηφία του token:"
  },
  "tokenDetails": {
    "message": "Λεπτομέρειες του token"
  },
  "tokenFoundTitle": {
    "message": "Βρέθηκε 1 νέο token"
  },
  "tokenId": {
    "message": "Αναγνωριστικό του token"
  },
  "tokenList": {
    "message": "Λίστες με tokens"
  },
  "tokenScamSecurityRisk": {
    "message": "απάτες με token και κίνδυνοι ασφάλειας"
  },
  "tokenShowUp": {
    "message": "Τα tokens σας ενδέχεται να μην εμφανιστούν αυτόματα στο πορτοφόλι σας."
  },
  "tokenStandard": {
    "message": "Πρότυπο Token"
  },
  "tokenSymbol": {
    "message": "Σύμβολο του token"
  },
  "tokens": {
    "message": "Tokens"
  },
  "tokensFoundTitle": {
    "message": "Βρέθηκαν $1 νέα tokens",
    "description": "$1 is the number of new tokens detected"
  },
  "tokensInCollection": {
    "message": "Tokens στη συλλογή"
  },
  "tooltipApproveButton": {
    "message": "Κατανοώ"
  },
  "tooltipSatusConnected": {
    "message": "συνδεδεμένο"
  },
  "tooltipSatusConnectedUpperCase": {
    "message": "Συνδεδεμένο"
  },
  "tooltipSatusNotConnected": {
    "message": "μη συνδεδεμένο"
  },
  "total": {
    "message": "Σύνολο"
  },
  "totalVolume": {
    "message": "Συνολικός όγκος"
  },
  "transaction": {
    "message": "συναλλαγή"
  },
  "transactionCancelAttempted": {
    "message": "Προσπάθεια ακύρωσης συναλλαγής με εκτιμώμενο τέλος συναλλαγής $1 στις $2"
  },
  "transactionCancelSuccess": {
    "message": "Η συναλλαγή ακυρώθηκε με επιτυχία στις $2"
  },
  "transactionConfirmed": {
    "message": "Η συναλλαγή επιβεβαιώθηκε στις $2."
  },
  "transactionCreated": {
    "message": "Η συναλλαγή δημιουργήθηκε με αξία $1 στις $2."
  },
  "transactionDataFunction": {
    "message": "Λειτουργία"
  },
  "transactionDetailDappGasMoreInfo": {
    "message": "Προτεινόμενος ιστότοπος"
  },
  "transactionDetailDappGasTooltip": {
    "message": "Επεξεργαστείτε για να χρησιμοποιήσετε το προτεινόμενο τέλος συναλλαγής του MetaMask με βάση το τελευταίο μπλοκ."
  },
  "transactionDetailGasHeading": {
    "message": "Εκτιμώμενο τέλος συναλλαγής"
  },
  "transactionDetailGasTooltipConversion": {
    "message": "Μάθετε περισσότερα για τα τέλη συναλλαγών"
  },
  "transactionDetailGasTooltipExplanation": {
    "message": "Τα τέλη συναλλαγών καθορίζονται από το δίκτυο και αυξομειώνονται ανάλογα με την κίνηση του δικτύου και την πολυπλοκότητα των συναλλαγών."
  },
  "transactionDetailGasTooltipIntro": {
    "message": "Τα τέλη συναλλαγών καταβάλλονται σε κρυπτονομίσματα στους αναλυτές που επεξεργάζονται συναλλαγές στο δίκτυο $1. Το MetaMask δεν επωφελείται από τα τέλη συναλλαγών."
  },
  "transactionDetailGasTotalSubtitle": {
    "message": "Ποσό + τέλος συναλλαγής"
  },
  "transactionDetailLayer2GasHeading": {
    "message": "Τέλος συναλλαγής Επιπέδου 2"
  },
  "transactionDetailMultiLayerTotalSubtitle": {
    "message": "Ποσά + τέλη"
  },
  "transactionDropped": {
    "message": "Η συναλλαγή υποχώρησε στα $2."
  },
  "transactionError": {
    "message": "Σφάλμα συναλλαγής. Βρέθηκε εξαίρεση στον κωδικό του συμβολαίου."
  },
  "transactionErrorNoContract": {
    "message": "Προσπάθεια κλήσης μιας λειτουργίας σε διεύθυνση μη συμβολαίου."
  },
  "transactionErrored": {
    "message": "Η συναλλαγή αντιμετώπισε ένα σφάλμα."
  },
  "transactionFailed": {
    "message": "Η συναλλαγή απέτυχε"
  },
  "transactionFee": {
    "message": "Χρέωση συναλλαγής"
  },
  "transactionHistoryBaseFee": {
    "message": "Βασική χρέωση (GWEI)"
  },
  "transactionHistoryL1GasLabel": {
    "message": "Σύνολο Τέλους Συναλλαγής L1"
  },
  "transactionHistoryL2GasLimitLabel": {
    "message": "Όριο τέλους συναλλαγής L2"
  },
  "transactionHistoryL2GasPriceLabel": {
    "message": "Τιμή τέλους συναλλαγής L2"
  },
  "transactionHistoryMaxFeePerGas": {
    "message": "Μέγιστη χρέωση ανά τέλος συναλλαγής"
  },
  "transactionHistoryPriorityFee": {
    "message": "Τέλος προτεραιότητας (GWEI)"
  },
  "transactionHistoryTotalGasFee": {
    "message": "Σύνολο τέλους συναλλαγής"
  },
  "transactionNote": {
    "message": "Σημείωση συναλλαγής"
  },
  "transactionResubmitted": {
    "message": "Η συναλλαγή υποβλήθηκε ξανά με το εκτιμώμενο τέλος συναλλαγής να έχει αυξηθεί στα $1 στις $2"
  },
  "transactionSettings": {
    "message": "Ρυθμίσεις συναλλαγών"
  },
  "transactionSubmitted": {
    "message": "Η συναλλαγή υποβλήθηκε με τέλος συναλλαγής στα $1 στις $2."
  },
  "transactionUpdated": {
    "message": "Η συναλλαγή ενημερώθηκε στις $2."
  },
  "transactions": {
    "message": "Συναλλαγές"
  },
  "transfer": {
    "message": "Μεταφορά"
  },
  "transferFrom": {
    "message": "Μεταφορά από"
  },
  "trillionAbbreviation": {
    "message": "Τ",
    "description": "Shortened form of 'trillion'"
  },
  "troubleConnectingToLedgerU2FOnFirefox": {
    "message": "Έχουμε πρόβλημα με τη σύνδεσή σας στο Ledger. $1",
    "description": "$1 is a link to the wallet connection guide;"
  },
  "troubleConnectingToLedgerU2FOnFirefox2": {
    "message": "Ανατρέξτε στον οδηγό σύνδεσης πορτοφολιού υλικού και προσπαθήστε ξανά.",
    "description": "$1 of the ledger wallet connection guide"
  },
  "troubleConnectingToLedgerU2FOnFirefoxLedgerSolution": {
    "message": "Αν χρησιμοποιείτε την τελευταία έκδοση του Firefox, ίσως αντιμετωπίζετε ένα πρόβλημα που σχετίζεται με την κατάργηση της υποστήριξης U2F από τον Firefox. Μάθετε πώς να διορθώσετε αυτό το πρόβλημα $1.",
    "description": "It is a link to the ledger website for the workaround."
  },
  "troubleConnectingToLedgerU2FOnFirefoxLedgerSolution2": {
    "message": "εδώ",
    "description": "Second part of the error message; It is a link to the ledger website for the workaround."
  },
  "troubleConnectingToWallet": {
    "message": "Είχαμε πρόβλημα σύνδεσης στο $1, δοκιμάστε να ελέγξετε το $2 και προσπαθήστε ξανά.",
    "description": "$1 is the wallet device name; $2 is a link to wallet connection guide"
  },
  "troubleStarting": {
    "message": "Το MetaMask αντιμετώπισε πρόβλημα κατά την εκκίνηση. Αυτό το σφάλμα μπορεί να είναι τυχαίο, γι' αυτό προσπαθήστε να επανεκκινήσετε την επέκταση."
  },
  "trustSiteApprovePermission": {
    "message": "Χορηγώντας άδεια, επιτρέπετε στο ακόλουθο $1 να έχει πρόσβαση στα χρήματά σας"
  },
  "tryAgain": {
    "message": "Προσπαθήστε ξανά"
  },
  "turnOff": {
    "message": "Απενεργοποίηση"
  },
  "turnOffMetamaskNotificationsError": {
    "message": "Προέκυψε σφάλμα κατά την απενεργοποίηση των ειδοποιήσεων. Προσπαθήστε ξανά αργότερα."
  },
  "turnOn": {
    "message": "Ενεργοποίηση"
  },
  "turnOnMetamaskNotifications": {
    "message": "Ενεργοποίηση των ειδοποιήσεων"
  },
  "turnOnMetamaskNotificationsButton": {
    "message": "Ενεργοποίηση"
  },
  "turnOnMetamaskNotificationsError": {
    "message": "Προέκυψε σφάλμα κατά τη δημιουργία των ειδοποιήσεων. Προσπαθήστε ξανά αργότερα."
  },
  "turnOnMetamaskNotificationsMessageFirst": {
    "message": "Μείνετε ενήμεροι για ό,τι συμβαίνει στο πορτοφόλι σας με τις ειδοποιήσεις."
  },
  "turnOnMetamaskNotificationsMessagePrivacyBold": {
    "message": "Ρυθμίσεις > Ειδοποιήσεις."
  },
  "turnOnMetamaskNotificationsMessagePrivacyLink": {
    "message": "Μάθετε πώς προστατεύουμε το απόρρητό σας κατά τη χρήση αυτής της λειτουργίας."
  },
  "turnOnMetamaskNotificationsMessageSecond": {
    "message": "Για να χρησιμοποιήσετε τις ειδοποιήσεις στο πορτοφόλι σας χρησιμοποιούμε ένα προφίλ για να συγχρονίσουμε ορισμένες ρυθμίσεις στις συσκευές σας. $1"
  },
  "turnOnMetamaskNotificationsMessageThird": {
    "message": "Μπορείτε να απενεργοποιήσετε τις ειδοποιήσεις ανά πάσα στιγμή στις $1"
  },
  "turnOnTokenDetection": {
    "message": "Ενεργοποίηση της ενισχυμένης ανίχνευσης των token"
  },
  "tutorial": {
    "message": "Εκμάθηση"
  },
  "twelveHrTitle": {
    "message": "12ώρες:"
  },
  "typeYourSRP": {
    "message": "Πληκτρολογήστε τη Μυστική σας Φράση Ανάκτησης"
  },
  "u2f": {
    "message": "U2F",
    "description": "A name on an API for the browser to interact with devices that support the U2F protocol. On some browsers we use it to connect MetaMask to Ledger devices."
  },
  "unMatchedChain": {
    "message": "Σύμφωνα με τα αρχεία μας, αυτή η διεύθυνση URL δεν ταιριάζει με γνωστό πάροχο για αυτό το αναγνωριστικό αλυσίδας."
  },
  "unapproved": {
    "message": "Μη εγκεκριμένο"
  },
  "units": {
    "message": "μονάδες"
  },
  "unknown": {
    "message": "Άγνωστο"
  },
  "unknownCollection": {
    "message": "Ανώνυμη συλλογή"
  },
  "unknownNetwork": {
    "message": "Άγνωστο ιδιωτικό δίκτυο"
  },
  "unknownNetworkForKeyEntropy": {
    "message": "Άγνωστο δίκτυο",
    "description": "Displayed on places like Snap install warning when regular name is not available."
  },
  "unknownQrCode": {
    "message": "Σφάλμα: Δεν μπορέσαμε να αναγνωρίσουμε αυτόν τον κωδικό QR"
  },
  "unlimited": {
    "message": "Απεριόριστα"
  },
  "unlock": {
    "message": "Ξεκλείδωμα"
  },
  "unlockMessage": {
    "message": "Το αποκεντρωμένο διαδίκτυο αναμένει"
  },
  "unpin": {
    "message": "Ξεκαρφίτσωμα"
  },
  "unrecognizedChain": {
    "message": "Αυτό το προσαρμοσμένο δίκτυο δεν αναγνωρίζεται",
    "description": "$1 is a clickable link with text defined by the 'unrecognizedChanLinkText' key. The link will open to instructions for users to validate custom network details."
  },
  "unsendableAsset": {
    "message": "Η αποστολή NFT (ERC-721) tokens δεν υποστηρίζεται προς το παρόν",
    "description": "This is an error message we show the user if they attempt to send an NFT asset type, for which currently don't support sending"
  },
  "unverifiedContractAddressMessage": {
    "message": "Δεν μπορούμε να επαληθεύσουμε αυτό το συμβόλαιο. Βεβαιωθείτε ότι εμπιστεύεστε αυτή τη διεύθυνση."
  },
  "upArrow": {
    "message": "πάνω βέλος"
  },
  "update": {
    "message": "Ενημέρωση"
  },
  "updateOrEditNetworkInformations": {
    "message": "Ενημερώστε τα στοιχεία σας ή"
  },
  "updateRequest": {
    "message": "Αίτημα ενημέρωσης"
  },
  "updatedWithDate": {
    "message": "Ενημερώθηκε $1"
  },
  "uploadDropFile": {
    "message": "Αφήστε το αρχείο σας εδώ"
  },
  "uploadFile": {
    "message": "Μεταφόρτωση αρχείου"
  },
  "urlErrorMsg": {
    "message": "Οι διευθύνσεις URL απαιτούν το κατάλληλο πρόθεμα HTTP/HTTPS."
  },
  "use4ByteResolution": {
    "message": "Αποκωδικοποίηση έξυπνων συμβολαίων"
  },
  "use4ByteResolutionDescription": {
    "message": "Για να βελτιώσουμε την εμπειρία του χρήστη, προσαρμόζουμε την καρτέλα δραστηριότητας με μηνύματα που βασίζονται στα έξυπνα συμβόλαια με τα οποία αλληλεπιδράτε. Το MetaMask χρησιμοποιεί μια υπηρεσία που ονομάζεται 4byte.directory για την αποκωδικοποίηση δεδομένων και την εμφάνιση μιας έκδοσης ενός έξυπνου συμβολαίου που είναι πιο ευανάγνωστο. Αυτό συμβάλλει στη μείωση των πιθανοτήτων σας να εγκρίνετε κακόβουλες ενέργειες έξυπνων συμβολαίων, αλλά μπορεί να έχει ως αποτέλεσμα την κοινοποίηση της διεύθυνσης IP σας."
  },
  "useMultiAccountBalanceChecker": {
    "message": "Μαζικά αιτήματα υπολοίπου λογαριασμού"
  },
  "useMultiAccountBalanceCheckerSettingDescription": {
    "message": "Γρηγορότερες ενημερώσεις υπολοίπου με ομαδοποίηση αιτημάτων υπολοίπου λογαριασμού. Αυτό μας επιτρέπει να συγκεντρώνουμε τα υπόλοιπα των λογαριασμών σας μαζί, ώστε να λαμβάνετε ταχύτερες ενημερώσεις για βελτιωμένη εμπειρία. Όταν αυτή η λειτουργία είναι απενεργοποιημένη, τα τρίτα μέρη ενδέχεται να είναι λιγότερο πιθανό να συσχετίσουν τους λογαριασμούς σας μεταξύ τους."
  },
  "useNftDetection": {
    "message": "Αυτόματη ανίχνευση των NFT"
  },
  "useNftDetectionDescriptionText": {
    "message": "Επιτρέψτε στο MetaMask να προσθέτει NFT που σας ανήκουν χρησιμοποιώντας υπηρεσίες τρίτων. Ο αυτόματος εντοπισμός NFT εκθέτει τη διεύθυνση IP και την διεύθυνση του λογαριασμού σας σε αυτές τις υπηρεσίες. Η ενεργοποίηση αυτής της λειτουργίας θα μπορούσε να συσχετίσει τη διεύθυνση IP σας με τη διεύθυνση Ethereum σας και να εμφανίσει ψεύτικα NFT τακτικής airdrop που διοχετεύουν οι απατεώνες. Μπορείτε να προσθέσετε tokens μη αυτόματα για να αποφύγετε αυτόν τον κίνδυνο."
  },
  "usePhishingDetection": {
    "message": "Χρήση ανίχνευσης phishing"
  },
  "usePhishingDetectionDescription": {
    "message": "Εμφάνιση προειδοποίησης για τομείς phishing που στοχεύουν χρήστες του Ethereum"
  },
  "useSafeChainsListValidation": {
    "message": "Έλεγχος λεπτομερειών δικτύου"
  },
  "useSafeChainsListValidationDescription": {
    "message": "Το MetaMask χρησιμοποιεί μια υπηρεσία τρίτων που ονομάζεται $1 για να εμφανίζει ακριβείς και τυποποιημένες λεπτομέρειες δικτύου. Αυτό μειώνει τις πιθανότητες σύνδεσής σας με κακόβουλο ή λανθασμένο δίκτυο. Όταν χρησιμοποιείτε αυτή τη λειτουργία, η διεύθυνση IP σας εκτίθεται στο chainid.network."
  },
  "useSafeChainsListValidationWebsite": {
    "message": "chainid.network",
    "description": "useSafeChainsListValidationWebsite is separated from the rest of the text so that we can bold the third party service name in the middle of them"
  },
  "useSiteSuggestion": {
    "message": "Χρήση προτεινόμενου ιστότοπου"
  },
  "useTokenDetectionPrivacyDesc": {
    "message": "Η αυτόματη εμφάνιση των tokens που αποστέλλονται στον λογαριασμό σας συνεπάγεται επικοινωνία με διακομιστές τρίτων για την ανάκτηση εικόνων των tokens. Αυτοί οι εξυπηρετητές θα έχουν πρόσβαση στη διεύθυνση IP σας."
  },
  "usedByClients": {
    "message": "Χρησιμοποιείται από μια ποικιλία διαφορετικών πελατών"
  },
  "userName": {
    "message": "Όνομα χρήστη"
  },
  "userOpContractDeployError": {
    "message": "Δεν υποστηρίζεται η ανάπτυξη συμβολαίου από λογαριασμό έξυπνου συμβολαίου"
  },
  "verifyContractDetails": {
    "message": "Επαλήθευση στοιχείων τρίτων"
  },
  "verifyThisTokenOn": {
    "message": "Επαλήθευση αυτού του token στο $1",
    "description": "Points the user to etherscan as a place they can verify information about a token. $1 is replaced with the translation for \"etherscan\""
  },
  "verifyThisUnconfirmedTokenOn": {
    "message": "Επαληθεύστε αυτό το token στο $1 και βεβαιωθείτε ότι αυτό είναι το token που θέλετε να κάνετε συναλλαγές.",
    "description": "Points the user to etherscan as a place they can verify information about a token. $1 is replaced with the translation for \"etherscan\""
  },
  "version": {
    "message": "Έκδοση"
  },
  "view": {
    "message": "Προβολή"
  },
  "viewActivity": {
    "message": "Προβολή δραστηριότητας"
  },
  "viewAllDetails": {
    "message": "Προβολή όλων των λεπτομερειών"
  },
  "viewAllQuotes": {
    "message": "προβολή όλων των προσφορών"
  },
  "viewContact": {
    "message": "Προβολή επαφής"
  },
  "viewDetails": {
    "message": "Προβολή λεπτομερειών"
  },
  "viewFullTransactionDetails": {
    "message": "Δείτε όλες τις λεπτομέρειες της συναλλαγής"
  },
  "viewMore": {
    "message": "Δείτε περισσότερα"
  },
  "viewOnBlockExplorer": {
    "message": "Προβολή στο block explorer"
  },
  "viewOnCustomBlockExplorer": {
    "message": "Προβολή $1 στο $2",
    "description": "$1 is the action type. e.g (Account, Transaction, Swap) and $2 is the Custom Block Explorer URL"
  },
  "viewOnEtherscan": {
    "message": "Προβολή $1 στο Etherscan",
    "description": "$1 is the action type. e.g (Account, Transaction, Swap)"
  },
  "viewOnExplorer": {
    "message": "Προβολή στον explorer"
  },
  "viewOnOpensea": {
    "message": "Προβολή στο Opensea"
  },
  "viewTransaction": {
    "message": "Προβολή συναλλαγών"
  },
  "viewinCustodianApp": {
    "message": "Προβολή στην εφαρμογή θεματοφύλακα"
  },
  "viewinExplorer": {
    "message": "Προβολή $1 στον explorer",
    "description": "$1 is the action type. e.g (Account, Transaction, Swap)"
  },
  "visitSite": {
    "message": "Επισκεφθείτε τον ιστότοπο"
  },
  "visitWebSite": {
    "message": "Επισκεφθείτε τον ιστότοπό μας"
  },
  "wallet": {
    "message": "Πορτοφόλι"
  },
  "walletConnectionGuide": {
    "message": "ο οδηγός μας σύνδεσης πορτοφολιού υλικού"
  },
  "walletCreationSuccessDetail": {
    "message": "Προστατεύσατε με επιτυχία το πορτοφόλι σας. Διατηρήστε τη Μυστική Φράση Ανάκτησης ασφαλής και μυστική - είναι δική σας ευθύνη!"
  },
  "walletCreationSuccessReminder1": {
    "message": "Το MetaMask δεν μπορεί να ανακτήσει τη Μυστική Φράση Ανάκτησής σας."
  },
  "walletCreationSuccessReminder2": {
    "message": "Το MetaMask δεν θα σας ζητήσει ποτέ τη Μυστική Φράση Ανάκτησής σας."
  },
  "walletCreationSuccessReminder3": {
    "message": "$1 με οποιονδήποτε ή να διακινδυνεύστε τα χρήματά σας να κλαπούν",
    "description": "$1 is separated as walletCreationSuccessReminder3BoldSection so that we can bold it"
  },
  "walletCreationSuccessReminder3BoldSection": {
    "message": "Ποτέ μην μοιράζεστε τη Μυστική Φράση Ανάκτησης σας",
    "description": "This string is localized separately from walletCreationSuccessReminder3 so that we can bold it"
  },
  "walletCreationSuccessTitle": {
    "message": "Επιτυχής δημιουργία πορτοφολιού"
  },
  "wantToAddThisNetwork": {
    "message": "Θέλετε να προσθέσετε αυτό το δίκτυο;"
  },
  "wantsToAddThisAsset": {
    "message": "Αυτό επιτρέπει την προσθήκη του ακόλουθου περιουσιακού στοιχείου στο πορτοφόλι σας."
  },
  "warning": {
    "message": "Προειδοποίηση"
  },
  "warningFromSnap": {
    "message": "Προειδοποίηση από $1",
    "description": "$1 represents the name of the snap"
  },
  "warningTooltipText": {
    "message": "$1 Ο τρίτος θα μπορούσε να ξοδέψει ολόκληρο το υπόλοιπο των tokens σας χωρίς περαιτέρω ειδοποίηση ή συγκατάθεση. Προστατέψτε τον εαυτό σας προσαρμόζοντας ένα χαμηλότερο όριο δαπανών.",
    "description": "$1 is a warning icon with text 'Be careful' in 'warning' colour"
  },
  "weak": {
    "message": "Αδύναμο"
  },
  "web3": {
    "message": "Web3"
  },
  "web3ShimUsageNotification": {
    "message": "Παρατηρήσαμε ότι ο τρέχων ιστότοπος προσπάθησε να χρησιμοποιήσει το καταργημένο API window.web3. Εάν ο ιστότοπος φαίνεται να έχει παραβιαστεί, κάντε κλικ στο $1 για περισσότερες πληροφορίες.",
    "description": "$1 is a clickable link."
  },
  "webhid": {
    "message": "WebHID",
    "description": "Refers to a interface for connecting external devices to the browser. Used for connecting ledger to the browser. Read more here https://developer.mozilla.org/en-US/docs/Web/API/WebHID_API"
  },
  "websites": {
    "message": "ιστότοποι",
    "description": "Used in the 'permission_rpc' message."
  },
  "welcomeBack": {
    "message": "Καλώς ήρθατε και πάλι!"
  },
  "welcomeExploreDescription": {
    "message": "Αποθηκεύστε, στείλτε και ξοδέψτε κρυπτονομίσματα και περιουσιακά στοιχεία."
  },
  "welcomeExploreTitle": {
    "message": "Εξερεύνηση αποκεντρωμένων εφαρμογών"
  },
  "welcomeLoginDescription": {
    "message": "Χρησιμοποιήστε το MetaMask για να συνδεθείτε σε αποκεντρωμένες εφαρμογές - δεν απαιτείται εγγραφή."
  },
  "welcomeLoginTitle": {
    "message": "Χαιρετίστε το πορτοφόλι σας"
  },
  "welcomeToMetaMask": {
    "message": "Ας ξεκινήσουμε"
  },
  "welcomeToMetaMaskIntro": {
    "message": "Το MetaMask, το οποίο εμπιστεύονται εκατομμύρια χρήστες, είναι ένα ασφαλές πορτοφόλι που κάνει τον κόσμο του web3 προσβάσιμο σε όλους."
  },
  "whatsNew": {
    "message": "Τι νέο υπάρχει",
    "description": "This is the title of a popup that gives users notifications about new features and updates to MetaMask."
  },
  "whatsThis": {
    "message": "Τι είναι αυτό;"
  },
<<<<<<< HEAD
  "wrongChainId": {
    "message": "Αυτό το αναγνωριστικό αλυσίδας δεν ταιριάζει με το όνομα του δικτύου."
  },
=======
>>>>>>> ad7a5462
  "wrongNetworkName": {
    "message": "Σύμφωνα με τα αρχεία μας, το όνομα του δικτύου ενδέχεται να μην αντιστοιχεί με αυτό το αναγνωριστικό αλυσίδας."
  },
  "xOfYPending": {
    "message": "$1 από $2 σε εκκρεμότητα",
    "description": "$1 and $2 are intended to be two numbers, where $2 is a total number of pending confirmations, and $1 is a count towards that total"
  },
  "yes": {
    "message": "Ναι"
  },
  "you": {
    "message": "Εσείς"
  },
  "youNeedToAllowCameraAccess": {
    "message": "Πρέπει να επιτρέψετε την πρόσβαση στην κάμερα για να χρησιμοποιήσετε αυτή τη λειτουργία."
  },
  "youSign": {
    "message": "Υπογράφετε"
  },
  "yourAccounts": {
    "message": "Οι λογαριασμοί σας"
  },
  "yourActivity": {
    "message": "Η δραστηριότητά σας"
  },
  "yourBalance": {
    "message": "Το υπόλοιπό σας"
  },
  "yourNFTmayBeAtRisk": {
    "message": "Τα NFT μπορεί να κινδυνεύουν"
  },
  "yourPrivateSeedPhrase": {
    "message": "Η Μυστική Φράση Ανάκτησής σας"
  },
  "yourTransactionConfirmed": {
    "message": "Η συναλλαγή έχει ήδη επιβεβαιωθεί"
  },
  "yourTransactionJustConfirmed": {
    "message": "Δεν μπορέσαμε να ακυρώσουμε τη συναλλαγή σας πριν επιβεβαιωθεί από το blockchain."
  },
  "zeroGasPriceOnSpeedUpError": {
    "message": "Μηδενική τιμή συναλλαγών για επίσπευση"
  }
}<|MERGE_RESOLUTION|>--- conflicted
+++ resolved
@@ -41,12 +41,6 @@
   "QRHardwareWalletSteps1Title": {
     "message": "Συνδέστε το πορτοφόλι υλικού μέσω QR"
   },
-<<<<<<< HEAD
-  "QRHardwareWalletSteps2Description": {
-    "message": "Ngrave Zero"
-  },
-=======
->>>>>>> ad7a5462
   "SIWEAddressInvalid": {
     "message": "Η διεύθυνση στο αίτημα σύνδεσης δεν ταιριάζει με τη διεύθυνση του λογαριασμού που χρησιμοποιείτε για να συνδεθείτε."
   },
@@ -313,12 +307,9 @@
   "addUrl": {
     "message": "Προσθήκη διεύθυνσης URL"
   },
-<<<<<<< HEAD
-=======
   "addingAccount": {
     "message": "Προσθήκη λογαριασμού"
   },
->>>>>>> ad7a5462
   "addingCustomNetwork": {
     "message": "Προσθήκη δικτύου"
   },
@@ -328,12 +319,6 @@
   "additionalNetworks": {
     "message": "Επιπλέον δίκτυα"
   },
-<<<<<<< HEAD
-  "additionalRpcUrl": {
-    "message": "Επιπλέον διεύθυνση URL RPC"
-  },
-=======
->>>>>>> ad7a5462
   "address": {
     "message": "Διεύθυνση"
   },
@@ -1002,12 +987,6 @@
   "confirmConnectionTitle": {
     "message": "Επιβεβαίωση σύνδεσης με το $1"
   },
-<<<<<<< HEAD
-  "confirmDeletion": {
-    "message": "Επιβεβαίωση διαγραφής"
-  },
-=======
->>>>>>> ad7a5462
   "confirmFieldPaymaster": {
     "message": "Τα τέλη καταβλήθηκαν από"
   },
@@ -1020,36 +999,13 @@
   "confirmRecoveryPhrase": {
     "message": "Επιβεβαιώστε τη Μυστική Φράση Ανάκτησης"
   },
-<<<<<<< HEAD
-  "confirmRpcUrlDeletionMessage": {
-    "message": "Είστε σίγουροι ότι θέλετε να διαγράψετε τη διεύθυνση URL RPC; Οι πληροφορίες σας δεν θα αποθηκευτούν για αυτό το δίκτυο."
-  },
-  "confirmTitleDescContractInteractionTransaction": {
-    "message": "Επιβεβαιώστε αυτή τη συναλλαγή μόνο εάν κατανοείτε πλήρως το περιεχόμενο και εμπιστεύεστε τον ιστότοπο που τη ζητάει."
-  },
   "confirmTitleDescPermitSignature": {
     "message": "Αυτός ο ιστότοπος ζητάει άδεια για να δαπανήσει τα tokens σας."
   },
   "confirmTitleDescSIWESignature": {
     "message": "Ένας ιστότοπος θέλει να συνδεθείτε για να αποδείξετε ότι είστε ο κάτοχος αυτού του λογαριασμού."
   },
-  "confirmTitleDescSignature": {
-    "message": "Επιβεβαιώστε αυτό το μήνυμα μόνο εάν εγκρίνετε το περιεχόμενο και εμπιστεύεστε τον ιστότοπο που το ζητάει."
-=======
-  "confirmTitleDescPermitSignature": {
-    "message": "Αυτός ο ιστότοπος ζητάει άδεια για να δαπανήσει τα tokens σας."
-  },
-  "confirmTitleDescSIWESignature": {
-    "message": "Ένας ιστότοπος θέλει να συνδεθείτε για να αποδείξετε ότι είστε ο κάτοχος αυτού του λογαριασμού."
-  },
   "confirmTitlePermitTokens": {
-    "message": "Αίτημα ανώτατου ορίου δαπανών"
-  },
-  "confirmTitleSIWESignature": {
-    "message": "Αίτημα σύνδεσης"
->>>>>>> ad7a5462
-  },
-  "confirmTitlePermitSignature": {
     "message": "Αίτημα ανώτατου ορίου δαπανών"
   },
   "confirmTitleSIWESignature": {
@@ -1516,9 +1472,6 @@
     "message": "Διαγραφή του δικτύου $1;",
     "description": "$1 represents the name of the network"
   },
-  "deleteRpcUrl": {
-    "message": "Διαγραφή της διεύθυνσης URL RPC"
-  },
   "deposit": {
     "message": "Κατάθεση"
   },
@@ -1544,12 +1497,9 @@
   "details": {
     "message": "Λεπτομέρειες"
   },
-<<<<<<< HEAD
-=======
   "developerOptions": {
     "message": "Επιλογές προγραμματιστών"
   },
->>>>>>> ad7a5462
   "disabledGasOptionToolTipMessage": {
     "message": "Το \"1$\" είναι απενεργοποιημένο επειδή δεν πληροί την ελάχιστη αύξηση 10% σε σχέση με τα αρχικά τέλη συναλλαγής.",
     "description": "$1 is gas estimate type which can be market or aggressive"
@@ -1883,13 +1833,8 @@
   "existingChainId": {
     "message": "Οι πληροφορίες που έχετε εισάγει συνδέονται με ένα υπάρχον αναγνωριστικό αλυσίδας."
   },
-<<<<<<< HEAD
-  "existingRpcUrl": {
-    "message": "Αυτή η διεύθυνση URL συνδέεται με ένα άλλο αναγνωριστικό αλυσίδας."
-=======
   "existingRequestsBannerAlertDesc": {
     "message": "Για να προβάλετε και να επιβεβαιώσετε το πιο πρόσφατο αίτημά σας, θα πρέπει πρώτα να εγκρίνετε ή να απορρίψετε τα υπάρχοντα αιτήματα."
->>>>>>> ad7a5462
   },
   "expandView": {
     "message": "Ανάπτυξη προβολής"
@@ -1942,9 +1887,6 @@
     "message": "Η εισαγωγή αρχείων δεν λειτουργεί; Κάντε κλικ εδώ!",
     "description": "Helps user import their account from a JSON file"
   },
-  "findTheRightChainId": {
-    "message": "Βρείτε το σωστό στο:"
-  },
   "flaskWelcomeUninstall": {
     "message": "θα πρέπει να απεγκαταστήσετε αυτή την επέκταση",
     "description": "This request is shown on the Flask Welcome screen. It is intended for non-developers, and will be bolded."
@@ -3961,10 +3903,6 @@
     "message": "Ορισμένα από αυτά τα δίκτυα βασίζονται σε τρίτους. Οι συνδέσεις μπορεί να είναι λιγότερο αξιόπιστες ή να επιτρέπουν σε τρίτους να παρακολουθούν τη δραστηριότητα. $1",
     "description": "$1 is Learn more link"
   },
-  "popularNetworkAddToolTip": {
-    "message": "Ορισμένα από αυτά τα δίκτυα βασίζονται σε τρίτους. Οι συνδέσεις μπορεί να είναι λιγότερο αξιόπιστες ή να επιτρέπουν σε τρίτους να παρακολουθούν τη δραστηριότητα. $1",
-    "description": "$1 is Learn more link"
-  },
   "portfolio": {
     "message": "Χαρτοφυλάκιο"
   },
@@ -5296,12 +5234,6 @@
   },
   "suggestedTokenName": {
     "message": "Προτεινόμενο όνομα:"
-<<<<<<< HEAD
-  },
-  "suggestedTokenSymbol": {
-    "message": "Προτεινόμενο σύμβολο μετοχής:"
-=======
->>>>>>> ad7a5462
   },
   "support": {
     "message": "Υποστήριξη"
@@ -6102,9 +6034,6 @@
     "message": "U2F",
     "description": "A name on an API for the browser to interact with devices that support the U2F protocol. On some browsers we use it to connect MetaMask to Ledger devices."
   },
-  "unMatchedChain": {
-    "message": "Σύμφωνα με τα αρχεία μας, αυτή η διεύθυνση URL δεν ταιριάζει με γνωστό πάροχο για αυτό το αναγνωριστικό αλυσίδας."
-  },
   "unapproved": {
     "message": "Μη εγκεκριμένο"
   },
@@ -6383,12 +6312,6 @@
   "whatsThis": {
     "message": "Τι είναι αυτό;"
   },
-<<<<<<< HEAD
-  "wrongChainId": {
-    "message": "Αυτό το αναγνωριστικό αλυσίδας δεν ταιριάζει με το όνομα του δικτύου."
-  },
-=======
->>>>>>> ad7a5462
   "wrongNetworkName": {
     "message": "Σύμφωνα με τα αρχεία μας, το όνομα του δικτύου ενδέχεται να μην αντιστοιχεί με αυτό το αναγνωριστικό αλυσίδας."
   },
