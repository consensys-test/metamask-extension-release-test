{
  "QRHardwareInvalidTransactionTitle": {
    "message": "Σφάλμα"
  },
  "QRHardwareMismatchedSignId": {
    "message": "Μη συμβατά δεδομένα συναλλαγών. Ελέγξτε τις λεπτομέρειες της συναλλαγής."
  },
  "QRHardwarePubkeyAccountOutOfRange": {
    "message": "Δεν υπάρχουν άλλοι λογαριασμοί. Αν θέλετε να αποκτήσετε πρόσβαση σε έναν άλλο λογαριασμό που δεν περιλαμβάνεται στην παρακάτω λίστα, παρακαλούμε συνδέστε ξανά το πορτοφόλι υλικού σας και επιλέξτε το."
  },
  "QRHardwareScanInstructions": {
    "message": "Τοποθετήστε τον κωδικό QR μπροστά από την κάμερα. Η οθόνη είναι θολή, αλλά δεν θα επηρεάσει την ανάγνωση."
  },
  "QRHardwareSignRequestCancel": {
    "message": "Απόρριψη"
  },
  "QRHardwareSignRequestDescription": {
    "message": "Αφού συνδεθείτε με το πορτοφόλι σας, κάντε κλικ στο 'Λήψη Υπογραφής' για να λάβετε την υπογραφή"
  },
  "QRHardwareSignRequestGetSignature": {
    "message": "Λήψη Υπογραφής"
  },
  "QRHardwareSignRequestSubtitle": {
    "message": "Σαρώστε τον κωδικό QR με το πορτοφόλι σας"
  },
  "QRHardwareSignRequestTitle": {
    "message": "Αίτημα Υπογραφής"
  },
  "QRHardwareUnknownQRCodeTitle": {
    "message": "Σφάλμα"
  },
  "QRHardwareUnknownWalletQRCode": {
    "message": "Μη έγκυρος κωδικός QR. Παρακαλώ σαρώστε τον κωδικό QR του πορτοφολιού υλικού."
  },
  "QRHardwareWalletImporterTitle": {
    "message": "Σάρωση Κωδικού QR"
  },
  "QRHardwareWalletSteps1Description": {
    "message": "Μπορείτε να επιλέξετε από έναν κατάλογο επίσημων συνεργατών που υποστηρίζουν τον κωδικό QR παρακάτω."
  },
  "QRHardwareWalletSteps1Title": {
    "message": "Συνδέστε το πορτοφόλι υλικού μέσω QR"
  },
  "QRHardwareWalletSteps2Description": {
    "message": "Ngrave Zero"
  },
  "SIWEAddressInvalid": {
    "message": "Η διεύθυνση στο αίτημα σύνδεσης δεν ταιριάζει με τη διεύθυνση του λογαριασμού που χρησιμοποιείτε για να συνδεθείτε."
  },
  "SIWEDomainInvalidText": {
    "message": "Ο ιστότοπος στον οποίο προσπαθείτε να συνδεθείτε δεν ταιριάζει με τον τομέα στο αίτημα. Προχωρήστε με προσοχή."
  },
  "SIWEDomainInvalidTitle": {
    "message": "Παραπλανητικό αίτημα ιστότοπου."
  },
  "SIWEDomainWarningBody": {
    "message": "Ο ιστότοπος ($1) σάς ζητά να συνδεθείτε σε λάθος τομέα. Μπορεί να πρόκειται για επίθεση phishing.",
    "description": "$1 represents the website domain"
  },
  "SIWEDomainWarningLabel": {
    "message": "Μη ασφαλές"
  },
  "SIWELabelChainID": {
    "message": "Αναγνωριστικό Αλυσίδας:"
  },
  "SIWELabelExpirationTime": {
    "message": "Λήγει στις:"
  },
  "SIWELabelIssuedAt": {
    "message": "Εκδόθηκε στις:"
  },
  "SIWELabelMessage": {
    "message": "Μήνυμα:"
  },
  "SIWELabelNonce": {
    "message": "Nonce:"
  },
  "SIWELabelNotBefore": {
    "message": "Όχι πριν από:"
  },
  "SIWELabelRequestID": {
    "message": "Αναγνωριστικό αιτήματος:"
  },
  "SIWELabelResources": {
    "message": "Πόροι: $1",
    "description": "$1 represents the number of resources"
  },
  "SIWELabelURI": {
    "message": "URI:"
  },
  "SIWELabelVersion": {
    "message": "Έκδοση:"
  },
  "SIWESiteRequestSubtitle": {
    "message": "Αυτός ο ιστότοπος ζητά να συνδεθείτε με"
  },
  "SIWESiteRequestTitle": {
    "message": "Αίτημα σύνδεσης"
  },
  "SIWEWarningSubtitle": {
    "message": "Για να επιβεβαιώσετε ότι καταλάβατε, πατήστε:"
  },
  "SIWEWarningTitle": {
    "message": "Είστε σίγουροι;"
  },
  "about": {
    "message": "Σχετικά"
  },
  "accept": {
    "message": "Αποδοχή"
  },
  "acceptTermsOfUse": {
    "message": "Έχω διαβάσει και συμφωνώ με το $1",
    "description": "$1 is the `terms` message"
  },
  "accessAndSpendNoticeNFT": {
    "message": "Το $1 ίσως αποκτήσει πρόσβαση και δαπανήσει αυτό το περιουσιακό στοιχείο",
    "description": "$1 is the url of the site requesting ability to spend"
  },
  "accessYourWalletWithSRP": {
    "message": "Αποκτήστε πρόσβαση στο πορτοφόλι σας με τη Μυστική σας Φράση Ανάκτησης"
  },
  "accessYourWalletWithSRPDescription": {
    "message": "Το MetaMask δεν μπορεί να ανακτήσει τον κωδικό σας. Θα χρησιμοποιήσουμε τη Μυστική σας Φράση Ανάκτησης για να επιβεβαιώσουμε την κυριότητά σας, να ανακτήσουμε το πορτοφόλι σας και να ορίσουμε ένα νέο κωδικό. Πρώτα, εισάγετε τη Μυστική Φράση σας Ανάκτησης που σας δόθηκε όταν δημιουργήσατε το πορτοφόλι σας. $1",
    "description": "$1 is the words 'Learn More' from key 'learnMore', separated here so that it can be added as a link"
  },
  "accessingYourCamera": {
    "message": "Πρόσβαση στην κάμερά σας..."
  },
  "account": {
    "message": "Λογαριασμός"
  },
  "accountActivity": {
    "message": "Δραστηριότητα λογαριασμού"
  },
  "accountActivityText": {
    "message": "Επιλέξτε τους λογαριασμούς για τους οποίους θέλετε να λαμβάνετε ειδοποιήσεις:"
  },
  "accountDetails": {
    "message": "Στοιχεία λογαριασμού"
  },
  "accountIdenticon": {
    "message": "Αναγνωριστικό Λογαριασμού"
  },
  "accountIsntConnectedToastText": {
    "message": "Το $1 δεν συνδέεται με το $2"
  },
  "accountName": {
    "message": "Όνομα Λογαριασμού"
  },
  "accountNameDuplicate": {
    "message": "Αυτό το όνομα λογαριασμού υπάρχει ήδη",
    "description": "This is an error message shown when the user enters a new account name that matches an existing account name"
  },
  "accountNameReserved": {
    "message": "Αυτό το όνομα λογαριασμού είναι κρατημένο",
    "description": "This is an error message shown when the user enters a new account name that is reserved for future use"
  },
  "accountOptions": {
    "message": "Επιλογές λογαριασμού"
  },
  "accountSelectionRequired": {
    "message": "Πρέπει να επιλέξετε έναν λογαριασμό!"
  },
  "accountTypeNotSupported": {
    "message": "Ο τύπος λογαριασμού δεν υποστηρίζεται"
  },
  "accounts": {
    "message": "Λογαριασμοί"
  },
  "accountsConnected": {
    "message": "Συνδεδεμένοι λογαριασμοί"
  },
  "active": {
    "message": "Ενεργό"
  },
  "activity": {
    "message": "Δραστηριότητα"
  },
  "activityLog": {
    "message": "Αρχείο καταγραφής δραστηριότητας"
  },
  "add": {
    "message": "Προσθήκη"
  },
  "addANetwork": {
    "message": "Προσθήκη ενός δικτύου"
  },
  "addANetworkManually": {
    "message": "Προσθήκη δικτύου με μη αυτόματο τρόπο"
  },
  "addANickname": {
    "message": "Προσθήκη ενός ψευδωνύμου"
  },
  "addAccount": {
    "message": "Προσθήκη λογαριασμού"
  },
  "addAcquiredTokens": {
    "message": "Προσθέστε τα tokens που αποκτήσατε χρησιμοποιώντας το MetaMask"
  },
  "addAlias": {
    "message": "Προσθήκη ψευδωνύμου"
  },
  "addBlockExplorer": {
    "message": "Προσθήκη ενός block explorer"
  },
  "addContact": {
    "message": "Προσθήκη επαφής"
  },
  "addCustomNetwork": {
    "message": "Προσθήκη προσαρμοσμένου δικτύου"
  },
  "addEthereumChainConfirmationDescription": {
    "message": "Αυτό θα επιτρέψει σε αυτό το δίκτυο να χρησιμοποιηθεί στο MetaMask."
  },
  "addEthereumChainConfirmationRisks": {
    "message": "Το MetaMask δεν επαληθεύει τα προσαρμοσμένα δίκτυα."
  },
  "addEthereumChainConfirmationRisksLearnMore": {
    "message": "Μάθετε για το $1.",
    "description": "$1 is a link with text that is provided by the 'addEthereumChainConfirmationRisksLearnMoreLink' key"
  },
  "addEthereumChainConfirmationRisksLearnMoreLink": {
    "message": "απάτες και κίνδυνοι ασφάλειας δικτύου",
    "description": "Link text for the 'addEthereumChainConfirmationRisksLearnMore' translation key"
  },
  "addEthereumChainConfirmationTitle": {
    "message": "Επιτρέπετε σε αυτήν την ιστοσελίδα να προσθέσει ένα δίκτυο;"
  },
  "addEthereumChainWarningModalHeader": {
    "message": "Προσθέστε αυτόν τον πάροχο RPC μόνο αν είστε σίγουροι ότι μπορείτε να τον εμπιστευτείτε. $1",
    "description": "$1 is addEthereumChainWarningModalHeaderPartTwo passed separately so that it can be bolded"
  },
  "addEthereumChainWarningModalHeaderPartTwo": {
    "message": "Οι κακόβουλοι πάροχοι ενδέχεται να ψεύδονται σχετικά με την κατάσταση του blockchain και να καταγράφουν τη δραστηριότητά σας στο δίκτυο."
  },
  "addEthereumChainWarningModalListHeader": {
    "message": "Είναι σημαντικό ο πάροχός σας να είναι αξιόπιστος, καθώς έχει τη δυνατότητα να:"
  },
  "addEthereumChainWarningModalListPointOne": {
    "message": "Δείτε τους λογαριασμούς και τη διεύθυνση IP σας και συνδέστε τα μεταξύ τους"
  },
  "addEthereumChainWarningModalListPointThree": {
    "message": "Εμφάνιση υπολοίπων λογαριασμών και άλλων καταστάσεων εντός της αλυσίδας"
  },
  "addEthereumChainWarningModalListPointTwo": {
    "message": "Μεταδώστε τις συναλλαγές σας"
  },
  "addEthereumChainWarningModalTitle": {
    "message": "Προσθέτετε έναν νέο πάροχο RPC για το Ethereum Mainnet"
  },
  "addFriendsAndAddresses": {
    "message": "Προσθέστε φίλους και διευθύνσεις που εμπιστεύεστε"
  },
  "addFromAListOfPopularNetworks": {
    "message": "Προσθέστε από μια λίστα δημοφιλών δικτύων ή προσθέστε ένα δίκτυο με μη αυτόματο τρόπο. Να αλληλεπιδράτε μόνο με τις οντότητες που εμπιστεύεστε."
  },
  "addHardwareWallet": {
    "message": "Προσθήκη πορτοφολιού υλικού"
  },
  "addIPFSGateway": {
    "message": "Προσθέστε την πύλη IPFS που προτιμάτε"
  },
  "addImportAccount": {
    "message": "Προσθήκη λογαριασμού ή πορτοφολιού υλικού"
  },
  "addMemo": {
    "message": "Προσθήκη σημειώματος"
  },
  "addMoreNetworks": {
    "message": "προσθέστε περισσότερα δίκτυα χειροκίνητα"
  },
  "addNetwork": {
    "message": "Προσθήκη δικτύου"
  },
  "addNetworkTooltipWarning": {
    "message": "Αυτή η σύνδεση δικτύου βασίζεται σε τρίτους. H σύνδεση ενδέχεται να είναι λιγότερο αξιόπιστη ή να επιτρέπει σε τρίτους να παρακολουθούν τη δραστηριότητα. $1",
    "description": "$1 is Learn more link"
  },
  "addNewAccount": {
    "message": "Προσθήκη νέου λογαριασμού Ethereum"
  },
  "addNewBitcoinAccount": {
    "message": "Προσθήκη νέου λογαριασμού Bitcoin (Beta)"
  },
  "addNewBitcoinTestnetAccount": {
    "message": "Προσθήκη νέου λογαριασμού Bitcoin (Testnet)"
  },
  "addNewToken": {
    "message": "Προσθήκη νέου token"
  },
  "addNft": {
    "message": "Προσθήκη του NFT"
  },
  "addNfts": {
    "message": "Προσθήκη των NFT"
  },
  "addRpcUrl": {
    "message": "Προσθήκη διεύθυνσης URL RPC"
  },
  "addSnapAccountToggle": {
    "message": "Ενεργοποίηση της λειτουργίας \"Προσθήκη λογαριασμού Snap (Beta)\""
  },
  "addSnapAccountsDescription": {
    "message": "Η ενεργοποίηση αυτής της λειτουργίας θα σας δώσει τη δυνατότητα να προσθέσετε νέο λογαριασμό Snaps Beta απευθείας από τη λίστα λογαριασμών σας. Εάν εγκαταστήσετε έναν λογαριασμό Snap, να θυμάστε ότι πρόκειται για μια υπηρεσία τρίτων."
  },
  "addSuggestedNFTs": {
    "message": "Προσθήκη προτεινόμενων NFT"
  },
  "addSuggestedTokens": {
    "message": "Προσθήκη προτεινόμενων tokens"
  },
  "addToken": {
    "message": "Προσθήκη token"
  },
  "addTokenByContractAddress": {
    "message": "Δεν μπορείτε να βρείτε ένα token; Μπορείτε να προσθέσετε χειροκίνητα οποιοδήποτε token επικολλώντας τη διεύθυνσή του. Οι διευθύνσεις συμβολαίων token μπορούν να βρεθούν στο $1",
    "description": "$1 is a blockchain explorer for a specific network, e.g. Etherscan for Ethereum"
  },
  "addUrl": {
    "message": "Προσθήκη διεύθυνσης URL"
  },
  "addingCustomNetwork": {
    "message": "Προσθήκη δικτύου"
  },
  "addingTokens": {
    "message": "Προσθήκη tokens"
  },
  "additionalNetworks": {
    "message": "Επιπλέον δίκτυα"
  },
  "additionalRpcUrl": {
    "message": "Επιπλέον διεύθυνση URL RPC"
  },
  "address": {
    "message": "Διεύθυνση"
  },
  "addressCopied": {
    "message": "Η διεύθυνση αντιγράφηκε!"
  },
  "advanced": {
    "message": "Σύνθετες"
  },
  "advancedBaseGasFeeToolTip": {
    "message": "Όταν η συναλλαγή σας συμπεριληφθεί στο μπλοκ, οποιαδήποτε διαφορά μεταξύ της μέγιστης βασικής χρέωσής σας και της πραγματικής βασικής χρέωσής θα επιστραφεί. Το συνολικό ποσό υπολογίζεται ως μέγιστο βασικό τέλος (σε GWEI) * όριο τελών συναλλαγής."
  },
  "advancedConfiguration": {
    "message": "Προηγμένη ρύθμιση παραμέτρων"
  },
  "advancedDetailsDataDesc": {
    "message": "Δεδομένα"
  },
  "advancedDetailsHexDesc": {
    "message": "Δεκαεξαδικός"
  },
  "advancedDetailsNonceDesc": {
    "message": "Nonce"
  },
  "advancedDetailsNonceTooltip": {
    "message": "Πρόκειται για τον αριθμό συναλλαγής ενός λογαριασμού. Το nonce για την πρώτη συναλλαγή είναι 0 και αυξάνεται με διαδοχική σειρά."
  },
  "advancedGasFeeDefaultOptIn": {
    "message": "Αποθηκεύστε αυτές τις τιμές ως προεπιλεγμένες για το δίκτυο $1.",
    "description": "$1 is the current network name."
  },
  "advancedGasFeeModalTitle": {
    "message": "Προηγμένη χρέωση τελών συναλλαγής"
  },
  "advancedGasPriceTitle": {
    "message": "Τιμή τελών συναλλαγής"
  },
  "advancedPriorityFeeToolTip": {
    "message": "Το τέλος προτεραιότητας (γνωστό και ως “miner tip”) πηγαίνει άμεσα στους miner και τους ενθαρρύνει να δώσουν προτεραιότητα στη συναλλαγή σας."
  },
  "agreeTermsOfUse": {
    "message": "Συμφωνώ με το $1 του MetaMask",
    "description": "$1 is the `terms` link"
  },
  "airgapVault": {
    "message": "Θησαυροφυλάκιο AirGap"
  },
  "alert": {
    "message": "Ειδοποίηση"
  },
  "alertActionBuy": {
    "message": "Αγορά ETH"
  },
  "alertActionUpdateGas": {
    "message": "Ενημέρωση ορίου των τελών συναλλαγών"
  },
  "alertActionUpdateGasFee": {
    "message": "Ενημέρωση των τελών συναλλαγών"
  },
  "alertActionUpdateGasFeeLevel": {
    "message": "Ενημέρωση επιλογών των τελών συναλλαγών"
  },
  "alertBannerMultipleAlertsDescription": {
    "message": "Εάν εγκρίνετε αυτό το αίτημα, ένας τρίτος που είναι γνωστός για απάτες μπορεί να αποκτήσει όλα τα περιουσιακά σας στοιχεία."
  },
  "alertBannerMultipleAlertsTitle": {
    "message": "Πολλαπλές ειδοποιήσεις!"
  },
  "alertDisableTooltip": {
    "message": "Αυτό μπορεί να αλλάξει στις \"Ρυθμίσεις > Ειδοποιήσεις\""
  },
  "alertMessageGasEstimateFailed": {
    "message": "Δεν μπορούμε να παράσχουμε τα τέλη με ακρίβεια και αυτή η εκτίμηση μπορεί να είναι υψηλή. Σας προτείνουμε να εισάγετε ένα προσαρμοσμένο όριο τελών συναλλαγών, αλλά υπάρχει κίνδυνος η συναλλαγή να αποτύχει και πάλι."
  },
  "alertMessageGasFeeLow": {
    "message": "Όταν επιλέγετε χαμηλά τέλη, να αναμένετε πιο αργές συναλλαγές και μεγαλύτερους χρόνους αναμονής. Για ταχύτερες συναλλαγές, επιλέξτε τις επιλογές χρέωσης Market (Αγοράς) ή Aggressive (Υψηλότερη αγοραστική τιμή)."
  },
  "alertMessageGasTooLow": {
    "message": "Για να συνεχίσετε με αυτή τη συναλλαγή, θα πρέπει να αυξήσετε το όριο των τελών συναλλαγών σε 21000 ή περισσότερο."
  },
  "alertMessageInsufficientBalance": {
    "message": "Δεν έχετε αρκετά ETH στον λογαριασμό σας για να πληρώσετε τα τέλη συναλλαγών."
  },
  "alertMessageNetworkBusy": {
    "message": "Οι τιμές των τελών συναλλαγών είναι υψηλές και οι εκτιμήσεις είναι λιγότερο ακριβείς."
  },
  "alertMessageNoGasPrice": {
    "message": "Δεν μπορούμε να συνεχίσουμε με αυτή τη συναλλαγή μέχρι να ενημερώσετε τα τέλη μη αυτόματα."
  },
  "alertMessagePendingTransactions": {
    "message": "Αυτή η συναλλαγή δεν θα πραγματοποιηθεί μέχρι να ολοκληρωθεί μια προηγούμενη συναλλαγή. Μάθετε πώς να ακυρώσετε ή να επισπεύσετε μια συναλλαγή."
  },
  "alertMessageSignInDomainMismatch": {
    "message": "Ο ιστότοπος που υποβάλλει το αίτημα δεν είναι ο ιστότοπος στον οποίο έχετε συνδεθεί. Αυτό θα μπορούσε να είναι μια απόπειρα κλοπής των στοιχείων σύνδεσής σας."
  },
  "alertMessageSignInWrongAccount": {
    "message": "Αυτός ο ιστότοπος σας ζητάει να συνδεθείτε χρησιμοποιώντας λάθος λογαριασμό."
  },
  "alertMessageSigningOrSubmitting": {
    "message": "Αυτή η συναλλαγή θα πραγματοποιηθεί μόνο όταν ολοκληρωθεί η προηγούμενη συναλλαγή σας."
  },
  "alertModalAcknowledge": {
    "message": "Αναγνωρίζω τον κίνδυνο και εξακολουθώ να θέλω να συνεχίσω"
  },
  "alertModalDetails": {
    "message": "Λεπτομέρειες ειδοποίησης"
  },
  "alertModalReviewAllAlerts": {
    "message": "Έλεγχος όλων των ειδοποιήσεων"
  },
  "alertReasonGasEstimateFailed": {
    "message": "Ανακριβή τέλη"
  },
  "alertReasonGasFeeLow": {
    "message": "Αργή ταχύτητα"
  },
  "alertReasonGasTooLow": {
    "message": "Χαμηλό όριο τελών συναλλαγών"
  },
  "alertReasonInsufficientBalance": {
    "message": "Ανεπαρκή κεφάλαια"
  },
  "alertReasonNetworkBusy": {
    "message": "Το δίκτυο είναι απασχολημένο"
  },
  "alertReasonNoGasPrice": {
    "message": "Δεν είναι διαθέσιμη η εκτίμηση των τελών"
  },
  "alertReasonPendingTransactions": {
    "message": "Εκκρεμής συναλλαγή"
  },
  "alertReasonSignIn": {
    "message": "Ύποπτο αίτημα σύνδεσης"
  },
  "alertReasonWrongAccount": {
    "message": "Λάθος λογαριασμός"
  },
  "alertSettingsUnconnectedAccount": {
    "message": "Περιήγηση σε έναν ιστότοπο με έναν μη συνδεδεμένο επιλέγμενο λογαριασμό"
  },
  "alertSettingsUnconnectedAccountDescription": {
    "message": "Αυτή η ειδοποίηση εμφανίζεται στο αναδυόμενο παράθυρο κατά την περιήγηση σε μια συνδεδεμένη web3 ιστοσελίδα, αλλά ο τρέχων επιλεγμένος λογαριασμός δεν είναι συνδεδεμένος."
  },
  "alertSettingsWeb3ShimUsage": {
    "message": "Όταν μια ιστοσελίδα προσπαθεί να χρησιμοποιήσει το window.web3 API που έχει αφαιρεθεί"
  },
  "alertSettingsWeb3ShimUsageDescription": {
    "message": "Αυτή η ειδοποίηση εμφανίζεται στο αναδυόμενο παράθυρο όταν περιηγείστε σε μια ιστοσελίδα που προσπαθεί να χρησιμοποιήσει το window.web3 API που έχει αφαιρεθεί, και μπορεί, ως αποτέλεσμα, να μη λειτουργεί."
  },
  "alerts": {
    "message": "Ειδοποιήσεις"
  },
  "all": {
    "message": "Όλες"
  },
  "allCustodianAccountsConnectedSubtitle": {
    "message": "Είτε έχετε ήδη συνδέσει όλους τους λογαριασμούς θεματοφύλακα είτε δεν έχετε κανέναν λογαριασμό να συνδέσετε με το MetaMask Institutional."
  },
  "allCustodianAccountsConnectedTitle": {
    "message": "Δεν υπάρχουν διαθέσιμοι λογαριασμοί για σύνδεση"
  },
  "allOfYour": {
    "message": "Όλα σας τα $1",
    "description": "$1 is the symbol or name of the token that the user is approving spending"
  },
  "allPermissions": {
    "message": "Όλες οι άδειες χρήσης"
  },
  "allTimeHigh": {
    "message": "Υψηλό όλων των εποχών"
  },
  "allTimeLow": {
    "message": "Χαμηλό όλων των εποχών"
  },
  "allYourNFTsOf": {
    "message": "Όλα τα NFT σας από το $1",
    "description": "$1 is a link to contract on the block explorer when we're not able to retrieve a erc721 or erc1155 name"
  },
  "allow": {
    "message": "Να επιτρέπεται"
  },
  "allowMetaMaskToDetectNFTs": {
    "message": "Επιτρέψτε στο MetaMask να ανιχνεύει και να εμφανίζει τα NFT σας με αυτόματο εντοπισμό. Θα μπορείτε να:"
  },
  "allowMetaMaskToDetectTokens": {
    "message": "Επιτρέψτε στο MetaMask να ανιχνεύει και να εμφανίζει τα tokens σας με αυτόματο εντοπισμό. Θα μπορείτε να:"
  },
  "allowMmiToConnectToCustodian": {
    "message": "Αυτό θα επιτρέψει στο MMI να συνδεθεί στο $1 για να εισαγάγει τους λογαριασμούς σας."
  },
  "allowNotifications": {
    "message": "Να επιτρέπονται οι ειδοποιήσεις"
  },
  "allowSpendToken": {
    "message": "Δίνετε άδεια για να αποκτήσετε πρόσβαση στο $1;",
    "description": "$1 is the symbol of the token that are requesting to spend"
  },
  "allowWithdrawAndSpend": {
    "message": "Επιτρέψτε στο $1 να κάνει ανάληψη και να ξοδέψει μέχρι το ακόλουθο ποσό:",
    "description": "The url of the site that requested permission to 'withdraw and spend'"
  },
  "amount": {
    "message": "Ποσό"
  },
  "amountReceived": {
    "message": "Ποσό που λάβατε"
  },
  "amountSent": {
    "message": "Ποσό που στείλατε"
  },
  "andForListItems": {
    "message": "$1 και $2",
    "description": "$1 is the first item, $2 is the last item in a list of items. Used in Snap Install Warning modal."
  },
  "andForTwoItems": {
    "message": "$1 και $2",
    "description": "$1 is the first item, $2 is the second item. Used in Snap Install Warning modal."
  },
  "appDescription": {
    "message": "Ένα Πορτοφόλι Ethereum στο Πρόγραμμα Περιήγησής σας",
    "description": "The description of the application"
  },
  "appName": {
    "message": "MetaMask",
    "description": "The name of the application"
  },
  "appNameBeta": {
    "message": "MetaMask Beta",
    "description": "The name of the application (Beta)"
  },
  "appNameFlask": {
    "message": "MetaMask Flask",
    "description": "The name of the application (Flask)"
  },
  "appNameMmi": {
    "message": "MetaMask Institutional",
    "description": "The name of the application (MMI)"
  },
  "approve": {
    "message": "Έγκριση ορίου δαπανών"
  },
  "approveAllTokensTitle": {
    "message": "Επιτρέπετε την πρόσβαση και τη μεταφορά όλων των $1;",
    "description": "$1 is the symbol of the token for which the user is granting approval"
  },
  "approveAllTokensTitleWithoutSymbol": {
    "message": "Επιτρέπετε την πρόσβαση και τη μεταφορά όλων των NFT σας από το $1;",
    "description": "$1 a link to contract on the block explorer when we're not able to retrieve a erc721 or erc1155 name"
  },
  "approveButtonText": {
    "message": "Έγκριση"
  },
  "approveIncreaseAllowance": {
    "message": "Αύξηση $1 του ανώτατου ορίου δαπανών",
    "description": "The token symbol that is being approved"
  },
  "approveSpendingCap": {
    "message": "Έγκριση $1 ως ανώτατο όριο δαπανών",
    "description": "The token symbol that is being approved"
  },
  "approveTokenDescription": {
    "message": "Αυτό επιτρέπει σε τρίτα μέρη να έχουν πρόσβαση και να μεταφέρουν τα ακόλουθα NFT χωρίς περαιτέρω ειδοποίηση μέχρι να ανακαλέσετε την πρόσβασή τους."
  },
  "approveTokenDescriptionWithoutSymbol": {
    "message": "Αυτό επιτρέπει σε ένα τρίτο μέρος να έχει πρόσβαση και να μεταφέρει όλα τα NFT σας από το $1 χωρίς περαιτέρω ειδοποίηση μέχρι να ανακαλέσετε την πρόσβασή του.",
    "description": "$1 is a link to contract on the block explorer when we're not able to retrieve a erc721 or erc1155 name"
  },
  "approveTokenTitle": {
    "message": "Επιτρέπετε την πρόσβαση και τη μεταφορά του $1;",
    "description": "$1 is the symbol of the token for which the user is granting approval"
  },
  "approved": {
    "message": "Εγκρίθηκε"
  },
  "approvedAsset": {
    "message": "Εγκεκριμένο περιουσιακό στοιχείο"
  },
  "approvedOn": {
    "message": "Εγκρίθηκε στις $1",
    "description": "$1 is the approval date for a permission"
  },
  "approvedOnForAccounts": {
    "message": "Εγκρίθηκε στο $1 για $2",
    "description": "$1 is the approval date for a permission. $2 is the AvatarGroup component displaying account images."
  },
  "areYouSure": {
    "message": "Είστε σίγουροι;"
  },
  "asset": {
    "message": "Περιουσιακό στοιχείο"
  },
  "assetOptions": {
    "message": "Επιλογές περιουσιακών στοιχείων"
  },
  "attemptSendingAssets": {
    "message": "Ενδέχεται να χάσετε τα περιουσιακά σας στοιχεία εάν προσπαθήσετε να τα στείλετε από άλλο δίκτυο. Μεταφέρετε κεφάλαια με ασφάλεια μεταξύ δικτύων χρησιμοποιώντας μια διασύνδεση."
  },
  "attemptSendingAssetsWithPortfolio": {
    "message": "Μπορεί να χάσετε τα περιουσιακά σας στοιχεία αν προσπαθήσετε να τα στείλετε από άλλο δίκτυο. Μεταφέρετε χρήματα με ασφάλεια μεταξύ δικτύων χρησιμοποιώντας μια διασύνδεση, όπως το $1"
  },
  "attemptToCancelSwapForFree": {
    "message": "Προσπάθεια ακύρωσης των ανταλλαγών δωρεάν"
  },
  "attributes": {
    "message": "Χαρακτηριστικά"
  },
  "attributions": {
    "message": "Αποδόσεις"
  },
  "auroraRpcDeprecationMessage": {
    "message": "Η διεύθυνση URL του Infura RPC δεν υποστηρίζει πλέον την Aurora."
  },
  "authorizedPermissions": {
    "message": "Έχετε εξουσιοδοτήσει τα ακόλουθα δικαιώματα"
  },
  "autoDetectTokens": {
    "message": "Αυτόματη ανίχνευση tokens"
  },
  "autoDetectTokensDescription": {
    "message": "Χρησιμοποιούμε API τρίτων για τον εντοπισμό και την εμφάνιση νέων tokens που αποστέλλονται στο πορτοφόλι σας. Απενεργοποιήστε το εάν δεν θέλετε η εφαρμογή να αντλεί δεδομένα από αυτές τις υπηρεσίες. $1",
    "description": "$1 is a link to a support article"
  },
  "autoLockTimeLimit": {
    "message": "Χρονόμετρο Αυτόματης Αποσύνδεσης (λεπτά)"
  },
  "autoLockTimeLimitDescription": {
    "message": "Ρυθμίστε τον χρόνο αδράνειας σε λεπτά πριν αποσυνδεθεί αυτόματα το MetaMask."
  },
  "average": {
    "message": "Μέσος Όρος"
  },
  "awaitingApproval": {
    "message": "Σε αναμονή έγκρισης..."
  },
  "back": {
    "message": "Πίσω"
  },
  "backup": {
    "message": "Αντίγραφο ασφαλείας"
  },
  "backupApprovalInfo": {
    "message": "Αυτός ο μυστικός κωδικός απαιτείται για ανάκτηση του πορτοφολιού σας σε περίπτωση που χάσετε τη συσκευή σας, ξεχάσετε τον κωδικό πρόσβασης, πρέπει να κάνετε επανεγκατάσταση του MetaMask, ή θέλετε να έχετε πρόσβαση στο πορτοφόλι σας από μια άλλη συσκευή."
  },
  "backupApprovalNotice": {
    "message": "Δημιουργήστε αντίγραφο ασφαλείας της Μυστικής σας Φράσης Ανάκτησης για να διατηρήσετε το πορτοφόλι και τα χρήματά σας ασφαλή."
  },
  "backupKeyringSnapReminder": {
    "message": "Βεβαιωθείτε ότι μπορείτε να έχετε πρόσβαση σε όλους τους λογαριασμούς που έχουν δημιουργηθεί από αυτό το Snap πριν το αφαιρέσετε"
  },
  "backupNow": {
    "message": "Δημιουργήστε αντίγραφο ασφαλείας τώρα"
  },
  "backupUserData": {
    "message": "Κάντε αντίγραφο ασφαλείας των δεδομένων σας"
  },
  "backupUserDataDescription": {
    "message": "Μπορείτε να κάνετε αντίγραφο ασφαλείας των ρυθμίσεων χρήστη που περιλαμβάνουν τις προτιμήσεις και τις διευθύνσεις λογαριασμών σε ένα αρχείο JSON."
  },
  "balance": {
    "message": "Υπόλοιπο"
  },
  "balanceOutdated": {
    "message": "Το υπόλοιπο μπορεί να μην είναι ενημερωμένο"
  },
  "baseFee": {
    "message": "Βασικό τέλος"
  },
  "basic": {
    "message": "Βασικά"
  },
  "basicConfigurationBannerCTA": {
    "message": "Ενεργοποίηση βασικών λειτουργιών"
  },
  "basicConfigurationBannerTitle": {
    "message": "Οι βασικές λειτουργίες είναι απενεργοποιημένες"
  },
  "basicConfigurationDescription": {
    "message": "Το MetaMask παρέχει βασικές λειτουργίες, όπως λεπτομέρειες για τα tokens και ρυθμίσεις τελών συναλλαγών μέσω υπηρεσιών διαδικτύου. Όταν χρησιμοποιείτε υπηρεσίες διαδικτύου, η διεύθυνση IP σας κοινοποιείται, σε αυτή την περίπτωση με στο MetaMask. Αυτό συμβαίνει ακριβώς όπως όταν επισκέπτεστε οποιονδήποτε ιστότοπο. Το MetaMask χρησιμοποιεί αυτά τα δεδομένα προσωρινά και δεν πωλεί ποτέ τα δεδομένα σας. Μπορείτε να χρησιμοποιήσετε ένα VPN ή να απενεργοποιήσετε αυτές τις υπηρεσίες, αλλά αυτό μπορεί να επηρεάσει την εμπειρία σας στο MetaMask. Για να μάθετε περισσότερα διαβάστε την $1.",
    "description": "$1 is to be replaced by the message for privacyMsg, and will link to https://consensys.io/privacy-policy"
  },
  "basicConfigurationLabel": {
    "message": "Βασικές λειτουργίες"
  },
  "basicConfigurationModalCheckbox": {
    "message": "Το κατανοώ και θέλω να συνεχίσω"
  },
  "basicConfigurationModalDisclaimerOff": {
    "message": "Αυτό σημαίνει ότι δεν θα αξιοποιήσετε πλήρως τον χρόνο σας στο MetaMask. Βασικές λειτουργίες (όπως λεπτομέρειες για tokens, βέλτιστες ρυθμίσεις τελών συναλλαγών και άλλα) δεν θα είναι διαθέσιμές σε εσάς."
  },
  "basicConfigurationModalDisclaimerOn": {
    "message": "Για να αξιοποιήσετε τον χρόνο σας στο MetaMask, θα πρέπει να ενεργοποιήσετε αυτή τη λειτουργία. Οι βασικές λειτουργίες (όπως οι λεπτομέρειες για tokens, οι βέλτιστες ρυθμίσεις τελών συναλλαγών και άλλα) είναι σημαντικές για την εμπειρία web3."
  },
  "basicConfigurationModalHeadingOff": {
    "message": "Απενεργοποίηση βασικών λειτουργιών"
  },
  "basicConfigurationModalHeadingOn": {
    "message": "Ενεργοποίηση βασικών λειτουργιών"
  },
  "beCareful": {
    "message": "Να είστε προσεκτικοί"
  },
  "beta": {
    "message": "Δοκιμαστική έκδοση"
  },
  "betaHeaderText": {
    "message": "Αυτή είναι μια δοκιμαστική έκδοση. Παρακαλώ αναφέρετε σφάλματα $1",
    "description": "$1 represents the word 'here' in a hyperlink"
  },
  "betaMetamaskInstitutionalVersion": {
    "message": "Δοκιμαστική Έκδοση του MetaMask Institutional"
  },
  "betaMetamaskVersion": {
    "message": "Δοκιμαστική έκδοση MetaMask"
  },
  "betaTerms": {
    "message": "Όροι Χρήσης της Δοκιμαστικής Έκδοσης"
  },
  "betaWalletCreationSuccessReminder1": {
    "message": "Η δοκιμαστική έκδοση του MetaMask δεν μπορεί να ανακτήσει τη Μυστική Φράση Ανάκτησής σας."
  },
  "betaWalletCreationSuccessReminder2": {
    "message": "Η δοκιμαστική έκδοση του MetaMask δεν θα σας ζητήσει ποτέ τη Μυστική Φράση Ανάκτησής σας."
  },
  "billionAbbreviation": {
    "message": "Δ",
    "description": "Shortened form of 'billion'"
  },
  "bitcoinActivityNotSupported": {
    "message": "Δεν υποστηρίζεται η δραστηριότητα στα Bitcoins"
  },
  "bitcoinSupportSectionTitle": {
    "message": "Bitcoin"
  },
  "bitcoinSupportToggleDescription": {
    "message": "Η ενεργοποίηση αυτής της λειτουργίας θα σας δώσει τη δυνατότητα να προσθέσετε έναν λογαριασμό Bitcoin στην επέκταση σας του MetaMask που προέρχεται από την υπάρχουσα Μυστική Φράση Ανάκτησης. Πρόκειται για μια πειραματική λειτουργία Beta, οπότε θα πρέπει να τη χρησιμοποιήσετε με δική σας ευθύνη. Για να μας δώσετε τα σχόλιά σας σχετικά με αυτή τη νέα εμπειρία Bitcoin, συμπληρώστε αυτή την $1.",
    "description": "$1 is the link to a product feedback form"
  },
  "bitcoinSupportToggleTitle": {
    "message": "Ενεργοποίηση της λειτουργίας \"Προσθήκη νέου λογαριασμού Bitcoin (Beta)\""
  },
  "bitcoinTestnetSupportToggleDescription": {
    "message": "Η ενεργοποίηση αυτής της λειτουργίας θα σας δώσει τη δυνατότητα να προσθέσετε έναν λογαριασμό Bitcoin για το δίκτυο δοκιμών."
  },
  "bitcoinTestnetSupportToggleTitle": {
    "message": "Ενεργοποίηση της λειτουργίας \"Προσθήκη νέου λογαριασμού Bitcoin (Testnet)\""
  },
  "blockExplorerAccountAction": {
    "message": "Λογαριασμός",
    "description": "This is used with viewOnEtherscan and viewInExplorer e.g View Account in Explorer"
  },
  "blockExplorerAssetAction": {
    "message": "Περιουσιακά στοιχεία",
    "description": "This is used with viewOnEtherscan and viewInExplorer e.g View Asset in Explorer"
  },
  "blockExplorerSwapAction": {
    "message": "Ανταλλαγή",
    "description": "This is used with viewOnEtherscan e.g View Swap on Etherscan"
  },
  "blockExplorerUrl": {
    "message": "Διεύθυνση URL του Block Explorer"
  },
  "blockExplorerUrlDefinition": {
    "message": "Το URL που χρησιμοποιεί το block explorer για αυτό το δίκτυο."
  },
  "blockExplorerView": {
    "message": "Προβολή λογαριασμού στο $1",
    "description": "$1 replaced by URL for custom block explorer"
  },
  "blockaid": {
    "message": "Blockaid"
  },
  "blockaidAlertInfo": {
    "message": "Δεν συνιστούμε να προχωρήσετε σε αυτό το αίτημα."
  },
  "blockaidDescriptionApproveFarming": {
    "message": "Εάν εγκρίνετε αυτό το αίτημα, ένα τρίτο μέρος που είναι γνωστό για απάτες μπορεί να πάρει όλα τα περιουσιακά σας στοιχεία."
  },
  "blockaidDescriptionBlurFarming": {
    "message": "Εάν εγκρίνετε αυτό το αίτημα, κάποιος μπορεί να κλέψει τα περιουσιακά σας στοιχεία που είναι καταχωρημένα στο Blur."
  },
  "blockaidDescriptionErrored": {
    "message": "Λόγω κάποιου σφάλματος, δεν μπορέσαμε να ελέγξουμε τις ειδοποιήσεις ασφαλείας. Συνεχίστε μόνο αν εμπιστεύεστε κάθε διεύθυνση που εμπλέκεται."
  },
  "blockaidDescriptionMaliciousDomain": {
    "message": "Αλληλεπιδράτε με έναν κακόβουλο τομέα. Εάν εγκρίνετε αυτό το αίτημα, ενδέχεται να χάσετε τα περιουσιακά σας στοιχεία."
  },
  "blockaidDescriptionMightLoseAssets": {
    "message": "Εάν εγκρίνετε αυτό το αίτημα, ενδέχεται να χάσετε τα περιουσιακά σας στοιχεία."
  },
  "blockaidDescriptionSeaportFarming": {
    "message": "Εάν εγκρίνετε αυτό το αίτημα, κάποιος μπορεί να κλέψει τα περιουσιακά σας στοιχεία που είναι καταχωρημένα στο OpenSea."
  },
  "blockaidDescriptionTransferFarming": {
    "message": "Εάν εγκρίνετε αυτό το αίτημα, ένας τρίτος που είναι γνωστός για απάτες θα πάρει όλα τα περιουσιακά σας στοιχεία."
  },
  "blockaidDescriptionWarning": {
    "message": "Πρόκειται για ένα παραπλανητικό αίτημα. Συνεχίστε μόνο αν εμπιστεύεστε κάθε διεύθυνση που εμπλέκεται."
  },
  "blockaidMessage": {
    "message": "Διαφύλαξη της ιδιωτικότητας - δεν κοινοποιούνται δεδομένα σε τρίτους. Διατίθεται στα Arbitrum, Avalanche, BNB chain, Ethereum Mainnet, Linea, Optimism, Polygon, Base και Sepolia."
  },
  "blockaidTitleDeceptive": {
    "message": "Αυτό είναι ένα παραπλανητικό αίτημα"
  },
  "blockaidTitleMayNotBeSafe": {
    "message": "Να είστε προσεκτικοί"
  },
  "blockaidTitleSuspicious": {
    "message": "Αυτό είναι ένα ύποπτο αίτημα"
  },
  "blockies": {
    "message": "Blockies"
  },
  "boughtFor": {
    "message": "Αγοράστηκε για"
  },
  "bridge": {
    "message": "Διασύνδεση"
  },
  "bridgeDontSend": {
    "message": "Μην στείλετε χωρίς διασύνδεση"
  },
  "browserNotSupported": {
    "message": "Το Πρόγραμμα Περιήγησής σας δεν υποστηρίζεται..."
  },
  "buildContactList": {
    "message": "Δημιουργήστε τη λίστα επαφών σας"
  },
  "builtAroundTheWorld": {
    "message": "Το MetaMask έχει σχεδιαστεί και λειτουργεί σε όλο τον κόσμο."
  },
  "busy": {
    "message": "Απασχολημένο"
  },
  "buyAndSell": {
    "message": "Αγορά & Πώληση"
  },
  "buyAsset": {
    "message": "Αγορά $1",
    "description": "$1 is the ticker symbol of a an asset the user is being prompted to purchase"
  },
  "buyMoreAsset": {
    "message": "Αγοράστε περισσότερα $1",
    "description": "$1 is the ticker symbol of a an asset the user is being prompted to purchase"
  },
  "buyNow": {
    "message": "Αγοράστε Τώρα"
  },
  "buyToken": {
    "message": "Αγορά $1",
    "description": "$1 is the token symbol"
  },
  "bytes": {
    "message": "Bytes"
  },
  "canToggleInSettings": {
    "message": "Μπορείτε να ενεργοποιήσετε ξανά αυτήν την ειδοποίηση στις Ρυθμίσεις -> Ειδοποιήσεις."
  },
  "cancel": {
    "message": "Άκυρο"
  },
  "cancelPopoverTitle": {
    "message": "Ακύρωση συναλλαγής"
  },
  "cancelSpeedUp": {
    "message": "ακύρωση ή επιτάχυνση μιας συναλλαγής."
  },
  "cancelSpeedUpLabel": {
    "message": "Αυτά τα τέλη συναλλαγής θα $1 τα αρχικά.",
    "description": "$1 is text 'replace' in bold"
  },
  "cancelSpeedUpTransactionTooltip": {
    "message": "Για να $1 τη συναλλαγή, τα τέλη συναλλαγής πρέπει να αυξηθούν κατά τουλάχιστον 10% ώστε να αναγνωριστούν από το δίκτυο.",
    "description": "$1 is string 'cancel' or 'speed up'"
  },
  "cancelled": {
    "message": "Ακυρώθηκε"
  },
  "chainId": {
    "message": "Αναγνωριστικό Αλυσίδας"
  },
  "chainIdDefinition": {
    "message": "Το αναγνωριστικό αλυσίδας χρησιμοποιείται για την υπογραφή συναλλαγών για αυτό το δίκτυο."
  },
  "chainIdExistsErrorMsg": {
    "message": "Αυτό το αναγνωριστικό αλυσίδας χρησιμοποιείται επί του παρόντος από το δίκτυο $1."
  },
  "chainListReturnedDifferentTickerSymbol": {
    "message": "Αυτό το σύμβολο token δεν ταιριάζει με το όνομα δικτύου ή το αναγνωριστικό αλυσίδας που καταχωρίσατε. Πολλά δημοφιλή token χρησιμοποιούν παρόμοια σύμβολα, τα οποία μπορούν να χρησιμοποιήσουν οι απατεώνες για να σας εξαπατήσουν ώστε να τους στείλετε ένα πιο πολύτιμο token σε αντάλλαγμα. Επαληθεύστε τα πάντα πριν συνεχίσετε."
  },
  "chooseYourNetwork": {
    "message": "Επιλέξτε το δίκτυό σας"
  },
  "chooseYourNetworkDescription": {
    "message": "Χρησιμοποιούμε την Infura ως την υπηρεσία κλήσης απομακρυσμένης διαδικασίας (RPC) για να προσφέρουμε την πιο αξιόπιστη και ιδιωτική πρόσβαση στα δεδομένα του Ethereum που μπορούμε. Μπορείτε να επιλέξετε τη δική σας RPC, αλλά να θυμάστε ότι οποιαδήποτε RPC θα λαμβάνει τη διεύθυνση IP και το πορτοφόλι σας στο Ethereum για να πραγματοποιεί συναλλαγές. Διαβάστε το $1 για να μάθετε περισσότερα σχετικά με τον τρόπο με τον οποίο η Infura χειρίζεται τα δεδομένα.",
    "description": "$1 is a link to the privacy policy"
  },
  "chromeRequiredForHardwareWallets": {
    "message": "Θα πρέπει να χρησιμοποιήσετε το MetaMask στο Google Chrome για να συνδεθείτε στο Πορτοφόλι Υλικού."
  },
  "circulatingSupply": {
    "message": "Διαθέσιμη προσφορά"
  },
  "clear": {
    "message": "Εκκαθάριση"
  },
  "clearActivity": {
    "message": "Εκκαθάριση δραστηριότητας και «nonce» δεδομένων"
  },
  "clearActivityButton": {
    "message": "Εκκαθάριση δεδομένων καρτέλας δραστηριότητας"
  },
  "clearActivityDescription": {
    "message": "Αυτό επαναφέρει το «nonce» του λογαριασμού και διαγράφει τα δεδομένα από την καρτέλα δραστηριότητας στο πορτοφόλι σας. Θα επηρεαστεί μόνο ο τρέχων λογαριασμός και το δίκτυο. Τα υπόλοιπα και οι εισερχόμενες συναλλαγές σας δεν θα αλλάξουν."
  },
  "click": {
    "message": "Κάντε κλικ"
  },
  "clickToConnectLedgerViaWebHID": {
    "message": "Κάντε κλικ εδώ για να συνδέσετε το Ledger σας μέσω WebHID",
    "description": "Text that can be clicked to open a browser popup for connecting the ledger device via webhid"
  },
  "clickToManuallyAdd": {
    "message": "Μπορείτε πάντα να προσθέσετε τα tokens χειροκίνητα."
  },
  "close": {
    "message": "Κλείσιμο"
  },
  "closeExtension": {
    "message": "Κλείσιμο επέκτασης"
  },
  "closeWindowAnytime": {
    "message": "Μπορείτε να κλείσετε αυτό το παράθυρο ανά πάσα στιγμή."
  },
  "coingecko": {
    "message": "CoinGecko"
  },
  "collectionName": {
    "message": "Όνομα συλλογής"
  },
  "comboNoOptions": {
    "message": "Δεν βρέθηκαν επιλογές",
    "description": "Default text shown in the combo field dropdown if no options."
  },
  "configureSnapPopupDescription": {
    "message": "Τώρα αποχωρείτε από το MetaMask για να ρυθμίσετε αυτό το snap."
  },
  "configureSnapPopupInstallDescription": {
    "message": "Τώρα αποχωρείτε από το MetaMask για να εγκαταστήσετε αυτό το snap."
  },
  "configureSnapPopupInstallTitle": {
    "message": "Εγκατάσταση του snap"
  },
  "configureSnapPopupLink": {
    "message": "Κάντε κλικ σε αυτόν τον σύνδεσμο για να συνεχίσετε:"
  },
  "configureSnapPopupTitle": {
    "message": "Διαμόρφωση του snap"
  },
  "confirm": {
    "message": "Επιβεβαίωση"
  },
  "confirmAlertModalAcknowledgeMultiple": {
    "message": "Έχω ενημερωθεί για τις ειδοποιήσεις και εξακολουθώ να θέλω να συνεχίσω"
  },
  "confirmAlertModalAcknowledgeSingle": {
    "message": "Έχω ενημερωθεί για την ειδοποίηση και εξακολουθώ να θέλω να συνεχίσω"
  },
  "confirmAlertModalDetails": {
    "message": "Εάν συνδεθείτε, ένας τρίτος που είναι γνωστός για απάτες μπορεί να αποκτήσει όλα τα περιουσιακά σας στοιχεία. Ελέγξτε τις ειδοποιήσεις πριν συνεχίσετε."
  },
  "confirmAlertModalTitle": {
    "message": "Τα περιουσιακά σας στοιχεία μπορεί να κινδυνεύουν"
  },
  "confirmConnectCustodianRedirect": {
    "message": "Θα σας ανακατευθύνουμε στο $1 όταν κάνετε κλικ για να συνεχίσετε."
  },
  "confirmConnectCustodianText": {
    "message": "Για να συνδέσετε τους λογαριασμούς σας εισέλθετε στον λογαριασμό σας στο $1 και κάντε κλικ στο κουμπί «σύνδεση με το MMI»."
  },
  "confirmConnectionTitle": {
    "message": "Επιβεβαίωση σύνδεσης με το $1"
  },
  "confirmDeletion": {
    "message": "Επιβεβαίωση διαγραφής"
  },
  "confirmFieldPaymaster": {
    "message": "Τα τέλη καταβλήθηκαν από"
  },
  "confirmFieldTooltipPaymaster": {
    "message": "Τα τέλη για αυτή τη συναλλαγή θα καταβληθούν από τον υπεύθυνο πληρωμών του έξυπνου συμβολαίου."
  },
  "confirmPassword": {
    "message": "Επιβεβαίωση Κωδικού Πρόσβασης"
  },
  "confirmRecoveryPhrase": {
    "message": "Επιβεβαιώστε τη Μυστική Φράση Ανάκτησης"
  },
  "confirmRpcUrlDeletionMessage": {
    "message": "Είστε σίγουροι ότι θέλετε να διαγράψετε τη διεύθυνση URL RPC; Οι πληροφορίες σας δεν θα αποθηκευτούν για αυτό το δίκτυο."
  },
  "confirmTitleDescContractInteractionTransaction": {
    "message": "Επιβεβαιώστε αυτή τη συναλλαγή μόνο εάν κατανοείτε πλήρως το περιεχόμενο και εμπιστεύεστε τον ιστότοπο που τη ζητάει."
  },
  "confirmTitleDescPermitSignature": {
    "message": "Αυτός ο ιστότοπος ζητάει άδεια για να δαπανήσει τα tokens σας."
  },
  "confirmTitleDescSIWESignature": {
    "message": "Ένας ιστότοπος θέλει να συνδεθείτε για να αποδείξετε ότι είστε ο κάτοχος αυτού του λογαριασμού."
  },
  "confirmTitleDescSignature": {
    "message": "Επιβεβαιώστε αυτό το μήνυμα μόνο εάν εγκρίνετε το περιεχόμενο και εμπιστεύεστε τον ιστότοπο που το ζητάει."
  },
  "confirmTitlePermitSignature": {
    "message": "Αίτημα ανώτατου ορίου δαπανών"
  },
  "confirmTitleSIWESignature": {
    "message": "Αίτημα σύνδεσης"
  },
  "confirmTitleSignature": {
    "message": "Αίτημα υπογραφής"
  },
  "confirmTitleTransaction": {
    "message": "Αίτημα συναλλαγής"
  },
  "confirmed": {
    "message": "Επιβεβαιωμένο"
  },
  "confusableUnicode": {
    "message": "Το '$1' είναι παρόμοιο με το '$2'."
  },
  "confusableZeroWidthUnicode": {
    "message": "Βρέθηκε χαρακτήρας μηδενικού πλάτους."
  },
  "confusingEnsDomain": {
    "message": "Εντοπίσαμε έναν παράξενο χαρακτήρα στο όνομα ENS. Ελέγξτε το όνομα ENS για να αποφύγετε μια πιθανή απάτη."
  },
  "connect": {
    "message": "Σύνδεση"
  },
  "connectAccount": {
    "message": "Σύνδεση λογαριασμού"
  },
  "connectAccountOrCreate": {
    "message": "Σύνδεση λογαριασμού ή δημιουργία νέου"
  },
  "connectAccounts": {
    "message": "Σύνδεση λογαριασμών"
  },
  "connectCustodialAccountMenu": {
    "message": "Σύνδεση λογαριασμού θεματοφύλακα"
  },
  "connectCustodialAccountMsg": {
    "message": "Επιλέξτε τον θεματοφύλακα που θέλετε να συνδέσετε για να προσθέσετε ή να ανανεώσετε ένα token."
  },
  "connectCustodialAccountTitle": {
    "message": "Λογαριασμοί θεματοφύλακα"
  },
  "connectCustodianAccounts": {
    "message": "Σύνδεση των $1 λογαριασμών"
  },
  "connectManually": {
    "message": "Χειροκίνητη σύνδεση στον τρέχοντα ιστότοπο"
  },
  "connectMoreAccounts": {
    "message": "Σύνδεση περισσότερων λογαριασμών"
  },
  "connectSnap": {
    "message": "Σύνδεση $1",
    "description": "$1 is the snap for which a connection is being requested."
  },
  "connectWithMetaMask": {
    "message": "Σύνδεση με το MetaMask"
  },
  "connectedAccounts": {
    "message": "Συνδεδεμένοι λογαριασμοί"
  },
  "connectedAccountsDescriptionPlural": {
    "message": "Έχετε $1 λογαριασμούς συνδεδεμένους με αυτόν τον ιστότοπο.",
    "description": "$1 is the number of accounts"
  },
  "connectedAccountsDescriptionSingular": {
    "message": "Έχετε 1 λογαριασμό συνδεδεμένο σε αυτόν τον ιστότοπο."
  },
  "connectedAccountsEmptyDescription": {
    "message": "To MetaMask δεν είναι συνδεδεμένo σε αυτόν τον ιστότοπο. Για να συνδεθείτε σε έναν ιστότοπο web3, βρείτε και κάντε κλικ στο κουμπί σύνδεσης."
  },
  "connectedAccountsListTooltip": {
    "message": "Το $1 μπορεί να δει το υπόλοιπο του λογαριασμού, τη διεύθυνση, τη δραστηριότητα και να προτείνει συναλλαγές προς έγκριση για συνδεδεμένους λογαριασμούς.",
    "description": "$1 is the origin name"
  },
  "connectedAccountsToast": {
    "message": "Οι συνδεδεμένοι λογαριασμοί ενημερώθηκαν"
  },
  "connectedSites": {
    "message": "Συνδεδεμένοι ιστότοποι"
  },
  "connectedSitesDescription": {
    "message": "Το $1 είναι συνδεδεμένο σε αυτές τις ιστοσελίδες. Μπορούν να δουν τη διεύθυνση του λογαριασμού σας.",
    "description": "$1 is the account name"
  },
  "connectedSitesEmptyDescription": {
    "message": "Το $1 δεν είναι συνδεδεμένο με καμία τοποθεσία.",
    "description": "$1 is the account name"
  },
  "connectedSnapAndNoAccountDescription": {
    "message": "Το MetaMask είναι συνδεδεμένο σε αυτόν τον ιστότοπο, αλλά δεν έχουν συνδεθεί ακόμα λογαριασμοί"
  },
  "connectedWith": {
    "message": "Συνδέεται με"
  },
  "connecting": {
    "message": "Σύνδεση"
  },
  "connectingTo": {
    "message": "Σύνδεση με $1"
  },
  "connectingToDeprecatedNetwork": {
    "message": "Το '$1' καταργείται σταδιακά και μπορεί να μην λειτουργεί. Δοκιμάστε ένα άλλο δίκτυο."
  },
  "connectingToGoerli": {
    "message": "Σύνδεση στο δίκτυο δοκιμών Goerli"
  },
  "connectingToLineaGoerli": {
    "message": "Σύνδεση στο δίκτυο δοκιμών Linea Goerli"
  },
  "connectingToLineaMainnet": {
    "message": "Σύνδεση στο Linea Mainnet"
  },
  "connectingToLineaSepolia": {
    "message": "Γίνεται σύνδεση στο δίκτυο δοκιμών Linea Sepolia"
  },
  "connectingToMainnet": {
    "message": "Σύνδεση στο Ethereum Mainnet"
  },
  "connectingToSepolia": {
    "message": "Σύνδεση στο δίκτυο δοκιμών Sepolia"
  },
  "connectionFailed": {
    "message": "Η σύνδεση απέτυχε"
  },
  "connectionFailedDescription": {
    "message": "Η λήψη του $1 απέτυχε, ελέγξτε το δίκτυό σας και προσπαθήστε ξανά.",
    "description": "$1 is the name of the snap being fetched."
  },
  "connectionRequest": {
    "message": "Αίτημα σύνδεσης"
  },
  "contactUs": {
    "message": "Επικοινωνήστε μαζί μας"
  },
  "contacts": {
    "message": "Επαφές"
  },
  "contentFromSnap": {
    "message": "Περιεχόμενο από το $1",
    "description": "$1 represents the name of the snap"
  },
  "continue": {
    "message": "Συνέχεια"
  },
  "continueMmiOnboarding": {
    "message": "Συνεχίστε στο περιβάλλον του MetaMask Institutional"
  },
  "continueToWallet": {
    "message": "Συνεχίστε στο πορτοφόλι"
  },
  "contract": {
    "message": "Συμβόλαιο"
  },
  "contractAddress": {
    "message": "Διεύθυνση συμβολαίου"
  },
  "contractAddressError": {
    "message": "Στέλνετε tokens στη διεύθυνση συμβολαίου του token. Αυτό μπορεί να έχει ως αποτέλεσμα την απώλεια αυτών των tokens."
  },
  "contractDeployment": {
    "message": "Ανάπτυξη συμβολαίου"
  },
  "contractDescription": {
    "message": "Για να προστατευτείτε από τους απατεώνες, αφιερώστε λίγο χρόνο για να επαληθεύσετε τα στοιχεία τρίτων."
  },
  "contractInteraction": {
    "message": "Αλληλεπίδραση συμβολαίου"
  },
  "contractNFT": {
    "message": "Συμβόλαιο NFT"
  },
  "contractRequestingAccess": {
    "message": "Τρίτος που ζητά πρόσβαση"
  },
  "contractRequestingSignature": {
    "message": "Τρίτος που ζητά υπογραφή"
  },
  "contractRequestingSpendingCap": {
    "message": "Τρίτος που ζητά ανώτατο όριο δαπανών"
  },
  "contractTitle": {
    "message": "Στοιχεία τρίτου μέρους"
  },
  "contractToken": {
    "message": "Token του συμβαλλόμενου"
  },
  "convertTokenToNFTDescription": {
    "message": "Εντοπίσαμε ότι αυτό το περιουσιακό στοιχείο είναι NFT. Το MetaMask υποστηρίζει πλέον εξ'ορισμού πλήρως τα NFT. Θέλετε να το αφαιρέσετε από τη λίστα των token σας και να το προσθέσετε ως NFT;"
  },
  "convertTokenToNFTExistDescription": {
    "message": "Εντοπίσαμε ότι αυτό το περιουσιακό στοιχείο προστέθηκε ως NFT. Θέλετε να το αφαιρέσετε από τη λίστα των token σας;"
  },
  "coolWallet": {
    "message": "CoolWallet"
  },
  "copiedExclamation": {
    "message": "Έγινε αντιγραφή."
  },
  "copyAddress": {
    "message": "Αντιγραφή διεύθυνσης στο πρόχειρο"
  },
  "copyPrivateKey": {
    "message": "Αντιγραφή ιδιωτικού κλειδιού"
  },
  "copyRawTransactionData": {
    "message": "Αντιγραφή ακατέργαστων δεδομένων συναλλαγών"
  },
  "copyToClipboard": {
    "message": "Αντιγραφή στο πρόχειρο"
  },
  "copyTransactionId": {
    "message": "Αντιγραφή Ταυτότητας Συναλλαγής"
  },
  "create": {
    "message": "Δημιουργία"
  },
  "createNewWallet": {
    "message": "Δημιουργία νέου πορτοφολιού"
  },
  "createPassword": {
    "message": "Δημιουργία κωδικού πρόσβασης"
  },
  "createSnapAccountDescription": {
    "message": "Το $1 θέλει να προσθέσει έναν νέο λογαριασμό στο MetaMask."
  },
  "createSnapAccountTitle": {
    "message": "Δημιουργία λογαριασμού"
  },
  "creatorAddress": {
    "message": "Διεύθυνση δημιουργού"
  },
  "crossChainSwapsLink": {
    "message": "Εναλλαγή σε διάφορα δίκτυα με το MetaMask Portfolio"
  },
  "cryptoCompare": {
    "message": "CryptoCompare"
  },
  "currencyConversion": {
    "message": "Μετατροπή νομίσματος"
  },
  "currencyRateCheckToggle": {
    "message": "Εμφάνιση υπολοίπου και έλεγχος τιμών για token"
  },
  "currencyRateCheckToggleDescription": {
    "message": "Χρησιμοποιούμε τα API $1 και $2 για να εμφανίσουμε το υπόλοιπό σας και την τιμή του token. $3",
    "description": "$1 represents Coingecko, $2 represents CryptoCompare and $3 represents Privacy Policy"
  },
  "currencySymbol": {
    "message": "Σύμβολο νομίσματος"
  },
  "currencySymbolDefinition": {
    "message": "Το σύμβολο ticker που εμφανίζεται για το νόμισμα αυτού του δικτύου."
  },
  "currentAccountNotConnected": {
    "message": "Ο τρέχων λογαριασμός σας δεν είναι συνδεδεμένος"
  },
  "currentExtension": {
    "message": "Σελίδα τρέχουσας επέκτασης"
  },
  "currentLanguage": {
    "message": "Τρέχουσα γλώσσα"
  },
  "currentRpcUrlDeprecated": {
    "message": "Η τρέχουσα διεύθυνση rpc για αυτό το δίκτυο καταργήθηκε."
  },
  "currentTitle": {
    "message": "Τρέχουσα:"
  },
  "currentlyUnavailable": {
    "message": "Μη διαθέσιμο σε αυτό το δίκτυο"
  },
  "curveHighGasEstimate": {
    "message": "Γράφημα επιθετικών τελών συναλλαγής"
  },
  "curveLowGasEstimate": {
    "message": "Γράφημα χαμηλών τελών συναλλαγής"
  },
  "curveMediumGasEstimate": {
    "message": "Γράφημα εκτιμώμενων τελών συναλλαγής αγοράς"
  },
  "custodian": {
    "message": "Θεματοφύλακας"
  },
  "custodianAccountAddedDesc": {
    "message": "Μπορείτε τώρα να χρησιμοποιήσετε τους λογαριασμούς θεματοφύλακά σας στο MetaMask Institutional."
  },
  "custodianAccountAddedTitle": {
    "message": "Έχουν προστεθεί επιλεγμένοι λογαριασμοί θεματοφύλακα."
  },
  "custodianQRCodeScan": {
    "message": "Σαρώστε τον κωδικό QR με την εφαρμογή $1 για κινητά"
  },
  "custodianQRCodeScanDescription": {
    "message": "Ή συνδεθείτε στον λογαριασμό σας $1 και κάντε κλικ στο κουμπί 'Σύνδεση στο MMI'"
  },
  "custodianReplaceRefreshTokenChangedFailed": {
    "message": "Παρακαλούμε μεταβείτε στο $1 και κάντε κλικ στο κουμπί «Σύνδεση με το MMI» στο περιβάλλον εργασίας χρήστη για να συνδέσετε ξανά τους λογαριασμούς σας με το MMI."
  },
  "custodianReplaceRefreshTokenChangedSubtitle": {
    "message": "Τώρα μπορείτε να χρησιμοποιήσετε τους λογαριασμούς θεματοφύλακα στο MetaMask Institutional."
  },
  "custodianReplaceRefreshTokenChangedTitle": {
    "message": "Το token θεματοφύλακα ανανεώθηκε"
  },
  "custodianReplaceRefreshTokenSubtitle": {
    "message": "Αυτό θα αντικαταστήσει το token θεματοφύλακα για την ακόλουθη διεύθυνση:"
  },
  "custodianReplaceRefreshTokenTitle": {
    "message": "Αντικατάσταση token θεματοφύλακα"
  },
  "custodyDeeplinkDescription": {
    "message": "Εγκρίνετε τη συναλλαγή στην εφαρμογή $1. Μόλις πραγματοποιηθούν όλες οι απαιτούμενες εγκρίσεις σχετικά με τον θεματοφύλακα, η συναλλαγή θα ολοκληρωθεί. Ελέγξτε την κατάσταση στην εφαρμογή $1."
  },
  "custodyRefreshTokenModalDescription": {
    "message": "Παρακαλούμε μεταβείτε στο $1 και κάντε κλικ στο κουμπί \"Σύνδεση με το MMI\" στο περιβάλλον εργασίας χρήστη για να συνδέσετε ξανά τους λογαριασμούς σας με το MMI."
  },
  "custodyRefreshTokenModalDescription1": {
    "message": "Ο θεματοφύλακάς σας εκδίδει ένα token που πιστοποιεί την επέκταση του MetaMask Institutional, επιτρέποντάς σας να συνδέσετε τους λογαριασμούς σας."
  },
  "custodyRefreshTokenModalDescription2": {
    "message": "Αυτό το token λήγει μετά από ένα ορισμένο χρονικό διάστημα για λόγους ασφαλείας. Αυτό απαιτεί την επανασύνδεσή σας στο MMI."
  },
  "custodyRefreshTokenModalSubtitle": {
    "message": "Γιατί το βλέπω αυτό;"
  },
  "custodyRefreshTokenModalTitle": {
    "message": "Η συνεδρία σας ως θεματοφύλακας έληξε"
  },
  "custodySessionExpired": {
    "message": "Η συνεδρία θεματοφύλακα έληξε."
  },
  "custodyWrongChain": {
    "message": "Αυτός ο λογαριασμός δεν έχει ρυθμιστεί για χρήση με $1"
  },
  "custom": {
    "message": "Σύνθετες"
  },
  "customContentSearch": {
    "message": "Αναζήτηση δικτύου που προστέθηκε προηγουμένως"
  },
  "customGasSettingToolTipMessage": {
    "message": "Χρησιμοποιήστε το $1 για να προσαρμόσετε την τιμή του τέλους συναλλαγής. Αυτό μπορεί να προκαλέσει σύγχυση, αν δεν είστε εξοικειωμένοι. Αλληλεπίδραση με δική σας ευθύνη.",
    "description": "$1 is key 'advanced' (text: 'Advanced') separated here so that it can be passed in with bold font-weight"
  },
  "customSpendLimit": {
    "message": "Προσαρμοσμένο όριο δαπανών"
  },
  "customSpendingCap": {
    "message": "Προσαρμοσμένο ανώτατο όριο δαπανών"
  },
  "customToken": {
    "message": "Προσαρμοσμένο token"
  },
  "customTokenWarningInNonTokenDetectionNetwork": {
    "message": "Ο εντοπισμός token δεν είναι ακόμη διαθέσιμος σε αυτό το δίκτυο. Εισαγάγετε το token με μη αυτόματο τρόπο και βεβαιωθείτε ότι το εμπιστεύεστε. Μάθετε σχετικά με $1"
  },
  "customTokenWarningInTokenDetectionNetwork": {
    "message": "Πριν εισαγάγετε το token με μη αυτόματο τρόπο, βεβαιωθείτε ότι το εμπιστεύεστε. Μάθετε σχετικά με $1."
  },
  "customTokenWarningInTokenDetectionNetworkWithTDOFF": {
    "message": "Σιγουρευτείτε ότι εμπιστεύεστε ένα token προτού το εισαγάγετε. Μάθετε πώς να αποφεύγετε $1. Μπορείτε επίσης να ενεργοποιήσετε τον εντοπισμό token $2."
  },
  "customerSupport": {
    "message": "υποστήριξη πελατών"
  },
  "customizeYourNotifications": {
    "message": "Προσαρμόστε τις ειδοποιήσεις σας"
  },
  "customizeYourNotificationsText": {
    "message": "Ενεργοποιήστε τους τύπους ειδοποιήσεων που θέλετε να λαμβάνετε:"
  },
  "dappRequestedSpendingCap": {
    "message": "Αιτούμενο ανώτατο όριο δαπανών του ιστότοπου"
  },
  "dappSuggested": {
    "message": "Προτεινόμενος ιστότοπος"
  },
  "dappSuggestedGasSettingToolTipMessage": {
    "message": "Το $1 έχει προτείνει αυτή την τιμή.",
    "description": "$1 is url for the dapp that has suggested gas settings"
  },
  "dappSuggestedHigh": {
    "message": "Προτεινόμενος ιστότοπος"
  },
  "dappSuggestedHighShortLabel": {
    "message": "Ιστότοπος (υψηλό)"
  },
  "dappSuggestedShortLabel": {
    "message": "Ιστότοπος"
  },
  "dappSuggestedTooltip": {
    "message": "Το $1 έχει προτείνει αυτή την τιμή.",
    "description": "$1 represents the Dapp's origin"
  },
  "darkTheme": {
    "message": "Σκούρο"
  },
  "data": {
    "message": "Δεδομένα"
  },
  "dataCollectionForMarketing": {
    "message": "Συγκέντρωση δεδομένων για μάρκετινγκ"
  },
  "dataCollectionForMarketingDescription": {
    "message": "Θα χρησιμοποιήσουμε το MetaMetrics για να μάθουμε πώς αλληλεπιδράτε με τις επικοινωνίες μάρκετινγκ. Ενδέχεται να κοινοποιησούμε σχετικές πληροφορίες (όπως χαρακτηριστικά προϊόντων και άλλο υλικό)."
  },
  "dataCollectionWarningPopoverButton": {
    "message": "Εντάξει"
  },
  "dataCollectionWarningPopoverDescription": {
    "message": "Απενεργοποιήσατε τη συλλογή δεδομένων για σκοπούς μάρκετινγκ. Αυτό ισχύει μόνο για αυτή τη συσκευή. Εάν χρησιμοποιείτε το MetaMask και σε άλλες συσκευές, βεβαιωθείτε ότι έχετε επιλέξει την απενεργοποίηση και εκεί."
  },
  "dataHex": {
    "message": "Δεκαεξαδικός"
  },
  "dataUnavailable": {
    "message": "μη διαθέσιμα δεδομένα"
  },
  "dateCreated": {
    "message": "Ημερομηνία δημιουργίας"
  },
  "dcent": {
    "message": "D'Cent"
  },
  "decimal": {
    "message": "Δεκαδικά ψηφία του token"
  },
  "decimalsMustZerotoTen": {
    "message": "Τα δεκαδικά ψηφία πρέπει να είναι τουλάχιστον 0 και όχι πάνω από 36."
  },
  "decrypt": {
    "message": "Αποκρυπτογράφηση"
  },
  "decryptCopy": {
    "message": "Αντιγραφή κρυπτογραφημένου μηνύματος"
  },
  "decryptInlineError": {
    "message": "Αυτό το μήνυμα δεν μπορεί να αποκρυπτογραφηθεί λόγω σφάλματος: $1",
    "description": "$1 is error message"
  },
  "decryptMessageNotice": {
    "message": "Το $1 θα ήθελε να διαβάσει αυτό το μήνυμα για να ολοκληρώσει την ενέργειά σας",
    "description": "$1 is the web3 site name"
  },
  "decryptMetamask": {
    "message": "Αποκρυπτογράφηση μηνύματος"
  },
  "decryptRequest": {
    "message": "Αποκρυπτογράφηση αιτήματος"
  },
  "defaultRpcUrl": {
    "message": "Προεπιλεγμένη διεύθυνση URL RPC"
  },
  "delete": {
    "message": "Διαγραφή"
  },
  "deleteContact": {
    "message": "Διαγραφή επαφής"
  },
  "deleteNetwork": {
    "message": "Διαγραφή δικτύου;"
  },
  "deleteNetworkIntro": {
    "message": "Εάν διαγράψετε αυτό το δίκτυο, θα πρέπει να το προσθέσετε ξανά για να δείτε τα περιουσιακά σας στοιχεία σε αυτό το δίκτυο"
  },
  "deleteNetworkTitle": {
    "message": "Διαγραφή του δικτύου $1;",
    "description": "$1 represents the name of the network"
  },
  "deleteRpcUrl": {
    "message": "Διαγραφή της διεύθυνσης URL RPC"
  },
  "deposit": {
    "message": "Κατάθεση"
  },
  "deprecatedGoerliNtwrkMsg": {
    "message": "Εξαιτίας των ενημερώσεων στο σύστημα Ethereum, το δίκτυο δοκιμών Goerli θα καταργηθεί σύντομα."
  },
  "deprecatedNetwork": {
    "message": "Αυτό το δίκτυο έχει καταργηθεί"
  },
  "deprecatedNetworkButtonMsg": {
    "message": "Κατανοητό"
  },
  "deprecatedNetworkDescription": {
    "message": "Το δίκτυο στο οποίο προσπαθείτε να συνδεθείτε δεν υποστηρίζεται πλέον από το Metamask. $1"
  },
  "description": {
    "message": "Περιγραφή"
  },
  "descriptionFromSnap": {
    "message": "Περιγραφή από $1",
    "description": "$1 represents the name of the snap"
  },
  "details": {
    "message": "Λεπτομέρειες"
  },
  "disabledGasOptionToolTipMessage": {
    "message": "Το \"1$\" είναι απενεργοποιημένο επειδή δεν πληροί την ελάχιστη αύξηση 10% σε σχέση με τα αρχικά τέλη συναλλαγής.",
    "description": "$1 is gas estimate type which can be market or aggressive"
  },
  "disconnect": {
    "message": "Αποσύνδεση"
  },
  "disconnectAllAccounts": {
    "message": "Αποσύνδεση όλων των λογαριασμών"
  },
  "disconnectAllAccountsConfirmationDescription": {
    "message": "Είστε βέβαιοι ότι θέλετε να αποσυνδεθείτε; Μπορεί να χάσετε τη λειτουργικότητα της ιστοσελίδας."
  },
  "disconnectAllAccountsText": {
    "message": "λογαριασμοί"
  },
  "disconnectAllSnapsText": {
    "message": "Snaps"
  },
  "disconnectAllText": {
    "message": "Αν αποσυνδέσετε τo $1 από τo $2, θα πρέπει να επανασυνδεθείτε για να τα χρησιμοποιήσετε ξανά.",
    "description": "$1 will map to `disconnectAllAccountsText` or `disconnectAllSnapsText`, $2 represents the website hostname"
  },
  "disconnectAllTitle": {
    "message": "Αποσύνδεση όλων των $1",
    "description": "$1 will map to `disconnectAllAccountsText` or `disconnectAllSnapsText`"
  },
  "disconnectPrompt": {
    "message": "Αποσύνδεση $1"
  },
  "disconnectThisAccount": {
    "message": "Αποσύνδεση αυτού του λογαριασμού"
  },
  "disconnectedAllAccountsToast": {
    "message": "Όλοι οι λογαριασμοί αποσυνδέθηκαν από το $1",
    "description": "$1 is name of the dapp`"
  },
  "disconnectedSingleAccountToast": {
    "message": "Το $1 αποσυνδέθηκε από το $2",
    "description": "$1 is name of the name and $2 represents the dapp name`"
  },
  "discoverSnaps": {
    "message": "Ανακαλύψτε τα Snaps",
    "description": "Text that links to the Snaps website. Displayed in a banner on Snaps list page in settings."
  },
  "dismiss": {
    "message": "Παράβλεψη"
  },
  "dismissReminderDescriptionField": {
    "message": "Ενεργοποιήστε το για να απορρίψετε το μήνυμα υπενθύμισης για τη δημιουργία αντιγράφων ασφαλείας της Μυστικής Φράσης Ανάκτησης. Σας συνιστούμε ανεπιφύλακτα να δημιουργήσετε αντίγραφο ασφαλείας της Μυστικής Φράσης Ανάκτησης σας για να αποφύγετε την απώλεια κεφαλαίων"
  },
  "dismissReminderField": {
    "message": "Απορρίψτε την υπενθύμιση δημιουργίας αντιγράφων ασφαλείας της Μυστικής Φράσης Ανάκτησης"
  },
  "displayNftMedia": {
    "message": "Προβολή μέσων NFT"
  },
  "displayNftMediaDescription": {
    "message": "Η προβολή μέσων και δεδομένων NFT εκθέτει τη διεύθυνση IP σας στo OpenSea ή σε άλλους τρίτους. Αυτό μπορεί να επιτρέψει στους εισβολείς να συσχετίσουν τη διεύθυνση IP σας με τη διεύθυνση σας στο Ethereum. Η αυτόματη ανίχνευση NFT βασίζεται σε αυτή τη ρύθμιση και δεν θα είναι διαθέσιμη όταν είναι απενεργοποιημένη."
  },
  "diveStraightIntoUsingYourNFTs": {
    "message": "Ενημερωθείτε για τη χρήση των NFT σας"
  },
  "diveStraightIntoUsingYourTokens": {
    "message": "Ενημερωθείτε για τη χρήση των tokens σας"
  },
  "doNotShare": {
    "message": "Μην το μοιραστείτε με κανέναν"
  },
  "domain": {
    "message": "Τομέας"
  },
  "domainNotSupportedOnNetwork": {
    "message": "Το δίκτυο δεν υποστηρίζει αναζήτηση τομέα"
  },
  "done": {
    "message": "Τέλος"
  },
  "dontShowThisAgain": {
    "message": "Να μην εμφανιστεί ξανά"
  },
  "downArrow": {
    "message": "κάτω βέλος"
  },
  "downloadGoogleChrome": {
    "message": "Κατεβάστε το Google Chrome"
  },
  "downloadNow": {
    "message": "Λήψη Τώρα"
  },
  "downloadStateLogs": {
    "message": "Λήψη Αρχείων Καταγραφής Κατάστασης"
  },
  "dragAndDropBanner": {
    "message": "Μπορείτε να σύρετε τα δίκτυα για να τα επαναδιατάξετε. "
  },
  "dropped": {
    "message": "Απορρίφθηκε"
  },
  "edit": {
    "message": "Επεξεργασία"
  },
  "editANickname": {
    "message": "Επεξεργασία ψευδώνυμου"
  },
  "editAddressNickname": {
    "message": "Επεξεργασία διεύθυνσης ψευδώνυμου"
  },
  "editCancellationGasFeeModalTitle": {
    "message": "Επεξεργασία τελών ακύρωσης συναλλαγής"
  },
  "editContact": {
    "message": "Επεξεργασία επαφής"
  },
  "editGasFeeModalTitle": {
    "message": "Επεξεργασία τέλους συναλλαγής"
  },
  "editGasLimitOutOfBounds": {
    "message": "Το όριο τελών συναλλαγής πρέπει να είναι τουλάχιστον $1"
  },
  "editGasLimitOutOfBoundsV2": {
    "message": "Το όριο τελών συναλλαγής πρέπει να είναι μεγαλύτερο από $1 και μικρότερο από $2",
    "description": "$1 is the minimum limit for gas and $2 is the maximum limit"
  },
  "editGasLimitTooltip": {
    "message": "Το όριο τελών συναλλαγής είναι οι μέγιστες μονάδες τελών συναλλαγής που είστε διατεθειμένοι να χρησιμοποιήσετε. Οι μονάδες των τελών συναλλαγής είναι ένας πολλαπλασιαστής στο \"Μέγιστο τέλος προτεραιότητας\" και το \"Μέγιστο τέλος\"."
  },
  "editGasMaxBaseFeeGWEIImbalance": {
    "message": "Η μέγιστη βασική χρέωση δεν μπορεί να είναι χαμηλότερη από το τέλος προτεραιότητας"
  },
  "editGasMaxBaseFeeHigh": {
    "message": "Η μέγιστη βασική χρέωση είναι υψηλότερη από ό,τι χρειάζεται"
  },
  "editGasMaxBaseFeeLow": {
    "message": "Η μέγιστη βασική χρέωση τελών είναι χαμηλή για τις τρέχουσες συνθήκες του δικτύου"
  },
  "editGasMaxFeeHigh": {
    "message": "Η μέγιστη χρέωση είναι υψηλότερη από ό,τι χρειάζεται"
  },
  "editGasMaxFeeLow": {
    "message": "Πολύ χαμηλή χρέωση για τις συνθήκες του δικτύου"
  },
  "editGasMaxFeePriorityImbalance": {
    "message": "Η μέγιστη χρέωση δεν μπορεί να είναι χαμηλότερη από το μέγιστο τέλος προτεραιότητας"
  },
  "editGasMaxPriorityFeeBelowMinimum": {
    "message": "Το μέγιστο τέλος προτεραιότητας πρέπει να είναι μεγαλύτερο από 0 GWEI"
  },
  "editGasMaxPriorityFeeBelowMinimumV2": {
    "message": "Το τέλος προτεραιότητας πρέπει να είναι μεγαλύτερο από 0."
  },
  "editGasMaxPriorityFeeHigh": {
    "message": "Το μέγιστο τέλος προτεραιότητας είναι υψηλότερο από ό,τι χρειάζεται. Μπορείτε να πληρώσετε περισσότερα από ό,τι χρειάζεται."
  },
  "editGasMaxPriorityFeeHighV2": {
    "message": "Το τέλος προτεραιότητας είναι υψηλότερο από ό,τι χρειάζεται. Μπορείτε να πληρώσετε περισσότερα από ό,τι χρειάζεται"
  },
  "editGasMaxPriorityFeeLow": {
    "message": "Το μέγιστο τέλος προτεραιότητας είναι χαμηλό για τις τρέχουσες συνθήκες του δικτύου"
  },
  "editGasMaxPriorityFeeLowV2": {
    "message": "Το τέλος προτεραιότητας είναι χαμηλό για τις τρέχουσες συνθήκες του δικτύου"
  },
  "editGasPriceTooLow": {
    "message": "Η τιμή τέλους συναλλαγής πρέπει να είναι μεγαλύτερη από 0"
  },
  "editGasPriceTooltip": {
    "message": "Αυτό το δίκτυο απαιτεί ένα πεδίο \"Τέλος συναλλαγής\" κατά την υποβολή μιας συναλλαγής. Η τιμή τέλους συναλλαγής είναι το ποσό που θα πληρώσετε ανά μονάδα τέλους συναλλαγής."
  },
  "editGasSubTextAmountLabel": {
    "message": "Μέγιστο ποσό:",
    "description": "This is meant to be used as the $1 substitution editGasSubTextAmount"
  },
  "editGasSubTextFeeLabel": {
    "message": "Μέγιστη χρέωση:"
  },
  "editGasTitle": {
    "message": "Επεξεργασία προτεραιότητας"
  },
  "editGasTooLow": {
    "message": "Άγνωστος χρόνος επεξεργασίας"
  },
  "editNetworkLink": {
    "message": "επεξεργασία του αρχικού δικτύου"
  },
  "editNonceField": {
    "message": "Επεξεργασία Nonce"
  },
  "editNonceMessage": {
    "message": "Αυτή είναι μια προηγμένη λειτουργία, χρησιμοποιήστε την με προσοχή."
  },
  "editPermission": {
    "message": "Επεξεργασία αδειών"
  },
  "editSpeedUpEditGasFeeModalTitle": {
    "message": "Επεξεργασία τελών επίσπευσης συναλλαγής"
  },
  "effortlesslyNavigateYourDigitalAssets": {
    "message": "Εύκολη περιήγηση στα ψηφιακά σας περιουσιακά στοιχεία"
  },
  "enable": {
    "message": "Ενεργοποίηση"
  },
  "enableAutoDetect": {
    "message": " Ενεργοποίηση αυτόματου εντοπισμού"
  },
  "enableFromSettings": {
    "message": "Ενεργοποιήστε το από τις Ρυθμίσεις."
  },
  "enableNftAutoDetection": {
    "message": "Ενεργοποίηση της αυτόματης ανίχνευσης NFT"
  },
  "enableSnap": {
    "message": "Ενεργοποίηση"
  },
  "enableToken": {
    "message": "ενεργοποίηση $1",
    "description": "$1 is a token symbol, e.g. ETH"
  },
<<<<<<< HEAD
  "enableTokenAutoDetection": {
    "message": "Ενεργοποίηση της αυτόματης ανίχνευσης των tokens"
  },
  "enable_auto_detection_toggle_automatically": {
    "message": "Οι χρήστες με ενεργοποιημένη την επιλογή Βασικές Λειτουργίες θα την έχουν ενεργοποιήσει αυτόματα στην επέκταση του Metamask v12.3.0"
  },
=======
>>>>>>> 535c139b
  "enabled": {
    "message": "Ενεργοποιημένο"
  },
  "enabledNetworks": {
    "message": "Ενεργοποιημένα δίκτυα"
  },
  "encryptionPublicKeyNotice": {
    "message": "Το $1 θα ήθελε το δημόσιο σας κλειδί κρυπτογράφησης. Με τη συγκατάθεσή σας, αυτός ο ιστότοπος θα είναι σε θέση να συντάσσει κρυπτογραφημένα μηνύματα προς εσάς.",
    "description": "$1 is the web3 site name"
  },
  "encryptionPublicKeyRequest": {
    "message": "Αίτημα δημόσιου κλειδιού κρυπτογράφησης"
  },
  "endpointReturnedDifferentChainId": {
    "message": "Η διεύθυνση URL του RPC που εισαγάγατε επέστρεψε ένα διαφορετικό αναγνωριστικό αλυσίδας ($1). Ενημερώστε το αναγνωριστικό αλυσίδας ώστε να ταιριάζει με την διεύθυνση URL του RPC του δικτύου που προσπαθείτε να προσθέσετε.",
    "description": "$1 is the return value of eth_chainId from an RPC endpoint"
  },
  "enhancedTokenDetectionAlertMessage": {
    "message": "Ο βελτιωμένος εντοπισμός για token είναι επί του παρόντος διαθέσιμος στο $1. $2"
  },
  "ensDomainsSettingDescriptionIntroduction": {
    "message": "Το MetaMask σας επιτρέπει να βλέπετε τους τομείς ENS ακριβώς στη γραμμή διευθύνσεων του προγράμματος περιήγησής σας. Δείτε πώς λειτουργεί:"
  },
  "ensDomainsSettingDescriptionOutroduction": {
    "message": "Να έχετε υπόψη ότι η χρήση αυτής της λειτουργίας εκθέτει τη διεύθυνση IP σας σε υπηρεσίες τρίτων με IPFS."
  },
  "ensDomainsSettingDescriptionPart1": {
    "message": "Το MetaMask ελέγχει το συμβόλαιο ENS του Ethereum για να βρει τον κωδικό που συνδέεται με το όνομα ENS."
  },
  "ensDomainsSettingDescriptionPart2": {
    "message": "Εάν ο κωδικός παραπέμπει σε IPFS, μπορείτε να δείτε το περιεχόμενο που σχετίζεται με αυτόν (συνήθως έναν ιστότοπο)."
  },
  "ensDomainsSettingTitle": {
    "message": "Εμφάνιση τομέων ENS στη γραμμή διευθύνσεων"
  },
  "ensIllegalCharacter": {
    "message": "Μη έγκυρος χαρακτήρας για το ENS."
  },
  "ensRegistrationError": {
    "message": "Σφάλμα στην καταχώριση ονόματος ENS"
  },
  "ensUnknownError": {
    "message": "Η αναζήτηση ENS απέτυχε."
  },
  "enterANumber": {
    "message": "Εισάγετε έναν αριθμό"
  },
  "enterCustodianToken": {
    "message": "Πληκτρολογήστε το token $1 ή προσθέστε ένα νέο token"
  },
  "enterMaxSpendLimit": {
    "message": "Εισάγετε το μέγιστο όριο δαπανών"
  },
  "enterOptionalPassword": {
    "message": "Πληκτρολογήστε προαιρετικό κωδικό πρόσβασης"
  },
  "enterPasswordContinue": {
    "message": "Πληκτρολογήστε τον κωδικό πρόσβασης για να συνεχίσετε"
  },
  "enterTokenNameOrAddress": {
    "message": "Πληκτρολογήστε το όνομα του token ή επικολλήστε τη διεύθυνση"
  },
  "enterYourPassword": {
    "message": "Πληκτρολογήστε τον κωδικό πρόσβασής σας"
  },
  "errorCode": {
    "message": "Κωδικός: $1",
    "description": "Displayed error code for debugging purposes. $1 is the error code"
  },
  "errorDetails": {
    "message": "Λεπτομέρειες σφάλματος",
    "description": "Title for collapsible section that displays error details for debugging purposes"
  },
  "errorGettingSafeChainList": {
    "message": "Σφάλμα κατά τη λήψη της λίστας ασφαλών αλυσίδων, συνεχίστε με προσοχή."
  },
  "errorMessage": {
    "message": "Μήνυμα: $1",
    "description": "Displayed error message for debugging purposes. $1 is the error message"
  },
  "errorName": {
    "message": "Κωδικός: $1",
    "description": "Displayed error name for debugging purposes. $1 is the error name"
  },
  "errorPageMessage": {
    "message": "Προσπαθήστε ξανά με επαναφόρτωση της σελίδας ή επικοινωνήστε με την υποστήριξη $1.",
    "description": "Message displayed on generic error page in the fullscreen or notification UI, $1 is a clickable link with text defined by the 'here' key. The link will open to a form where users can file support tickets."
  },
  "errorPagePopupMessage": {
    "message": "Προσπαθήστε ξανά κλείνοντας και ανοίγοντας ξανά το αναδυόμενο παράθυρο ή επικοινωνήστε με την υποστήριξη $1.",
    "description": "Message displayed on generic error page in the popup UI, $1 is a clickable link with text defined by the 'here' key. The link will open to a form where users can file support tickets."
  },
  "errorPageTitle": {
    "message": "Το MetaMask αντιμετώπισε ένα σφάλμα",
    "description": "Title of generic error page"
  },
  "errorStack": {
    "message": "Στοίβα:",
    "description": "Title for error stack, which is displayed for debugging purposes"
  },
  "errorWhileConnectingToRPC": {
    "message": "Σφάλμα κατά τη σύνδεση στο προσαρμοσμένο δίκτυο."
  },
  "errorWithSnap": {
    "message": "Σφάλμα με $1",
    "description": "$1 represents the name of the snap"
  },
  "estimatedFee": {
    "message": "Εκτιμώμενη χρέωση"
  },
  "estimatedFeeTooltip": {
    "message": "Ποσό που καταβλήθηκε για τη διεκπεραίωση της συναλλαγής στο δίκτυο."
  },
  "ethGasPriceFetchWarning": {
    "message": "Η εφεδρική τιμή του τέλους συναλλαγής παρέχεται καθώς η κύρια υπηρεσία εκτίμησης τελών συναλλαγής, δεν είναι διαθέσιμη αυτή τη στιγμή."
  },
  "ethereumProviderAccess": {
    "message": "Χορήγηση πρόσβασης στον πάροχο Ethereum σε $1",
    "description": "The parameter is the name of the requesting origin"
  },
  "ethereumPublicAddress": {
    "message": "Δημόσια διεύθυνση του Ethereum"
  },
  "etherscan": {
    "message": "Etherscan"
  },
  "etherscanView": {
    "message": "Προβολή λογαριασμού στο Etherscan"
  },
  "etherscanViewOn": {
    "message": "Προβολή στην Etherscan"
  },
  "existingChainId": {
    "message": "Οι πληροφορίες που έχετε εισάγει συνδέονται με ένα υπάρχον αναγνωριστικό αλυσίδας."
  },
  "existingRpcUrl": {
    "message": "Αυτή η διεύθυνση URL συνδέεται με ένα άλλο αναγνωριστικό αλυσίδας."
  },
  "expandView": {
    "message": "Ανάπτυξη προβολής"
  },
  "experimental": {
    "message": "Πειραματικά"
  },
  "extendWalletWithSnaps": {
    "message": "Προσαρμόστε την εμπειρία του πορτοφολιού σας.",
    "description": "Banner description displayed on Snaps list page in Settings when less than 6 Snaps is installed."
  },
  "extensionInsallCompleteDescription": {
    "message": "Επιστρέψτε στο περιβάλλον προϊόντος του MetaMask Institutional για να συνδέσετε τους λογαριασμούς θεματοφύλακα ή αυτο-θεματοφύλακά σας."
  },
  "extensionInsallCompleteTitle": {
    "message": "Η εγκατάσταση της επέκτασης ολοκληρώθηκε"
  },
  "externalExtension": {
    "message": "Εξωτερική επέκταση"
  },
  "externalNameSourcesSetting": {
    "message": "Προτεινόμενα ψευδώνυμα"
  },
  "externalNameSourcesSettingDescription": {
    "message": "Θα παρέχουμε προτεινόμενα ψευδώνυμα για διευθύνσεις με τις οποίες αλληλεπιδράτε από πηγές τρίτων, όπως τα Etherscan, Infura και Lens Protocol. Αυτές οι πηγές θα είναι σε θέση να δουν τις εν λόγω διευθύνσεις και τη διεύθυνση IP σας. Η διεύθυνση του λογαριασμού σας δεν θα εκτεθεί σε τρίτους."
  },
  "failed": {
    "message": "Απέτυχε"
  },
  "failedToFetchChainId": {
    "message": "Δεν είναι δυνατή η ανάκτηση του αναγνωριστικού αλυσίδας. Είναι σωστή η διεύθυνση URL του RPC;"
  },
  "failedToFetchTickerSymbolData": {
    "message": "Τα δεδομένα επαλήθευσης αυτού του συμβόλου είναι προς το παρόν μη διαθέσιμα. Βεβαιωθείτε ότι το σύμβολο που έχετε εισάγει είναι σωστό. Αυτό θα επηρεάσει τα ποσοστά μετατροπών που βλέπετε για αυτό το δίκτυο"
  },
  "failureMessage": {
    "message": "Κάτι πήγε στραβά και δεν μπορέσαμε να ολοκληρώσουμε την ενέργεια"
  },
  "fast": {
    "message": "Γρήγορα"
  },
  "feeAssociatedRequest": {
    "message": "Ένα τέλος σχετίζεται με αυτό το αίτημα."
  },
  "feeDetails": {
    "message": "Λεπτομέρειες χρεώσεων"
  },
  "fiat": {
    "message": "Εντολή",
    "description": "Exchange type"
  },
  "fileImportFail": {
    "message": "Η εισαγωγή αρχείων δεν λειτουργεί; Κάντε κλικ εδώ!",
    "description": "Helps user import their account from a JSON file"
  },
  "findTheRightChainId": {
    "message": "Βρείτε το σωστό στο:"
  },
  "flaskWelcomeUninstall": {
    "message": "θα πρέπει να απεγκαταστήσετε αυτή την επέκταση",
    "description": "This request is shown on the Flask Welcome screen. It is intended for non-developers, and will be bolded."
  },
  "flaskWelcomeWarning1": {
    "message": "Το Flask έχει δημιουργηθεί για προγραμματιστές, οι οποίοι θέλουν να πειραματιστούν με νέα, ασταθή API. Εάν δεν είστε προγραμματιστής ή ελεγκτής δοκιμαστικών εκδόσεων, $1.",
    "description": "This is a warning shown on the Flask Welcome screen, intended to encourage non-developers not to proceed any further. $1 is the bolded message 'flaskWelcomeUninstall'"
  },
  "flaskWelcomeWarning2": {
    "message": "Δεν εγγυόμαστε την ασφάλεια ή τη σταθερότητα αυτής της επέκτασης. Τα νέα API που προσφέρει το Flask δεν παρέχουν ισχυρή προστασία κατά των επιθέσεων phishing, πράγμα που σημαίνει ότι οποιοσδήποτε ιστότοπος ή snap που απαιτεί το Flask, ενδέχεται να είναι μια κακόβουλη απόπειρα κλοπής των περιουσιακών στοιχείων σας.",
    "description": "This explains the risks of using MetaMask Flask"
  },
  "flaskWelcomeWarning3": {
    "message": "Όλα τα API του Flask είναι πειραματικά. Μπορεί να αλλάξουν ή να αφαιρεθούν χωρίς προειδοποίηση ή μπορεί να παραμείνουν στο Flask επ' αόριστον, χωρίς ποτέ να μεταφερθούν στο σταθερό MetaMask. Χρησιμοποιήστε τα με δική σας ευθύνη.",
    "description": "This message warns developers about unstable Flask APIs"
  },
  "flaskWelcomeWarning4": {
    "message": "Βεβαιωθείτε ότι έχετε απενεργοποιήσει την κανονική σας επέκταση MetaMask όταν χρησιμοποιείτε το Flask.",
    "description": "This message calls to pay attention about multiple versions of MetaMask running on the same site (Flask + Prod)"
  },
  "flaskWelcomeWarningAcceptButton": {
    "message": "Αποδέχομαι τον κίνδυνο",
    "description": "this text is shown on a button, which the user presses to confirm they understand the risks of using Flask"
  },
  "floatAmountToken": {
    "message": "Η ποσότητα των Τokens πρέπει να είναι ακέραιος αριθμός"
  },
  "followUsOnTwitter": {
    "message": "Ακολουθήστε μας στο Twitter"
  },
  "forbiddenIpfsGateway": {
    "message": "Απαγορευμένη πύλη IPFS: Παρακαλώ καθορίστε μια πύλη CID"
  },
  "forgetDevice": {
    "message": "Διαγραφή αυτής της συσκευής"
  },
  "forgotPassword": {
    "message": "Ξεχάσατε τον κωδικό πρόσβασής σας;"
  },
  "form": {
    "message": "φόρμα"
  },
  "from": {
    "message": "Από"
  },
  "fromAddress": {
    "message": "Από: $1",
    "description": "$1 is the address to include in the From label. It is typically shortened first using shortenAddress"
  },
  "fromTokenLists": {
    "message": "Από λίστες token: $1"
  },
  "function": {
    "message": "Λειτουργία: $1"
  },
  "functionApprove": {
    "message": "Λειτουργία: Έγκριση"
  },
  "functionSetApprovalForAll": {
    "message": "Λειτουργία: SetApprovalForAll"
  },
  "functionType": {
    "message": "Τύπος λειτουργίας"
  },
  "fundYourWallet": {
    "message": "Χρηματοδοτήστε το πορτοφόλι σας"
  },
  "fundYourWalletDescription": {
    "message": "Ξεκινήστε προσθέτοντας περίπου $1 στο πορτοφόλι σας.",
    "description": "$1 is the token symbol"
  },
  "gas": {
    "message": "Τέλος συναλλαγής"
  },
  "gasDisplayAcknowledgeDappButtonText": {
    "message": "Επεξεργασία προτεινόμενου τέλους συναλλαγής"
  },
  "gasDisplayDappWarning": {
    "message": "Αυτό το τέλος συναλλαγής έχει προταθεί από το $1. Η παράκαμψη μπορεί να προκαλέσει προβλήματα με τη συναλλαγή σας. Εάν έχετε απορίες, επικοινωνήστε με $1.",
    "description": "$1 represents the Dapp's origin"
  },
  "gasIsETH": {
    "message": "Τέλη συναλλαγής $1 "
  },
  "gasLimit": {
    "message": "Όριο τέλους συναλλαγής"
  },
  "gasLimitInfoTooltipContent": {
    "message": "Το όριο τέλους συναλλαγής είναι το μέγιστο ποσό μονάδων τέλους συναλλαγής που είστε διατεθειμένοι να δαπανήσετε."
  },
  "gasLimitRecommended": {
    "message": "Το συνιστώμενο όριο τέλους συναλλαγής είναι $1. Εάν το όριο τέλους συναλλαγής είναι μικρότερο από αυτό, η συναλλαγή ενδέχεται να αποτύχει."
  },
  "gasLimitTooLow": {
    "message": "Το όριο τέλους συναλλαγής πρέπει να είναι τουλάχιστον 21000"
  },
  "gasLimitTooLowWithDynamicFee": {
    "message": "Το όριο τέλους συναλλαγής πρέπει να είναι τουλάχιστον $1",
    "description": "$1 is the custom gas limit, in decimal."
  },
  "gasLimitV2": {
    "message": "Όριο τέλους συναλλαγής"
  },
  "gasOption": {
    "message": "Επιλογή τέλους συναλλαγής"
  },
  "gasPrice": {
    "message": "Τιμή τέλους συναλλαγής (GWEI)"
  },
  "gasPriceExcessive": {
    "message": "Το ποσό του τέλους συναλλαγής σας έχει οριστεί αδικαιολόγητα υψηλό. Εξετάστε το ενδεχόμενο μείωσης του ποσού."
  },
  "gasPriceExcessiveInput": {
    "message": "Η τιμή του τέλους συναλλαγής είναι υπερβολική"
  },
  "gasPriceExtremelyLow": {
    "message": "Η τιμή του τέλους συναλλαγής είναι εξαιρετικά χαμηλή"
  },
  "gasPriceFetchFailed": {
    "message": "Η εκτίμηση της τιμής του τέλους συναλλαγής απέτυχε λόγω σφάλματος δικτύου."
  },
  "gasPriceInfoTooltipContent": {
    "message": "Η τιμή του τέλους συναλλαγής καθορίζει το ποσό των Ether που είστε διατεθειμένοι να πληρώσετε για κάθε μονάδα τέλους συναλλαγής."
  },
  "gasTimingHoursShort": {
    "message": "$1 ώρες",
    "description": "$1 represents a number of hours"
  },
  "gasTimingLow": {
    "message": "Με αργό ρυθμό"
  },
  "gasTimingMinutesShort": {
    "message": "$1 λεπτά",
    "description": "$1 represents a number of minutes"
  },
  "gasTimingSecondsShort": {
    "message": "$1 δευτ",
    "description": "$1 represents a number of seconds"
  },
  "gasUsed": {
    "message": "Τέλος συναλλαγής που χρησιμοποιήθηκε"
  },
  "general": {
    "message": "Γενικά"
  },
  "generalCameraError": {
    "message": "Δεν μπορέσαμε να έχουμε πρόσβαση στην κάμερά σας. Προσπαθήστε ξανά."
  },
  "generalCameraErrorTitle": {
    "message": "Κάτι πήγε στραβά...."
  },
  "genericExplorerView": {
    "message": "Προβολή λογαριασμού σε $1"
  },
  "getStartedWithNFTs": {
    "message": "Λάβετε $1 για να αγοράσετε NFT",
    "description": "$1 is the token symbol"
  },
  "getStartedWithNFTsDescription": {
    "message": "Ξεκινήστε με NFT προσθέτοντας περίπου $1 στο πορτοφόλι σας.",
    "description": "$1 is the token symbol"
  },
  "goBack": {
    "message": "Πηγαίνετε πίσω"
  },
  "goToSite": {
    "message": "Μετάβαση στον ιστότοπο"
  },
  "goerli": {
    "message": "Δοκιμαστικό δίκτυο Goerli"
  },
  "gotIt": {
    "message": "Το κατάλαβα"
  },
  "grantedToWithColon": {
    "message": "Χορηγήθηκε στο:"
  },
  "gwei": {
    "message": "GWEI"
  },
  "hardware": {
    "message": "Υλικό"
  },
  "hardwareWalletConnected": {
    "message": "Συνδέθηκε το πορτοφόλι υλικού"
  },
  "hardwareWalletLegacyDescription": {
    "message": "(παλαιό)",
    "description": "Text representing the MEW path"
  },
  "hardwareWalletSupportLinkConversion": {
    "message": "κάντε κλικ εδώ"
  },
  "hardwareWallets": {
    "message": "Συνδέστε ένα πορτοφόλι υλικού"
  },
  "hardwareWalletsInfo": {
    "message": "Οι ενσωματώσεις πορτοφολιών υλικού χρησιμοποιούν κλήσεις API σε εξωτερικούς διακομιστές, οι οποίοι μπορούν να δουν τη διεύθυνση IP σας και τις διευθύνσεις έξυπνων συμβολαίων με τις οποίες αλληλεπιδράτε."
  },
  "hardwareWalletsMsg": {
    "message": "Επιλέξτε ένα πορτοφόλι υλικού το οποίο θέλετε να χρησιμοποιήσετε με το MetaMask."
  },
  "here": {
    "message": "εδώ",
    "description": "as in -click here- for more information (goes with troubleTokenBalances)"
  },
  "hexData": {
    "message": "Δεκαεξαδικά δεδομένα"
  },
  "hiddenAccounts": {
    "message": "Κρυφοί λογαριασμοί"
  },
  "hide": {
    "message": "Απόκρυψη"
  },
  "hideAccount": {
    "message": "Απόκρυψη λογαριασμού"
  },
  "hideFullTransactionDetails": {
    "message": "Απόκρυψη αναλυτικών στοιχείων συναλλαγών"
  },
  "hideSeedPhrase": {
    "message": "Απόκρυψη φράσης ανάκτησης"
  },
  "hideSentitiveInfo": {
    "message": "Απόκρυψη ευαίσθητων πληροφοριών"
  },
  "hideToken": {
    "message": "Απόκρυψη token"
  },
  "hideTokenPrompt": {
    "message": "Απόκρυψη του token;"
  },
  "hideTokenSymbol": {
    "message": "Απόκρυψη $1",
    "description": "$1 is the symbol for a token (e.g. 'DAI')"
  },
  "hideZeroBalanceTokens": {
    "message": "Απόκρυψη tokens χωρίς υπόλοιπο"
  },
  "high": {
    "message": "Επιθετική"
  },
  "highGasSettingToolTipMessage": {
    "message": "Υψηλή πιθανότητα, ακόμη και σε ασταθείς αγορές. Χρησιμοποιήστε το $1 για να καλύψετε τις αυξήσεις στην κυκλοφορία του δικτύου που οφείλονται σε πράγματα όπως οι μειώσεις των δημοφιλών NFT.",
    "description": "$1 is key 'high' (text: 'Aggressive') separated here so that it can be passed in with bold font-weight"
  },
  "highLowercase": {
    "message": "υψηλό"
  },
  "highestCurrentBid": {
    "message": "Υψηλότερη τρέχουσα προσφορά"
  },
  "highestFloorPrice": {
    "message": "Υψηλότερη κατώτατη τιμή"
  },
  "history": {
    "message": "Ιστορικό"
  },
  "holdToRevealContent1": {
    "message": "Η Μυστική σας Φράση Ανάκτησης παρέχει $1",
    "description": "$1 is a bolded text with the message from 'holdToRevealContent2'"
  },
  "holdToRevealContent2": {
    "message": "πλήρη πρόσβαση στο πορτοφόλι και τα κεφάλαιά σας.",
    "description": "Is the bolded text in 'holdToRevealContent1'"
  },
  "holdToRevealContent3": {
    "message": "Μην τη μοιραστείτε με κανέναν. $1 $2",
    "description": "$1 is a message from 'holdToRevealContent4' and $2 is a text link with the message from 'holdToRevealContent5'"
  },
  "holdToRevealContent4": {
    "message": "Η Υποστήριξη του MetaMask δεν θα τη ζητήσει ποτέ,",
    "description": "Part of 'holdToRevealContent3'"
  },
  "holdToRevealContent5": {
    "message": "αλλά οι απατεώνες μπορεί να το κάνουν.",
    "description": "The text link in 'holdToRevealContent3'"
  },
  "holdToRevealContentPrivateKey1": {
    "message": "Το ιδιωτικό σας κλειδί παρέχει $1",
    "description": "$1 is a bolded text with the message from 'holdToRevealContentPrivateKey2'"
  },
  "holdToRevealContentPrivateKey2": {
    "message": "πλήρη πρόσβαση στο πορτοφόλι και τα κεφάλαιά σας.",
    "description": "Is the bolded text in 'holdToRevealContentPrivateKey2'"
  },
  "holdToRevealLockedLabel": {
    "message": "κρατήστε πατημένο για να αποκαλύψετε το κυκλάκι με κλειδί"
  },
  "holdToRevealPrivateKey": {
    "message": "Κρατήστε πατήμενο για να αποκαλύψετε το ιδιωτικό κλειδί"
  },
  "holdToRevealPrivateKeyTitle": {
    "message": "Κρατήστε το ιδιωτικό σας κλειδί ασφαλές"
  },
  "holdToRevealSRP": {
    "message": "Κρατήστε πατημένο για αποκάλυψη της ΜΦΑ"
  },
  "holdToRevealSRPTitle": {
    "message": "Κρατήστε τη ΜΦΑ σας ασφαλή"
  },
  "holdToRevealUnlockedLabel": {
    "message": "κρατήστε πατημένο για να μην αποκαλύψετε το κυκλάκι με κλειδί"
  },
  "id": {
    "message": "Αναγνωριστικό"
  },
  "ignoreAll": {
    "message": "Αγνόηση όλων"
  },
  "ignoreTokenWarning": {
    "message": "Εάν αποκρύψετε τα tokens, δεν θα εμφανίζονται στο πορτοφόλι σας. Ωστόσο, μπορείτε να τα προσθέσετε, αναζητώντας τα."
  },
  "imToken": {
    "message": "imToken"
  },
  "immediateAccessToYourNFTs": {
    "message": "Άμεση πρόσβαση στα NFT σας"
  },
  "immediateAccessToYourTokens": {
    "message": "Άμεση πρόσβαση στα tokens σας"
  },
  "import": {
    "message": "Εισαγωγή",
    "description": "Button to import an account from a selected file"
  },
  "importAccount": {
    "message": "Εισαγωγή λογαριασμού"
  },
  "importAccountError": {
    "message": "Σφάλμα κατά την εισαγωγή του λογαριασμού."
  },
  "importAccountErrorIsSRP": {
    "message": "Έχετε πληκτρολογήσει μια Μυστική Φράση Ανάκτησης (ή μνημονική). Για να εισαγάγετε έναν λογαριασμό εδώ, πρέπει να πληκτρολογήσετε ένα ιδιωτικό κλειδί, το οποίο είναι μια δεκαεξαδική συμβολοσειρά μήκους 64 χαρακτήρων."
  },
  "importAccountErrorNotAValidPrivateKey": {
    "message": "Αυτό δεν είναι ένα έγκυρο ιδιωτικό κλειδί. Πληκτρολογήσατε μια δεκαεξαδική συμβολοσειρά, αλλά πρέπει να έχει μήκος 64 χαρακτήρων."
  },
  "importAccountErrorNotHexadecimal": {
    "message": "Αυτό δεν είναι ένα έγκυρο ιδιωτικό κλειδί. Πρέπει να πληκτρολογήσετε μια δεκαεξαδική συμβολοσειρά μήκους 64 χαρακτήρων."
  },
  "importAccountJsonLoading1": {
    "message": "Υπολογίστε ότι αυτή η εισαγωγή JSON θα διαρκέσει μερικά λεπτά και το MetaMask θα «παγώσει»."
  },
  "importAccountJsonLoading2": {
    "message": "Ζητάμε συγγνώμη και θα το κάνουμε πιο γρήγορα στο μέλλον."
  },
  "importAccountMsg": {
    "message": "Οι λογαριασμοί που έχουν εισαχθεί δεν θα συσχετίζονται με τη Μυστική Φράση Ανάκτησης στο MetaTask. Μάθετε περισσότερα για τους λογαριασμούς που έχουν εισαχθεί"
  },
  "importMyWallet": {
    "message": "Εισαγωγή του πορτοφολιού μου"
  },
  "importNFT": {
    "message": "Εισαγωγή NFT"
  },
  "importNFTAddressToolTip": {
    "message": "Στο OpenSea, για παράδειγμα, στη σελίδα των NFΤ στην ενότητα Λεπτομέρειες, υπάρχει ένας υπερσύνδεσμος σε μπλε χρώμα με την ένδειξη «Διεύθυνση συμβολαίου». Εάν κάνετε κλικ σε αυτόν τον υπερσύνδεσμο, θα σας μεταφέρει στη διεύθυνση του συμβολαίου στο Etherscan. Στο επάνω αριστερό μέρος εκείνης της σελίδας, θα πρέπει να υπάρχει ένα εικονίδιο με την ένδειξη «Συμβόλαιο» και στα δεξιά, μια μεγάλη σειρά γραμμάτων και αριθμών. Αυτή είναι η διεύθυνση του συμβολαίου που δημιούργησε το NFT σας. Κάντε κλικ στο εικονίδιο «αντιγραφή» στα δεξιά της διεύθυνσης για να το αντιγράψετε στο πρόχειρό σας."
  },
  "importNFTPage": {
    "message": "Σελίδα εισαγωγής των NFT"
  },
  "importNFTTokenIdToolTip": {
    "message": "Το αναγνωριστικό ενός NFT είναι μοναδικό δεδομένου ότι δεν υπάρχουν δύο ίδια NFT. Και πάλι, στο OpenSea αυτός ο αριθμός βρίσκεται στην ενότητα \"Λεπτομέρειες\". Σημειώστε τον ή αντιγράψτε τον στο πρόχειρο σας."
  },
  "importSelectedTokens": {
    "message": "Εισαγωγή επιλεγμένων tokens;"
  },
  "importSelectedTokensDescription": {
    "message": "Στο πορτοφόλι σας θα εμφανιστούν μόνο τα tokens που έχετε επιλέξει. Μπορείτε πάντα να εισαγάγετε αργότερα κρυφά tokens αναζητώντας τα."
  },
  "importTokenQuestion": {
    "message": "Εισαγωγή token;"
  },
  "importTokenWarning": {
    "message": "Οποιοσδήποτε μπορεί να δημιουργήσει ένα token με οποιοδήποτε όνομα, συμπεριλαμβανομένων ψεύτικων εκδόσεων υφιστάμενων tokens. Προσθέστε και ανταλλάξτε με δική σας ευθύνη!"
  },
  "importTokensCamelCase": {
    "message": "Εισαγωγή tokens"
  },
  "importTokensError": {
    "message": "Δεν μπορέσαμε να εισάγουμε τα tokens. Προσπαθήστε ξανά αργότερα."
  },
  "importWithCount": {
    "message": "Εισαγωγή $1",
    "description": "$1 will the number of detected tokens that are selected for importing, if all of them are selected then $1 will be all"
  },
  "imported": {
    "message": "Έγινε εισαγωγή",
    "description": "status showing that an account has been fully loaded into the keyring"
  },
  "inYourSettings": {
    "message": "στις Ρυθμίσεις σας"
  },
  "infuraBlockedNotification": {
    "message": "Το MetaMask δεν μπορεί να συνδεθεί με τον διακομιστή του blockchain. Εξετάστε τους πιθανούς λόγους $1.",
    "description": "$1 is a clickable link with with text defined by the 'here' key"
  },
  "initialTransactionConfirmed": {
    "message": "Η αρχική σας συναλλαγή επιβεβαιώθηκε από το δίκτυο. Κάντε κλικ στο OK για να επιστρέψετε."
  },
  "inputLogicEmptyState": {
    "message": "Πληκτρολογήστε μόνο έναν αριθμό που σας βολεύει να ξοδέψει ο τρίτος τώρα ή στο μέλλον. Μπορείτε πάντα να αυξήσετε το ανώτατο όριο δαπανών αργότερα."
  },
  "inputLogicEqualOrSmallerNumber": {
    "message": "Αυτό επιτρέπει στον τρίτο να ξοδέψει $1 από το τρέχον υπόλοιπό σας.",
    "description": "$1 is the current token balance in the account and the name of the current token"
  },
  "inputLogicHigherNumber": {
    "message": "Αυτό επιτρέπει στον τρίτο να ξοδέψει όλο το υπόλοιπο των tokens σας μέχρι να φτάσει στο ανώτατο όριο ή να ανακαλέσετε το ανώτατο όριο δαπανών. Εάν δεν το θέλετε αυτό, εξετάστε το ενδεχόμενο να ορίσετε χαμηλότερο όριο δαπανών."
  },
  "insightWarning": {
    "message": "προειδοποίηση"
  },
  "insightWarningCheckboxMessage": {
    "message": "$1 το αίτημα από $2",
    "description": "$1 is the action i.e. sign, confirm. $2 is the origin making the request."
  },
  "insightWarningContentPlural": {
    "message": "Ελέγξτε το $1 πριν από το $2. Μόλις ολοκληρωθεί, το $3 είναι μη αναστρέψιμο.",
    "description": "$1 the 'insightWarnings' message (2 warnings) representing warnings, $2 is the action (i.e. signing) and $3 is the result (i.e. signature, transaction)"
  },
  "insightWarningContentSingular": {
    "message": "Ελέγξτε το $1 πριν από το $2. Μόλις γίνει, το $3 είναι μη αναστρέψιμο.",
    "description": "$1 is the 'insightWarning' message (1 warning), $2 is the action (i.e. signing) and $3 is the result (i.e. signature, transaction)"
  },
  "insightWarningHeader": {
    "message": "Το αίτημα αυτό μπορεί να είναι επικίνδυνο"
  },
  "insightWarnings": {
    "message": "προειδοποιήσεις"
  },
  "insightsFromSnap": {
    "message": "Απόψεις για το $1",
    "description": "$1 represents the name of the snap"
  },
  "install": {
    "message": "Εγκατάσταση"
  },
  "installExtension": {
    "message": "Εγκατάσταση επέκτασης"
  },
  "installExtensionDescription": {
    "message": "Η συμβατή με την θεσμική έκδοση του κορυφαίου web3 πορτοφολιού στον κόσμο, MetaMask."
  },
  "installOrigin": {
    "message": "Προέλευση εγκατάστασης"
  },
  "installRequest": {
    "message": "Προσθήκη στο MetaMask"
  },
  "installedOn": {
    "message": "Εγκαταστάθηκε στο $1",
    "description": "$1 is the date when the snap has been installed"
  },
  "insufficientBalance": {
    "message": "Ανεπαρκές υπόλοιπο."
  },
  "insufficientCurrencyBuyOrDeposit": {
    "message": "Δεν έχετε αρκετά $1 στον λογαριασμό σας για να πληρώσετε τα τέλη της συναλλαγής στο δίκτυο $2. $3 ή πραγματοποιήστε κατάθεση από άλλον λογαριασμό.",
    "description": "$1 is the native currency of the network, $2 is the name of the current network, $3 is the key 'buy' + the ticker symbol of the native currency of the chain wrapped in a button"
  },
  "insufficientCurrencyBuyOrReceive": {
    "message": "Δεν έχετε αρκετά $1 στον λογαριασμό σας για να πληρώσετε τα τέλη της συναλλαγής στο δίκτυο $2. $3 ή $4 από άλλον λογαριασμό.",
    "description": "$1 is the native currency of the network, $2 is the name of the current network, $3 is the key 'buy' + the ticker symbol of the native currency of the chain wrapped in a button, $4 is the key 'deposit' button"
  },
  "insufficientCurrencyDeposit": {
    "message": "Δεν έχετε αρκετά $1 στον λογαριασμό σας για να πληρώσετε τα τέλη της συναλλαγής στο δίκτυο $2. Καταθέστε $1 από άλλον λογαριασμό.",
    "description": "$1 is the native currency of the network, $2 is the name of the current network"
  },
  "insufficientFunds": {
    "message": "Ανεπαρκή κεφάλαια."
  },
  "insufficientFundsForGas": {
    "message": "Ανεπαρκή κεφάλαια για το τέλος συναλλαγής"
  },
  "insufficientTokens": {
    "message": "Ανεπαρκή tokens."
  },
  "interactingWith": {
    "message": "Αλληλεπίδραση με"
  },
  "interactingWithTransactionDescription": {
    "message": "Αυτή είναι το συμβόλαιο με το οποίο αλληλεπιδράτε. Προστατευτείτε από τους απατεώνες επαληθεύοντας τις λεπτομέρειες."
  },
  "invalidAddress": {
    "message": "Μη έγκυρη διεύθυνση"
  },
  "invalidAddressRecipient": {
    "message": "Η διεύθυνση παραλήπτη δεν είναι έγκυρη"
  },
  "invalidAddressRecipientNotEthNetwork": {
    "message": "Δεν είναι δίκτυο ETH, ορίστε με πεζά γράμματα"
  },
  "invalidAssetType": {
    "message": "Αυτό το περιουσιακό στοιχείο είναι NFT και πρέπει να προστεθεί ξανά στη σελίδα «Εισαγωγή NFT» που βρίσκεται στην καρτέλα των NFT"
  },
  "invalidBlockExplorerURL": {
    "message": "Μη έγκυρη διεύθυνση του Block Explorer"
  },
  "invalidChainIdTooBig": {
    "message": "Μη έγκυρο αναγνωριστικό αλυσίδας. Το αναγνωριστικό αλυσίδας είναι πολύ μεγάλο."
  },
  "invalidCustomNetworkAlertContent1": {
    "message": "Το αναγνωριστικό αλυσίδας για το προσαρμοσμένο δίκτυο '$1' πρέπει να εισαχθεί εκ νέου.",
    "description": "$1 is the name/identifier of the network."
  },
  "invalidCustomNetworkAlertContent2": {
    "message": "Για να προστατευθείτε από κακόβουλους ή ανεπαρκείς παρόχους δικτύου, απαιτούνται πλέον αναγνωριστικά αλυσίδας για όλα τα προσαρμοσμένα δίκτυα."
  },
  "invalidCustomNetworkAlertContent3": {
    "message": "Μεταβείτε στις Ρυθμίσεις > Δίκτυο και εισαγάγετε το αναγνωριστικό αλυσίδας. Μπορείτε να βρείτε τα αναγνωριστικά αλυσίδας των πιο δημοφιλών δικτύων στο $1.",
    "description": "$1 is a link to https://chainid.network"
  },
  "invalidCustomNetworkAlertTitle": {
    "message": "Μη έγκυρο προσαρμοσμένο δίκτυο"
  },
  "invalidHexNumber": {
    "message": "Μη έγκυρος δεκαεξαδικός αριθμός."
  },
  "invalidHexNumberLeadingZeros": {
    "message": "Μη έγκυρος δεκαεξαδικός αριθμός. Αφαιρέστε τυχόν προηγούμενα μηδενικά."
  },
  "invalidIpfsGateway": {
    "message": "Μη έγκυρη πύλη IPFS: Η τιμή πρέπει να είναι μια έγκυρη διεύθυνση URL"
  },
  "invalidNumber": {
    "message": "Μη έγκυρος αριθμός. Εισάγετε έναν δεκαδικό ή προκαθορισμένο δεκαεξαδικό αριθμό '0x'."
  },
  "invalidNumberLeadingZeros": {
    "message": "Μη έγκυρος αριθμός. Αφαιρέστε τυχόν προηγούμενα μηδενικά."
  },
  "invalidRPC": {
    "message": "Μη έγκυρη διεύθυνση URL του RPC "
  },
  "invalidSeedPhrase": {
    "message": "Μη έγκυρη Μυστική Φράση Ανάκτησής"
  },
  "invalidSeedPhraseCaseSensitive": {
    "message": "Μη έγκυρη εισαγωγή! Η Μυστική σας Φράση Ανάκτησης κάνει διάκριση πεζών/κεφαλαίων."
  },
  "ipfsGateway": {
    "message": "Πύλη IPFS"
  },
  "ipfsGatewayDescription": {
    "message": "Το MetaMask χρησιμοποιεί υπηρεσίες τρίτων για να προβάλει εικόνες των NFT που είναι αποθηκευμένα στο IPFS, να εμφανίζει πληροφορίες σχετικά με τις διευθύνσεις ENS που έχουν εισαχθεί στη γραμμή διευθύνσεων του προγράμματος περιήγησης και να αντλεί εικονίδια για διαφορετικά tokens. Η διεύθυνση IP σας ενδέχεται να εκτεθεί σε αυτές τις υπηρεσίες όταν τις χρησιμοποιείτε."
  },
  "ipfsToggleModalDescriptionOne": {
    "message": "Χρησιμοποιούμε υπηρεσίες τρίτων για την προβολή εικόνων των NFT σας που είναι αποθηκευμένα στο IPFS, την εμφάνιση πληροφοριών σχετικά με τις διευθύνσεις ENS που έχουν εισαχθεί στη γραμμή διευθύνσεων του προγράμματος περιήγησής σας και την ανάκτηση εικονιδίων για διαφορετικά tokens. Η διεύθυνση IP σας ενδέχεται να εκτεθεί σε αυτές τις υπηρεσίες όταν τις χρησιμοποιείτε."
  },
  "ipfsToggleModalDescriptionTwo": {
    "message": "Η επιλογή «Επιβεβαίωση» ενεργοποιεί την ανάλυση IPFS. Μπορείτε να την απενεργοποιήσετε στις $1 ανά πάσα στιγμή.",
    "description": "$1 is the method to turn off ipfs"
  },
  "ipfsToggleModalSettings": {
    "message": "Ρυθμίσεις > Ασφάλεια και απόρρητο"
  },
  "isSigningOrSubmitting": {
    "message": "Μια προηγούμενη συναλλαγή εξακολουθεί να είναι σε διαδικασία υπογραφής ή υποβολής"
  },
  "jazzAndBlockies": {
    "message": "Τα Jazzicons και τα Blockies είναι δύο διαφορετικά στυλ μοναδικών εικονιδίων που σας βοηθούν να αναγνωρίζετε έναν λογαριασμό με μια ματιά."
  },
  "jazzicons": {
    "message": "Jazzicons"
  },
  "jsDeliver": {
    "message": "jsDeliver"
  },
  "jsonFile": {
    "message": "Αρχείο JSON",
    "description": "format for importing an account"
  },
  "keyringAccountName": {
    "message": "Όνομα λογαριασμού"
  },
  "keyringAccountPublicAddress": {
    "message": "Δημόσια διεύθυνση"
  },
  "keyringSnapRemovalResult1": {
    "message": "$1 $2αφαιρέθηκαν",
    "description": "Displays the result after removal of a keyring snap. $1 is the snap name, $2 is whether it is successful or not"
  },
  "keyringSnapRemovalResultNotSuccessful": {
    "message": "όχι ",
    "description": "Displays the `not` word in $2."
  },
  "keyringSnapRemoveConfirmation": {
    "message": "Πληκτρολογήστε $1 για να επιβεβαιώσετε ότι θέλετε να καταργήσετε αυτό το snap:",
    "description": "Asks user to input the name nap prior to deleting the snap. $1 is the snap name"
  },
  "keystone": {
    "message": "Keystone"
  },
  "knownAddressRecipient": {
    "message": "Γνωστή διεύθυνση συμβολαίου."
  },
  "knownTokenWarning": {
    "message": "Αυτή η ενέργεια θα επεξεργαστεί τα tokens που είναι ήδη καταχωρημένα στο πορτοφόλι σας, τα οποία μπορούν να χρησιμοποιηθούν για να σας εξαπατήσουν. Εγκρίνετε μόνο αν είστε σίγουροι ότι θέλετε να αλλάξετε αυτό που αντιπροσωπεύουν αυτά τα tokens. Μάθετε περισσότερα στο $1"
  },
  "l1Fee": {
    "message": "Τέλη L1"
  },
  "l1FeeTooltip": {
    "message": "Τέλη συναλλαγών L1"
  },
  "l2Fee": {
    "message": "Τέλη L2"
  },
  "l2FeeTooltip": {
    "message": "Τέλη συναλλαγών L2"
  },
  "lastConnected": {
    "message": "Τελευταία σύνδεση"
  },
  "lastSold": {
    "message": "Τελευταία πώληση"
  },
  "lavaDomeCopyWarning": {
    "message": "Για την ασφάλειά σας, η επιλογή αυτού του κειμένου δεν είναι διαθέσιμη αυτή τη στιγμή."
  },
  "layer1Fees": {
    "message": "Τέλη επιπέδου 1"
  },
  "layer2Fees": {
    "message": "Τέλη επιπέδου 2"
  },
  "learnCancelSpeeedup": {
    "message": "Μάθετε πώς να $1",
    "description": "$1 is link to cancel or speed up transactions"
  },
  "learnMore": {
    "message": "μάθετε περισσότερα"
  },
  "learnMoreAboutGas": {
    "message": "Θέλετε να $1 για το τέλος συναλλαγής;",
    "description": "$1 will be replaced by the learnMore translation key"
  },
  "learnMoreKeystone": {
    "message": "Μάθετε περισσότερα"
  },
  "learnMoreUpperCase": {
    "message": "Μάθετε περισσότερα"
  },
  "learnMoreUpperCaseWithDot": {
    "message": "Μάθετε περισσότερα."
  },
  "learnScamRisk": {
    "message": "απάτες και κίνδυνοι ασφάλειας."
  },
  "learnToBridge": {
    "message": "Μάθετε για την διασύνδεση"
  },
  "leaveMetaMask": {
    "message": "Αποχώρηση από το MetaMask;"
  },
  "leaveMetaMaskDesc": {
    "message": "Πρόκειται να επισκεφθείτε έναν ιστότοπο εκτός του MetaMask. Ελέγξτε ξανά τη διεύθυνση URL προτού συνεχίσετε."
  },
  "ledgerAccountRestriction": {
    "message": "Πρέπει να κάνετε χρήση του τελευταίου σας λογαριασμού πριν προσθέσετε έναν νέο."
  },
  "ledgerConnectionInstructionCloseOtherApps": {
    "message": "Κλείστε οποιοδήποτε άλλο λογισμικό είναι συνδεδεμένο στη συσκευή σας και, στη συνέχεια, κάντε κλικ εδώ για ανανέωση."
  },
  "ledgerConnectionInstructionHeader": {
    "message": "Πριν κάνετε κλικ για επιβεβαίωση:"
  },
  "ledgerConnectionInstructionStepFour": {
    "message": "Ενεργοποιήστε τα \"δεδομένα έξυπνων συμβολαίων\" ή την \"τυφλή υπογραφή\" στη συσκευή σας Ledger."
  },
  "ledgerConnectionInstructionStepThree": {
    "message": "Βεβαιωθείτε ότι το Ledger είναι συνδεδεμένο και επιλέξτε την εφαρμογή Ethereum."
  },
  "ledgerDeviceOpenFailureMessage": {
    "message": "Η συσκευή Ledger απέτυχε να ανοίξει. Το Ledger σας μπορεί να είναι συνδεδεμένο με άλλο λογισμικό. Παρακαλούμε κλείστε το Ledger Live ή άλλες εφαρμογές που είναι συνδεδεμένες με τη συσκευή Ledger και προσπαθήστε να συνδεθείτε ξανά."
  },
  "ledgerErrorConnectionIssue": {
    "message": "Επανασυνδέστε το Ledger σας, ανοίξτε την εφαρμογή ETH και δοκιμάστε ξανά."
  },
  "ledgerErrorDevicedLocked": {
    "message": "Το Ledger σας είναι κλειδωμένο. Ξεκλειδώστε το και δοκιμάστε ξανά."
  },
  "ledgerErrorEthAppNotOpen": {
    "message": "Για να επιλύσετε το πρόβλημα, ανοίξτε την εφαρμογή ETH στη συσκευή σας και προσπαθήστε ξανά."
  },
  "ledgerErrorTransactionDataNotPadded": {
    "message": "Η εισαγωγή δεδομένων στις συναλλαγές με Ethereum δεν έχει πραγματοποιηθεί επαρκώς."
  },
  "ledgerLiveApp": {
    "message": "Εφαρμογή Ledger Live"
  },
  "ledgerLocked": {
    "message": "Δεν είναι δυνατή η σύνδεση με τη συσκευή Ledger. Βεβαιωθείτε ότι η συσκευή σας είναι ξεκλειδωμένη και ότι η εφαρμογή Ethereum είναι ανοιχτή."
  },
  "ledgerTimeout": {
    "message": "Το Ledger Live χρειάζεται πολύ χρόνο για να ανταποκριθεί ή η σύνδεση έχει διακοπεί. Βεβαιωθείτε ότι η εφαρμογή Ledger Live είναι ανοιχτή και ότι η συσκευή σας είναι ξεκλειδωμένη."
  },
  "ledgerWebHIDNotConnectedErrorMessage": {
    "message": "Η συσκευή Ledger δεν συνδέθηκε. Εάν επιθυμείτε να συνδέσετε το Ledger σας, κάντε ξανά κλικ στο 'Συνέχεια' και εγκρίνετε τη σύνδεση HID.",
    "description": "An error message shown to the user during the hardware connect flow."
  },
  "levelArrow": {
    "message": "βέλος επιπέδου"
  },
  "lightTheme": {
    "message": "Ανοιχτόχρωμο"
  },
  "likeToImportToken": {
    "message": "Θέλετε να εισαγάγετε αυτό το token;"
  },
  "likeToImportTokens": {
    "message": "Θέλετε να εισαγάγετε αυτά τα tokens;"
  },
  "lineaGoerli": {
    "message": "Δίκτυο δοκιμών Linea Goerli"
  },
  "lineaMainnet": {
    "message": "Linea Mainnet"
  },
  "lineaSepolia": {
    "message": "Δίκτυο δοκιμών Linea Sepolia"
  },
  "link": {
    "message": "Σύνδεσμος"
  },
  "links": {
    "message": "Σύνδεσμοι"
  },
  "loadMore": {
    "message": "Φορτώστε περισσότερα"
  },
  "loading": {
    "message": "Φόρτωση..."
  },
  "loadingScreenHardwareWalletMessage": {
    "message": "Ολοκληρώστε τη συναλλαγή στο πορτοφόλι υλικού."
  },
  "loadingScreenSnapMessage": {
    "message": "Ολοκληρώστε τη συναλλαγή στο Snap."
  },
  "loadingTokens": {
    "message": "Φόρτωση των tokens..."
  },
  "localhost": {
    "message": "Localhost 8545"
  },
  "lock": {
    "message": "Κλείδωμα"
  },
  "lockMetaMask": {
    "message": "Κλείδωμα του MetaMask"
  },
  "lockTimeInvalid": {
    "message": "Ο χρόνος κλειδώματος πρέπει να είναι ένας αριθμός μεταξύ 0 και 10080"
  },
  "logo": {
    "message": "Λογότυπο $1",
    "description": "$1 is the name of the ticker"
  },
  "low": {
    "message": "Χαμηλό"
  },
  "lowGasSettingToolTipMessage": {
    "message": "Χρησιμοποιήστε το $1 για να περιμένετε μια φθηνότερη τιμή. Οι χρονικές εκτιμήσεις είναι πολύ λιγότερο ακριβείς καθώς οι τιμές είναι κάπως απρόβλεπτες.",
    "description": "$1 is key 'low' separated here so that it can be passed in with bold font-weight"
  },
  "lowLowercase": {
    "message": "χαμηλό"
  },
  "lowPriorityMessage": {
    "message": "Οι μελλοντικές συναλλαγές θα μπουν στην αναμονή μετά από αυτή."
  },
  "mainnet": {
    "message": "Ethereum Mainnet"
  },
  "mainnetToken": {
    "message": "Αυτή η διεύθυνση ταιριάζει με μια γνωστή διεύθυνση token του Ethereum Mainnet. Ελέγξτε ξανά τη διεύθυνση συμβολαίου και το δίκτυο για το token που προσπαθείτε να προσθέσετε."
  },
  "makeAnotherSwap": {
    "message": "Δημιουργία νέας ανταλλαγής"
  },
  "makeSureNoOneWatching": {
    "message": "Βεβαιωθείτε ότι κανείς δεν κοιτάει",
    "description": "Warning to users to be care while creating and saving their new Secret Recovery Phrase"
  },
  "marketCap": {
    "message": "Κεφαλαιοποίηση αγοράς"
  },
  "marketDetails": {
    "message": "Λεπτομέρειες της αγοράς"
  },
  "max": {
    "message": "Μέγ."
  },
  "maxBaseFee": {
    "message": "Μέγιστο βασικό τέλος"
  },
  "maxFee": {
    "message": "Μέγιστη χρέωση"
  },
  "maxFeeTooltip": {
    "message": "Τα μέγιστα τέλη που προβλέπονται για την πληρωμή της συναλλαγής."
  },
  "maxPriorityFee": {
    "message": "Μέγιστο τέλος προτεραιότητας"
  },
  "medium": {
    "message": "Αγορά"
  },
  "mediumGasSettingToolTipMessage": {
    "message": "Χρησιμοποιήστε το $1 για γρήγορη επεξεργασία στην τρέχουσα τιμή της αγοράς.",
    "description": "$1 is key 'medium' (text: 'Market') separated here so that it can be passed in with bold font-weight"
  },
  "memo": {
    "message": "υπόμνημα"
  },
  "message": {
    "message": "Μήνυμα"
  },
  "metaMaskConnectStatusParagraphOne": {
    "message": "Έχετε τώρα περισσότερο έλεγχο των συνδέσεων του λογαριασμού σας στο MetaMask."
  },
  "metaMaskConnectStatusParagraphThree": {
    "message": "Κάντε κλικ για να διαχειριστείτε τους συνδεδεμένους λογαριασμούς σας."
  },
  "metaMaskConnectStatusParagraphTwo": {
    "message": "Το κουμπί Κατάστασης Σύνδεσης δείχνει αν ο ιστότοπος που επισκέπτεστε είναι συνδεδεμένος με τον τρέχοντα επιλεγμένο λογαριασμό σας."
  },
  "metadataModalSourceTooltip": {
    "message": "Το $1 φιλοξενείται στο npm και το $2 είναι το μοναδικό αναγνωριστικό αυτού του Snap.",
    "description": "$1 is the snap name and $2 is the snap NPM id."
  },
  "metamaskInstitutionalVersion": {
    "message": "Έκδοση του MetaMask Institutional"
  },
  "metamaskNotificationsAreOff": {
    "message": "Οι ειδοποιήσεις του πορτοφολιού δεν είναι προς το παρόν ενεργές."
  },
  "metamaskPortfolio": {
    "message": "MetaMask Portfolio."
  },
  "metamaskSwapsOfflineDescription": {
    "message": "Το MetaMask Swaps είναι υπό συντήρηση. Παρακαλείστε να επιστρέψετε αργότερα."
  },
  "metamaskVersion": {
    "message": "Έκδοση του MetaMask"
  },
  "methodData": {
    "message": "Μέθοδος"
  },
<<<<<<< HEAD
  "methodDataTransactionDesc": {
    "message": "Λειτουργία που εκτελείται με βάση τα αποκωδικοποιημένα δεδομένα εισόδου."
  },
=======
>>>>>>> 535c139b
  "methodNotSupported": {
    "message": "Δεν υποστηρίζεται με αυτόν τον λογαριασμό."
  },
  "metrics": {
    "message": "Μετρήσεις"
  },
  "millionAbbreviation": {
    "message": "Ε",
    "description": "Shortened form of 'million'"
  },
  "mismatchAccount": {
    "message": "Ο λογαριασμός ($1) που επιλέξατε είναι διαφορετικός από τον λογαριασμό που προσπαθείτε να υπογράψετε ($2)"
  },
  "mismatchedChainLinkText": {
    "message": "επαλήθευση των στοιχείων του δικτύου",
    "description": "Serves as link text for the 'mismatchedChain' key. This text will be embedded inside the translation for that key."
  },
  "mismatchedChainRecommendation": {
    "message": "Σας προτείνουμε να $1 πριν συνεχίσετε.",
    "description": "$1 is a clickable link with text defined by the 'mismatchedChainLinkText' key. The link will open to instructions for users to validate custom network details."
  },
  "mismatchedNetworkName": {
    "message": "Σύμφωνα με το αρχείο μας, το όνομα του δικτύου μπορεί να μην ταιριάζει με το αναγνωριστικό αλυσίδας."
  },
  "mismatchedNetworkSymbol": {
    "message": "Το σύμβολο νομίσματος που υποβλήθηκε δεν ταιριάζει με αυτό που προσδοκούμε για το αναγνωριστικό αλυσίδας."
  },
  "mismatchedRpcChainId": {
    "message": "Το αναγνωριστικό αλυσίδας που επιστρέφεται από το προσαρμοσμένο δίκτυο δεν ταιριάζει με το αναγνωριστικό αλυσίδας που υποβλήθηκε."
  },
  "mismatchedRpcUrl": {
    "message": "Σύμφωνα με τα αρχεία μας, η τιμή της διεύθυνσης URL του RPC που υποβλήθηκε δεν αντιστοιχεί με κάποιον γνωστό πάροχο για αυτό το αναγνωριστικό αλυσίδας."
  },
  "missingSetting": {
    "message": "Δεν μπορείτε να βρείτε μια ρύθμιση;"
  },
  "missingSettingRequest": {
    "message": "Υποβάλετε αίτημα εδώ"
  },
  "mmiBuiltAroundTheWorld": {
    "message": "Το MetaMask Institutional έχει σχεδιαστεί και λειτουργεί σε όλο τον κόσμο."
  },
  "mmiNewNFTDetectedInNFTsTabMessage": {
    "message": "Επιτρέψτε στο MetaMask Institutional να ανιχνεύει και να εμφανίζει αυτόματα τα NFT στο πορτοφόλι σας."
  },
  "mmiPasswordSetupDetails": {
    "message": "Αυτός ο κωδικός πρόσβασης θα ξεκλειδώσει μόνο την επέκταση του MetaMask Institutional."
  },
  "more": {
    "message": "περισσότερα"
  },
  "multipleSnapConnectionWarning": {
    "message": "Το $1 θέλει να χρησιμοποιήσει $2 Snaps",
    "description": "$1 is the dapp and $2 is the number of snaps it wants to connect to."
  },
  "mustSelectOne": {
    "message": "Πρέπει να επιλέξετε τουλάχιστον 1 token."
  },
  "name": {
    "message": "Όνομα"
  },
  "nameAddressLabel": {
    "message": "Διεύθυνση",
    "description": "Label above address field in name component modal."
  },
  "nameInstructionsNew": {
    "message": "Εάν γνωρίζετε αυτή τη διεύθυνση, δώστε της ένα ψευδώνυμο για να την αναγνωρίζετε και στο μέλλον.",
    "description": "Instruction text in name component modal when value is not recognised."
  },
  "nameInstructionsRecognized": {
    "message": "Αυτή η διεύθυνση έχει ένα προεπιλεγμένο ψευδώνυμο, αλλά μπορείτε να το επεξεργαστείτε ή να εξετάσετε άλλες προτάσεις.",
    "description": "Instruction text in name component modal when value is recognized but not saved."
  },
  "nameInstructionsSaved": {
    "message": "Έχετε ήδη προσθέσει ένα ψευδώνυμο για αυτή τη διεύθυνση. Μπορείτε να το επεξεργαστείτε ή να δείτε άλλα προτεινόμενα ψευδώνυμα.",
    "description": "Instruction text in name component modal when value is saved."
  },
  "nameLabel": {
    "message": "Ψευδώνυμο",
    "description": "Label above name input field in name component modal."
  },
  "nameModalMaybeProposedName": {
    "message": "Ίσως: $1",
    "description": "$1 is the proposed name"
  },
  "nameModalTitleNew": {
    "message": "Άγνωστη διεύθυνση",
    "description": "Title of the modal created by the name component when value is not recognised."
  },
  "nameModalTitleRecognized": {
    "message": "Αναγνωρισμένη διεύθυνση",
    "description": "Title of the modal created by the name component when value is recognized but not saved."
  },
  "nameModalTitleSaved": {
    "message": "Αποθηκευμένη διεύθυνση",
    "description": "Title of the modal created by the name component when value is saved."
  },
  "nameProviderProposedBy": {
    "message": "Προτείνεται από $1",
    "description": "$1 is the name of the provider"
  },
  "nameProvider_ens": {
    "message": "Ethereum Name Service (ENS)"
  },
  "nameProvider_etherscan": {
    "message": "Etherscan"
  },
  "nameProvider_lens": {
    "message": "Lens Protocol"
  },
  "nameProvider_token": {
    "message": "MetaMask"
  },
  "nameSetPlaceholder": {
    "message": "Επιλέξτε ένα ψευδώνυμο...",
    "description": "Placeholder text for name input field in name component modal."
  },
  "nativePermissionRequestDescription": {
    "message": "Θέλετε αυτός ο ιστότοπος να κάνει τα εξής;",
    "description": "Description below header used on Permission Connect screen for native permissions."
  },
  "nativeToken": {
    "message": "Το αρχικό token σε αυτό το δίκτυο είναι το $1. Είναι το token που χρησιμοποιείται για τα τέλη συναλλαγών.",
    "description": "$1 represents the name of the native token on the current network"
  },
  "nativeTokenScamWarningConversion": {
    "message": "Επεξεργασία λεπτομερειών δικτύου"
  },
  "nativeTokenScamWarningDescription": {
    "message": "Αυτό το δίκτυο δεν ταιριάζει με το αναγνωριστικό ή το όνομα της σχετικής αλυσίδας. Πολλά δημοφιλή tokens χρησιμοποιούν το όνομα $1, καθιστώντας το στόχο για απάτες. Οι απατεώνες μπορεί να σας ξεγελάσουν για να τους στείλετε πιο πολύτιμα νομίσματα σε αντάλλαγμα. Επαληθεύστε τα πάντα προτού συνεχίσετε.",
    "description": "$1 represents the currency name"
  },
  "nativeTokenScamWarningTitle": {
    "message": "Πρόκειται για πιθανή απάτη"
  },
  "needHelp": {
    "message": "Χρειάζεστε βοήθεια; Επικοινωνήστε με $1",
    "description": "$1 represents `needHelpLinkText`, the text which goes in the help link"
  },
  "needHelpFeedback": {
    "message": "Μοιραστείτε τα σχόλιά σας"
  },
  "needHelpLinkText": {
    "message": "Υποστήριξη του MetaMask"
  },
  "needHelpSubmitTicket": {
    "message": "Υποβολή αιτήματος"
  },
  "needImportFile": {
    "message": "Πρέπει να επιλέξετε ένα αρχείο για εισαγωγή.",
    "description": "User is important an account and needs to add a file to continue"
  },
  "negativeETH": {
    "message": "Δεν μπορεί να γίνει αποστολή αρνητικών ποσών στο ETH."
  },
  "negativeOrZeroAmountToken": {
    "message": "Δεν είναι δυνατή η αποστολή αρνητικών ή μηδενικών ποσών περιουσιακών στοιχείων."
  },
  "network": {
    "message": "Δίκτυο:"
  },
  "networkAddedSuccessfully": {
    "message": "Το δίκτυο προστέθηκε με επιτυχία!"
  },
  "networkDetails": {
    "message": "Λεπτομέρειες Δικτύου"
  },
  "networkIsBusy": {
    "message": "Το δίκτυο είναι απασχολημένο. Τα τέλη συναλλαγής είναι υψηλά και οι εκτιμήσεις λιγότερο ακριβείς."
  },
  "networkMenu": {
    "message": "Μενού δικτύου"
  },
  "networkMenuHeading": {
    "message": "Επιλέξτε ένα δίκτυο"
  },
  "networkName": {
    "message": "Όνομα δικτύου"
  },
  "networkNameArbitrum": {
    "message": "Arbitrum"
  },
  "networkNameAvalanche": {
    "message": "Avalanche"
  },
  "networkNameBSC": {
    "message": "BSC"
  },
  "networkNameBase": {
    "message": "Βάση"
  },
  "networkNameBitcoin": {
    "message": "Bitcoin"
  },
  "networkNameDefinition": {
    "message": "Το όνομα που συνδέεται με αυτό το δίκτυο."
  },
  "networkNameEthereum": {
    "message": "Ethereum"
  },
  "networkNameGoerli": {
    "message": "Goerli"
  },
  "networkNameLinea": {
    "message": "Linea"
  },
  "networkNameOpMainnet": {
    "message": "Κύριο δίκτυο OP"
  },
  "networkNamePolygon": {
    "message": "Polygon"
  },
  "networkNameTestnet": {
    "message": "Testnet"
  },
  "networkNameZkSyncEra": {
    "message": "zkSync Era"
  },
  "networkOptions": {
    "message": "Επιλογές δικτύου"
  },
  "networkProvider": {
    "message": "Πάροχος δικτύου"
  },
  "networkSettingsChainIdDescription": {
    "message": "Το αναγνωριστικό αλυσίδας χρησιμοποιείται για την υπογραφή συναλλαγών. Πρέπει να ταιριάζει με το αναγνωριστικό αλυσίδας που επιστρέφεται από το δίκτυο. Μπορείτε να εισαγάγετε έναν δεκαδικό ή δεκαεξαδικό αριθμό με πρόθεμα \"0x\", αλλά εμείς θα εμφανίσουμε τον αριθμό στο δεκαδικό σύστημα."
  },
  "networkStatus": {
    "message": "Κατάσταση δικτύου"
  },
  "networkStatusBaseFeeTooltip": {
    "message": "Η βασική χρέωση καθορίζεται από το δίκτυο και αλλάζει κάθε 13-14 δευτερόλεπτα. Οι επιλογές μας $1 και $2 λαμβάνουν υπόψη τις ξαφνικές αυξήσεις.",
    "description": "$1 and $2 are bold text for Medium and Aggressive respectively."
  },
  "networkStatusPriorityFeeTooltip": {
    "message": "Εύρος των τελών προτεραιότητας (ή αλλιώς “Miner tip”). Αυτό πηγαίνει στους miners και τους ενθαρρύνει να δώσουν προτεραιότητα στη συναλλαγή σας."
  },
  "networkStatusStabilityFeeTooltip": {
    "message": "Τα τέλη συναλλαγών είναι $1 σε σχέση με τις τελευταίες 72 ώρες.",
    "description": "$1 is networks stability value - stable, low, high"
  },
  "networkSwitchConnectionError": {
    "message": "Δεν μπορούμε να συνδεθούμε στο $1",
    "description": "$1 represents the network name"
  },
  "networkURL": {
    "message": "Διεύθυνση URL του δικτύου"
  },
  "networkURLDefinition": {
    "message": "Η διεύθυνση URL που χρησιμοποιείται για την πρόσβαση σε αυτό το δίκτυο."
  },
  "networks": {
    "message": "Δίκτυα"
  },
  "nevermind": {
    "message": "Δεν πειράζει"
  },
  "new": {
    "message": "Νέο!"
  },
  "newAccount": {
    "message": "Νέος λογαριασμός"
  },
  "newAccountNumberName": {
    "message": "Λογαριασμός $1",
    "description": "Default name of next account to be created on create account screen"
  },
  "newContact": {
    "message": "Νέα επαφή"
  },
  "newContract": {
    "message": "Νέο συμβόλαιο"
  },
  "newNFTDetectedInImportNFTsMessageStrongText": {
    "message": "Ρυθμίσεις > Ασφάλεια και απόρρητο"
  },
  "newNFTDetectedInImportNFTsMsg": {
    "message": "Για να χρησιμοποιήσετε το Opensea για να δείτε τα NFT, ενεργοποιήστε την επιλογή 'Προβολή NFT μέσων' στο $1.",
    "description": "$1 is used for newNFTDetectedInImportNFTsMessageStrongText"
  },
  "newNFTDetectedInNFTsTabMessage": {
    "message": "Επιτρέψτε στο MetaMask να ανιχνεύει και να εμφανίζει αυτόματα τα NFT στο πορτοφόλι σας."
  },
  "newNFTsAutodetected": {
    "message": "Αυτόματη ανίχνευση NFT"
  },
  "newNetworkAdded": {
    "message": "Το “$1” προστέθηκε με επιτυχία!"
  },
  "newNetworkEdited": {
    "message": "Το “$1” έχει επεξεργασθεί με επιτυχία!"
  },
  "newNftAddedMessage": {
    "message": "Το NFT προστέθηκε με επιτυχία!"
  },
  "newPassword": {
    "message": "Νέος κωδικός πρόσβασης (τουλάχιστον 8 χαρακτήρες)"
  },
  "newPrivacyPolicyActionButton": {
    "message": "Διαβάστε περισσότερα"
  },
  "newPrivacyPolicyTitle": {
    "message": "Ενημερώσαμε την πολιτική απορρήτου μας"
  },
  "newTokensImportedMessage": {
    "message": "Έχετε εισάγει με επιτυχία το $1.",
    "description": "$1 is the string of symbols of all the tokens imported"
  },
  "newTokensImportedTitle": {
    "message": "Τα token εισήχθησαν"
  },
  "next": {
    "message": "Επόμενο"
  },
  "nextNonceWarning": {
    "message": "Το Nonce είναι υψηλότερο από το προτεινόμενο nonce του $1",
    "description": "The next nonce according to MetaMask's internal logic"
  },
  "nftAddFailedMessage": {
    "message": "Το NFT δεν μπορεί να προστεθεί καθώς τα στοιχεία ιδιοκτησίας δεν ταιριάζουν. Βεβαιωθείτε ότι έχετε εισαγάγει τα σωστά στοιχεία."
  },
  "nftAddressError": {
    "message": "Αυτό το token είναι NFT. Προσθήκη στο $1",
    "description": "$1 is a clickable link with text defined by the 'importNFTPage' key"
  },
  "nftAlreadyAdded": {
    "message": "Το NFT έχει ήδη προστεθεί."
  },
  "nftAutoDetectionEnabled": {
    "message": "Ενεργοποιήθηκε η αυτόματη ανίχνευση NFT"
  },
  "nftDisclaimer": {
    "message": "Αποποίηση ευθυνών: Το MetaMask αντλεί το αρχείο πολυμέσων από το url της πηγής. Αυτό το url μερικές φορές αλλάζει ανάλογα με την αγορά στην οποία εκδόθηκε το NFT."
  },
  "nftOptions": {
    "message": "Επιλογές για NFT"
  },
  "nftTokenIdPlaceholder": {
    "message": "Εισάγετε το αναγνωριστικό του token"
  },
  "nftWarningContent": {
    "message": "Παραχωρείτε πρόσβαση στο $1, συμπεριλαμβανομένου οτιδήποτε ενδέχεται να αποκτήσετε στο μέλλον. Ο συμβαλλόμενος στην άλλη πλευρά μπορεί να μεταφέρει αυτά τα NFT από το πορτοφόλι σας ανά πάσα στιγμή χωρίς να σας ρωτήσει, μέχρι να ανακαλέσετε αυτή την έγκριση. $2",
    "description": "$1 is nftWarningContentBold bold part, $2 is Learn more link"
  },
  "nftWarningContentBold": {
    "message": "όλα τα $1 NFT σας",
    "description": "$1 is name of the collection"
  },
  "nftWarningContentGrey": {
    "message": "Προχωρήστε με προσοχή."
  },
  "nfts": {
    "message": "NFT"
  },
  "nftsPreviouslyOwned": {
    "message": "Προηγούμενη ιδιοκτησία"
  },
  "nickname": {
    "message": "Ψευδώνυμο"
  },
  "noAccountsFound": {
    "message": "Δεν βρέθηκαν λογαριασμοί για το συγκεκριμένο αίτημα αναζήτησης"
  },
  "noAddressForName": {
    "message": "Δεν έχει οριστεί διεύθυνση για αυτό το όνομα."
  },
  "noConnectedAccountDescription": {
    "message": "Επιλέξτε έναν λογαριασμό που θέλετε να χρησιμοποιήσετε σε αυτόν τον ιστότοπο για να συνεχίσετε."
  },
  "noConnectedAccountTitle": {
    "message": "Το MetaMask δεν συνδέεται με αυτόν τον ιστότοπο"
  },
  "noConversionDateAvailable": {
    "message": "Δεν υπάρχει διαθέσιμη ημερομηνία μετατροπής νομίσματος"
  },
  "noConversionRateAvailable": {
    "message": "Δεν υπάρχει διαθέσιμη ισοτιμία μετατροπής"
  },
  "noDomainResolution": {
    "message": "Δεν παρέχεται ανάλυση για τον τομέα."
  },
  "noHardwareWalletOrSnapsSupport": {
    "message": "Τα Snaps και τα περισσότερα πορτοφόλια υλικού δεν θα λειτουργούν με την τρέχουσα έκδοση του προγράμματος περιήγησής σας."
  },
  "noNFTs": {
    "message": "Δεν υπάρχουν NFT ακόμα"
  },
  "noNetworksFound": {
    "message": "Δεν βρέθηκαν δίκτυα για το συγκεκριμένο αίτημα αναζήτησης"
  },
  "noSnaps": {
    "message": "Δεν έχετε εγκαταστήσει κανένα snap."
  },
  "noThanks": {
    "message": "Όχι, ευχαριστώ"
  },
  "noTransactions": {
    "message": "Δεν έχετε καμιά συναλλαγή"
  },
  "noWebcamFound": {
    "message": "Η κάμερα του υπολογιστή σας δεν βρέθηκε. Προσπαθήστε ξανά."
  },
  "noWebcamFoundTitle": {
    "message": "Η διαδικτυακή κάμερα δεν βρέθηκε"
  },
  "nonCustodialAccounts": {
    "message": "Το MetaMask Institutional σάς επιτρέπει να χρησιμοποιείτε λογαριασμούς μη θεματοφυλακής, αν σκοπεύετε να χρησιμοποιήσετε αυτούς τους λογαριασμούς για την δημιουργία αντιγράφων ασφαλείας μέσω της Μυστικής Φράσης Ανάκτησης."
  },
  "nonce": {
    "message": "Αριθμολέξημα"
  },
  "nonceField": {
    "message": "Προσαρμόστε τη συναλλαγή nonce"
  },
  "nonceFieldDesc": {
    "message": "Ενεργοποιήστε την επιλογή αυτή για να αλλάξετε το nonce (αριθμός συναλλαγής) κατά την αποστολή περιουσιακών στοιχείων. Αυτή είναι μια προηγμένη λειτουργία, χρησιμοποιήστε τη με προσοχή."
  },
  "nonceFieldHeading": {
    "message": "Προσαρμοσμένο Nonce"
  },
  "notBusy": {
    "message": "Δεν είναι απασχολημένο"
  },
  "notCurrentAccount": {
    "message": "Είναι αυτός ο σωστός λογαριασμός; Είναι διαφορετικός από τον τρέχοντα επιλεγμένο λογαριασμό στο πορτοφόλι σας."
  },
  "notEnoughBalance": {
    "message": "Ανεπαρκές υπόλοιπο"
  },
  "notEnoughGas": {
    "message": "Δεν υπάρχει αρκετό τέλος συναλλαγής"
  },
  "notRightNow": {
    "message": "Όχι τώρα"
  },
  "note": {
    "message": "Σημείωση"
  },
  "notePlaceholder": {
    "message": "Ο υπεύθυνος έγκρισης θα δει αυτήν τη σημείωση όταν εγκρίνει τη συναλλαγή ως θεματοφύλακας."
  },
  "notificationDetail": {
    "message": "Λεπτομέρειες"
  },
  "notificationDetailBaseFee": {
    "message": "Βασικό τέλος (GWEI)"
  },
  "notificationDetailGasLimit": {
    "message": "Όριο τελών συναλλαγών (μονάδες)"
  },
  "notificationDetailGasUsed": {
    "message": "Τέλη συναλλαγών που χρησιμοποιήθηκαν (μονάδες)"
  },
  "notificationDetailMaxFee": {
    "message": "Μέγιστη χρέωση ανά τέλος συναλλαγής"
  },
  "notificationDetailNetwork": {
    "message": "Δίκτυο"
  },
  "notificationDetailNetworkFee": {
    "message": "Τέλη δικτύου"
  },
  "notificationDetailPriorityFee": {
    "message": "Τέλος προτεραιότητας (GWEI)"
  },
  "notificationItemCheckBlockExplorer": {
    "message": "Έλεγχος στο BlockExplorer"
  },
  "notificationItemCollection": {
    "message": "Συλλογή"
  },
  "notificationItemConfirmed": {
    "message": "Επιβεβαιωμένο"
  },
  "notificationItemError": {
    "message": "Δεν είναι δυνατή η ανάκτηση χρεώσεων προς το παρόν"
  },
  "notificationItemFrom": {
    "message": "Από"
  },
  "notificationItemLidoStakeReadyToBeWithdrawn": {
    "message": "Έτοιμη για ανάληψη"
  },
  "notificationItemLidoStakeReadyToBeWithdrawnMessage": {
    "message": "Μπορείτε τώρα να αποσύρετε τα $1 που δεν έχετε ποντάρει"
  },
  "notificationItemLidoWithdrawalRequestedMessage": {
    "message": "Το αίτημά σας για ακύρωση του πονταρίσματος των $1 έχει σταλεί"
  },
  "notificationItemNFTReceivedFrom": {
    "message": "Λάβατε NFT από"
  },
  "notificationItemNFTSentTo": {
    "message": "Στείλατε NFT σε"
  },
  "notificationItemNetwork": {
    "message": "Δίκτυο"
  },
  "notificationItemRate": {
    "message": "Ποσό (περιλαμβάνονται οι χρεώσεις)"
  },
  "notificationItemReceived": {
    "message": "Ελήφθη"
  },
  "notificationItemReceivedFrom": {
    "message": "Ελήφθη από"
  },
  "notificationItemSent": {
    "message": "Εστάλη"
  },
  "notificationItemSentTo": {
    "message": "Εστάλη σε"
  },
  "notificationItemStakeCompleted": {
    "message": "Ολοκλήρωση του πονταρίσματος"
  },
  "notificationItemStaked": {
    "message": "Ποντάρισμα"
  },
  "notificationItemStakingProvider": {
    "message": "Πάροχος πονταρίσματος"
  },
  "notificationItemStatus": {
    "message": "Κατάσταση"
  },
  "notificationItemSwapped": {
    "message": "Ανταλλαγή"
  },
  "notificationItemSwappedFor": {
    "message": "για"
  },
  "notificationItemTo": {
    "message": "Προς"
  },
  "notificationItemTransactionId": {
    "message": "Αναγνωριστικό συναλλαγής"
  },
  "notificationItemUnStakeCompleted": {
    "message": "Ολοκλήρωση ακύρωσης πονταρίσματός"
  },
  "notificationItemUnStaked": {
    "message": "Ακύρωση πονταρίσματος"
  },
  "notificationItemUnStakingRequested": {
    "message": "Αίτημα ακύρωσης πονταρίσματος"
  },
  "notificationTransactionFailedMessage": {
    "message": "Η συναλλαγή $1 απέτυχε! $2",
    "description": "Content of the browser notification that appears when a transaction fails"
  },
  "notificationTransactionFailedMessageMMI": {
    "message": "Η συναλλαγή απέτυχε! $1",
    "description": "Content of the browser notification that appears when a transaction fails in MMI"
  },
  "notificationTransactionFailedTitle": {
    "message": "Αποτυχημένη συναλλαγή",
    "description": "Title of the browser notification that appears when a transaction fails"
  },
  "notificationTransactionSuccessMessage": {
    "message": "Η συναλλαγή $1 επιβεβαιώθηκε!",
    "description": "Content of the browser notification that appears when a transaction is confirmed"
  },
  "notificationTransactionSuccessTitle": {
    "message": "Επιβεβαιωμένη συναλλαγή",
    "description": "Title of the browser notification that appears when a transaction is confirmed"
  },
  "notificationTransactionSuccessView": {
    "message": "Προβολή σε $1",
    "description": "Additional content in a notification that appears when a transaction is confirmed and has a block explorer URL."
  },
  "notifications": {
    "message": "Ειδοποιήσεις"
  },
  "notificationsDropLedgerFirefoxDescription": {
    "message": "Ο Firefox δεν υποστηρίζει πλέον το U2F, οπότε το Ledger δεν θα λειτουργεί με το MetaMask στον Firefox. Δοκιμάστε αντ' αυτού το MetaMask στο Google Chrome.",
    "description": "Description of a notification in the 'See What's New' popup. Describes that ledger will not longer be supported for firefox users and they should use MetaMask on chrome for ledger support instead."
  },
  "notificationsDropLedgerFirefoxTitle": {
    "message": "Διακοπή της υποστήριξης του Ledger για τον Firefox",
    "description": "Title for a notification in the 'See What's New' popup. Tells firefox users that ledger support is being dropped."
  },
  "notificationsFeatureToggle": {
    "message": "Ενεργοποίηση ειδοποιήσεων για το πορτοφόλι",
    "description": "Experimental feature title"
  },
  "notificationsFeatureToggleDescription": {
    "message": "Αυτό επιτρέπει ειδοποιήσεις για το πορτοφόλι, όπως αποστολή/λήψη κεφαλαίων ή NFT και ανακοινώσεις λειτουργιών.",
    "description": "Description of the experimental notifications feature"
  },
  "notificationsMarkAllAsRead": {
    "message": "Επισήμανση όλων ως αναγνωσμένων"
  },
  "notificationsPageEmptyTitle": {
    "message": "Τίποτα το ιδιαίτερο εδώ"
  },
  "notificationsPageErrorContent": {
    "message": "Προσπαθήστε να επισκεφθείτε ξανά αυτή τη σελίδα."
  },
  "notificationsPageErrorTitle": {
    "message": "Παρουσιάστηκε ένα σφάλμα"
  },
  "notificationsPageNoNotificationsContent": {
    "message": "Δεν έχετε λάβει καμία ειδοποίηση ακόμα."
  },
  "notificationsSettingsBoxError": {
    "message": "Κάτι πήγε στραβά. Προσπαθήστε ξανά."
  },
  "notificationsSettingsPageAllowNotifications": {
    "message": "Μείνετε ενήμεροι για ό,τι συμβαίνει στο πορτοφόλι σας με τις ειδοποιήσεις. Για να χρησιμοποιήσετε τις ειδοποιήσεις, χρησιμοποιούμε ένα προφίλ για να συγχρονίσουμε ορισμένες ρυθμίσεις στις συσκευές σας. $1"
  },
  "notificationsSettingsPageAllowNotificationsLink": {
    "message": "Μάθετε πώς προστατεύουμε το απόρρητό σας κατά τη χρήση αυτής της λειτουργίας."
  },
  "numberOfNewTokensDetectedPlural": {
    "message": "$1 νέα tokens βρέθηκαν σε αυτόν τον λογαριασμό",
    "description": "$1 is the number of new tokens detected"
  },
  "numberOfNewTokensDetectedSingular": {
    "message": "1 νέο token βρέθηκε σε αυτόν τον λογαριασμό"
  },
  "numberOfTokens": {
    "message": "Αριθμός tokens"
  },
  "ofTextNofM": {
    "message": "από"
  },
  "off": {
    "message": "Ανενεργό"
  },
  "offlineForMaintenance": {
    "message": "Εκτός λειτουργίας για συντήρηση"
  },
  "ok": {
    "message": "Εντάξει"
  },
  "on": {
    "message": "Ενεργό"
  },
  "onboardedMetametricsAccept": {
    "message": "Συμφωνώ"
  },
  "onboardedMetametricsDisagree": {
    "message": "Όχι, ευχαριστώ"
  },
  "onboardedMetametricsKey1": {
    "message": "Τελευταίες εξελίξεις"
  },
  "onboardedMetametricsKey2": {
    "message": "Χαρακτηριστικά προϊόντων"
  },
  "onboardedMetametricsKey3": {
    "message": "Άλλο σχετικό προωθητικό υλικό"
  },
  "onboardedMetametricsLink": {
    "message": "MetaMetrics"
  },
  "onboardedMetametricsParagraph1": {
    "message": "Εκτός από το $1, θα θέλαμε να χρησιμοποιήσουμε δεδομένα για να κατανοήσουμε πώς αλληλεπιδράτε με τις επικοινωνίες μάρκετινγκ.",
    "description": "$1 represents the 'onboardedMetametricsLink' locale string"
  },
  "onboardedMetametricsParagraph2": {
    "message": "Αυτό μας βοηθά να εξατομικεύσουμε αυτά που κοινοποιούμε σε εσάς, όπως:"
  },
  "onboardedMetametricsParagraph3": {
    "message": "Να θυμάστε ότι δεν πουλάμε ποτέ τα δεδομένα που μας παρέχετε και μπορείτε να εξαιρεθείτε ανά πάσα στιγμή."
  },
  "onboardedMetametricsTitle": {
    "message": "Βοηθήστε μας να βελτιώσουμε την εμπειρία σας"
  },
  "onboardingAdvancedPrivacyIPFSDescription": {
    "message": "Η πύλη IPFS επιτρέπει την πρόσβαση και την προβολή δεδομένων που φιλοξενούνται από τρίτους. Μπορείτε να προσθέσετε μια προσαρμοσμένη πύλη IPFS ή να συνεχίσετε να χρησιμοποιείτε την προεπιλεγμένη."
  },
  "onboardingAdvancedPrivacyIPFSInvalid": {
    "message": "Εισάγετε μια έγκυρη διεύθυνση URL"
  },
  "onboardingAdvancedPrivacyIPFSTitle": {
    "message": "Προσθήκη προσαρμοσμένης πύλης IPFS"
  },
  "onboardingAdvancedPrivacyIPFSValid": {
    "message": "Η διεύθυνση URL της πύλης IPFS είναι έγκυρη"
  },
  "onboardingAdvancedPrivacyNetworkButton": {
    "message": "Προσθήκη προσαρμοσμένου δικτύου"
  },
  "onboardingAdvancedPrivacyNetworkDescription": {
    "message": "Χρησιμοποιούμε την Infura ως την υπηρεσία κλήσης απομακρυσμένης διαδικασίας (RPC) για να προσφέρουμε την πιο αξιόπιστη και ιδιωτική πρόσβαση στα δεδομένα του Ethereum που μπορούμε. Μπορείτε να επιλέξετε τη δική σας RPC, αλλά να θυμάστε ότι οποιαδήποτε RPC θα λαμβάνει τη διεύθυνση IP και το πορτοφόλι σας στο Ethereum για να πραγματοποιεί συναλλαγές. Διαβάστε το $1 για να μάθετε περισσότερα σχετικά με τον τρόπο με τον οποίο η Infura χειρίζεται τα δεδομένα."
  },
  "onboardingAdvancedPrivacyNetworkTitle": {
    "message": "Επιλέξτε το δίκτυό σας"
  },
  "onboardingCreateWallet": {
    "message": "Δημιουργήστε ένα νέο πορτοφόλι"
  },
  "onboardingImportWallet": {
    "message": "Εισαγωγή υπάρχοντος πορτοφολιού"
  },
  "onboardingMetametricsAgree": {
    "message": "Συμφωνώ"
  },
  "onboardingMetametricsDescription": {
    "message": "Θέλουμε να συλλέξουμε βασικά δεδομένα χρήσης και διάγνωσης για να βελτιώσουμε το MetaMask. Λάβετε υπόψη ότι δεν πουλάμε ποτέ τα δεδομένα που μας παρέχετε εδώ."
  },
  "onboardingMetametricsDescription2": {
    "message": "Όταν συγκεντρώνουμε μετρήσεις, θα είναι πάντα..."
  },
<<<<<<< HEAD
=======
  "onboardingMetametricsDisagree": {
    "message": "Όχι, ευχαριστώ"
  },
>>>>>>> 535c139b
  "onboardingMetametricsInfuraTerms": {
    "message": "Θα σας ενημερώσουμε εάν αποφασίσουμε να χρησιμοποιήσουμε αυτά τα δεδομένα για άλλους σκοπούς. Για περισσότερες πληροφορίες, μπορείτε να ανατρέξετε στην $1. Να θυμάστε ότι μπορείτε να μεταβείτε στις ρυθμίσεις και να εξαιρεθείτε ανά πάσα στιγμή.",
    "description": "$1 represents `onboardingMetametricsInfuraTermsPolicy`"
  },
  "onboardingMetametricsInfuraTermsPolicy": {
    "message": "Πολιτική Απορρήτου"
  },
  "onboardingMetametricsModalTitle": {
    "message": "Προσθήκη προσαρμοσμένου δικτύου"
  },
  "onboardingMetametricsNeverCollect": {
    "message": "$1 τα κλικ και οι προβολές στην εφαρμογή αποθηκεύονται, ωστόσο άλλα στοιχεία (όπως η δημόσια διεύθυνσή σας) όχι.",
    "description": "$1 represents `onboardingMetametricsNeverCollectEmphasis`"
  },
  "onboardingMetametricsNeverCollectEmphasis": {
    "message": "Ιδιωτικές:"
  },
  "onboardingMetametricsNeverCollectIP": {
    "message": "$1 χρησιμοποιούμε προσωρινά τη διεύθυνση IP σας για να εντοπίσουμε τη γενική τοποθεσία (όπως η χώρα ή η περιοχή σας), αλλά δεν αποθηκεύεται ποτέ.",
    "description": "$1 represents `onboardingMetametricsNeverCollectIPEmphasis`"
  },
  "onboardingMetametricsNeverCollectIPEmphasis": {
    "message": "Γενικές:"
  },
  "onboardingMetametricsNeverSellData": {
    "message": "$1 εσείς αποφασίζετε αν θέλετε να κοινοποιήσετε ή να διαγράψετε τα δεδομένα χρήσης σας μέσω των ρυθμίσεων ανά πάσα στιγμή.",
    "description": "$1 represents `onboardingMetametricsNeverSellDataEmphasis`"
  },
  "onboardingMetametricsNeverSellDataEmphasis": {
    "message": "Προαιρετικές:"
  },
  "onboardingMetametricsTitle": {
    "message": "Βοηθήστε μας να βελτιώσουμε το MetaMask"
  },
  "onboardingMetametricsUseDataCheckbox": {
    "message": "Θα χρησιμοποιήσουμε αυτά τα δεδομένα για να μάθουμε πώς αλληλεπιδράτε με τις επικοινωνίες μάρκετινγκ. Ενδέχεται να κοινοποιήσουμε σχετικές πληροφορίες (όπως χαρακτηριστικά προϊόντων)."
  },
  "onboardingPinExtensionBillboardAccess": {
    "message": "Πλήρης πρόσβαση"
  },
  "onboardingPinExtensionBillboardDescription": {
    "message": "Αυτές οι επεκτάσεις μπορούν να βλέπουν και να αλλάζουν τις πληροφορίες"
  },
  "onboardingPinExtensionBillboardDescription2": {
    "message": "σε αυτόν τον ιστότοπο."
  },
  "onboardingPinExtensionBillboardTitle": {
    "message": "Επεκτάσεις"
  },
  "onboardingPinExtensionChrome": {
    "message": "Κάντε κλικ στο εικονίδιο της επέκτασης του προγράμματος περιήγησης"
  },
  "onboardingPinExtensionDescription": {
    "message": "Προσκολλήστε το MetaMask στο πρόγραμμα περιήγησής σας, ώστε να είναι προσβάσιμο και εύκολο να δείτε τις επιβεβαιώσεις συναλλαγών."
  },
  "onboardingPinExtensionDescription2": {
    "message": "Μπορείτε να ανοίξετε το MetaMask κάνοντας κλικ στην επέκταση και να αποκτήσετε πρόσβαση στο πορτοφόλι σας με 1 κλικ."
  },
  "onboardingPinExtensionDescription3": {
    "message": "Κάντε κλικ στο εικονίδιο της επέκτασης του προγράμματος περιήγησης για άμεση πρόσβαση"
  },
  "onboardingPinExtensionLabel": {
    "message": "Καρφίτσωμα του MetaMask"
  },
  "onboardingPinExtensionStep1": {
    "message": "1"
  },
  "onboardingPinExtensionStep2": {
    "message": "2"
  },
  "onboardingPinExtensionTitle": {
    "message": "Η εγκατάσταση του MetaMask ολοκληρώθηκε!"
  },
  "onboardingPinMmiExtensionLabel": {
    "message": "Καρφιτσώστε το MetaMask Institutional"
  },
  "onboardingUsePhishingDetectionDescription": {
    "message": "Οι ειδοποιήσεις ανίχνευσης για phishing βασίζονται στην επικοινωνία με το $1. Το jsDeliver θα έχει πρόσβαση στη διεύθυνση IP σας. Δείτε $2.",
    "description": "The $1 is the word 'jsDeliver', from key 'jsDeliver' and $2 is the words Privacy Policy from key 'privacyMsg', both separated here so that it can be wrapped as a link"
  },
  "oneDayAbbreviation": {
    "message": "1Η",
    "description": "Shortened form of '1 day'"
  },
  "oneMonthAbbreviation": {
    "message": "1M",
    "description": "Shortened form of '1 month'"
  },
  "oneWeekAbbreviation": {
    "message": "1ΕΒ",
    "description": "Shortened form of '1 week'"
  },
  "oneYearAbbreviation": {
    "message": "1Ε",
    "description": "Shortened form of '1 year'"
  },
  "onekey": {
    "message": "OneKey"
  },
  "onlyAddTrustedNetworks": {
    "message": "Ένας κακόβουλος πάροχος δικτύου μπορεί να πει ψέματα σχετικά με την κατάσταση του blockchain και να καταγράψει τη δραστηριότητα του δικτύου σας. Προσθέστε μόνο προσαρμοσμένα δίκτυα που εμπιστεύεστε."
  },
  "onlyConnectTrust": {
    "message": "Συνδεθείτε μόνο με ιστότοπους που εμπιστεύεστε. $1",
    "description": "Text displayed above the buttons for connection confirmation. $1 is the link to the learn more web page."
  },
  "openCustodianApp": {
    "message": "Ανοίξτε την εφαρμογή $1",
    "description": "The $1 is the name of the Custodian that will be open"
  },
  "openFullScreenForLedgerWebHid": {
    "message": "Μεταβείτε σε πλήρη οθόνη για να συνδέσετε το Ledger σας.",
    "description": "Shown to the user on the confirm screen when they are viewing MetaMask in a popup window but need to connect their ledger via webhid."
  },
  "openInBlockExplorer": {
    "message": "Άνοιγμα στο Block Explorer"
  },
  "openSeaNew": {
    "message": "OpenSea"
  },
  "operationFailed": {
    "message": "Η λειτουργία απέτυχε"
  },
  "optional": {
    "message": "Προαιρετικά"
  },
  "optionalWithParanthesis": {
    "message": "(Προαιρετικά)"
  },
  "options": {
    "message": "Επιλογές"
  },
  "or": {
    "message": "ή"
  },
  "origin": {
    "message": "Προέλευση"
  },
  "osTheme": {
    "message": "Σύστημα"
  },
  "otherSnaps": {
    "message": "άλλα snaps",
    "description": "Used in the 'permission_rpc' message."
  },
  "outdatedBrowserNotification": {
    "message": "Το πρόγραμμα περιήγησής σας δεν είναι ενημερωμένο. Εάν δεν ενημερώσετε το πρόγραμμα περιήγησής σας, δεν θα μπορείτε να λαμβάνετε διορθώσεις ασφαλείας και νέες λειτουργίες από το MetaMask."
  },
  "padlock": {
    "message": "Padlock"
  },
  "parameters": {
    "message": "Παράμετροι"
  },
  "participateInMetaMetrics": {
    "message": "Συμμετάσχετε στο MetaMetrics"
  },
  "participateInMetaMetricsDescription": {
    "message": "Συμμετέχετε στο MetaMetrics για να μας βοηθήσετε να κάνοιυμε το MetaMask καλύτερο"
  },
  "password": {
    "message": "Κωδικός πρόσβασης"
  },
  "passwordMmiTermsWarning": {
    "message": "Κατανοώ ότι το MetaMask Institutional δεν μπορεί να ανακτήσει αυτόν τον κωδικό πρόσβασης για μένα. $1"
  },
  "passwordNotLongEnough": {
    "message": "Ο κωδικός πρόσβασης δεν είναι αρκετά μεγάλος"
  },
  "passwordSetupDetails": {
    "message": "Αυτός ο κωδικός πρόσβασης θα ξεκλειδώσει το πορτοφόλι σας στο MetaMask μόνο σε αυτή τη συσκευή. Το MetaMask δεν μπορεί να ανακτήσει αυτόν τον κωδικό πρόσβασης."
  },
  "passwordStrength": {
    "message": "Ισχύς κωδικού πρόσβασης: $1",
    "description": "Return password strength to the user when user wants to create password."
  },
  "passwordStrengthDescription": {
    "message": "Ένας ισχυρός κωδικός πρόσβασης μπορεί να βελτιώσει την ασφάλεια του πορτοφολιού σας εάν η συσκευή σας κλαπεί ή παραβιαστεί."
  },
  "passwordTermsWarning": {
    "message": "Κατανοώ ότι το MetaMask δεν μπορεί να ανακτήσει αυτόν τον κωδικό πρόσβασης για μένα. $1"
  },
  "passwordsDontMatch": {
    "message": "Οι κωδικοί πρόσβασης δεν ταιριάζουν"
  },
  "pasteJWTToken": {
    "message": "Επικολλήστε ή αφήστε το token σας εδώ:"
  },
  "pastePrivateKey": {
    "message": "Εισάγετε τη συμβολοσειρά του ιδιωτικού σας κλειδιού εδώ:",
    "description": "For importing an account from a private key"
  },
  "paymasterInUse": {
    "message": "Το τέλη για αυτή τη συναλλαγή θα καταβληθούν από τον πληρωτή.",
    "description": "Alert shown in transaction confirmation if paymaster in use."
  },
  "pending": {
    "message": "Σε εκκρεμότητα"
  },
  "pendingTransactionInfo": {
    "message": "Αυτή η συναλλαγή δεν θα επεξεργαστεί μέχρι να ολοκληρωθεί αυτή η συναλλαγή."
  },
  "pendingTransactionMultiple": {
    "message": "Έχετε ($1) εκκρεμείς συναλλαγές."
  },
  "pendingTransactionSingle": {
    "message": "Έχετε (1) εκκρεμή συναλλαγή.",
    "description": "$1 is count of pending transactions"
  },
  "permissionDetails": {
    "message": "Λεπτομέρειες άδειας χρήσης"
  },
  "permissionRequest": {
    "message": "Αίτημα άδειας"
  },
  "permissionRequested": {
    "message": "Ζητήθηκε τώρα"
  },
  "permissionRequestedForAccounts": {
    "message": "Ζητήθηκε τώρα για $1",
    "description": "Permission cell status for requested permission including accounts, rendered as AvatarGroup which is $1."
  },
  "permissionRevoked": {
    "message": "Ανακλήθηκε σε αυτήν την ενημέρωση"
  },
  "permissionRevokedForAccounts": {
    "message": "Ανακλήθηκε σε αυτή την ενημέρωση για $1",
    "description": "Permission cell status for revoked permission including accounts, rendered as AvatarGroup which is $1."
  },
  "permission_accessNamedSnap": {
    "message": "Σύνδεση με $1.",
    "description": "The description for the `wallet_snap` permission. $1 is the human-readable name of the snap."
  },
  "permission_accessNetwork": {
    "message": "Πρόσβαση στο διαδίκτυο.",
    "description": "The description of the `endowment:network-access` permission."
  },
  "permission_accessNetworkDescription": {
    "message": "Επιτρέψτε στο $1 να έχει πρόσβαση στο διαδίκτυο. Αυτό μπορεί να χρησιμοποιηθεί για αποστολή και λήψη δεδομένων με διακομιστές τρίτων.",
    "description": "An extended description of the `endowment:network-access` permission. $1 is the snap name."
  },
  "permission_accessSnap": {
    "message": "Συνδεθείτε στο snap $1.",
    "description": "The description for the `wallet_snap` permission. $1 is the name of the snap."
  },
  "permission_accessSnapDescription": {
    "message": "Επιτρέψτε στον ιστότοπο ή στο snap να αλληλεπιδράσει με το $1.",
    "description": "The description for the `wallet_snap_*` permission. $1 is the name of the Snap."
  },
  "permission_cronjob": {
    "message": "Προγραμματισμός και εκτέλεση περιοδικών ενεργειών.",
    "description": "The description for the `snap_cronjob` permission"
  },
  "permission_cronjobDescription": {
    "message": "Επιτρέψτε στο $1 να εκτελεί ενέργειες που εκτελούνται περιοδικά σε σταθερές ώρες, ημερομηνίες ή διαστήματα. Αυτό μπορεί να χρησιμοποιηθεί για την ενεργοποίηση αλληλεπιδράσεων ή ειδοποιήσεων ευαίσθητων στο χρόνο.",
    "description": "An extended description for the `snap_cronjob` permission. $1 is the snap name."
  },
  "permission_dialog": {
    "message": "Εμφάνιση παραθύρων διαλόγου στο MetaMask.",
    "description": "The description for the `snap_dialog` permission"
  },
  "permission_dialogDescription": {
    "message": "Επιτρέψτε στο $1 να εμφανίζει αναδυόμενα παράθυρα του MetaMask με προσαρμοσμένο κείμενο, πεδίο εισαγωγής και κουμπιά για την έγκριση ή την απόρριψη μιας ενέργειας.\nΜπορεί να χρησιμοποιηθεί για τη δημιουργία π.χ. ειδοποιήσεων, επιβεβαιώσεων και ροών επιλογής για το snap.",
    "description": "An extended description for the `snap_dialog` permission. $1 is the snap name."
  },
  "permission_ethereumAccounts": {
    "message": "Δείτε τη διεύθυνση, το υπόλοιπο του λογαριασμού, τη δραστηριότητα και προτείνετε συναλλαγές προς έγκριση.",
    "description": "The description for the `eth_accounts` permission"
  },
  "permission_ethereumProvider": {
    "message": "Πρόσβαση στον πάροχο του Ethereum.",
    "description": "The description for the `endowment:ethereum-provider` permission"
  },
  "permission_ethereumProviderDescription": {
    "message": "Επιτρέψτε στο $1 να επικοινωνεί απευθείας με το MetaMask, προκειμένου να διαβάζει δεδομένα από το blockchain και να προτείνει μηνύματα και συναλλαγές.",
    "description": "An extended description for the `endowment:ethereum-provider` permission. $1 is the snap name."
  },
  "permission_getEntropy": {
    "message": "Δημιουργία τυχαίων κλειδιών μοναδικών σε αυτό το $1.",
    "description": "The description for the `snap_getEntropy` permission. $1 is the snap name."
  },
  "permission_getEntropyDescription": {
    "message": "Επιτρέψτε στο $1 να παράγει τυχαία κλειδιά μοναδικά για αυτό το $1, χωρίς να τα εκθέτει. Αυτά τα κλειδιά είναι ξεχωριστά από τον λογαριασμό (-ους) σας στο MetaMask και δεν σχετίζονται με τα ιδιωτικά σας κλειδιά ή τη Μυστική Φράση Ανάκτησης. Άλλα snaps δεν μπορούν να έχουν πρόσβαση σε αυτές τις πληροφορίες.",
    "description": "An extended description for the `snap_getEntropy` permission. $1 is the snap name."
  },
  "permission_getLocale": {
    "message": "Προβολή της γλώσσας προτίμησής σας.",
    "description": "The description for the `snap_getLocale` permission"
  },
  "permission_getLocaleDescription": {
    "message": "Επιτρέψτε στο $1 να έχει πρόσβαση στη γλώσσα προτίμησής σας από τις ρυθμίσεις του MetaMask. Αυτό μπορεί να χρησιμεύει για την τοπική προσαρμογή και την εμφάνιση του περιεχομένου του $1 στη γλώσσα σας.",
    "description": "An extended description for the `snap_getLocale` permission. $1 is the snap name."
  },
  "permission_homePage": {
    "message": "Εμφάνιση προσαρμοσμένης οθόνης",
    "description": "The description for the `endowment:page-home` permission"
  },
  "permission_homePageDescription": {
    "message": "Επιτρέψτε στο $1 να εμφανίσει μια προσαρμοσμένη αρχική οθόνη στο MetaMask. Αυτή μπορεί να χρησιμοποιηθεί για διεπαφές χρήστη, διαμόρφωση και πίνακες οργάνων.",
    "description": "An extended description for the `endowment:page-home` permission. $1 is the snap name."
  },
  "permission_keyring": {
    "message": "Να επιτρέπονται αιτήματα για την προσθήκη και τον έλεγχο λογαριασμών Ethereum",
    "description": "The description for the `endowment:keyring` permission"
  },
  "permission_keyringDescription": {
    "message": "Επιτρέψτε σε αυτό το $1 να λαμβάνει αιτήματα προσθήκης ή αφαίρεσης λογαριασμών, καθώς και να υπογράφει και να πραγματοποιεί συναλλαγές εκ μέρους αυτών των λογαριασμών.",
    "description": "An extended description for the `endowment:keyring` permission. $1 is the snap name."
  },
  "permission_lifecycleHooks": {
    "message": "Χρησιμοποιήστε επιχειρηματικά μοντέλα.",
    "description": "The description for the `endowment:lifecycle-hooks` permission"
  },
  "permission_lifecycleHooksDescription": {
    "message": "Επιτρέψτε στο $1 να χρησιμοποιεί επιχειρηματικά μοντέλα για την εκτέλεση κώδικα σε συγκεκριμένες χρονικές στιγμές κατά τη διάρκεια του κύκλου ζωής του.",
    "description": "An extended description for the `endowment:lifecycle-hooks` permission. $1 is the snap name."
  },
  "permission_manageAccounts": {
    "message": "Προσθήκη και έλεγχος λογαριασμών στο Ethereum",
    "description": "The description for `snap_manageAccounts` permission"
  },
  "permission_manageAccountsDescription": {
    "message": "Επιτρέψτε σε αυτό το $1 να προσθέτει ή να αφαιρεί λογαριασμούς Ethereum και, στη συνέχεια, να πραγματοποιεί συναλλαγές και να υπογράφει με αυτούς τους λογαριασμούς.",
    "description": "An extended description for the `snap_manageAccounts` permission. $1 is the snap name."
  },
  "permission_manageBip32Keys": {
    "message": "Διαχειριστείτε λογαριασμούς $1.",
    "description": "The description for the `snap_getBip32Entropy` permission. $1 is a derivation path, e.g. 'm/44'/0'/0' (secp256k1)'."
  },
  "permission_manageBip44AndBip32KeysDescription": {
    "message": "Επιτρέψτε στο $1 να διαχειρίζεται λογαριασμούς και στοιχεία στο ζητούμενο δίκτυο. Αυτοί οι λογαριασμοί προέρχονται από τη μυστική φράση ανάκτησης και δημιουργούν αντίγραφα ασφαλείας από αυτήν (χωρίς να την αποκαλύπτουν). Με τη δυνατότητα εξαγωγής κλειδιών, το $1 μπορεί να υποστηρίξει μια ποικιλία πρωτοκόλλων blockchain πέρα από το Ethereum (EVM).",
    "description": "An extended description for the `snap_getBip44Entropy` and `snap_getBip44Entropy` permissions. $1 is the snap name."
  },
  "permission_manageBip44Keys": {
    "message": "Διαχειριστείτε λογαριασμούς $1.",
    "description": "The description for the `snap_getBip44Entropy` permission. $1 is the name of a protocol, e.g. 'Filecoin'."
  },
  "permission_manageState": {
    "message": "Αποθηκεύστε και διαχειριστείτε τα δεδομένα του στη συσκευή σας.",
    "description": "The description for the `snap_manageState` permission"
  },
  "permission_manageStateDescription": {
    "message": "Επιτρέψτε στο $1 να αποθηκεύει, να ενημερώνει και να ανακτά δεδομένα με ασφάλεια και με κρυπτογράφηση. Άλλα snaps δεν μπορούν να έχουν πρόσβαση σε αυτές τις πληροφορίες.",
    "description": "An extended description for the `snap_manageState` permission. $1 is the snap name."
  },
  "permission_nameLookup": {
    "message": "Παροχή αναζήτησης τομέων και διευθύνσεων.",
    "description": "The description for the `endowment:name-lookup` permission."
  },
  "permission_nameLookupDescription": {
    "message": "Επιτρέψτε στο snap να αντλεί και να εμφανίζει αναζητήσεις διευθύνσεων και τομέων σε διαφορετικά μέρη του MetaMask UI.",
    "description": "An extended description for the `endowment:name-lookup` permission."
  },
  "permission_notifications": {
    "message": "Εμφάνιση ειδοποιήσεων.",
    "description": "The description for the `snap_notify` permission"
  },
  "permission_notificationsDescription": {
    "message": "Επιτρέψτε στο $1 να εμφανίζει ειδοποιήσεις εντός του MetaMask. Ένα σύντομο κείμενο ειδοποίησης μπορεί να ενεργοποιηθεί από το snap για πληροφορίες που μπορούν να ληφθούν υπόψη ή σχετίζονται με το χρόνο.",
    "description": "An extended description for the `snap_notify` permission. $1 is the snap name."
  },
  "permission_rpc": {
    "message": "Επιτρέψτε στο $1 να επικοινωνήσει απευθείας με αυτό το $2.",
    "description": "The description for the `endowment:rpc` permission. $1 is 'other snaps' or 'websites', $2 is the snap name."
  },
  "permission_rpcDescription": {
    "message": "Επιτρέψτε στο $1 να στέλνει μηνύματα στο $2 και να λαμβάνει απάντηση από το $2.",
    "description": "An extended description for the `endowment:rpc` permission. $1 is 'other snaps' or 'websites', $2 is the snap name."
  },
  "permission_rpcDescriptionOriginList": {
    "message": "$1 και $2",
    "description": "A list of allowed origins where $2 is the last origin of the list and $1 is the rest of the list separated by ','."
  },
  "permission_signatureInsight": {
    "message": "Εμφάνιση του πλαισίου των στοιχείων της υπογραφής.",
    "description": "The description for the `endowment:signature-insight` permission"
  },
  "permission_signatureInsightDescription": {
    "message": "Επιτρέψτε στο $1 να εμφανίζει ένα πλαίσιο με στοιχεία για κάθε αίτημα υπογραφής πριν από την έγκριση. Αυτό μπορεί να χρησιμοποιηθεί ως λύση κατά του phishing και της ασφάλειας.",
    "description": "An extended description for the `endowment:signature-insight` permission. $1 is the snap name."
  },
  "permission_signatureInsightOrigin": {
    "message": "Δείτε την προέλευση των ιστότοπων που δρομολογούν ένα αίτημα υπογραφής",
    "description": "The description for the `signatureOrigin` caveat, to be used with the `endowment:signature-insight` permission"
  },
  "permission_signatureInsightOriginDescription": {
    "message": "Επιτρέψτε στο $1 να βλέπει την προέλευση (URI) των ιστότοπων που δρομολογούν αιτήματα υπογραφής. Αυτό μπορεί να χρησιμοποιηθεί ως λύση κατά του phishing και της ασφάλειας.",
    "description": "An extended description for the `signatureOrigin` caveat, to be used with the `endowment:signature-insight` permission. $1 is the snap name."
  },
  "permission_transactionInsight": {
    "message": "Λήψη και εμφάνιση πληροφοριών σχετικά με τις συναλλαγές.",
    "description": "The description for the `endowment:transaction-insight` permission"
  },
  "permission_transactionInsightDescription": {
    "message": "Επιτρέψτε στο $1 να αποκωδικοποιεί τις συναλλαγές και να εμφανίζει πληροφορίες εντός του MetaMask UI. Αυτό μπορεί να χρησιμοποιηθεί για λύσεις προστασίας κατά της εξαπάτησης και της ασφάλειας.",
    "description": "An extended description for the `endowment:transaction-insight` permission. $1 is the snap name."
  },
  "permission_transactionInsightOrigin": {
    "message": "Δείτε την προέλευση των ιστότοπων που προτείνουν συναλλαγές",
    "description": "The description for the `transactionOrigin` caveat, to be used with the `endowment:transaction-insight` permission"
  },
  "permission_transactionInsightOriginDescription": {
    "message": "Επιτρέψτε στο $1 να βλέπει την προέλευση (URI) των ιστότοπων που προτείνουν συναλλαγές. Αυτό μπορεί να χρησιμοποιηθεί για λύσεις προστασίας κατά της εξαπάτησης και της ασφάλειας.",
    "description": "An extended description for the `transactionOrigin` caveat, to be used with the `endowment:transaction-insight` permission. $1 is the snap name."
  },
  "permission_unknown": {
    "message": "Άγνωστη άδεια: $1",
    "description": "$1 is the name of a requested permission that is not recognized."
  },
  "permission_viewBip32PublicKeys": {
    "message": "Δείτε το δημόσιο κλειδί σας για το $1 ($2).",
    "description": "The description for the `snap_getBip32PublicKey` permission. $1 is a derivation path, e.g. 'm/44'/0'/0''. $2 is the elliptic curve name, e.g. 'secp256k1'."
  },
  "permission_viewBip32PublicKeysDescription": {
    "message": "Επιτρέψτε στο $2 να δει τα δημόσια κλειδιά (και τις διευθύνσεις) σας για το $1. Αυτό δεν παραχωρεί κανέναν έλεγχο λογαριασμών ή περιουσιακών στοιχείων.",
    "description": "An extended description for the `snap_getBip32PublicKey` permission. $1 is a derivation path (name). $2 is the snap name."
  },
  "permission_viewNamedBip32PublicKeys": {
    "message": "Δείτε το δημόσιο κλειδί σας για το $1.",
    "description": "The description for the `snap_getBip32PublicKey` permission. $1 is a name for the derivation path, e.g., 'Ethereum accounts'."
  },
  "permission_walletSwitchEthereumChain": {
    "message": "Μεταβείτε και χρησιμοποιήστε το ακόλουθο δίκτυο",
    "description": "The label for the `wallet_switchEthereumChain` permission"
  },
  "permission_webAssembly": {
    "message": "Υποστήριξη για το WebAssembly.",
    "description": "The description of the `endowment:webassembly` permission."
  },
  "permission_webAssemblyDescription": {
    "message": "Επιτρέψτε στο $1 να έχει πρόσβαση σε περιβάλλοντα εκτέλεσης χαμηλού επιπέδου μέσω του WebAssembly.",
    "description": "An extended description of the `endowment:webassembly` permission. $1 is the snap name."
  },
  "permissions": {
    "message": "Άδειες"
  },
  "permissionsPageEmptyContent": {
    "message": "Δεν υπάρχει τίποτα εδώ"
  },
  "permissionsPageEmptySubContent": {
    "message": "Εδώ μπορείτε να δείτε τις άδειες χρήσης που έχετε δώσει στα εγκατεστημένα Snaps ή στους συνδεδεμένους ιστότοπους."
  },
  "permissionsPageTourDescription": {
    "message": "Αυτός είναι ο πίνακας ελέγχου για τη διαχείριση των αδειών χρήσης που έχετε δώσει στους συνδεδεμένους ιστότοπους και στα εγκατεστημένα Snaps."
  },
  "permissionsPageTourTitle": {
    "message": "Οι συνδεδεμένοι ιστότοποι είναι τώρα με άδειες χρήσης"
  },
  "permitSimulationDetailInfo": {
    "message": "Δίνετε στον διαθέτη την άδεια να δαπανήσει τα tokens από τον λογαριασμό σας."
  },
  "personalAddressDetected": {
    "message": "Η προσωπική διεύθυνση εντοπίστηκε. Καταχωρίστε τη διεύθυνση συμβολαίου του token."
  },
  "petnamesEnabledToggle": {
    "message": "Επιτρέψτε τα ψευδώνυμα"
  },
  "petnamesEnabledToggleDescription": {
    "message": "Αυτό σας επιτρέπει να εκχωρήσετε ένα ψευδώνυμο σε οποιαδήποτε διεύθυνση. Θα σας προτείνουμε ονόματα για διευθύνσεις με τις οποίες αλληλεπιδράτε, όπου είναι δυνατόν."
  },
  "pinExtensionDescription": {
    "message": "Περιηγηθείτε στο μενού επέκτασης και καρφιτσώστε το MetaMask Institutional για απρόσκοπτη πρόσβαση."
  },
  "pinExtensionTitle": {
    "message": "Καρφιτσώστε την επέκταση"
  },
  "pinToTop": {
    "message": "Καρφίτσωμα στην κορυφή"
  },
  "pleaseConfirm": {
    "message": "Επιβεβαιώστε"
  },
  "plusMore": {
    "message": "+ $1 ακόμη",
    "description": "$1 is the number of additional items"
  },
  "plusXMore": {
    "message": "+ $1 ακόμη",
    "description": "$1 is a number of additional but unshown items in a list- this message will be shown in place of those items"
  },
  "popularCustomNetworks": {
    "message": "Δημοφιλή προσαρμοσμένα δίκτυα"
  },
  "popularNetworkAddToolTip": {
    "message": "Ορισμένα από αυτά τα δίκτυα βασίζονται σε τρίτους. Οι συνδέσεις μπορεί να είναι λιγότερο αξιόπιστες ή να επιτρέπουν σε τρίτους να παρακολουθούν τη δραστηριότητα. $1",
    "description": "$1 is Learn more link"
  },
  "portfolio": {
    "message": "Χαρτοφυλάκιο"
  },
  "portfolioDashboard": {
    "message": "Πίνακας ελέγχου χαρτοφυλακίου"
  },
  "preparingSwap": {
    "message": "Προετοιμασία ανταλλαγής..."
  },
  "prev": {
    "message": "Προηγούμενο"
  },
  "price": {
    "message": "Τιμή"
  },
  "priceUnavailable": {
    "message": "μη διαθέσιμη τιμή"
  },
  "primaryCurrencySetting": {
    "message": "Κύριο νόμισμα"
  },
  "primaryCurrencySettingDescription": {
    "message": "Επιλέξτε εγχώριο για να δώσετε προτεραιότητα στην εμφάνιση των τιμών στο νόμισμα της αλυσίδας (π.χ. ETH). Επιλέξτε Παραστατικό για να δώσετε προτεραιότητα στην εμφάνιση τιμών στο επιλεγμένο παραστατικό νόμισμα."
  },
  "primaryType": {
    "message": "Βασικός τύπος"
  },
  "priorityFee": {
    "message": "Τέλος προτεραιότητας"
  },
  "priorityFeeProperCase": {
    "message": "Τέλος προτεραιότητας"
  },
  "privacy": {
    "message": "Απόρρητο"
  },
  "privacyMsg": {
    "message": "Πολιτική Απορρήτου"
  },
  "privateKey": {
    "message": "Ιδιωτικό Κλειδί",
    "description": "select this type of file to use to import an account"
  },
  "privateKeyCopyWarning": {
    "message": "Ιδιωτικό κλειδί για $1",
    "description": "$1 represents the account name"
  },
  "privateKeyHidden": {
    "message": "Το ιδιωτικό κλειδί είναι κρυφό",
    "description": "Explains that the private key input is hidden"
  },
  "privateKeyShow": {
    "message": "Εμφάνιση/απόκρυψη της εισαγωγής του ιδιωτικού κλειδιού",
    "description": "Describes a toggle that is used to show or hide the private key input"
  },
  "privateKeyShown": {
    "message": "Αυτό το ιδιωτικό κλειδί είναι ορατό",
    "description": "Explains that the private key input is being shown"
  },
  "privateKeyWarning": {
    "message": "Προειδοποίηση: Ποτέ μην αποκαλύπτετε αυτό το κλειδί. Οποιοσδήποτε έχει τα ιδιωτικά σας κλειδιά μπορεί να κλέψει όλα τα περιουσιακά στοιχεία που βρίσκονται στον λογαριασμό σας."
  },
  "privateNetwork": {
    "message": "Ιδιωτικό δίκτυο"
  },
  "proceedWithTransaction": {
    "message": "Θέλω να προχωρήσω έτσι κι αλλιώς"
  },
  "productAnnouncements": {
    "message": "Ανακοινώσεις προϊόντων"
  },
  "profileSync": {
    "message": "Συγχρονισμός του προφίλ"
  },
  "profileSyncConfirmation": {
    "message": "Εάν απενεργοποιήσετε τον συγχρονισμό του προφίλ, δεν θα μπορείτε να λαμβάνετε ειδοποιήσεις."
  },
  "profileSyncDescription": {
    "message": "Δημιουργεί ένα προφίλ που χρησιμοποιεί το MetaMask για να συγχρονίσει ορισμένες ρυθμίσεις μεταξύ των συσκευών σας. Αυτό είναι απαραίτητο για να λαμβάνετε ειδοποιήσεις. $1."
  },
  "profileSyncPrivacyLink": {
    "message": "Μάθετε πώς προστατεύουμε το απόρρητό σας"
  },
  "proposedApprovalLimit": {
    "message": "Προτεινόμενο όριο έγκρισης"
  },
  "provide": {
    "message": "Παροχή"
  },
  "publicAddress": {
    "message": "Δημόσια διεύθυνση"
  },
  "pushPlatformNotificationsFundsReceivedDescription": {
    "message": "Λάβατε $1 $2"
  },
  "pushPlatformNotificationsFundsReceivedDescriptionDefault": {
    "message": "Λάβατε μερικά tokens"
  },
  "pushPlatformNotificationsFundsReceivedTitle": {
    "message": "Λάβατε κεφάλαια"
  },
  "pushPlatformNotificationsFundsSentDescription": {
    "message": "Στείλατε με επιτυχία $1 $2"
  },
  "pushPlatformNotificationsFundsSentDescriptionDefault": {
    "message": "Στείλατε με επιτυχία μερικά tokens"
  },
  "pushPlatformNotificationsFundsSentTitle": {
    "message": "Έγινε αποστολή κεφαλαίων"
  },
  "pushPlatformNotificationsNftReceivedDescription": {
    "message": "Λάβατε νέα NFT"
  },
  "pushPlatformNotificationsNftReceivedTitle": {
    "message": "Λάβατε NFT"
  },
  "pushPlatformNotificationsNftSentDescription": {
    "message": "Στείλατε με επιτυχία ένα NFT"
  },
  "pushPlatformNotificationsNftSentTitle": {
    "message": "Το NFT στάλθηκε"
  },
  "pushPlatformNotificationsStakingLidoStakeCompletedDescription": {
    "message": "Το ποντάρισμά σας στο Lido ήταν επιτυχές"
  },
  "pushPlatformNotificationsStakingLidoStakeCompletedTitle": {
    "message": "Ολοκλήρωση πονταρίσματος"
  },
  "pushPlatformNotificationsStakingLidoStakeReadyToBeWithdrawnDescription": {
    "message": "Το ποντάρισμά σας στο Lido είναι τώρα έτοιμο για ανάληψη"
  },
  "pushPlatformNotificationsStakingLidoStakeReadyToBeWithdrawnTitle": {
    "message": "Ποντάρισμα έτοιμο για ανάληψη"
  },
  "pushPlatformNotificationsStakingLidoWithdrawalCompletedDescription": {
    "message": "Η ανάληψή σας από το Lido ήταν επιτυχής"
  },
  "pushPlatformNotificationsStakingLidoWithdrawalCompletedTitle": {
    "message": "Ολοκλήρωση ανάληψης"
  },
  "pushPlatformNotificationsStakingLidoWithdrawalRequestedDescription": {
    "message": "Το αίτημά σας για ανάληψη από το Lido υποβλήθηκε"
  },
  "pushPlatformNotificationsStakingLidoWithdrawalRequestedTitle": {
    "message": "Αίτημα ανάληψης"
  },
  "pushPlatformNotificationsStakingRocketpoolStakeCompletedDescription": {
    "message": "Το ποντάρισμά σας στο RocketPool ήταν επιτυχές"
  },
  "pushPlatformNotificationsStakingRocketpoolStakeCompletedTitle": {
    "message": "Ολοκλήρωση πονταρίσματος"
  },
  "pushPlatformNotificationsStakingRocketpoolUnstakeCompletedDescription": {
    "message": "Η ακύρωση πονταρίσματός σας στο RocketPool ήταν επιτυχής"
  },
  "pushPlatformNotificationsStakingRocketpoolUnstakeCompletedTitle": {
    "message": "Ολοκλήρωση ακύρωσης πονταρίσματός"
  },
  "pushPlatformNotificationsSwapCompletedDescription": {
    "message": "Η ανταλλαγή σας στο MetaMask ήταν επιτυχής"
  },
  "pushPlatformNotificationsSwapCompletedTitle": {
    "message": "Ολοκλήρωση ανταλλαγής"
  },
  "queued": {
    "message": "Σε Αναμονή"
  },
  "quoteRate": {
    "message": "Τιμή προσφοράς"
  },
  "rank": {
    "message": "Κατάταξη"
  },
  "reAddAccounts": {
    "message": "προσθέστε εκ νέου τυχόν άλλους λογαριασμούς"
  },
  "reAdded": {
    "message": "προστέθηκαν εκ νέου"
  },
  "readdToken": {
    "message": "Μπορείτε να προσθέσετε ξανά αυτό το token στο μέλλον επιλέγοντας \"Εισαγωγή token\" στο μενού επιλογών των λογαριασμών σας."
  },
  "receive": {
    "message": "Λήψη"
  },
  "receiveTokensCamelCase": {
    "message": "Λάβετε tokens"
  },
  "recipientAddressPlaceholder": {
    "message": "Εισάγετε τη δημόσια διεύθυνση (0x) ή το όνομα ENS"
  },
  "recipientAddressPlaceholderFlask": {
    "message": "Εισαγάγετε τη δημόσια διεύθυνση (0x) ή το όνομα τομέα"
  },
  "recommendedGasLabel": {
    "message": "Προτεινόμενο"
  },
  "recoveryPhraseReminderBackupStart": {
    "message": "Ξεκινήστε εδώ"
  },
  "recoveryPhraseReminderConfirm": {
    "message": "Το κατάλαβα"
  },
  "recoveryPhraseReminderHasBackedUp": {
    "message": "Διατηρείτε πάντα τη Μυστική Φράση Ανάκτησης σε ασφαλές και μυστικό μέρος."
  },
  "recoveryPhraseReminderHasNotBackedUp": {
    "message": "Χρειάζεται να δημιουργήσετε ξανά αντίγραφο ασφαλείας της Μυστικής σας Φράσης Ανάκτησης;"
  },
  "recoveryPhraseReminderItemOne": {
    "message": "Ποτέ μην μοιράζεστε τη Μυστική σας Φράση Ανάκτησης με κανέναν"
  },
  "recoveryPhraseReminderItemTwo": {
    "message": "Η ομάδα του MetaMask δεν θα ζητήσει ποτέ τη Μυστική σας Φράση Ανάκτησης"
  },
  "recoveryPhraseReminderSubText": {
    "message": "Η Μυστική σας Φράση Ανάκτησης ελέγχει όλους τους λογαριασμούς σας."
  },
  "recoveryPhraseReminderTitle": {
    "message": "Προστατέψτε τα κεφάλαιά σας"
  },
  "redesignedConfirmationsEnabledToggle": {
    "message": "Αιτήματα βελτιωμένων υπογραφών"
  },
  "redesignedConfirmationsToggleDescription": {
    "message": "Ενεργοποιήστε το για να δείτε αιτήματα υπογραφών σε βελτιωμένη μορφή."
  },
  "refreshList": {
    "message": "Ανανέωση λίστας"
  },
  "reject": {
    "message": "Απόρριψη"
  },
  "rejectAll": {
    "message": "Απόρριψη όλων"
  },
  "rejectRequestsDescription": {
    "message": "Πρόκειται να απορρίψετε μαζικά $1 αιτήματα."
  },
  "rejectRequestsN": {
    "message": "Απόρριψη $1 αιτημάτων"
  },
  "rejectTxsDescription": {
    "message": "Πρόκειται να απορρίψετε μαζικά $1 συναλλαγές."
  },
  "rejectTxsN": {
    "message": "Απόρριψη $1 συναλλαγών"
  },
  "rejected": {
    "message": "Απορρίφθηκε"
  },
  "remember": {
    "message": "Να θυμάστε:"
  },
  "remove": {
    "message": "Κατάργηση"
  },
  "removeAccount": {
    "message": "Κατάργηση λογαριασμού"
  },
  "removeAccountDescription": {
    "message": "Αυτός ο λογαριασμός θα αφαιρεθεί από το πορτοφόλι σας. Βεβαιωθείτε ότι έχετε την αρχική Μυστική Φράση Ανάκτησης ή το ιδιωτικό κλειδί για αυτόν τον λογαριασμό που έχετε εισαγάγει πριν συνεχίσετε. Μπορείτε να εισαγάγετε ή να δημιουργήσετε ξανά λογαριασμούς από το αναπτυσσόμενο μενού λογαριασμών."
  },
  "removeJWT": {
    "message": "Αφαίρεση του token θεματοφύλακα"
  },
  "removeJWTDescription": {
    "message": "Είστε σίγουροι ότι θέλετε να αφαιρέσετε αυτό το token; Όλοι οι λογαριασμοί που αντιστοιχούν σε αυτό το token θα αφαιρεθούν και από την επέκταση: "
  },
  "removeKeyringSnap": {
    "message": "Η αφαίρεση αυτού του Snap αφαιρεί αυτούς τους λογαριασμούς από το MetaMask:"
  },
  "removeKeyringSnapToolTip": {
    "message": "Το snap ελέγχει τους λογαριασμούς και με την αφαίρεσή του, οι λογαριασμοί θα αφαιρεθούν και από το MetaMask, αλλά θα παραμείνουν στην αλυσίδα συστοιχιών (blockchain)."
  },
  "removeNFT": {
    "message": "Αφαίρεση του NFT"
  },
  "removeNftErrorMessage": {
    "message": "Δεν μπορέσαμε να αφαιρέσουμε αυτό το NFT."
  },
  "removeNftMessage": {
    "message": "Το NFT αφαιρέθηκε με επιτυχία!"
  },
  "removeSnap": {
    "message": "Αφαίρεση του snap"
  },
  "removeSnapAccountDescription": {
    "message": "Εάν προχωρήσετε, αυτός ο λογαριασμός δεν θα είναι πλέον διαθέσιμος στο MetaMask."
  },
  "removeSnapAccountTitle": {
    "message": "Κατάργηση λογαριασμού"
  },
  "removeSnapConfirmation": {
    "message": "Είστε σίγουροι ότι θέλετε να αφαιρέσετε το $1;",
    "description": "$1 represents the name of the snap"
  },
  "removeSnapDescription": {
    "message": "Αυτή η ενέργεια θα διαγράψει το snap, τα δεδομένα του και θα ανακαλέσει τις άδειες που έχετε παραχωρήσει."
  },
  "replace": {
    "message": "αντικατάσταση"
  },
  "reportIssue": {
    "message": "Αναφορά ενός προβλήματος"
  },
  "requestFlaggedAsMaliciousFallbackCopyReason": {
    "message": "Ο πάροχος ασφάλειας δεν έχει μοιραστεί πρόσθετες λεπτομέρειες"
  },
  "requestFlaggedAsMaliciousFallbackCopyReasonTitle": {
    "message": "Το αίτημα χαρακτηρίστηκε ως κακόβουλο"
  },
  "requestFrom": {
    "message": "Αίτημα από"
  },
  "requestFromInfo": {
    "message": "Αυτός είναι ο ιστότοπος που ζητά την υπογραφή σας."
  },
  "requestFromTransactionDescription": {
    "message": "Αυτός είναι ο ιστότοπος που ζητά την επιβεβαίωσή σας."
  },
  "requestMayNotBeSafe": {
    "message": "Το αίτημα μπορεί να μην είναι ασφαλές"
  },
  "requestMayNotBeSafeError": {
    "message": "Ο πάροχος ασφάλειας δεν εντόπισε καμία γνωστή κακόβουλη δραστηριότητα, αλλά και πάλι μπορεί να μην είναι ασφαλές να συνεχίσετε."
  },
  "requestNotVerified": {
    "message": "Το αίτημα δεν επαληθεύτηκε"
  },
  "requestNotVerifiedError": {
    "message": "Λόγω σφάλματος, αυτό το αίτημα δεν επαληθεύτηκε από τον πάροχο ασφαλείας. Προχωρήστε με προσοχή."
  },
  "requestsAwaitingAcknowledgement": {
    "message": "αιτήματα που περιμένουν να επιβεβαιωθούν"
  },
  "required": {
    "message": "Απαιτείται"
  },
  "reset": {
    "message": "Επαναφορά"
  },
  "resetWallet": {
    "message": "Επαναφορά πορτοφολιού"
  },
  "resetWalletSubHeader": {
    "message": "Το MetaMask δεν διατηρεί αντίγραφο του κωδικού πρόσβασής σας. Εάν αντιμετωπίζετε κάποιο πρόβλημα με το ξεκλείδωμα του λογαριασμού σας, θα χρειαστεί να πραγματοποιήσετε επαναφορά του πορτοφολιού σας. Μπορείτε να το κάνετε μέσω της Μυστικής Φράσης Ανάκτησης που χρησιμοποιήσατε όταν δημιουργήσατε το πορτοφόλι σας."
  },
  "resetWalletUsingSRP": {
    "message": "Αυτή η ενέργεια θα διαγράψει το τρέχον πορτοφόλι σας και την Μυστική Φράση Ανάκτησής από αυτή τη συσκευή, μαζί με τη λίστα των λογαριασμών που χειρίζεστε. Αφού κάνετε επαναφορά με την Μυστική Φράση Ανάκτησής σας, θα δείτε μια λίστα με λογαριασμούς με βάση τη Μυστική Φράση Ανάκτησης που χρησιμοποιήσατε για την επαναφορά. Αυτή η νέα λίστα θα περιλαμβάνει αυτόματα τους λογαριασμούς που έχουν κάποιο υπόλοιπο. Θα μπορείτε επίσης να $1 που δημιουργήθηκαν προηγουμένως. Οι προσαρμοσμένοι λογαριασμοί που έχετε εισαγάγει θα χρειαστεί να είναι $2 και κάθε προσαρμοσμένο token που προσθέσατε στον λογαριασμό θα πρέπει επίσης να $3."
  },
  "resetWalletWarning": {
    "message": "Βεβαιωθείτε ότι χρησιμοποιείτε τη σωστή Μυστική Φράση Ανάκτησης πριν συνεχίσετε. Αυτή η ενέργεια είναι μη αναστρέψιμη."
  },
  "restartMetamask": {
    "message": "Επανεκκίνηση του MetaMask"
  },
  "restore": {
    "message": "Επαναφορά"
  },
  "restoreUserData": {
    "message": "Επαναφορά δεδομένων χρήστη"
  },
  "restoreUserDataDescription": {
    "message": "Μπορείτε να επαναφέρετε τις ρυθμίσεις χρήστη που περιλαμβάνουν τις προτιμήσεις και τις διευθύνσεις λογαριασμών από ένα αρχείο JSON για το οποίο έχει δημιουργηθεί στο παρελθόν αντίγραφο ασφαλείας."
  },
  "resultPageError": {
    "message": "Σφάλμα"
  },
  "resultPageErrorDefaultMessage": {
    "message": "Η λειτουργία απέτυχε."
  },
  "resultPageSuccess": {
    "message": "Επιτυχία"
  },
  "resultPageSuccessDefaultMessage": {
    "message": "Η λειτουργία ολοκληρώθηκε με επιτυχία."
  },
  "retryTransaction": {
    "message": "Επανάληψη συναλλαγής"
  },
  "reusedTokenNameWarning": {
    "message": "Ένα token εδώ επαναχρησιμοποιεί ένα σύμβολο από ένα άλλο token που παρακολουθείτε, αυτό μπορεί να προκαλέσει σύγχυση ή να είναι παραπλανητικό."
  },
  "revealSeedWords": {
    "message": "Αποκάλυψη της Μυστικής Φράσης Ανάκτησης"
  },
  "revealSeedWordsDescription1": {
    "message": "Το $1 παρέχει $2",
    "description": "This is a sentence consisting of link using 'revealSeedWordsSRPName' as $1 and bolded text using 'revealSeedWordsDescription3' as $2."
  },
  "revealSeedWordsDescription2": {
    "message": "Το MetaMask είναι ένα $1. Αυτό σημαίνει ότι είστε ο κάτοχος της ΜΦΑ σας.",
    "description": "$1 is text link with the message from 'revealSeedWordsNonCustodialWallet'"
  },
  "revealSeedWordsDescription3": {
    "message": "πλήρη πρόσβαση στο πορτοφόλι και τα κεφάλαιά σας."
  },
  "revealSeedWordsNonCustodialWallet": {
    "message": "πορτοφόλι χωρίς θεματοφύλακα"
  },
  "revealSeedWordsQR": {
    "message": "QR"
  },
  "revealSeedWordsSRPName": {
    "message": "Μυστική Φράση Ανάκτησης (ΜΦΑ)"
  },
  "revealSeedWordsText": {
    "message": "Κείμενο"
  },
  "revealSeedWordsWarning": {
    "message": "Σιγουρευτείτε ότι δεν κοιτάζει κανείς την οθόνη σας.$1",
    "description": "$1 is bolded text using the message from 'revealSeedWordsWarning2'"
  },
  "revealSeedWordsWarning2": {
    "message": "Η Υποστήριξη του MetaMask δεν θα σας τη ζητήσει ποτέ.",
    "description": "The bolded texted in the second part of 'revealSeedWordsWarning'"
  },
  "revealSensitiveContent": {
    "message": "Αποκάλυψη ευαίσθητου περιεχομένου"
  },
  "revealTheSeedPhrase": {
    "message": "Αποκάλυψη φράσης ανάκτησης"
  },
  "reviewAlerts": {
    "message": "Έλεγχος ειδοποιήσεων"
  },
  "revokeAllTokensTitle": {
    "message": "Ανάκληση της άδειας πρόσβασης και μεταφοράς όλων των $1;",
    "description": "$1 is the symbol of the token for which the user is revoking approval"
  },
  "revokeAllTokensTitleWithoutSymbol": {
    "message": "Ανάκληση της άδειας πρόσβασης και μεταφοράς όλων των NFT σας από το $1;",
    "description": "$1 is a link to contract on the block explorer when we're not able to retrieve a erc721 or erc1155 name"
  },
  "revokeApproveForAllDescription": {
    "message": "Αυτό ανακαλεί την άδεια για ένα τρίτο μέρος να έχει πρόσβαση και να μεταφέρει όλα τα $1 σας χωρίς περαιτέρω ειδοποίηση.",
    "description": "$1 is either a string or link of a given token symbol or name"
  },
  "revokeApproveForAllDescriptionWithoutSymbol": {
    "message": "Αυτό ανακαλεί την άδεια για ένα τρίτο μέρος να έχει πρόσβαση και να μεταφέρει όλα τα NFT σας από το $1 χωρίς περαιτέρω ειδοποίηση.",
    "description": "$1 is a link to contract on the block explorer when we're not able to retrieve a erc721 or erc1155 name"
  },
  "revokePermission": {
    "message": "Ανάκληση άδειας"
  },
  "revokeSpendingCap": {
    "message": "Ανάκληση του ανώτατου ορίου δαπανών για το $1",
    "description": "$1 is a token symbol"
  },
  "revokeSpendingCapTooltipText": {
    "message": "Αυτός ο τρίτος δεν θα μπορεί να ξοδέψει άλλα από τα τρέχοντα ή μελλοντικά σας tokens."
  },
  "rpcUrl": {
    "message": "Νέα διεύθυνση URL του RPC"
  },
  "safeTransferFrom": {
    "message": "Ασφαλής μεταφορά από"
  },
  "save": {
    "message": "Αποθήκευση"
  },
  "scanInstructions": {
    "message": "Τοποθετήστε τον κώδικα QR μπροστά από την κάμερά σας"
  },
  "scanQrCode": {
    "message": "Σάρωση του κωδικού QR"
  },
  "scrollDown": {
    "message": "Κύλιση προς τα κάτω"
  },
  "search": {
    "message": "Αναζήτηση"
  },
  "searchAccounts": {
    "message": "Αναζήτηση λογαριασμών"
  },
  "searchNfts": {
    "message": "Αναζήτηση για NFT"
  },
  "searchTokens": {
    "message": "Αναζήτηση tokens"
  },
  "secretRecoveryPhrase": {
    "message": "Μυστική Φράση Ανάκτησης"
  },
  "secureWallet": {
    "message": "Ασφαλές πορτοφόλι"
  },
  "security": {
    "message": "Ασφάλεια"
  },
  "securityAlert": {
    "message": "Ειδοποίηση ασφαλείας από $1 και $2"
  },
  "securityAlerts": {
    "message": "Ειδοποιήσεις ασφαλείας"
  },
  "securityAlertsDescription": {
    "message": "Αυτή η λειτουργία σας προειδοποιεί για κακόβουλη δραστηριότητα, καθώς ελέγχει ενεργά τα αιτήματα συναλλαγών και υπογραφών. $1",
    "description": "Link to learn more about security alerts"
  },
  "securityAndPrivacy": {
    "message": "Ασφάλεια και απόρρητο"
  },
  "securityProviderPoweredBy": {
    "message": "Με την υποστήριξη του $1",
    "description": "The security provider that is providing data"
  },
  "seeDetails": {
    "message": "Δείτε λεπτομέρειες"
  },
  "seedPhraseConfirm": {
    "message": "Επιβεβαίωση της Μυστικής Φράσης Ανάκτησης"
  },
  "seedPhraseEnterMissingWords": {
    "message": "Επιβεβαίωση της Μυστικής Φράσης Ανάκτησης"
  },
  "seedPhraseIntroNotRecommendedButtonCopy": {
    "message": "Υπενθυμίστε μου αργότερα (δεν συνιστάται)"
  },
  "seedPhraseIntroRecommendedButtonCopy": {
    "message": "Προστατέψτε το πορτοφόλι μου (συνιστάται)"
  },
  "seedPhraseIntroSidebarBulletOne": {
    "message": "Γράψτε και αποθηκεύστε σε πολλά μυστικά μέρη"
  },
  "seedPhraseIntroSidebarBulletTwo": {
    "message": "Αποθήκευση σε θυρίδα ασφαλείας"
  },
  "seedPhraseIntroSidebarCopyOne": {
    "message": "Η Μυστική σας Φράση Ανάκτησης είναι μια φράση 12 λέξεων που είναι το «κύριο κλειδί» για το πορτοφόλι και τα χρήματά σας"
  },
  "seedPhraseIntroSidebarCopyThree": {
    "message": "Αν κάποιος σας ζητήσει τη φράση ανάκτησής σας, είναι πιθανό να προσπαθεί να σας εξαπατήσει και να κλέψει τα χρήματα του πορτοφολιού σας."
  },
  "seedPhraseIntroSidebarCopyTwo": {
    "message": "Ποτέ, μα ποτέ μην μοιραστείτε τη Μυστική σας Φράση Ανάκτησης, ούτε καν με το MetaMask!"
  },
  "seedPhraseIntroSidebarTitleOne": {
    "message": "Τι είναι η Μυστική Φράση Ανάκτησης;"
  },
  "seedPhraseIntroSidebarTitleThree": {
    "message": "Θα πρέπει να μοιραστώ τη Μυστική μου Φράση Ανάκτησης;"
  },
  "seedPhraseIntroSidebarTitleTwo": {
    "message": "Πώς μπορώ να αποθηκεύσω τη Μυστική μου Φράση Ανάκτησης;"
  },
  "seedPhraseIntroTitle": {
    "message": "Προστατεύστε το πορτοφόλι σας"
  },
  "seedPhraseIntroTitleCopy": {
    "message": "Πριν ξεκινήσετε, παρακολουθήστε αυτό το σύντομο βίντεο για να μάθετε για τη Μυστική Φράση Ανάκτησης και πώς να διατηρείτε ασφαλές το πορτοφόλι σας."
  },
  "seedPhraseReq": {
    "message": "Οι Μυστικές Φράσεις Ανάκτησης περέχουν 12, 15, 18, 21 ή 24 λέξεις"
  },
  "seedPhraseWriteDownDetails": {
    "message": "Γράψτε αυτή τη Μυστική Φράση Ανάκτησης 12 λέξεων και αποθηκεύστε την σε ένα μέρος που εμπιστεύεστε και στο οποίο μόνο εσείς έχετε πρόσβαση."
  },
  "seedPhraseWriteDownHeader": {
    "message": "Γράψτε τη Μυστική Φράση Ανάκτησης σας"
  },
  "select": {
    "message": "Επιλέξτε"
  },
  "selectAccounts": {
    "message": "Επιλέξτε τον λογαριασμό (-ούς) που θέλετε να χρησιμοποιήσετε σε αυτόν τον ιστότοπο"
  },
  "selectAccountsForSnap": {
    "message": "Επιλέξτε τον λογαριασμό (-ους) που θέλετε να χρησιμοποιήσετε με αυτό το snap"
  },
  "selectAll": {
    "message": "Επιλογή όλων"
  },
  "selectAllAccounts": {
    "message": "Επιλέξτε όλους τους λογαριασμούς"
  },
  "selectAnAccount": {
    "message": "Επιλέξτε έναν λογαριασμό"
  },
  "selectAnAccountAlreadyConnected": {
    "message": "Αυτός ο λογαριασμός έχει ήδη συνδεθεί με το MetaMask"
  },
  "selectAnAccountHelp": {
    "message": "Επιλέξτε τους λογαριασμούς θεματοφύλακα που θα χρησιμοποιηθούν στο MetaMask Institutional."
  },
  "selectEnableDisplayMediaPrivacyPreference": {
    "message": "Ενεργοποίηση της \"Προβολής μέσων NFT\""
  },
  "selectHdPath": {
    "message": "Επιλέξτε τη διαδρομή HD"
  },
  "selectJWT": {
    "message": "Επιλέξτε token"
  },
  "selectNFTPrivacyPreference": {
    "message": "Ενεργοποιήστε την ανίχνευση των NFT"
  },
  "selectPathHelp": {
    "message": "Αν δεν βλέπετε τους λογαριασμούς που περιμένετε, δοκιμάστε να αλλάξετε τη διαδρομή HD ή το τρέχον επιλεγμένο δίκτυο."
  },
  "selectType": {
    "message": "Επιλέξτε Τύπο"
  },
  "selectingAllWillAllow": {
    "message": "Επιλέγοντας τα όλα θα επιτρέψετε σε αυτόν τον ιστότοπο να δει όλους τους τρεχούμενους λογαριασμούς σας. Βεβαιωθείτε ότι εμπιστεύεστε αυτόν τον ιστότοπο."
  },
  "send": {
    "message": "Αποστολή"
  },
  "sendBugReport": {
    "message": "Στείλτε μας μια αναφορά σφάλματος."
  },
  "sendNoContactsConversionText": {
    "message": "κάντε κλικ εδώ"
  },
  "sendNoContactsDescription": {
    "message": "Οι επαφές σας επιτρέπουν να στέλνετε με ασφάλεια συναλλαγές σε άλλο λογαριασμό πολλές φορές. Για να δημιουργήσετε μια επαφή, $1",
    "description": "$1 represents the action text 'click here'"
  },
  "sendNoContactsTitle": {
    "message": "Δεν έχετε ακόμα επαφές"
  },
  "sendSelectReceiveAsset": {
    "message": "Επιλέξτε περιουσιακό στοιχείο για λήψη"
  },
  "sendSelectSendAsset": {
    "message": "Επιλέξτε περιουσιακό στοιχείο για αποστολή"
  },
  "sendSpecifiedTokens": {
    "message": "Αποστολή $1",
    "description": "Symbol of the specified token"
  },
  "sendSwapSubmissionWarning": {
    "message": "Κάνοντας κλικ σε αυτό το κουμπί θα ξεκινήσει αμέσως η συναλλαγή ανταλλαγής. Ελέγξτε τις λεπτομέρειες της συναλλαγής σας πριν συνεχίσετε."
  },
  "sendTokenAsToken": {
    "message": "Στείλατε $1 ως $2",
    "description": "Used in the transaction display list to describe a swap and send. $1 and $2 are the symbols of tokens in involved in the swap."
  },
  "sendingAsset": {
    "message": "Αποστολή $1"
  },
  "sendingDisabled": {
    "message": "Η αποστολή περιουσιακών στοιχείων ERC-1155 NFT δεν υποστηρίζεται ακόμη."
  },
  "sendingNativeAsset": {
    "message": "Αποστολή $1",
    "description": "$1 represents the native currency symbol for the current network (e.g. ETH or BNB)"
  },
  "sendingToTokenContractWarning": {
    "message": "Προειδοποίηση: πρόκειται να στείλετε ένα συμβόλαιο token το οποίο ίσως καταλήξει σε απώλεια χρημάτων. $1",
    "description": "$1 is a clickable link with text defined by the 'learnMoreUpperCase' key. The link will open to a support article regarding the known contract address warning"
  },
  "sendingZeroAmount": {
    "message": "Στέλνετε 0 $1."
  },
  "sepolia": {
    "message": "Δίκτυο δοκιμών Sepolia"
  },
  "setAdvancedPrivacySettingsDetails": {
    "message": "Το MetaMask χρησιμοποιεί αυτές τις αξιόπιστες υπηρεσίες τρίτων για να ενισχύσει τη χρηστικότητα και την ασφάλεια των προϊόντων."
  },
  "setApprovalForAll": {
    "message": "Ρύθμιση έγκρισης για όλους"
  },
  "setApprovalForAllTitle": {
    "message": "Έγκριση $1 χωρίς όριο δαπανών",
    "description": "The token symbol that is being approved"
  },
  "settingAddSnapAccount": {
    "message": "Προσθήκη λογαριασμού στο snap"
  },
  "settings": {
    "message": "Ρυθμίσεις"
  },
  "settingsSearchMatchingNotFound": {
    "message": "Δε βρέθηκαν αποτελέσματα που να ταιριάζουν."
  },
  "settingsSubHeadingSignaturesAndTransactions": {
    "message": "Αιτήματα υπογραφών και συναλλαγών"
  },
  "show": {
    "message": "Εμφάνιση"
  },
  "showAccount": {
    "message": "Προβολή λογαριασμού"
  },
  "showExtensionInFullSizeView": {
    "message": "Εμφάνιση της επέκτασης σε προβολή πλήρους μεγέθους"
  },
  "showExtensionInFullSizeViewDescription": {
    "message": "Ενεργοποιήστε το για να κάνετε την προβολή πλήρους μεγέθους ως προεπιλογή όταν κάνετε κλικ στο εικονίδιο της επέκτασης."
  },
  "showFiatConversionInTestnets": {
    "message": "Εμφάνιση μετατροπής σε δοκιμαστικά δίκτυα"
  },
  "showFiatConversionInTestnetsDescription": {
    "message": "Επιλέξτε αυτό για να εμφανίσετε τη μετατροπή παραστατικού χρήματος σε δίκτυα δοκιμών"
  },
  "showHexData": {
    "message": "Εμφάνιση δεκαεξαδικών δεδομένων"
  },
  "showHexDataDescription": {
    "message": "Επιλέξτε το για να εμφανιστεί το πεδίο δεκαεξαδικών δεδομένων στην οθόνη αποστολής"
  },
  "showIncomingTransactions": {
    "message": "Εμφάνιση εισερχόμενων συναλλαγών"
  },
  "showIncomingTransactionsDescription": {
    "message": "Αυτό βασίζεται στο $1, το οποίο θα έχει πρόσβαση στη διεύθυνση Ethereum και τη διεύθυνση IP σας. $2",
    "description": "$1 is the link to etherscan url and $2 is the link to the privacy policy of consensys APIs"
  },
  "showIncomingTransactionsExplainer": {
    "message": "Αυτό βασίζεται σε διαφορετικά API τρίτων για κάθε δίκτυο, τα οποία εκθέτουν τη διεύθυνση Ethereum και τη διεύθυνση IP σας."
  },
  "showLess": {
    "message": "Εμφάνιση λιγότερων"
  },
  "showMore": {
    "message": "Εμφάνιση περισσότερων"
  },
  "showNft": {
    "message": "Εμφάνιση των NFT"
  },
  "showPermissions": {
    "message": "Εμφάνιση αδειών"
  },
  "showPrivateKey": {
    "message": "Εμφάνιση ιδιωτικού κλειδιού"
  },
  "showTestnetNetworks": {
    "message": "Εμφάνιση δοκιμαστικών δικτύων"
  },
  "showTestnetNetworksDescription": {
    "message": "Επιλέξτε το για να εμφανίζονται τα δοκιμαστικά δίκτυα στη λίστα δικτύων"
  },
  "sigRequest": {
    "message": "Αίτημα υπογραφής"
  },
  "sign": {
    "message": "Υπογραφή"
  },
  "signatureRequest": {
    "message": "Αίτημα υπογραφής"
  },
  "signatureRequestGuidance": {
    "message": "Υπογράψτε αυτό το μήνυμα μόνο εάν κατανοείτε πλήρως το περιεχόμενο και εμπιστεύεστε τον ιστότοπο που το ζητάει."
  },
  "signed": {
    "message": "Υπογράφηκε"
  },
  "signin": {
    "message": "Σύνδεση"
  },
  "signing": {
    "message": "Υπογραφή"
  },
  "signingInWith": {
    "message": "Σύνδεση με"
  },
  "simulationDetailsFailed": {
    "message": "Υπήρξε σφάλμα στη φόρτωση της εκτίμησής σας."
  },
  "simulationDetailsFiatNotAvailable": {
    "message": "Μη διαθέσιμο"
  },
  "simulationDetailsIncomingHeading": {
    "message": "Λαμβάνετε"
  },
  "simulationDetailsNoBalanceChanges": {
    "message": "Δεν προβλέπονται αλλαγές για το πορτοφόλι σας"
  },
  "simulationDetailsOutgoingHeading": {
    "message": "Στέλνετε"
  },
  "simulationDetailsTitle": {
    "message": "Εκτιμώμενες αλλαγές"
  },
  "simulationDetailsTitleTooltip": {
    "message": "Οι εκτιμώμενες αλλαγές είναι αυτό που μπορεί να συμβεί αν προχωρήσετε σε αυτή τη συναλλαγή. Πρόκειται απλώς για μια πρόβλεψη, όχι για εγγύηση."
  },
  "simulationDetailsTotalFiat": {
    "message": "Σύνολο = $1",
    "description": "$1 is the total amount in fiat currency on one side of the transaction"
  },
  "simulationDetailsTransactionReverted": {
    "message": "Αυτή η συναλλαγή είναι πιθανό να αποτύχει"
  },
  "simulationErrorMessageV2": {
    "message": "Δεν ήμασταν σε θέση να εκτιμήσουμε το τέλος συναλλαγής. Μπορεί να υπάρχει σφάλμα στο συμβόλαιο και η συναλλαγή αυτή να αποτύχει."
  },
  "simulationsSettingDescription": {
    "message": "Ενεργοποιήστε το για να εκτιμήσετε τις αλλαγές στο υπόλοιπο των συναλλαγών πριν τις επιβεβαιώσετε. Αυτό δεν εγγυάται το τελικό αποτέλεσμα στις συναλλαγές σας. $1"
  },
  "simulationsSettingSubHeader": {
    "message": "Εκτίμηση μεταβολών υπολοίπου"
  },
  "siweIssued": {
    "message": "Εκδόθηκε"
  },
  "siweNetwork": {
    "message": "Δίκτυο"
  },
  "siweRequestId": {
    "message": "Αναγνωριστικό αιτήματος"
  },
  "siweResources": {
    "message": "Πόροι"
  },
  "siweSignatureSimulationDetailInfo": {
    "message": "Συνδέεστε σε έναν ιστότοπο και δεν προβλέπονται αλλαγές στον λογαριασμό σας."
  },
  "siweURI": {
    "message": "Διεύθυνση URL"
  },
  "skip": {
    "message": "Παράλειψη"
  },
  "skipAccountSecurity": {
    "message": "Παράλειψη ασφάλειας λογαριασμού;"
  },
  "skipAccountSecurityDetails": {
    "message": "Κατανοώ ότι μέχρι να δημιουργήσω αντίγραφα ασφαλείας της Μυστικής Φράσης Ανάκτησης, ενδέχεται να χάσω τους λογαριασμούς μου και όλα τα περιουσιακά τους στοιχεία."
  },
  "smartContracts": {
    "message": "Έξυπνα συμβόλαια"
  },
  "smartSwapsErrorNotEnoughFunds": {
    "message": "Δεν υπάρχουν αρκετά κεφάλαια για έξυπνες ανταλλαγές."
  },
  "smartSwapsErrorUnavailable": {
    "message": "Οι Έξυπνες Ανταλλαγές είναι προσωρινά μη διαθέσιμες."
  },
  "smartTransactionCancelled": {
    "message": "Η συναλλαγή σας ακυρώθηκε"
  },
  "smartTransactionCancelledDescription": {
    "message": "Η συναλλαγή σας δεν ήταν δυνατόν να ολοκληρωθεί, οπότε ακυρώθηκε για να μην πληρώσετε περιττά τέλη συναλλαγών."
  },
  "smartTransactionError": {
    "message": "Η συναλλαγή σας απέτυχε"
  },
  "smartTransactionErrorDescription": {
    "message": "Οι ξαφνικές αλλαγές στην αγορά μπορεί να προκαλέσουν αποτυχίες. Εάν το πρόβλημα συνεχίζεται, επικοινωνήστε με την υποστήριξη πελατών του MetaMask."
  },
  "smartTransactionPending": {
    "message": "Υποβολή των συναλλαγών σας"
  },
  "smartTransactionSuccess": {
    "message": "Η συναλλαγή σας ολοκληρώθηκε"
  },
  "smartTransactionTakingTooLong": {
    "message": "Συγγνώμη για την αναμονή"
  },
  "smartTransactionTakingTooLongDescription": {
    "message": "Εάν η συναλλαγή σας δεν ολοκληρωθεί εντός $1, θα ακυρωθεί και δεν θα χρεωθείτε με τέλη συναλλαγών.",
    "description": "$1 is remaining time in seconds"
  },
  "smartTransactions": {
    "message": "Έξυπνες συναλλαγές"
  },
  "smartTransactionsBenefit1": {
    "message": "Ποσοστό επιτυχίας 99,5%"
  },
  "smartTransactionsBenefit2": {
    "message": "Σας εξοικονομεί χρήματα"
  },
  "smartTransactionsBenefit3": {
    "message": "Ενημερώσεις σε πραγματικό χρόνο"
  },
  "smartTransactionsDescription": {
    "message": "Ξεκλειδώστε υψηλότερα ποσοστά επιτυχίας, προστασία σε \"προπορευόμενες συναλλαγές\" και καλύτερη ορατότητα με τις Έξυπνες Συναλλαγές."
  },
  "smartTransactionsDescription2": {
    "message": "Διατίθεται μόνο στο Ethereum. Ενεργοποιήστε ή απενεργοποιήστε το ανά πάσα στιγμή στις ρυθμίσεις. $1",
    "description": "$1 is an external link to learn more about Smart Transactions"
  },
  "smartTransactionsOptItModalTitle": {
    "message": "Ενισχυμένη Προστασία Συναλλαγών"
  },
  "snapAccountCreated": {
    "message": "Ο λογαριασμός δημιουργήθηκε"
  },
  "snapAccountCreatedDescription": {
    "message": "Ο νέος σας λογαριασμός είναι έτοιμος για χρήση!"
  },
  "snapAccountCreationFailed": {
    "message": "Αποτυχία δημιουργίας λογαριασμού"
  },
  "snapAccountCreationFailedDescription": {
    "message": "Το $1 δεν κατάφερε να δημιουργήσει έναν λογαριασμό για εσάς.",
    "description": "$1 is the snap name"
  },
  "snapAccountRedirectFinishSigningTitle": {
    "message": "Ολοκλήρωση υπογραφής"
  },
  "snapAccountRedirectSiteDescription": {
    "message": "Ακολουθήστε τις οδηγίες από το $1"
  },
  "snapAccountRemovalFailed": {
    "message": "Αποτυχία διαγραφής λογαριασμού"
  },
  "snapAccountRemovalFailedDescription": {
    "message": "Το $1 δεν κατάφερε να διαγράψει αυτόν τον λογαριασμό για εσάς.",
    "description": "$1 is the snap name"
  },
  "snapAccountRemoved": {
    "message": "Ο λογαριασμός αφαιρέθηκε"
  },
  "snapAccountRemovedDescription": {
    "message": "Αυτός ο λογαριασμός δεν θα είναι πλέον διαθέσιμος για χρήση στο MetaMask."
  },
  "snapAccounts": {
    "message": "Λογαριασμός Snaps"
  },
  "snapAccountsDescription": {
    "message": "Λογαριασμοί που ελέγχονται από Snaps τρίτων."
  },
  "snapConnectTo": {
    "message": "Σύνδεση με $1",
    "description": "$1 is the website URL or a Snap name. Used for Snaps pre-approved connections."
  },
  "snapConnectionPermissionDescription": {
    "message": "Επιτρέψτε στο $1 να συνδεθεί αυτόματα με το $2 χωρίς την έγκρισή σας.",
    "description": "Used for Snap pre-approved connections. $1 is the Snap name, $2 is a website URL."
  },
  "snapConnectionWarning": {
    "message": "Το $1 θέλει να χρησιμοποιήσει $2",
    "description": "$2 is the snap and $1 is the dapp requesting connection to the snap."
  },
  "snapContent": {
    "message": "Αυτό το περιεχόμενο προέρχεται από το $1",
    "description": "This is shown when a snap shows transaction insight information in the confirmation UI. $1 is a link to the snap's settings page with the link text being the name of the snap."
  },
  "snapDetailWebsite": {
    "message": "Ιστότοπος"
  },
  "snapHomeMenu": {
    "message": "Αρχικό Μενού του Snap"
  },
  "snapInstallRequest": {
    "message": "Η εγκατάσταση του $1 του δίνει τις ακόλουθες άδειες.",
    "description": "$1 is the snap name."
  },
  "snapInstallSuccess": {
    "message": "Η εγκατάσταση ολοκληρώθηκε"
  },
  "snapInstallWarningCheck": {
    "message": "Το $1 θέλει άδεια για να κάνει τα εξής:",
    "description": "Warning message used in popup displayed on snap install. $1 is the snap name."
  },
  "snapInstallWarningHeading": {
    "message": "Προχωρήστε με προσοχή"
  },
  "snapInstallWarningPermissionDescriptionForBip32View": {
    "message": "Επιτρέψτε στο $1 να δει τα δημόσια κλειδιά (και τις διευθύνσεις) σας. Αυτό δεν παραχωρεί κανέναν έλεγχο λογαριασμών ή περιουσιακών στοιχείων.",
    "description": "An extended description for the `snap_getBip32PublicKey` permission used for tooltip on Snap Install Warning screen (popup/modal). $1 is the snap name."
  },
  "snapInstallWarningPermissionDescriptionForEntropy": {
    "message": "Επιτρέψτε στο Snap $1 να διαχειρίζεται λογαριασμούς και στοιχεία στο ζητούμενο δίκτυο(-α). Αυτοί οι λογαριασμοί προέρχονται από τη μυστική φράση ανάκτησης και δημιουργούν αντίγραφα ασφαλείας από αυτήν (χωρίς να την αποκαλύπτουν). Με τη δυνατότητα εξαγωγής κλειδιών, το $1 μπορεί να υποστηρίξει μια ποικιλία πρωτοκόλλων blockchain πέρα από το Ethereum (EVM).",
    "description": "An extended description for the `snap_getBip44Entropy` and `snap_getBip44Entropy` permissions used for tooltip on Snap Install Warning screen (popup/modal). $1 is the snap name."
  },
  "snapInstallWarningPermissionNameForEntropy": {
    "message": "Διαχειριστείτε λογαριασμούς $1",
    "description": "Permission name used for the Permission Cell component displayed on warning popup when installing a Snap. $1 is list of account types."
  },
  "snapInstallWarningPermissionNameForViewPublicKey": {
    "message": "Δείτε το δημόσιο κλειδί σας για το $1",
    "description": "Permission name used for the Permission Cell component displayed on warning popup when installing a Snap. $1 is list of account types."
  },
  "snapInstallationErrorDescription": {
    "message": "Το $1 δεν μπόρεσε να εγκατασταθεί.",
    "description": "Error description used when snap installation fails. $1 is the snap name."
  },
  "snapInstallationErrorTitle": {
    "message": "Η εγκατάσταση απέτυχε",
    "description": "Error title used when snap installation fails."
  },
  "snapResultError": {
    "message": "Σφάλμα"
  },
  "snapResultSuccess": {
    "message": "Επιτυχία"
  },
  "snapResultSuccessDescription": {
    "message": "Το $1 είναι έτοιμο για χρήση"
  },
  "snapUpdateAlertDescription": {
    "message": "Αποκτήστε την τελευταία έκδοση του $1",
    "description": "Description used in Snap update alert banner when snap update is available. $1 is the Snap name."
  },
  "snapUpdateAvailable": {
    "message": "Διαθέσιμη ενημέρωση"
  },
  "snapUpdateErrorDescription": {
    "message": "Το $1 δεν μπόρεσε να ενημερωθεί.",
    "description": "Error description used when snap update fails. $1 is the snap name."
  },
  "snapUpdateErrorTitle": {
    "message": "Η ενημέρωση απέτυχε",
    "description": "Error title used when snap update fails."
  },
  "snapUpdateRequest": {
    "message": "Η ενημέρωση του $1 του δίνει τις ακόλουθες άδειες.",
    "description": "$1 is the Snap name."
  },
  "snapUpdateSuccess": {
    "message": "Η ενημέρωση ολοκληρώθηκε"
  },
  "snapUrlIsBlocked": {
    "message": "Αυτό το Snap θέλει να σας μεταφέρει σε μια μπλοκαρισμένη ιστοσελίδα. $1."
  },
  "snaps": {
    "message": "Snaps"
  },
  "snapsConnected": {
    "message": "Συνδεδεμένα Snaps"
  },
  "snapsNoInsight": {
    "message": "Το snap δεν επέστρεψε καμία πληροφορία"
  },
  "snapsPrivacyWarningFirstMessage": {
    "message": "Αναγνωρίζετε ότι κάθε Snap που εγκαθιστάτε είναι μια Υπηρεσία Τρίτων, εφόσον δεν δηλώνεται διαφορετικά, όπως ορίζεται στην ιστοσελίδα της Consensys $1. Η χρήση των Υπηρεσιών Τρίτων διέπεται από ξεχωριστούς όρους και προϋποθέσεις που καθορίζονται από τον πάροχο των Υπηρεσιών Τρίτων. Η Consensys δεν συνιστά τη χρήση οποιουδήποτε Snap από κάποιο συγκεκριμένο άτομο για κάποιο συγκεκριμένο λόγο. Αποκτάτε πρόσβαση, εμπιστεύεστε ή χρησιμοποιείτε την Υπηρεσία Τρίτων με δική σας ευθύνη. Η Consensys αποποιείται κάθε είδους ευθύνη και υποχρέωση για τυχόν απώλειες λόγω της χρήσης των Υπηρεσιών Τρίτων.",
    "description": "First part of a message in popup modal displayed when installing a snap for the first time. $1 is terms of use link."
  },
  "snapsPrivacyWarningSecondMessage": {
    "message": "Οποιεσδήποτε πληροφορίες μοιράζεστε με τις Υπηρεσίες Τρίτων θα συλλέγονται απευθείας από τις εν λόγω Υπηρεσίες Τρίτων σύμφωνα με τις πολιτικές απορρήτου τους. Ανατρέξτε στις πολιτικές απορρήτου τους για περισσότερες πληροφορίες.",
    "description": "Second part of a message in popup modal displayed when installing a snap for the first time."
  },
  "snapsPrivacyWarningThirdMessage": {
    "message": "Η Consensys δεν έχει πρόσβαση στις πληροφορίες που μοιράζεστε με τις Υπηρεσίες Τρίτων.",
    "description": "Third part of a message in popup modal displayed when installing a snap for the first time."
  },
  "snapsSettings": {
    "message": "Ρυθμίσεις για τα Snaps"
  },
  "snapsTermsOfUse": {
    "message": "Όροι Χρήσης"
  },
  "snapsToggle": {
    "message": "Ένα snap θα εκτελεστεί μόνο εάν είναι ενεργοποιημένο"
  },
  "snapsUIError": {
    "message": "Επικοινωνήστε με τους διαχειριστές του $1 για περαιτέρω υποστήριξη.",
    "description": "This is shown when the insight snap throws an error. $1 is the snap name"
  },
  "someNetworksMayPoseSecurity": {
    "message": "Ορισμένα δίκτυα ενδέχεται να ενέχουν κινδύνους για την ασφάλεια ή/και το απόρρητο. Ενημερωθείτε για τους κινδύνους πριν προσθέσετε και χρησιμοποιήσετε ένα δίκτυο."
  },
  "somethingDoesntLookRight": {
    "message": "Κάτι δεν φαίνεται σωστό; $1",
    "description": "A false positive message for users to contact support. $1 is a link to the support page."
  },
  "somethingIsWrong": {
    "message": "Κάτι πήγε στραβά. Δοκιμάστε να φορτώσετε ξανά τη σελίδα."
  },
  "somethingWentWrong": {
    "message": "Ουπς! Κάτι πήγε στραβά."
  },
  "source": {
    "message": "Πηγή"
  },
  "speed": {
    "message": "Ταχύτητα"
  },
  "speedUp": {
    "message": "Επιτάχυνση"
  },
  "speedUpCancellation": {
    "message": "Επιτάχυνση αυτής της ακύρωσης"
  },
  "speedUpExplanation": {
    "message": "Ενημερώσαμε το τέλος συναλλαγής με βάση τις τρέχουσες συνθήκες του δικτύου και το αυξήσαμε κατά τουλάχιστον 10% (απαιτείται από το δίκτυο)."
  },
  "speedUpPopoverTitle": {
    "message": "Επιτάχυνση της συναλλαγής"
  },
  "speedUpTooltipText": {
    "message": "Νέο τέλος συναλλαγής"
  },
  "speedUpTransaction": {
    "message": "Επιτάχυνση αυτής της συναλλαγής"
  },
  "spendLimitInsufficient": {
    "message": "Ανεπαρκές όριο δαπανών"
  },
  "spendLimitInvalid": {
    "message": "Μη έγκυρο όριο δαπανών. Πρέπει να είναι θετικός αριθμός"
  },
  "spendLimitPermission": {
    "message": "Άδεια ορίου δαπανών"
  },
  "spendLimitRequestedBy": {
    "message": "Το όριο δαπανών ζητήθηκε από το $1",
    "description": "Origin of the site requesting the spend limit"
  },
  "spendLimitTooLarge": {
    "message": "Πολύ μεγάλο όριο δαπανών"
  },
  "spender": {
    "message": "Διαθέτης"
  },
  "spendingCap": {
    "message": "Ανώτατο όριο δαπανών"
  },
  "spendingCapError": {
    "message": "Σφάλμα: Εισάγετε μόνο αριθμούς"
  },
  "spendingCapErrorDescription": {
    "message": "Εισαγάγετε μόνο έναν αριθμό στον οποίο αισθάνεστε άνετα με το $1 να έχει πρόσβαση τώρα ή στο μέλλον. Μπορείτε πάντα να αυξήσετε το όριο του token αργότερα.",
    "description": "$1 is origin of the site requesting the token limit"
  },
  "spendingCapRequest": {
    "message": "Αίτημα ανώτατου ορίου δαπανών για το $1"
  },
  "srpInputNumberOfWords": {
    "message": "Έχω μια φράση $1 λέξεων",
    "description": "This is the text for each option in the dropdown where a user selects how many words their secret recovery phrase has during import. The $1 is the number of words (either 12, 15, 18, 21, or 24)."
  },
  "srpPasteFailedTooManyWords": {
    "message": "Η επικόλληση απέτυχε επειδή περιείχε περισσότερες από 24 λέξεις. Μια μυστική φράση ανάκτησης μπορεί να αποτελείται από το πολύ 24 λέξεις.",
    "description": "Description of SRP paste error when the pasted content has too many words"
  },
  "srpPasteTip": {
    "message": "Μπορείτε να επικολλήσετε ολόκληρη τη μυστική φράση ανάκτησής σας σε οποιοδήποτε πεδίο",
    "description": "Our secret recovery phrase input is split into one field per word. This message explains to users that they can paste their entire secrete recovery phrase into any field, and we will handle it correctly."
  },
  "srpSecurityQuizGetStarted": {
    "message": "Ξεκινήστε"
  },
  "srpSecurityQuizImgAlt": {
    "message": "Ένα μάτι με κλειδαρότρυπα στο κέντρο και τρία αιωρούμενα πεδία κωδικών πρόσβασης"
  },
  "srpSecurityQuizIntroduction": {
    "message": "Για να σας αποκαλύψουμε τη Μυστική Φράση Ανάκτησης, πρέπει να απαντήσετε σωστά σε δύο ερωτήσεις"
  },
  "srpSecurityQuizQuestionOneQuestion": {
    "message": "Αν χάσετε τη Μυστική Φράση Ανάκτησης, το MetaMask..."
  },
  "srpSecurityQuizQuestionOneRightAnswer": {
    "message": "Δεν μπορεί να σας βοηθήσει"
  },
  "srpSecurityQuizQuestionOneRightAnswerDescription": {
    "message": "Γράψτε την κάπου, χαράξτε την πάνω σε μέταλλο ή κρατήστε την σε πολλά μυστικά σημεία για να μην την χάσετε ποτέ. Αν την χάσετε, θα χαθεί για πάντα."
  },
  "srpSecurityQuizQuestionOneRightAnswerTitle": {
    "message": "Σωστά! Κανείς δεν μπορεί να σας βοηθήσει να επαναφέρετε τη Μυστική Φράση Ανάκτησης"
  },
  "srpSecurityQuizQuestionOneWrongAnswer": {
    "message": "Μπορεί να την επαναφέρει για εσάς"
  },
  "srpSecurityQuizQuestionOneWrongAnswerDescription": {
    "message": "Αν χάσετε τη Μυστική Φράση Ανάκτησης, θα την χάσετε για πάντα. Κανείς δεν μπορεί να σας βοηθήσει να την επαναφέρετε, ό,τι κι αν σας πει."
  },
  "srpSecurityQuizQuestionOneWrongAnswerTitle": {
    "message": "Λάθος! Κανείς δεν μπορεί να σας βοηθήσει να επαναφέρετε τη Μυστική Φράση Ανάκτησης"
  },
  "srpSecurityQuizQuestionTwoQuestion": {
    "message": "Αν κάποιος, ακόμα και ένας τεχνικός υποστήριξης, σας ζητήσει τη Μυστική Φράση Ανάκτησης..."
  },
  "srpSecurityQuizQuestionTwoRightAnswer": {
    "message": "Σας έχουν εξαπατήσει"
  },
  "srpSecurityQuizQuestionTwoRightAnswerDescription": {
    "message": "Όποιος ισχυριστεί ότι χρειάζεται τη Μυστική Φράση Ανάκτησης, σας λέει ψέματα. Αν την μοιραστείτε μαζί του, θα κλέψει τα περιουσιακά σας στοιχεία."
  },
  "srpSecurityQuizQuestionTwoRightAnswerTitle": {
    "message": "Σωστά! Το να μοιράζεστε τη Μυστική Φράση Ανάκτησης δεν είναι καλή ιδέα"
  },
  "srpSecurityQuizQuestionTwoWrongAnswer": {
    "message": "Πρέπει να τους την δώσετε"
  },
  "srpSecurityQuizQuestionTwoWrongAnswerDescription": {
    "message": "Όποιος ισχυριστεί ότι χρειάζεται τη Μυστική Φράση Ανάκτησης, σας λέει ψέματα. Αν την μοιραστείτε μαζί του, θα κλέψει τα περιουσιακά σας στοιχεία."
  },
  "srpSecurityQuizQuestionTwoWrongAnswerTitle": {
    "message": "Όχι! Ποτέ μην μοιραστείτε τη Μυστική Φράση Ανάκτησης με κανέναν, ποτέ."
  },
  "srpSecurityQuizTitle": {
    "message": "Κουίζ ασφαλείας"
  },
  "srpToggleShow": {
    "message": "Εμφάνιση/Απόκρυψη αυτής της λέξης από τη μυστική φράση ανάκτησης",
    "description": "Describes a toggle that is used to show or hide a single word of the secret recovery phrase"
  },
  "srpWordHidden": {
    "message": "Αυτή η λέξη είναι κρυμμένη",
    "description": "Explains that a word in the secret recovery phrase is hidden"
  },
  "srpWordShown": {
    "message": "Αυτή η λέξη εμφανίζεται",
    "description": "Explains that a word in the secret recovery phrase is being shown"
  },
  "stable": {
    "message": "Σταθερά"
  },
  "stableLowercase": {
    "message": "σταθερά"
  },
  "stake": {
    "message": "Stake"
  },
  "startYourJourney": {
    "message": "Ξεκινήστε το ταξίδι σας με $1",
    "description": "$1 is the token symbol"
  },
  "startYourJourneyDescription": {
    "message": "Ξεκινήστε με Web3 προσθέτοντας περίπου $1 στο πορτοφόλι σας.",
    "description": "$1 is the token symbol"
  },
  "stateLogError": {
    "message": "Σφάλμα κατά την ανάκτηση αρχείων καταγραφής κατάστασης."
  },
  "stateLogFileName": {
    "message": "Αρχεία καταγραφής κατάστασης του MetaMask"
  },
  "stateLogs": {
    "message": "Αρχεία καταγραφής κατάστασης"
  },
  "stateLogsDescription": {
    "message": "Τα αρχεία καταγραφής κατάστασης περιέχουν τις διευθύνσεις του δημόσιου λογαριασμού σας και τις συναλλαγές οι οποίες έχουν αποσταλεί."
  },
  "status": {
    "message": "Κατάσταση"
  },
  "statusNotConnected": {
    "message": "Δεν έχει συνδεθεί"
  },
  "statusNotConnectedAccount": {
    "message": "Δεν υπάρχουν συνδεδεμένοι λογαριασμοί"
  },
  "step1LatticeWallet": {
    "message": "Συνδέστε το Lattice1 σας"
  },
  "step1LatticeWalletMsg": {
    "message": "Μπορείτε να συνδέσετε το MetaMask στη συσκευή Lattice1 μόλις αυτή ρυθμιστεί και συνδεθεί. Ξεκλειδώστε τη συσκευή σας και έχετε έτοιμο το αναγνωριστικό συσκευής σας.",
    "description": "$1 represents the `hardwareWalletSupportLinkConversion` localization key"
  },
  "step1LedgerWallet": {
    "message": "Λήψη εφαρμογής του Ledger"
  },
  "step1LedgerWalletMsg": {
    "message": "Κατεβάστε, εγκαταστήστε και πληκτρολογήστε τον κωδικό πρόσβασής σας για να ξεκλειδώσετε το $1.",
    "description": "$1 represents the `ledgerLiveApp` localization value"
  },
  "step1TrezorWallet": {
    "message": "Συνδέστε το Trezor σας"
  },
  "step1TrezorWalletMsg": {
    "message": "Συνδέστε το Trezor απευθείας στον υπολογιστή σας και ξεκλειδώστε το. Βεβαιωθείτε ότι χρησιμοποιείτε τη σωστή συνθηματική φράση.",
    "description": "$1 represents the `hardwareWalletSupportLinkConversion` localization key"
  },
  "step2LedgerWallet": {
    "message": "Συνδέστε το Ledger σας"
  },
  "step2LedgerWalletMsg": {
    "message": "Συνδέστε το Ledger απευθείας στον υπολογιστή σας, στη συνέχεια ξεκλειδώστε το και ανοίξτε την εφαρμογή Ethereum.",
    "description": "$1 represents the `hardwareWalletSupportLinkConversion` localization key"
  },
  "stillGettingMessage": {
    "message": "Ακόμα λαμβάνετε αυτό το μήνυμα;"
  },
  "strong": {
    "message": "Ισχυρό"
  },
  "stxCancelled": {
    "message": "Η ανταλλαγή θα είχε αποτύχει"
  },
  "stxCancelledDescription": {
    "message": "Η συναλλαγή σας θα είχε αποτύχει και ακυρώθηκε για να σας προστατεύσουμε από την καταβολή περιττών τελών συναλλαγής."
  },
  "stxCancelledSubDescription": {
    "message": "Προσπαθήστε ξανά να κάνετε ανταλλαγή. Θα είμαστε εδώ για να σας προστατεύσουμε από παρόμοιους κινδύνους και την επόμενη φορά."
  },
  "stxEstimatedCompletion": {
    "message": "Εκτιμώμενη ολοκλήρωση σε < $1",
    "description": "$1 is remeaning time in minutes and seconds, e.g. 0:10"
  },
  "stxFailure": {
    "message": "Η ανταλλαγή απέτυχε"
  },
  "stxFailureDescription": {
    "message": "Οι ξαφνικές αλλαγές στην αγορά μπορεί να προκαλέσουν αποτυχίες. Εάν το πρόβλημα επιμένει, παρακαλούμε επικοινωνήστε με το $1.",
    "description": "This message is shown to a user if their swap fails. The $1 will be replaced by support.metamask.io"
  },
  "stxOptInDescription": {
    "message": "Ενεργοποιήστε τις Έξυπνες Συναλλαγές για πιο αξιόπιστες και ασφαλείς συναλλαγές στο Ethereum Mainnet. $1"
  },
  "stxPendingPrivatelySubmittingSwap": {
    "message": "Ιδιωτική υποβολή της Ανταλλαγής σας..."
  },
  "stxPendingPubliclySubmittingSwap": {
    "message": "Δημόσια υποβολή της Ανταλλαγής σας..."
  },
  "stxSuccess": {
    "message": "Η ανταλλαγή ολοκληρώθηκε!"
  },
  "stxSuccessDescription": {
    "message": "Τα $1 σας είναι πλέον διαθέσιμα.",
    "description": "$1 is a token symbol, e.g. ETH"
  },
  "stxSwapCompleteIn": {
    "message": "Η Ανταλλαγή θα ολοκληρωθεί σε <",
    "description": "'<' means 'less than', e.g. Swap will complete in < 2:59"
  },
  "stxTryingToCancel": {
    "message": "Γίνεται προσπάθεια ακύρωσης της συναλλαγής σας..."
  },
  "stxUnknown": {
    "message": "Άγνωστη κατάσταση"
  },
  "stxUnknownDescription": {
    "message": "Μια συναλλαγή ήταν επιτυχής, αλλά δεν είμαστε σίγουροι για το τι είναι. Αυτό μπορεί να οφείλεται στην υποβολή μιας άλλης συναλλαγής κατά τη διάρκεια της επεξεργασίας αυτής της ανταλλαγής."
  },
  "stxUserCancelled": {
    "message": "Η ανταλλαγή ακυρώθηκε"
  },
  "stxUserCancelledDescription": {
    "message": "Η συναλλαγή σας ακυρώθηκε και δεν πληρώσατε περιττά τέλη συναλλαγής."
  },
  "submit": {
    "message": "Υποβολή"
  },
  "submitted": {
    "message": "Υποβλήθηκε"
  },
  "suggestedBySnap": {
    "message": "Προτείνεται από $1",
    "description": "$1 is the snap name"
  },
  "suggestedTokenName": {
    "message": "Προτεινόμενο όνομα:"
  },
  "suggestedTokenSymbol": {
    "message": "Προτεινόμενο σύμβολο μετοχής:"
  },
  "support": {
    "message": "Υποστήριξη"
  },
  "supportCenter": {
    "message": "Επισκεφθείτε το Κέντρο Υποστήριξής μας"
  },
  "surveyConversion": {
    "message": "Πάρτε μέρος στην έρευνά μας"
  },
  "surveyTitle": {
    "message": "Διαμορφώστε το μέλλον του MetaMask"
  },
  "swap": {
    "message": "Ανταλλαγή"
  },
  "swapAdjustSlippage": {
    "message": "Ρύθμιση ολίσθησης"
  },
  "swapAggregator": {
    "message": "Φορέας συγκέντρωσης οικονομικών πληροφοριών"
  },
  "swapAllowSwappingOf": {
    "message": "Επιτρέψτε την ανταλλαγή του $1",
    "description": "Shows a user that they need to allow a token for swapping on their hardware wallet"
  },
  "swapAmountReceived": {
    "message": "Εγγυημένο ποσό"
  },
  "swapAmountReceivedInfo": {
    "message": "Αυτό είναι το ελάχιστο ποσό που θα λάβετε. Ενδέχεται να λάβετε περισσότερα ανάλογα με την ολίσθηση."
  },
  "swapAndSend": {
    "message": "Ανταλλαγή & Αποστολή"
  },
  "swapAnyway": {
    "message": "Ανταλλαγή ούτως ή άλλως"
  },
  "swapApproval": {
    "message": "Έγκριση $1 για ανταλλαγές",
    "description": "Used in the transaction display list to describe a transaction that is an approve call on a token that is to be swapped.. $1 is the symbol of a token that has been approved."
  },
  "swapApproveNeedMoreTokens": {
    "message": "Χρειάζεστε $1 περισσότερα $2 για να ολοκληρώσετε αυτήν την ανταλλαγή",
    "description": "Tells the user how many more of a given token they need for a specific swap. $1 is an amount of tokens and $2 is the token symbol."
  },
  "swapAreYouStillThere": {
    "message": "Είστε ακόμα εδώ;"
  },
  "swapAreYouStillThereDescription": {
    "message": "Είμαστε έτοιμοι να σας δείξουμε τις τελευταίες προσφορές, όποτε θέλετε να συνεχίσετε"
  },
  "swapBuildQuotePlaceHolderText": {
    "message": "Δεν υπάρχουν διαθέσιμα tokens που να αντιστοιχούν σε $1",
    "description": "Tells the user that a given search string does not match any tokens in our token lists. $1 can be any string of text"
  },
  "swapConfirmWithHwWallet": {
    "message": "Επιβεβαιώστε με το πορτοφόλι υλικού σας"
  },
  "swapContinueSwapping": {
    "message": "Συνεχίστε με τις ανταλλαγές"
  },
  "swapContractDataDisabledErrorDescription": {
    "message": "Στην εφαρμογή Ethereum στο Ledger, μεταβείτε στις \"Ρυθμίσεις\" και επιτρέψτε τα δεδομένα συμβολαίων. Στη συνέχεια, δοκιμάστε ξανά την ανταλλαγή σας."
  },
  "swapContractDataDisabledErrorTitle": {
    "message": "Τα δεδομένα συμβολαίων δεν είναι ενεργοποιημένα στο Ledger σας"
  },
  "swapCustom": {
    "message": "προσαρμοσμένο"
  },
  "swapDecentralizedExchange": {
    "message": "Αποκεντρωμένη ανταλλαγή"
  },
  "swapDirectContract": {
    "message": "Άμεσο συμβόλαιο"
  },
  "swapEditLimit": {
    "message": "Επεξεργασία ορίου"
  },
  "swapEnableDescription": {
    "message": "Αυτό είναι απαραίτητο και δίνει στο MetaMask την άδεια να ανταλλάξει τα $1 σας.",
    "description": "Gives the user info about the required approval transaction for swaps. $1 will be the symbol of a token being approved for swaps."
  },
  "swapEnableTokenForSwapping": {
    "message": "Αυτό θα $1 για ανταλλαγή",
    "description": "$1 is for the 'enableToken' key, e.g. 'enable ETH'"
  },
  "swapEnterAmount": {
    "message": "Πληκτρολογήστε ένα ποσό"
  },
  "swapEstimatedNetworkFees": {
    "message": "Εκτιμώμενα τέλη δικτύου"
  },
  "swapEstimatedNetworkFeesInfo": {
    "message": "Πρόκειται για μια εκτίμηση της χρέωσης του δικτύου που θα χρησιμοποιηθεί για την ολοκλήρωση της ανταλλαγής σας. Το πραγματικό ποσό μπορεί να αλλάξει ανάλογα με τις συνθήκες του δικτύου."
  },
  "swapFailedErrorDescriptionWithSupportLink": {
    "message": "Συμβαίνουν αποτυχίες συναλλαγών και είμαστε εδώ για να βοηθήσουμε. Εάν αυτό το πρόβλημα επιμένει, μπορείτε να επικοινωνήσετε με την υποστήριξη πελατών μας στο $1 για περαιτέρω βοήθεια.",
    "description": "This message is shown to a user if their swap fails. The $1 will be replaced by support.metamask.io"
  },
  "swapFailedErrorTitle": {
    "message": "Η ανταλλαγή απέτυχε"
  },
  "swapFetchingQuote": {
    "message": "Λήψη προσφοράς"
  },
  "swapFetchingQuoteNofN": {
    "message": "Λήψη προσφοράς $1 από $2",
    "description": "A count of possible quotes shown to the user while they are waiting for quotes to be fetched. $1 is the number of quotes already loaded, and $2 is the total number of resources that we check for quotes. Keep in mind that not all resources will have a quote for a particular swap."
  },
  "swapFetchingQuotes": {
    "message": "Λήψη προσφορών..."
  },
  "swapFetchingQuotesErrorDescription": {
    "message": "Χμμμ... κάτι πήγε στραβά. Προσπαθήστε ξανά, ή αν τα σφάλματα επιμένουν, επικοινωνήστε με την υποστήριξη πελατών."
  },
  "swapFetchingQuotesErrorTitle": {
    "message": "Σφάλμα κατά τη λήψη προσφορών"
  },
  "swapFetchingTokens": {
    "message": "Λήψη tokens..."
  },
  "swapFromTo": {
    "message": "Η ανταλλαγή από $1 έως $2",
    "description": "Tells a user that they need to confirm on their hardware wallet a swap of 2 tokens. $1 is a source token and $2 is a destination token"
  },
  "swapGasFeesDetails": {
    "message": "Τα τέλη συναλλαγών είναι ενδεικτικά και θα αυξομειώνονται ανάλογα με την κίνηση του δικτύου και την πολυπλοκότητα των συναλλαγών."
  },
  "swapGasFeesLearnMore": {
    "message": "Μάθετε περισσότερα σχετικά με τα τέλη συναλλαγών"
  },
  "swapGasFeesSplit": {
    "message": "Τα τέλη συναλλαγών στην προηγούμενη οθόνη κατανέμονται μεταξύ αυτών των δύο συναλλαγών."
  },
  "swapGasFeesSummary": {
    "message": "Τα τέλη συναλλαγών καταβάλλονται σε κρυπτονομίσματα στους αναλυτές που επεξεργάζονται συναλλαγές στο δίκτυο $1. Το MetaMask δεν επωφελείται από τα τέλη συναλλαγών.",
    "description": "$1 is the selected network, e.g. Ethereum or BSC"
  },
  "swapHighSlippage": {
    "message": "Υψηλή ολίσθηση"
  },
  "swapHighSlippageWarning": {
    "message": "Το ποσό ολίσθησης είναι πολύ υψηλό."
  },
  "swapIncludesMMFee": {
    "message": "Περιλαμβάνει μια χρέωση $1% στο MetaMask.",
    "description": "Provides information about the fee that metamask takes for swaps. $1 is a decimal number."
  },
  "swapIncludesMMFeeAlt": {
    "message": "Η παράθεση αντικατοπτρίζει την χρέωση τελών $1% στο MetaMask",
    "description": "Provides information about the fee that metamask takes for swaps using the latest copy. $1 is a decimal number."
  },
  "swapIncludesMetaMaskFeeViewAllQuotes": {
    "message": "Περιλαμβάνει μια χρέωση $1% στο MetaMask - $2",
    "description": "Provides information about the fee that metamask takes for swaps. $1 is a decimal number and $2 is a link to view all quotes."
  },
  "swapLearnMore": {
    "message": "Μάθετε περισσότερα για τις Ανταλλαγές"
  },
  "swapLiquiditySourceInfo": {
    "message": "Αναζητούμε πολλαπλές πηγές ρευστότητας (χρηματιστήρια, συσσωρευτές και επαγγελματίες διαπραγματευτές αγοράς) για να συγκρίνουμε τις ισοτιμίες ανταλλαγής και τα τέλη δικτύου."
  },
  "swapLowSlippage": {
    "message": "Χαμηλή ολίσθηση"
  },
  "swapLowSlippageError": {
    "message": "Η συναλλαγή ενδέχεται να αποτύχει, η μέγιστη ολίσθηση είναι πολύ χαμηλή."
  },
  "swapMaxSlippage": {
    "message": "Μέγιστη ολίσθηση"
  },
  "swapMetaMaskFee": {
    "message": "Χρέωση του MetaMask"
  },
  "swapMetaMaskFeeDescription": {
    "message": "Μια χρέωση $1% συνυπολογίζεται αυτόματα σε αυτή την προσφορά. Την καταβάλλετε ως αντάλλαγμα για την άδεια χρήσης του λογισμικού συγκέντρωσης πληροφοριών για τους παρόχους ρευστότητας του MetaMask.",
    "description": "Provides information about the fee that metamask takes for swaps. $1 is a decimal number."
  },
  "swapNQuotesWithDot": {
    "message": "$1 προσφορές.",
    "description": "$1 is the number of quotes that the user can select from when opening the list of quotes on the 'view quote' screen"
  },
  "swapNewQuoteIn": {
    "message": "Νέες προσφορές σε $1",
    "description": "Tells the user the amount of time until the currently displayed quotes are update. $1 is a time that is counting down from 1:00 to 0:00"
  },
  "swapNoTokensAvailable": {
    "message": "Δεν υπάρχουν διαθέσιμα tokens που να αντιστοιχούν σε $1",
    "description": "Tells the user that a given search string does not match any tokens in our token lists. $1 can be any string of text"
  },
  "swapOnceTransactionHasProcess": {
    "message": "Το $1 σας θα προστεθεί στον λογαριασμό σας μόλις ολοκληρωθεί αυτή η συναλλαγή.",
    "description": "This message communicates the token that is being transferred. It is shown on the awaiting swap screen. The $1 will be a token symbol."
  },
  "swapPriceDifference": {
    "message": "Πρόκειται να ανταλλάξετε $1 $2 (~$3) για $4 $5 (~$6).",
    "description": "This message represents the price slippage for the swap.  $1 and $4 are a number (ex: 2.89), $2 and $5 are symbols (ex: ETH), and $3 and $6 are fiat currency amounts."
  },
  "swapPriceDifferenceTitle": {
    "message": "Διαφορά τιμής ~$1%",
    "description": "$1 is a number (ex: 1.23) that represents the price difference."
  },
  "swapPriceImpactTooltip": {
    "message": "Η επίπτωση στις τιμές είναι η διαφορά μεταξύ της τρέχουσας τιμής αγοράς και του ποσού που εισπράττεται κατά την εκτέλεση της συναλλαγής. Η επίπτωση στις τιμές είναι συνάρτηση του μεγέθους της συναλλαγής σας σε σχέση με το μέγεθος του αποθέματος ρευστότητας."
  },
  "swapPriceUnavailableDescription": {
    "message": "Η επίπτωση στις τιμές δεν ήταν δυνατόν να προσδιοριστεί λόγω έλλειψης στοιχείων για τις τιμές της αγοράς. Παρακαλούμε επιβεβαιώστε ότι είστε ικανοποιημένοι με το ποσό των tokens που πρόκειται να λάβετε πριν από την ανταλλαγή."
  },
  "swapPriceUnavailableTitle": {
    "message": "Ελέγξτε την τιμή πριν προχωρήσετε"
  },
  "swapProcessing": {
    "message": "Επεξεργασία"
  },
  "swapQuoteDetails": {
    "message": "Λεπτομέρειες προσφοράς"
  },
  "swapQuoteNofM": {
    "message": "$1 από $2",
    "description": "A count of possible quotes shown to the user while they are waiting for quotes to be fetched. $1 is the number of quotes already loaded, and $2 is the total number of resources that we check for quotes. Keep in mind that not all resources will have a quote for a particular swap."
  },
  "swapQuoteSource": {
    "message": "Πηγή προσφοράς"
  },
  "swapQuotesExpiredErrorDescription": {
    "message": "Ζητήστε νέες προσφορές για να λάβετε τις πιο πρόσφατες τιμές."
  },
  "swapQuotesExpiredErrorTitle": {
    "message": "Έληξε το χρονικό όριο προσφοράς"
  },
  "swapQuotesNotAvailableDescription": {
    "message": "Μειώστε το μέγεθος της συναλλαγής σας ή χρησιμοποιήστε ένα διαφορετικό token."
  },
  "swapQuotesNotAvailableErrorDescription": {
    "message": "Δοκιμάστε να προσαρμόσετε το ποσό ή τις ρυθμίσεις ολίσθησης και προσπαθήστε ξανά."
  },
  "swapQuotesNotAvailableErrorTitle": {
    "message": "Καμία διαθέσιμη προσφορά"
  },
  "swapRate": {
    "message": "Τιμή"
  },
  "swapReceiving": {
    "message": "Ελήφθη"
  },
  "swapReceivingInfoTooltip": {
    "message": "Πρόκειται για εκτίμηση. Το ακριβές ποσό εξαρτάται από την ολίσθηση."
  },
  "swapRequestForQuotation": {
    "message": "Αίτημα για προσφορά"
  },
  "swapReviewSwap": {
    "message": "Έλεγχος της ανταλλαγής"
  },
  "swapSearchNameOrAddress": {
    "message": "Αναζήτηση ονόματος ή επικόλληση διεύθυνσης"
  },
  "swapSelect": {
    "message": "Επιλογή"
  },
  "swapSelectAQuote": {
    "message": "Επιλέξτε μια προσφορά"
  },
  "swapSelectAToken": {
    "message": "Επιλέξτε token"
  },
  "swapSelectQuotePopoverDescription": {
    "message": "Παρακάτω παρατίθενται όλες οι προσφορές που συγκεντρώθηκαν από πολλαπλές πηγές ρευστότητας."
  },
  "swapSelectToken": {
    "message": "Επιλέξτε token"
  },
  "swapShowLatestQuotes": {
    "message": "Εμφάνιση των τελευταίων προσφορών"
  },
  "swapSlippageHighDescription": {
    "message": "Η απόκλιση που καταχωρήσατε ($1%) θεωρείται πολύ υψηλή και μπορεί να επιφέρει χαμηλό επιτόκιο",
    "description": "$1 is the amount of % for slippage"
  },
  "swapSlippageHighTitle": {
    "message": "Υψηλή απόκλιση"
  },
  "swapSlippageLowDescription": {
    "message": "Μια τόσο χαμηλή τιμή ($1%) μπορεί να οδηγήσει σε αποτυχημένη ανταλλαγή",
    "description": "$1 is the amount of % for slippage"
  },
  "swapSlippageLowTitle": {
    "message": "Χαμηλή απόκλιση"
  },
  "swapSlippageNegative": {
    "message": "Η απόκλιση πρέπει να είναι μεγαλύτερη ή ίση με το μηδέν"
  },
  "swapSlippageNegativeDescription": {
    "message": "Η απόκλιση πρέπει να είναι μεγαλύτερη ή ίση με μηδέν"
  },
  "swapSlippageNegativeTitle": {
    "message": "Αυξήστε την απόκλιση για να συνεχίσετε"
  },
  "swapSlippageOverLimitDescription": {
    "message": "Το περιθώριο απόκλισης πρέπει να είναι 15% ή λιγότερο. Οτιδήποτε υψηλότερο θα οδηγήσει σε δυσμενή τιμή."
  },
  "swapSlippageOverLimitTitle": {
    "message": "Πολύ υψηλή απόκλιση"
  },
  "swapSlippagePercent": {
    "message": "$1%",
    "description": "$1 is the amount of % for slippage"
  },
  "swapSlippageTooltip": {
    "message": "Εάν η τιμή αλλάξει μεταξύ της ώρας που η εντολή αγοράς σας υποβάλλεται και επιβεβαιώνεται, αυτό ονομάζεται «απόκλιση». Η συναλλαγή θα ακυρωθεί αυτόματα εάν η απόκλιση υπερβαίνει τη ρύθμιση «ανοχή απόκλισης»."
  },
  "swapSlippageZeroDescription": {
    "message": "Υπάρχουν λίγοι πάροχοι προσφορών με μηδενική απόκλιση, γεγονός που θα οδηγήσει σε λιγότερο ανταγωνιστική προσφορά."
  },
  "swapSlippageZeroTitle": {
    "message": "Εξεύρεση παρόχων με μηδενική απόκλιση"
  },
  "swapSource": {
    "message": "Πηγή ρευστότητας"
  },
  "swapSuggested": {
    "message": "Προτεινόμενη ανταλλαγή"
  },
  "swapSuggestedGasSettingToolTipMessage": {
    "message": "Οι ανταλλαγές είναι πολύπλοκες και με επείγοντα χαρακτήρα συναλλαγές. Συνιστούμε αυτό το τέλος συναλλαγής για μια καλή ισορροπία μεταξύ κόστους και εμπιστοσύνης σε μια επιτυχημένη Ανταλλαγή."
  },
  "swapSwapFrom": {
    "message": "Ανταλλαγή από"
  },
  "swapSwapSwitch": {
    "message": "Αλλαγή της σειράς των tokens"
  },
  "swapSwapTo": {
    "message": "Ανταλλαγή σε"
  },
  "swapToConfirmWithHwWallet": {
    "message": "για επιβεβαίωση με το πορτοφόλι υλικού σας"
  },
  "swapTokenAddedManuallyDescription": {
    "message": "Επαληθεύστε αυτό το token στο $1 και βεβαιωθείτε ότι είναι το token που θέλετε να κάνετε συναλλαγές.",
    "description": "$1 points the user to etherscan as a place they can verify information about a token. $1 is replaced with the translation for \"etherscan\""
  },
  "swapTokenAddedManuallyTitle": {
    "message": "Το token προστέθηκε χειροκίνητα"
  },
  "swapTokenAvailable": {
    "message": "Το $1 έχει προστεθεί στον λογαριασμό σας.",
    "description": "This message is shown after a swap is successful and communicates the exact amount of tokens the user has received for a swap. The $1 is a decimal number of tokens followed by the token symbol."
  },
  "swapTokenBalanceUnavailable": {
    "message": "Δεν μπορέσαμε να ανακτήσουμε το υπόλοιπο του $1",
    "description": "This message communicates to the user that their balance of a given token is currently unavailable. $1 will be replaced by a token symbol"
  },
  "swapTokenNotAvailable": {
    "message": "Το token δεν είναι διαθέσιμο για ανταλλαγή σε αυτή την περιοχή"
  },
  "swapTokenToToken": {
    "message": "Ανταλλαγή $1 έως $2",
    "description": "Used in the transaction display list to describe a swap. $1 and $2 are the symbols of tokens in involved in a swap."
  },
  "swapTokenVerificationAddedManually": {
    "message": "Αυτό το token έχει προστεθεί χειροκίνητα."
  },
  "swapTokenVerificationMessage": {
    "message": "Πάντα να επιβεβαιώνετε τη διεύθυνση του token στο $1.",
    "description": "Points the user to Etherscan as a place they can verify information about a token. $1 is replaced with the translation for \"Etherscan\" followed by an info icon that shows more info on hover."
  },
  "swapTokenVerificationOnlyOneSource": {
    "message": "Επαληθεύτηκε μόνο σε 1 πηγή."
  },
  "swapTokenVerificationSources": {
    "message": "Επαληθεύτηκε μόνο σε $1 πηγές.",
    "description": "Indicates the number of token information sources that recognize the symbol + address. $1 is a decimal number."
  },
  "swapTokenVerifiedOn1SourceDescription": {
    "message": "Το $1 επαληθεύτηκε μόνο από 1 πηγή. Εξετάστε το ενδεχόμενο επαλήθευσης σε $2 πριν προχωρήσετε.",
    "description": "$1 is a token name, $2 points the user to etherscan as a place they can verify information about a token. $1 is replaced with the translation for \"etherscan\""
  },
  "swapTokenVerifiedOn1SourceTitle": {
    "message": "Ενδεχομένως μη αυθεντικό token"
  },
  "swapTooManyDecimalsError": {
    "message": "Το $1 επιτρέπει έως και $2 δεκαδικά ψηφία",
    "description": "$1 is a token symbol and $2 is the max. number of decimals allowed for the token"
  },
  "swapTransactionComplete": {
    "message": "Η συναλλαγή ολοκληρώθηκε"
  },
  "swapTwoTransactions": {
    "message": "2 συναλλαγές"
  },
  "swapUnknown": {
    "message": "Άγνωστο"
  },
  "swapVerifyTokenExplanation": {
    "message": "Πολλαπλά tokens μπορούν να χρησιμοποιούν το ίδιο όνομα και σύμβολο. Ελέγξτε το $1 για να επιβεβαιώσετε ότι αυτό είναι το token που ψάχνετε.",
    "description": "This appears in a tooltip next to the verifyThisTokenOn message. It gives the user more information about why they should check the token on a block explorer. $1 will be the name or url of the block explorer, which will be the translation of 'etherscan' or a block explorer url specified for a custom network."
  },
  "swapYourTokenBalance": {
    "message": "$1 $2 διαθέσιμα για ανταλλαγή",
    "description": "Tells the user how much of a token they have in their balance. $1 is a decimal number amount of tokens, and $2 is a token symbol"
  },
  "swapZeroSlippage": {
    "message": "0% Απόκλιση"
  },
  "swapsAdvancedOptions": {
    "message": "Προηγμένες επιλογές"
  },
  "swapsExcessiveSlippageWarning": {
    "message": "Το ποσοστό απόκλισης είναι πολύ υψηλό και θα οδηγήσει σε χαμηλή τιμή. Παρακαλούμε μειώστε την ανοχή απόκλισης σε τιμή κάτω του 15%."
  },
  "swapsMaxSlippage": {
    "message": "Ανοχή απόκλισης"
  },
  "swapsNotEnoughForTx": {
    "message": "Δεν υπάρχουν αρκετά $1 για να ολοκληρωθεί αυτή η συναλλαγή",
    "description": "Tells the user that they don't have enough of a token for a proposed swap. $1 is a token symbol"
  },
  "swapsNotEnoughToken": {
    "message": "Δεν υπάρχουν αρκετά $1",
    "description": "Tells the user that they don't have enough of a token for a proposed swap. $1 is a token symbol"
  },
  "swapsViewInActivity": {
    "message": "Προβολή σε δραστηριότητα"
  },
  "switch": {
    "message": "Αλλαγή"
  },
  "switchEthereumChainConfirmationDescription": {
    "message": "Αυτό θα αλλάξει το επιλεγμένο δίκτυο στο MetaMask σε ένα δίκτυο που έχει προστεθεί προηγουμένως:"
  },
  "switchEthereumChainConfirmationTitle": {
    "message": "Επιτρέπετε σε αυτόν τον ιστότοπο να αλλάξει το δίκτυο;"
  },
  "switchInputCurrency": {
    "message": "Εναλλαγή νομίσματος εισόδου"
  },
  "switchNetwork": {
    "message": "Αλλαγή δικτύου"
  },
  "switchNetworks": {
    "message": "Αλλαγή δικτύων"
  },
  "switchToNetwork": {
    "message": "Αλλαγή σε $1",
    "description": "$1 represents the custom network that has previously been added"
  },
  "switchToThisAccount": {
    "message": "Αλλαγή σε αυτόν τον λογαριασμό"
  },
  "switchedNetworkToastDecline": {
    "message": "Να μην εμφανιστεί ξανά"
  },
  "switchedNetworkToastMessage": {
    "message": "Το $1 είναι τώρα ενεργό στο $2",
    "description": "$1 represents the account name, $2 represents the network name"
  },
  "switchedTo": {
    "message": "Τώρα χρησιμοποιείτε το"
  },
  "switchingNetworksCancelsPendingConfirmations": {
    "message": "Η αλλαγή δικτύων θα ακυρώσει όλες τις εκκρεμείς επιβεβαιώσεις"
  },
  "symbol": {
    "message": "Σύμβολο"
  },
  "symbolBetweenZeroTwelve": {
    "message": "Το σύμβολο πρέπει να αποτελείται από 11 ή λιγότερους χαρακτήρες."
  },
  "tenPercentIncreased": {
    "message": "10% αύξηση"
  },
  "terms": {
    "message": "Όροι Χρήσης"
  },
  "termsOfService": {
    "message": "Όροι παροχής υπηρεσιών"
  },
  "termsOfUseAgreeText": {
    "message": " Συμφωνώ με τους Όρους Χρήσης, οι οποίοι ισχύουν για τη χρήση του MetaMask και όλων των λειτουργιών του"
  },
  "termsOfUseFooterText": {
    "message": "Μετακινηθείτε προς τα κάτω για να διαβάσετε όλα τα τμήματα"
  },
  "termsOfUseTitle": {
    "message": "Οι Όροι Χρήσης μας έχουν ενημερωθεί"
  },
  "testNetworks": {
    "message": "Δοκιμαστικά δίκτυα"
  },
  "theme": {
    "message": "Θέμα"
  },
  "themeDescription": {
    "message": "Επιλέξτε το προτιμώμενο θέμα σας για το MetaMask."
  },
  "thingsToKeep": {
    "message": "Πράγματα που πρέπει να έχετε υπόψη σας:"
  },
  "thirdPartySoftware": {
    "message": "Ειδοποίηση για λογισμικό τρίτων",
    "description": "Title of a popup modal displayed when installing a snap for the first time."
  },
  "thisCollection": {
    "message": "αυτή η συλλογή"
  },
  "threeMonthsAbbreviation": {
    "message": "3Μ",
    "description": "Shortened form of '3 months'"
  },
  "time": {
    "message": "Ώρα"
  },
  "tips": {
    "message": "Συμβουλές"
  },
  "to": {
    "message": "Προς"
  },
  "toAddress": {
    "message": "Προς: $1",
    "description": "$1 is the address to include in the To label. It is typically shortened first using shortenAddress"
  },
  "toggleRequestQueueDescription": {
    "message": "Αυτό σας επιτρέπει να επιλέξετε ένα δίκτυο για κάθε ιστότοπο αντί για ένα μόνο επιλεγμένο δίκτυο για όλους τους ιστότοπους. Αυτή η λειτουργία θα σας αποτρέψει από το να αλλάζετε δίκτυα χειροκίνητα, το οποίο μπορεί να διαταράξει την εμπειρία του χρήστη σε ορισμένους ιστότοπους."
  },
  "toggleRequestQueueField": {
    "message": "Επιλογή δικτύων για κάθε ιστότοπο"
  },
  "toggleRequestQueueOff": {
    "message": "Απενεργοποίηση"
  },
  "toggleRequestQueueOn": {
    "message": "Ενεργοποίηση"
  },
  "token": {
    "message": "Token"
  },
  "tokenAddress": {
    "message": "Διεύθυνση του token"
  },
  "tokenAlreadyAdded": {
    "message": "Το token έχει ήδη προστεθεί."
  },
  "tokenAutoDetection": {
    "message": "Αυτόματος εντοπισμός token"
  },
  "tokenContractAddress": {
    "message": "Διεύθυνση συμβολαίου του token"
  },
  "tokenDecimal": {
    "message": "Δεκαδικά ψηφία του token"
  },
  "tokenDecimalFetchFailed": {
    "message": "Απαιτείται δεκαδικό token. Βρείτε το σε: $1"
  },
  "tokenDecimalTitle": {
    "message": "Δεκαδικά Ψηφία του token:"
  },
  "tokenDetails": {
    "message": "Λεπτομέρειες του token"
  },
  "tokenFoundTitle": {
    "message": "Βρέθηκε 1 νέο token"
  },
  "tokenId": {
    "message": "Αναγνωριστικό του token"
  },
  "tokenList": {
    "message": "Λίστες με tokens"
  },
  "tokenScamSecurityRisk": {
    "message": "απάτες με token και κίνδυνοι ασφάλειας"
  },
  "tokenShowUp": {
    "message": "Τα tokens σας ενδέχεται να μην εμφανιστούν αυτόματα στο πορτοφόλι σας."
  },
  "tokenStandard": {
    "message": "Πρότυπο Token"
  },
  "tokenSymbol": {
    "message": "Σύμβολο του token"
  },
  "tokens": {
    "message": "Tokens"
  },
  "tokensFoundTitle": {
    "message": "Βρέθηκαν $1 νέα tokens",
    "description": "$1 is the number of new tokens detected"
  },
  "tokensInCollection": {
    "message": "Tokens στη συλλογή"
  },
  "tooltipApproveButton": {
    "message": "Κατανοώ"
  },
  "tooltipSatusConnected": {
    "message": "συνδεδεμένο"
  },
  "tooltipSatusConnectedUpperCase": {
    "message": "Συνδεδεμένο"
  },
  "tooltipSatusNotConnected": {
    "message": "μη συνδεδεμένο"
  },
  "total": {
    "message": "Σύνολο"
  },
  "totalVolume": {
    "message": "Συνολικός όγκος"
  },
  "transaction": {
    "message": "συναλλαγή"
  },
  "transactionCancelAttempted": {
    "message": "Προσπάθεια ακύρωσης συναλλαγής με εκτιμώμενο τέλος συναλλαγής $1 στις $2"
  },
  "transactionCancelSuccess": {
    "message": "Η συναλλαγή ακυρώθηκε με επιτυχία στις $2"
  },
  "transactionConfirmed": {
    "message": "Η συναλλαγή επιβεβαιώθηκε στις $2."
  },
  "transactionCreated": {
    "message": "Η συναλλαγή δημιουργήθηκε με αξία $1 στις $2."
  },
  "transactionDataFunction": {
    "message": "Λειτουργία"
  },
  "transactionDetailDappGasMoreInfo": {
    "message": "Προτεινόμενος ιστότοπος"
  },
  "transactionDetailDappGasTooltip": {
    "message": "Επεξεργαστείτε για να χρησιμοποιήσετε το προτεινόμενο τέλος συναλλαγής του MetaMask με βάση το τελευταίο μπλοκ."
  },
  "transactionDetailGasHeading": {
    "message": "Εκτιμώμενο τέλος συναλλαγής"
  },
  "transactionDetailGasTooltipConversion": {
    "message": "Μάθετε περισσότερα για τα τέλη συναλλαγών"
  },
  "transactionDetailGasTooltipExplanation": {
    "message": "Τα τέλη συναλλαγών καθορίζονται από το δίκτυο και αυξομειώνονται ανάλογα με την κίνηση του δικτύου και την πολυπλοκότητα των συναλλαγών."
  },
  "transactionDetailGasTooltipIntro": {
    "message": "Τα τέλη συναλλαγών καταβάλλονται σε κρυπτονομίσματα στους αναλυτές που επεξεργάζονται συναλλαγές στο δίκτυο $1. Το MetaMask δεν επωφελείται από τα τέλη συναλλαγών."
  },
  "transactionDetailGasTotalSubtitle": {
    "message": "Ποσό + τέλος συναλλαγής"
  },
  "transactionDetailLayer2GasHeading": {
    "message": "Τέλος συναλλαγής Επιπέδου 2"
  },
  "transactionDetailMultiLayerTotalSubtitle": {
    "message": "Ποσά + τέλη"
  },
  "transactionDropped": {
    "message": "Η συναλλαγή υποχώρησε στα $2."
  },
  "transactionError": {
    "message": "Σφάλμα συναλλαγής. Βρέθηκε εξαίρεση στον κωδικό του συμβολαίου."
  },
  "transactionErrorNoContract": {
    "message": "Προσπάθεια κλήσης μιας λειτουργίας σε διεύθυνση μη συμβολαίου."
  },
  "transactionErrored": {
    "message": "Η συναλλαγή αντιμετώπισε ένα σφάλμα."
  },
  "transactionFailed": {
    "message": "Η συναλλαγή απέτυχε"
  },
  "transactionFee": {
    "message": "Χρέωση συναλλαγής"
  },
  "transactionHistoryBaseFee": {
    "message": "Βασική χρέωση (GWEI)"
  },
  "transactionHistoryL1GasLabel": {
    "message": "Σύνολο Τέλους Συναλλαγής L1"
  },
  "transactionHistoryL2GasLimitLabel": {
    "message": "Όριο τέλους συναλλαγής L2"
  },
  "transactionHistoryL2GasPriceLabel": {
    "message": "Τιμή τέλους συναλλαγής L2"
  },
  "transactionHistoryMaxFeePerGas": {
    "message": "Μέγιστη χρέωση ανά τέλος συναλλαγής"
  },
  "transactionHistoryPriorityFee": {
    "message": "Τέλος προτεραιότητας (GWEI)"
  },
  "transactionHistoryTotalGasFee": {
    "message": "Σύνολο τέλους συναλλαγής"
  },
  "transactionNote": {
    "message": "Σημείωση συναλλαγής"
  },
  "transactionResubmitted": {
    "message": "Η συναλλαγή υποβλήθηκε ξανά με το εκτιμώμενο τέλος συναλλαγής να έχει αυξηθεί στα $1 στις $2"
  },
  "transactionSettings": {
    "message": "Ρυθμίσεις συναλλαγών"
  },
  "transactionSubmitted": {
    "message": "Η συναλλαγή υποβλήθηκε με τέλος συναλλαγής στα $1 στις $2."
  },
  "transactionUpdated": {
    "message": "Η συναλλαγή ενημερώθηκε στις $2."
  },
  "transactions": {
    "message": "Συναλλαγές"
  },
  "transfer": {
    "message": "Μεταφορά"
  },
  "transferFrom": {
    "message": "Μεταφορά από"
  },
  "trillionAbbreviation": {
    "message": "Τ",
    "description": "Shortened form of 'trillion'"
  },
  "troubleConnectingToLedgerU2FOnFirefox": {
    "message": "Έχουμε πρόβλημα με τη σύνδεσή σας στο Ledger. $1",
    "description": "$1 is a link to the wallet connection guide;"
  },
  "troubleConnectingToLedgerU2FOnFirefox2": {
    "message": "Ανατρέξτε στον οδηγό σύνδεσης πορτοφολιού υλικού και προσπαθήστε ξανά.",
    "description": "$1 of the ledger wallet connection guide"
  },
  "troubleConnectingToLedgerU2FOnFirefoxLedgerSolution": {
    "message": "Αν χρησιμοποιείτε την τελευταία έκδοση του Firefox, ίσως αντιμετωπίζετε ένα πρόβλημα που σχετίζεται με την κατάργηση της υποστήριξης U2F από τον Firefox. Μάθετε πώς να διορθώσετε αυτό το πρόβλημα $1.",
    "description": "It is a link to the ledger website for the workaround."
  },
  "troubleConnectingToLedgerU2FOnFirefoxLedgerSolution2": {
    "message": "εδώ",
    "description": "Second part of the error message; It is a link to the ledger website for the workaround."
  },
  "troubleConnectingToWallet": {
    "message": "Είχαμε πρόβλημα σύνδεσης στο $1, δοκιμάστε να ελέγξετε το $2 και προσπαθήστε ξανά.",
    "description": "$1 is the wallet device name; $2 is a link to wallet connection guide"
  },
  "troubleStarting": {
    "message": "Το MetaMask αντιμετώπισε πρόβλημα κατά την εκκίνηση. Αυτό το σφάλμα μπορεί να είναι τυχαίο, γι' αυτό προσπαθήστε να επανεκκινήσετε την επέκταση."
  },
  "trustSiteApprovePermission": {
    "message": "Χορηγώντας άδεια, επιτρέπετε στο ακόλουθο $1 να έχει πρόσβαση στα χρήματά σας"
  },
  "tryAgain": {
    "message": "Προσπαθήστε ξανά"
  },
  "turnOff": {
    "message": "Απενεργοποίηση"
  },
  "turnOffMetamaskNotificationsError": {
    "message": "Προέκυψε σφάλμα κατά την απενεργοποίηση των ειδοποιήσεων. Προσπαθήστε ξανά αργότερα."
  },
  "turnOn": {
    "message": "Ενεργοποίηση"
  },
  "turnOnMetamaskNotifications": {
    "message": "Ενεργοποίηση των ειδοποιήσεων"
  },
  "turnOnMetamaskNotificationsButton": {
    "message": "Ενεργοποίηση"
  },
  "turnOnMetamaskNotificationsError": {
    "message": "Προέκυψε σφάλμα κατά τη δημιουργία των ειδοποιήσεων. Προσπαθήστε ξανά αργότερα."
  },
  "turnOnMetamaskNotificationsMessageFirst": {
    "message": "Μείνετε ενήμεροι για ό,τι συμβαίνει στο πορτοφόλι σας με τις ειδοποιήσεις."
  },
  "turnOnMetamaskNotificationsMessagePrivacyBold": {
    "message": "Ρυθμίσεις > Ειδοποιήσεις."
  },
  "turnOnMetamaskNotificationsMessagePrivacyLink": {
    "message": "Μάθετε πώς προστατεύουμε το απόρρητό σας κατά τη χρήση αυτής της λειτουργίας."
  },
  "turnOnMetamaskNotificationsMessageSecond": {
    "message": "Για να χρησιμοποιήσετε τις ειδοποιήσεις στο πορτοφόλι σας χρησιμοποιούμε ένα προφίλ για να συγχρονίσουμε ορισμένες ρυθμίσεις στις συσκευές σας. $1"
  },
  "turnOnMetamaskNotificationsMessageThird": {
    "message": "Μπορείτε να απενεργοποιήσετε τις ειδοποιήσεις ανά πάσα στιγμή στις $1"
  },
  "turnOnTokenDetection": {
    "message": "Ενεργοποίηση της ενισχυμένης ανίχνευσης των token"
  },
  "tutorial": {
    "message": "Εκμάθηση"
  },
  "twelveHrTitle": {
    "message": "12ώρες:"
  },
  "typeYourSRP": {
    "message": "Πληκτρολογήστε τη Μυστική σας Φράση Ανάκτησης"
  },
  "u2f": {
    "message": "U2F",
    "description": "A name on an API for the browser to interact with devices that support the U2F protocol. On some browsers we use it to connect MetaMask to Ledger devices."
  },
  "unMatchedChain": {
    "message": "Σύμφωνα με τα αρχεία μας, αυτή η διεύθυνση URL δεν ταιριάζει με γνωστό πάροχο για αυτό το αναγνωριστικό αλυσίδας."
  },
  "unapproved": {
    "message": "Μη εγκεκριμένο"
  },
  "units": {
    "message": "μονάδες"
  },
  "unknown": {
    "message": "Άγνωστο"
  },
  "unknownCollection": {
    "message": "Ανώνυμη συλλογή"
  },
  "unknownNetwork": {
    "message": "Άγνωστο ιδιωτικό δίκτυο"
  },
  "unknownNetworkForKeyEntropy": {
    "message": "Άγνωστο δίκτυο",
    "description": "Displayed on places like Snap install warning when regular name is not available."
  },
  "unknownQrCode": {
    "message": "Σφάλμα: Δεν μπορέσαμε να αναγνωρίσουμε αυτόν τον κωδικό QR"
  },
  "unlimited": {
    "message": "Απεριόριστα"
  },
  "unlock": {
    "message": "Ξεκλείδωμα"
  },
  "unlockMessage": {
    "message": "Το αποκεντρωμένο διαδίκτυο αναμένει"
  },
  "unpin": {
    "message": "Ξεκαρφίτσωμα"
  },
  "unrecognizedChain": {
    "message": "Αυτό το προσαρμοσμένο δίκτυο δεν αναγνωρίζεται",
    "description": "$1 is a clickable link with text defined by the 'unrecognizedChanLinkText' key. The link will open to instructions for users to validate custom network details."
  },
  "unsendableAsset": {
    "message": "Η αποστολή NFT (ERC-721) tokens δεν υποστηρίζεται προς το παρόν",
    "description": "This is an error message we show the user if they attempt to send an NFT asset type, for which currently don't support sending"
  },
  "unverifiedContractAddressMessage": {
    "message": "Δεν μπορούμε να επαληθεύσουμε αυτό το συμβόλαιο. Βεβαιωθείτε ότι εμπιστεύεστε αυτή τη διεύθυνση."
  },
  "upArrow": {
    "message": "πάνω βέλος"
  },
  "update": {
    "message": "Ενημέρωση"
  },
  "updateOrEditNetworkInformations": {
    "message": "Ενημερώστε τα στοιχεία σας ή"
  },
  "updateRequest": {
    "message": "Αίτημα ενημέρωσης"
  },
  "updatedWithDate": {
    "message": "Ενημερώθηκε $1"
  },
  "uploadDropFile": {
    "message": "Αφήστε το αρχείο σας εδώ"
  },
  "uploadFile": {
    "message": "Μεταφόρτωση αρχείου"
  },
  "urlErrorMsg": {
    "message": "Οι διευθύνσεις URL απαιτούν το κατάλληλο πρόθεμα HTTP/HTTPS."
  },
  "urlExistsErrorMsg": {
    "message": "Αυτή η διεύθυνση URL χρησιμοποιείται επί του παρόντος από το δίκτυο $1."
  },
  "use4ByteResolution": {
    "message": "Αποκωδικοποίηση έξυπνων συμβολαίων"
  },
  "use4ByteResolutionDescription": {
    "message": "Για να βελτιώσουμε την εμπειρία του χρήστη, προσαρμόζουμε την καρτέλα δραστηριότητας με μηνύματα που βασίζονται στα έξυπνα συμβόλαια με τα οποία αλληλεπιδράτε. Το MetaMask χρησιμοποιεί μια υπηρεσία που ονομάζεται 4byte.directory για την αποκωδικοποίηση δεδομένων και την εμφάνιση μιας έκδοσης ενός έξυπνου συμβολαίου που είναι πιο ευανάγνωστο. Αυτό συμβάλλει στη μείωση των πιθανοτήτων σας να εγκρίνετε κακόβουλες ενέργειες έξυπνων συμβολαίων, αλλά μπορεί να έχει ως αποτέλεσμα την κοινοποίηση της διεύθυνσης IP σας."
  },
  "useMultiAccountBalanceChecker": {
    "message": "Μαζικά αιτήματα υπολοίπου λογαριασμού"
  },
  "useMultiAccountBalanceCheckerSettingDescription": {
    "message": "Γρηγορότερες ενημερώσεις υπολοίπου με ομαδοποίηση αιτημάτων υπολοίπου λογαριασμού. Αυτό μας επιτρέπει να συγκεντρώνουμε τα υπόλοιπα των λογαριασμών σας μαζί, ώστε να λαμβάνετε ταχύτερες ενημερώσεις για βελτιωμένη εμπειρία. Όταν αυτή η λειτουργία είναι απενεργοποιημένη, τα τρίτα μέρη ενδέχεται να είναι λιγότερο πιθανό να συσχετίσουν τους λογαριασμούς σας μεταξύ τους."
  },
  "useNftDetection": {
    "message": "Αυτόματη ανίχνευση των NFT"
  },
  "useNftDetectionDescriptionText": {
    "message": "Επιτρέψτε στο MetaMask να προσθέτει NFT που σας ανήκουν χρησιμοποιώντας υπηρεσίες τρίτων. Ο αυτόματος εντοπισμός NFT εκθέτει τη διεύθυνση IP και την διεύθυνση του λογαριασμού σας σε αυτές τις υπηρεσίες. Η ενεργοποίηση αυτής της λειτουργίας θα μπορούσε να συσχετίσει τη διεύθυνση IP σας με τη διεύθυνση Ethereum σας και να εμφανίσει ψεύτικα NFT τακτικής airdrop που διοχετεύουν οι απατεώνες. Μπορείτε να προσθέσετε tokens μη αυτόματα για να αποφύγετε αυτόν τον κίνδυνο."
  },
  "usePhishingDetection": {
    "message": "Χρήση ανίχνευσης phishing"
  },
  "usePhishingDetectionDescription": {
    "message": "Εμφάνιση προειδοποίησης για τομείς phishing που στοχεύουν χρήστες του Ethereum"
  },
  "useSafeChainsListValidation": {
    "message": "Έλεγχος λεπτομερειών δικτύου"
  },
  "useSafeChainsListValidationDescription": {
    "message": "Το MetaMask χρησιμοποιεί μια υπηρεσία τρίτων που ονομάζεται $1 για να εμφανίζει ακριβείς και τυποποιημένες λεπτομέρειες δικτύου. Αυτό μειώνει τις πιθανότητες σύνδεσής σας με κακόβουλο ή λανθασμένο δίκτυο. Όταν χρησιμοποιείτε αυτή τη λειτουργία, η διεύθυνση IP σας εκτίθεται στο chainid.network."
  },
  "useSafeChainsListValidationWebsite": {
    "message": "chainid.network",
    "description": "useSafeChainsListValidationWebsite is separated from the rest of the text so that we can bold the third party service name in the middle of them"
  },
  "useSiteSuggestion": {
    "message": "Χρήση προτεινόμενου ιστότοπου"
  },
  "useTokenDetectionPrivacyDesc": {
    "message": "Η αυτόματη εμφάνιση των tokens που αποστέλλονται στον λογαριασμό σας συνεπάγεται επικοινωνία με διακομιστές τρίτων για την ανάκτηση εικόνων των tokens. Αυτοί οι εξυπηρετητές θα έχουν πρόσβαση στη διεύθυνση IP σας."
  },
  "usedByClients": {
    "message": "Χρησιμοποιείται από μια ποικιλία διαφορετικών πελατών"
  },
  "userName": {
    "message": "Όνομα χρήστη"
  },
  "userOpContractDeployError": {
    "message": "Δεν υποστηρίζεται η ανάπτυξη συμβολαίου από λογαριασμό έξυπνου συμβολαίου"
  },
  "verifyContractDetails": {
    "message": "Επαλήθευση στοιχείων τρίτων"
  },
  "verifyThisTokenOn": {
    "message": "Επαλήθευση αυτού του token στο $1",
    "description": "Points the user to etherscan as a place they can verify information about a token. $1 is replaced with the translation for \"etherscan\""
  },
  "verifyThisUnconfirmedTokenOn": {
    "message": "Επαληθεύστε αυτό το token στο $1 και βεβαιωθείτε ότι αυτό είναι το token που θέλετε να κάνετε συναλλαγές.",
    "description": "Points the user to etherscan as a place they can verify information about a token. $1 is replaced with the translation for \"etherscan\""
  },
  "version": {
    "message": "Έκδοση"
  },
  "view": {
    "message": "Προβολή"
  },
  "viewActivity": {
    "message": "Προβολή δραστηριότητας"
  },
  "viewAllDetails": {
    "message": "Προβολή όλων των λεπτομερειών"
  },
  "viewAllQuotes": {
    "message": "προβολή όλων των προσφορών"
  },
  "viewContact": {
    "message": "Προβολή επαφής"
  },
  "viewDetails": {
    "message": "Προβολή λεπτομερειών"
  },
  "viewFullTransactionDetails": {
    "message": "Δείτε όλες τις λεπτομέρειες της συναλλαγής"
  },
  "viewMore": {
    "message": "Δείτε περισσότερα"
  },
  "viewOnBlockExplorer": {
    "message": "Προβολή στο block explorer"
  },
  "viewOnCustomBlockExplorer": {
    "message": "Προβολή $1 στο $2",
    "description": "$1 is the action type. e.g (Account, Transaction, Swap) and $2 is the Custom Block Explorer URL"
  },
  "viewOnEtherscan": {
    "message": "Προβολή $1 στο Etherscan",
    "description": "$1 is the action type. e.g (Account, Transaction, Swap)"
  },
  "viewOnExplorer": {
    "message": "Προβολή στον explorer"
  },
  "viewOnOpensea": {
    "message": "Προβολή στο Opensea"
  },
  "viewTransaction": {
    "message": "Προβολή συναλλαγών"
  },
  "viewinCustodianApp": {
    "message": "Προβολή στην εφαρμογή θεματοφύλακα"
  },
  "viewinExplorer": {
    "message": "Προβολή $1 στον explorer",
    "description": "$1 is the action type. e.g (Account, Transaction, Swap)"
  },
  "visitSite": {
    "message": "Επισκεφθείτε τον ιστότοπο"
  },
  "visitWebSite": {
    "message": "Επισκεφθείτε τον ιστότοπό μας"
  },
  "wallet": {
    "message": "Πορτοφόλι"
  },
  "walletConnectionGuide": {
    "message": "ο οδηγός μας σύνδεσης πορτοφολιού υλικού"
  },
  "walletCreationSuccessDetail": {
    "message": "Προστατεύσατε με επιτυχία το πορτοφόλι σας. Διατηρήστε τη Μυστική Φράση Ανάκτησης ασφαλής και μυστική - είναι δική σας ευθύνη!"
  },
  "walletCreationSuccessReminder1": {
    "message": "Το MetaMask δεν μπορεί να ανακτήσει τη Μυστική Φράση Ανάκτησής σας."
  },
  "walletCreationSuccessReminder2": {
    "message": "Το MetaMask δεν θα σας ζητήσει ποτέ τη Μυστική Φράση Ανάκτησής σας."
  },
  "walletCreationSuccessReminder3": {
    "message": "$1 με οποιονδήποτε ή να διακινδυνεύστε τα χρήματά σας να κλαπούν",
    "description": "$1 is separated as walletCreationSuccessReminder3BoldSection so that we can bold it"
  },
  "walletCreationSuccessReminder3BoldSection": {
    "message": "Ποτέ μην μοιράζεστε τη Μυστική Φράση Ανάκτησης σας",
    "description": "This string is localized separately from walletCreationSuccessReminder3 so that we can bold it"
  },
  "walletCreationSuccessTitle": {
    "message": "Επιτυχής δημιουργία πορτοφολιού"
  },
  "wantToAddThisNetwork": {
    "message": "Θέλετε να προσθέσετε αυτό το δίκτυο;"
  },
  "wantsToAddThisAsset": {
    "message": "Αυτό επιτρέπει την προσθήκη του ακόλουθου περιουσιακού στοιχείου στο πορτοφόλι σας."
  },
  "warning": {
    "message": "Προειδοποίηση"
  },
  "warningFromSnap": {
    "message": "Προειδοποίηση από $1",
    "description": "$1 represents the name of the snap"
  },
  "warningTooltipText": {
    "message": "$1 Ο τρίτος θα μπορούσε να ξοδέψει ολόκληρο το υπόλοιπο των tokens σας χωρίς περαιτέρω ειδοποίηση ή συγκατάθεση. Προστατέψτε τον εαυτό σας προσαρμόζοντας ένα χαμηλότερο όριο δαπανών.",
    "description": "$1 is a warning icon with text 'Be careful' in 'warning' colour"
  },
  "weak": {
    "message": "Αδύναμο"
  },
  "web3": {
    "message": "Web3"
  },
  "web3ShimUsageNotification": {
    "message": "Παρατηρήσαμε ότι ο τρέχων ιστότοπος προσπάθησε να χρησιμοποιήσει το καταργημένο API window.web3. Εάν ο ιστότοπος φαίνεται να έχει παραβιαστεί, κάντε κλικ στο $1 για περισσότερες πληροφορίες.",
    "description": "$1 is a clickable link."
  },
  "webhid": {
    "message": "WebHID",
    "description": "Refers to a interface for connecting external devices to the browser. Used for connecting ledger to the browser. Read more here https://developer.mozilla.org/en-US/docs/Web/API/WebHID_API"
  },
  "websites": {
    "message": "ιστότοποι",
    "description": "Used in the 'permission_rpc' message."
  },
  "welcomeBack": {
    "message": "Καλώς ήρθατε και πάλι!"
  },
  "welcomeExploreDescription": {
    "message": "Αποθηκεύστε, στείλτε και ξοδέψτε κρυπτονομίσματα και περιουσιακά στοιχεία."
  },
  "welcomeExploreTitle": {
    "message": "Εξερεύνηση αποκεντρωμένων εφαρμογών"
  },
  "welcomeLoginDescription": {
    "message": "Χρησιμοποιήστε το MetaMask για να συνδεθείτε σε αποκεντρωμένες εφαρμογές - δεν απαιτείται εγγραφή."
  },
  "welcomeLoginTitle": {
    "message": "Χαιρετίστε το πορτοφόλι σας"
  },
  "welcomeToMetaMask": {
    "message": "Ας ξεκινήσουμε"
  },
  "welcomeToMetaMaskIntro": {
    "message": "Το MetaMask, το οποίο εμπιστεύονται εκατομμύρια χρήστες, είναι ένα ασφαλές πορτοφόλι που κάνει τον κόσμο του web3 προσβάσιμο σε όλους."
  },
  "whatsNew": {
    "message": "Τι νέο υπάρχει",
    "description": "This is the title of a popup that gives users notifications about new features and updates to MetaMask."
  },
  "whatsThis": {
    "message": "Τι είναι αυτό;"
  },
  "wrongChainId": {
    "message": "Αυτό το αναγνωριστικό αλυσίδας δεν ταιριάζει με το όνομα του δικτύου."
  },
  "wrongNetworkName": {
    "message": "Σύμφωνα με τα αρχεία μας, το όνομα του δικτύου ενδέχεται να μην αντιστοιχεί με αυτό το αναγνωριστικό αλυσίδας."
  },
  "xOfYPending": {
    "message": "$1 από $2 σε εκκρεμότητα",
    "description": "$1 and $2 are intended to be two numbers, where $2 is a total number of pending confirmations, and $1 is a count towards that total"
  },
  "yes": {
    "message": "Ναι"
  },
  "you": {
    "message": "Εσείς"
  },
  "youHaveAddedAll": {
    "message": "Προσθέσατε όλα τα δημοφιλή δίκτυα. Μπορείτε να ανακαλύψετε περισσότερα δίκτυα $1 Ή μπορείτε να $2",
    "description": "$1 is a link with the text 'here' and $2 is a button with the text 'add more networks manually'"
  },
  "youNeedToAllowCameraAccess": {
    "message": "Πρέπει να επιτρέψετε την πρόσβαση στην κάμερα για να χρησιμοποιήσετε αυτή τη λειτουργία."
  },
  "youSign": {
    "message": "Υπογράφετε"
  },
  "yourAccounts": {
    "message": "Οι λογαριασμοί σας"
  },
  "yourActivity": {
    "message": "Η δραστηριότητά σας"
  },
  "yourBalance": {
    "message": "Το υπόλοιπό σας"
  },
  "yourNFTmayBeAtRisk": {
    "message": "Τα NFT μπορεί να κινδυνεύουν"
  },
  "yourPrivateSeedPhrase": {
    "message": "Η Μυστική Φράση Ανάκτησής σας"
  },
  "yourTransactionConfirmed": {
    "message": "Η συναλλαγή έχει ήδη επιβεβαιωθεί"
  },
  "yourTransactionJustConfirmed": {
    "message": "Δεν μπορέσαμε να ακυρώσουμε τη συναλλαγή σας πριν επιβεβαιωθεί από το blockchain."
  },
  "zeroGasPriceOnSpeedUpError": {
    "message": "Μηδενική τιμή συναλλαγών για επίσπευση"
  }
}<|MERGE_RESOLUTION|>--- conflicted
+++ resolved
@@ -1765,15 +1765,12 @@
     "message": "ενεργοποίηση $1",
     "description": "$1 is a token symbol, e.g. ETH"
   },
-<<<<<<< HEAD
   "enableTokenAutoDetection": {
     "message": "Ενεργοποίηση της αυτόματης ανίχνευσης των tokens"
   },
   "enable_auto_detection_toggle_automatically": {
     "message": "Οι χρήστες με ενεργοποιημένη την επιλογή Βασικές Λειτουργίες θα την έχουν ενεργοποιήσει αυτόματα στην επέκταση του Metamask v12.3.0"
   },
-=======
->>>>>>> 535c139b
   "enabled": {
     "message": "Ενεργοποιημένο"
   },
@@ -2821,12 +2818,9 @@
   "methodData": {
     "message": "Μέθοδος"
   },
-<<<<<<< HEAD
   "methodDataTransactionDesc": {
     "message": "Λειτουργία που εκτελείται με βάση τα αποκωδικοποιημένα δεδομένα εισόδου."
   },
-=======
->>>>>>> 535c139b
   "methodNotSupported": {
     "message": "Δεν υποστηρίζεται με αυτόν τον λογαριασμό."
   },
@@ -3532,12 +3526,9 @@
   "onboardingMetametricsDescription2": {
     "message": "Όταν συγκεντρώνουμε μετρήσεις, θα είναι πάντα..."
   },
-<<<<<<< HEAD
-=======
   "onboardingMetametricsDisagree": {
     "message": "Όχι, ευχαριστώ"
   },
->>>>>>> 535c139b
   "onboardingMetametricsInfuraTerms": {
     "message": "Θα σας ενημερώσουμε εάν αποφασίσουμε να χρησιμοποιήσουμε αυτά τα δεδομένα για άλλους σκοπούς. Για περισσότερες πληροφορίες, μπορείτε να ανατρέξετε στην $1. Να θυμάστε ότι μπορείτε να μεταβείτε στις ρυθμίσεις και να εξαιρεθείτε ανά πάσα στιγμή.",
     "description": "$1 represents `onboardingMetametricsInfuraTermsPolicy`"
