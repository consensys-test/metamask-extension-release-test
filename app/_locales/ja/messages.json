--- conflicted
+++ resolved
@@ -3209,16 +3209,8 @@
   "onboardingMetametricsDescription2": {
     "message": "指標を収集する際、常に次の条件が適用されます..."
   },
-<<<<<<< HEAD
   "onboardingMetametricsDisagree": {
     "message": "結構です"
-=======
-  "onboardingMetametricsDescription2Legacy": {
-    "message": "MetaMaskは..."
-  },
-  "onboardingMetametricsDescriptionLegacy": {
-    "message": "MetaMaskは、ユーザーによるMetaMaskの使用状況をより詳細に把握するため、使用データを収集したいと考えています。このデータは、使用状況に基づくサービスの改善を含め、サービスの提供を目的に使用されます。"
->>>>>>> d5806d49
   },
   "onboardingMetametricsInfuraTerms": {
     "message": "このデータを他の目的に使用する際は、お知らせします。詳細は当社の$1をご覧ください。設定でいつでもオプトアウトできます。",
