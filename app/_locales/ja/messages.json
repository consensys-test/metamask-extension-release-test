{
  "QRHardwareInvalidTransactionTitle": {
    "message": "エラー"
  },
  "QRHardwareMismatchedSignId": {
    "message": "トランザクションデータが一致していません。トランザクションの詳細を確認してください。"
  },
  "QRHardwarePubkeyAccountOutOfRange": {
    "message": "他にアカウントはありません。以下のリストにない別のアカウントにアクセスする場合は、ハードウェアウォレットを接続しなおして選択してください。"
  },
  "QRHardwareScanInstructions": {
    "message": "カメラをQRコードに向けてください。画面がぼやけていますが、読み取りには影響しません。"
  },
  "QRHardwareSignRequestCancel": {
    "message": "拒否"
  },
  "QRHardwareSignRequestDescription": {
    "message": "ウォレットで署名したら、「署名を取得」をクリックして署名を受け取ります"
  },
  "QRHardwareSignRequestGetSignature": {
    "message": "署名を取得"
  },
  "QRHardwareSignRequestSubtitle": {
    "message": "ウォレットでQRコードをスキャンします"
  },
  "QRHardwareSignRequestTitle": {
    "message": "署名をリクエスト"
  },
  "QRHardwareUnknownQRCodeTitle": {
    "message": "エラー"
  },
  "QRHardwareUnknownWalletQRCode": {
    "message": "QRコードが無効です。ハードウェアウォレットの同期QRコードをスキャンしてください。"
  },
  "QRHardwareWalletImporterTitle": {
    "message": "QRコードのスキャン"
  },
  "QRHardwareWalletSteps1Description": {
    "message": "公式QRコードをサポートする以下のパートナーのリストから選択できます。"
  },
  "QRHardwareWalletSteps1Title": {
    "message": "QRハードウェアウォレットを接続"
  },
  "QRHardwareWalletSteps2Description": {
    "message": "Ngrave Zero"
  },
  "SIWEAddressInvalid": {
    "message": "サインインリクエストのアドレスが、サインインに使用しているアカウントのアドレスと一致していません。"
  },
  "SIWEDomainInvalidText": {
    "message": "サインインしようとしているサイトは、リクエストのドメインと一致していません。慎重に進めてください。"
  },
  "SIWEDomainInvalidTitle": {
    "message": "不正なサイトリクエスト。"
  },
  "SIWEDomainWarningBody": {
    "message": "Webサイト ($1) が正しくないドメインへのサインインを要求しています。フィッシング攻撃の可能性があります。",
    "description": "$1 represents the website domain"
  },
  "SIWEDomainWarningLabel": {
    "message": "危険"
  },
  "SIWELabelChainID": {
    "message": "チェーンID:"
  },
  "SIWELabelExpirationTime": {
    "message": "有効期限:"
  },
  "SIWELabelIssuedAt": {
    "message": "発行日時:"
  },
  "SIWELabelMessage": {
    "message": "メッセージ:"
  },
  "SIWELabelNonce": {
    "message": "ナンス:"
  },
  "SIWELabelNotBefore": {
    "message": "この日時以降:"
  },
  "SIWELabelRequestID": {
    "message": "リクエストID:"
  },
  "SIWELabelResources": {
    "message": "リソース: $1",
    "description": "$1 represents the number of resources"
  },
  "SIWELabelURI": {
    "message": "URI:"
  },
  "SIWELabelVersion": {
    "message": "バージョン:"
  },
  "SIWESiteRequestSubtitle": {
    "message": "このサイトは次の方法でのサインインを要求しています:"
  },
  "SIWESiteRequestTitle": {
    "message": "サインインリクエスト"
  },
  "SIWEWarningSubtitle": {
    "message": "理解したことを確認するために、次の項目にチェックを入れてください:"
  },
  "SIWEWarningTitle": {
    "message": "よろしいですか？"
  },
  "about": {
    "message": "基本情報"
  },
  "accept": {
    "message": "同意する"
  },
  "acceptTermsOfUse": {
    "message": "$1を読んで同意しました",
    "description": "$1 is the `terms` message"
  },
  "accessAndSpendNoticeNFT": {
    "message": "$1はこのアセットにアクセスし、使用できます",
    "description": "$1 is the url of the site requesting ability to spend"
  },
  "accessYourWalletWithSRP": {
    "message": "シークレットリカバリーフレーズでウォレットにアクセス"
  },
  "accessYourWalletWithSRPDescription": {
    "message": "MetaMaskはユーザーのパスワードを復元できません。代わりにシークレットリカバリーフレーズを使用して所有者を確認し、ウォレットを復元して新しいパスワードを設定します。まずはじめに、ウォレットの作成時に提供されたシークレットリカバリーフレーズを入力してください。$1",
    "description": "$1 is the words 'Learn More' from key 'learnMore', separated here so that it can be added as a link"
  },
  "accessingYourCamera": {
    "message": "カメラにアクセス中..."
  },
  "account": {
    "message": "アカウント"
  },
  "accountActivity": {
    "message": "アカウントアクティビティ"
  },
  "accountActivityText": {
    "message": "通知を受けたいアカウントを選択してください:"
  },
  "accountDetails": {
    "message": "アカウントの詳細"
  },
  "accountIdenticon": {
    "message": "アカウントのアイデンティコン"
  },
  "accountIsntConnectedToastText": {
    "message": "$1は$2に接続されていません"
  },
  "accountName": {
    "message": "アカウント名"
  },
  "accountNameDuplicate": {
    "message": "このアカウント名は既に存在します",
    "description": "This is an error message shown when the user enters a new account name that matches an existing account name"
  },
  "accountNameReserved": {
    "message": "このアカウント名は予約されています",
    "description": "This is an error message shown when the user enters a new account name that is reserved for future use"
  },
  "accountOptions": {
    "message": "アカウントのオプション"
  },
  "accountSelectionRequired": {
    "message": "アカウントを選択する必要があります！"
  },
  "accountTypeNotSupported": {
    "message": "アカウントタイプがサポートされていません"
  },
  "accounts": {
    "message": "アカウント"
  },
  "accountsConnected": {
    "message": "アカウントが接続されました"
  },
  "active": {
    "message": "アクティブ"
  },
  "activity": {
    "message": "アクティビティ"
  },
  "activityLog": {
    "message": "アクティビティのログ"
  },
  "add": {
    "message": "追加"
  },
  "addANetwork": {
    "message": "ネットワークを追加"
  },
  "addANetworkManually": {
    "message": "ネットワークを手動で追加"
  },
  "addANickname": {
    "message": "ニックネームを追加"
  },
  "addAccount": {
    "message": "アカウントを追加"
  },
  "addAcquiredTokens": {
    "message": "MetaMaskを使用して取得したトークンを追加します"
  },
  "addAlias": {
    "message": "別名を追加"
  },
  "addBlockExplorer": {
    "message": "ブロックエクスプローラーを追加"
  },
  "addContact": {
    "message": "連絡先を追加"
  },
  "addCustomNetwork": {
    "message": "カスタムネットワークを追加"
  },
  "addEthereumChainConfirmationDescription": {
    "message": "これにより、このネットワークはMetaMask内で使用できるようになります。"
  },
  "addEthereumChainConfirmationRisks": {
    "message": "MetaMaskはカスタムネットワークを検証しません。"
  },
  "addEthereumChainConfirmationRisksLearnMore": {
    "message": "$1の詳細。",
    "description": "$1 is a link with text that is provided by the 'addEthereumChainConfirmationRisksLearnMoreLink' key"
  },
  "addEthereumChainConfirmationRisksLearnMoreLink": {
    "message": "詐欺やネットワークセキュリティのリスク",
    "description": "Link text for the 'addEthereumChainConfirmationRisksLearnMore' translation key"
  },
  "addEthereumChainConfirmationTitle": {
    "message": "このサイトにネットワークの追加を許可しますか？"
  },
  "addEthereumChainWarningModalHeader": {
    "message": "このRPCプロバイダーは、確実に信頼できる場合のみ追加してください。$1",
    "description": "$1 is addEthereumChainWarningModalHeaderPartTwo passed separately so that it can be bolded"
  },
  "addEthereumChainWarningModalHeaderPartTwo": {
    "message": "悪質なプロバイダーは、ブロックチェーンのステートを偽り、ユーザーのネットワークアクティビティを記録する可能性があります。"
  },
  "addEthereumChainWarningModalListHeader": {
    "message": "プロバイダーは次の権限を有するため、信頼性が重要です:"
  },
  "addEthereumChainWarningModalListPointOne": {
    "message": "アカウントと IP アドレスの把握、およびそれらの関連付け"
  },
  "addEthereumChainWarningModalListPointThree": {
    "message": "アカウントの残高およびその他オンチェーンステートの表示"
  },
  "addEthereumChainWarningModalListPointTwo": {
    "message": "トランザクションのブロードキャスト"
  },
  "addEthereumChainWarningModalTitle": {
    "message": "イーサリアムメインネット用の新しいRPCプロバイダーを追加しようとしています"
  },
  "addFriendsAndAddresses": {
    "message": "信頼できる友達とアドレスを追加する"
  },
  "addFromAListOfPopularNetworks": {
    "message": "人気のネットワークのリストから追加するか、ネットワークを手動で追加します。信頼できる相手と以外はやり取りしないようにしてください。"
  },
  "addHardwareWallet": {
    "message": "ハードウェアウォレットを追加"
  },
  "addIPFSGateway": {
    "message": "優先IPFSゲートウェイを追加"
  },
  "addImportAccount": {
    "message": "アカウントまたはハードウェアウォレットを追加"
  },
  "addMemo": {
    "message": "メモを追加"
  },
  "addMoreNetworks": {
    "message": "他のネットワークを手動で追加"
  },
  "addNetwork": {
    "message": "ネットワークを追加"
  },
  "addNetworkTooltipWarning": {
    "message": "このネットワーク接続はサードパーティに依存しているため、信頼性が低かったり、サードパーティによるアクティビティの追跡が可能になる可能性があります。$1",
    "description": "$1 is Learn more link"
  },
  "addNewAccount": {
    "message": "新しいイーサリアムアカウントを追加"
  },
  "addNewBitcoinAccount": {
    "message": "新しいビットコインアカウントの追加 (ベータ)"
  },
  "addNewBitcoinTestnetAccount": {
    "message": "新しいビットコインアカウントの追加 (テストネット)"
  },
  "addNewToken": {
    "message": "新しいトークンを追加"
  },
  "addNft": {
    "message": "NFTを追加"
  },
  "addNfts": {
    "message": "NFTを追加"
  },
  "addRpcUrl": {
    "message": "RPC URLを追加"
  },
  "addSnapAccountToggle": {
    "message": "「アカウントSnapの追加 (ベータ版)」を有効にする"
  },
  "addSnapAccountsDescription": {
    "message": "この機能をオンにすると、アカウントリストから直接新しいベータ版のアカウントSnapを追加できるようになります。アカウントSnapをインストールする際は、サードパーティサービスである点にご注意ください。"
  },
  "addSuggestedNFTs": {
    "message": "推奨されたNFTを追加"
  },
  "addSuggestedTokens": {
    "message": "推奨されたトークンを追加"
  },
  "addToken": {
    "message": "トークンを追加"
  },
  "addTokenByContractAddress": {
    "message": "トークンが見つからない場合、アドレスを貼り付けて手動でトークンを追加できます。トークンコントラクトアドレスは$1にあります",
    "description": "$1 is a blockchain explorer for a specific network, e.g. Etherscan for Ethereum"
  },
  "addUrl": {
    "message": "URLを追加"
  },
  "addingCustomNetwork": {
    "message": "ネットワークを追加中"
  },
  "addingTokens": {
    "message": "トークンを追加しています"
  },
  "additionalNetworks": {
    "message": "他のネットワーク"
  },
  "additionalRpcUrl": {
    "message": "他のRPC URL"
  },
  "address": {
    "message": "アドレス"
  },
  "addressCopied": {
    "message": "アドレスがコピーされました！"
  },
  "advanced": {
    "message": "高度な設定"
  },
  "advancedBaseGasFeeToolTip": {
    "message": "トランザクションがブロックに含まれた場合、最大基本料金と実際の基本料金の差が返金されます。合計金額は、最大基本料金 (Gwei単位) * ガスリミットで計算されます。"
  },
  "advancedConfiguration": {
    "message": "詳細設定"
  },
  "advancedDetailsDataDesc": {
    "message": "データ"
  },
  "advancedDetailsHexDesc": {
    "message": "16進法"
  },
  "advancedDetailsNonceDesc": {
    "message": "ナンス"
  },
  "advancedDetailsNonceTooltip": {
    "message": "これはアカウントのトランザクション番号です。最初のトランザクションのナンスは0で、順番に上がっていきます。"
  },
  "advancedGasFeeDefaultOptIn": {
    "message": "これらの値を$1ネットワークのデフォルトとして保存する",
    "description": "$1 is the current network name."
  },
  "advancedGasFeeModalTitle": {
    "message": "ガス代の高度な設定"
  },
  "advancedGasPriceTitle": {
    "message": "ガス価格"
  },
  "advancedPriorityFeeToolTip": {
    "message": "優先手数料 (別名「マイナーチップ」) はマイナーに直接支払われ、トランザクションを優先するインセンティブとなります。"
  },
  "agreeTermsOfUse": {
    "message": "MetaMaskの$1に同意します",
    "description": "$1 is the `terms` link"
  },
  "airgapVault": {
    "message": "AirGap Vault"
  },
  "alert": {
    "message": "アラート"
  },
  "alertActionBuy": {
    "message": "ETHを購入"
  },
  "alertActionUpdateGas": {
    "message": "ガスリミットを更新"
  },
  "alertActionUpdateGasFee": {
    "message": "手数料を更新"
  },
  "alertActionUpdateGasFeeLevel": {
    "message": "ガスオプションを更新"
  },
  "alertBannerMultipleAlertsDescription": {
    "message": "このリクエストを承認すると、詐欺が判明しているサードパーティに資産をすべて奪われる可能性があります。"
  },
  "alertBannerMultipleAlertsTitle": {
    "message": "複数アラート！"
  },
  "alertDisableTooltip": {
    "message": "これは「設定」>「アラート」で変更できます"
  },
  "alertMessageGasEstimateFailed": {
    "message": "正確な手数料を提供できず、この見積もりは高い可能性があります。カスタムガスリミットの入力をお勧めしますが、それでもトランザクションが失敗するリスクがあります。"
  },
  "alertMessageGasFeeLow": {
    "message": "低い手数料を選択すると、トランザクションに時間がかかり、待機時間が長くなります。より素早くトランザクションを行うには、市場に合った、または積極的な手数料のオプションを選択してください。"
  },
  "alertMessageGasTooLow": {
    "message": "このトランザクションを続行するには、ガスリミットを21000以上に上げる必要があります。"
  },
  "alertMessageInsufficientBalance": {
    "message": "アカウントにトランザクション手数料を支払うのに十分なETHがありません。"
  },
  "alertMessageNetworkBusy": {
    "message": "ガス価格が高く、見積もりはあまり正確ではありません。"
  },
  "alertMessageNoGasPrice": {
    "message": "手数料を手動で更新するまでこのトランザクションを進めることができません。"
  },
  "alertMessagePendingTransactions": {
    "message": "前のトランザクションが完了するまでこのトランザクションを実行できません。トランザクションをキャンセルするか加速させる方法をご覧ください。"
  },
  "alertMessageSignInDomainMismatch": {
    "message": "要求元のサイトはサインインしようとしているサイトではありません。ログイン情報を盗もうとしている可能性があります。"
  },
  "alertMessageSignInWrongAccount": {
    "message": "このサイトは正しくないアカウントでのサインインを求めています。"
  },
  "alertMessageSigningOrSubmitting": {
    "message": "このトランザクションは、前のトランザクションが完了しないと実行されません。"
  },
  "alertModalAcknowledge": {
    "message": "リスクを承知したうえで続行します"
  },
  "alertModalDetails": {
    "message": "アラートの詳細"
  },
  "alertModalReviewAllAlerts": {
    "message": "すべてのアラートを確認する"
  },
  "alertReasonGasEstimateFailed": {
    "message": "不正確な手数料"
  },
  "alertReasonGasFeeLow": {
    "message": "低速"
  },
  "alertReasonGasTooLow": {
    "message": "低ガスリミット"
  },
  "alertReasonInsufficientBalance": {
    "message": "資金不足"
  },
  "alertReasonNetworkBusy": {
    "message": "ネットワークが混雑中"
  },
  "alertReasonNoGasPrice": {
    "message": "手数料の見積もりが利用できません"
  },
  "alertReasonPendingTransactions": {
    "message": "保留中のトランザクション"
  },
  "alertReasonSignIn": {
    "message": "不審なサインイン要求"
  },
  "alertReasonWrongAccount": {
    "message": "正しくないアカウント"
  },
  "alertSettingsUnconnectedAccount": {
    "message": "選択した未接続のアカウントを使用してWebサイトをブラウズしています"
  },
  "alertSettingsUnconnectedAccountDescription": {
    "message": "このアラートは、選択中のアカウントが未接続のままweb3サイトを閲覧しているときにポップアップ表示されます。"
  },
  "alertSettingsWeb3ShimUsage": {
    "message": "Webサイトが削除済みのwindow.web3 APIを使用しようとした場合"
  },
  "alertSettingsWeb3ShimUsageDescription": {
    "message": "このアラートは、削除されたwindow.web3 APIを使用しようとし、その結果破損している可能性があるサイトをブラウズした際、ポップアップに表示されます。"
  },
  "alerts": {
    "message": "アラート"
  },
  "all": {
    "message": "すべて"
  },
  "allCustodianAccountsConnectedSubtitle": {
    "message": "すでにすべてのカストディアンアカウントを接続したか、MetaMask Institutionalに接続するアカウントがありません。"
  },
  "allCustodianAccountsConnectedTitle": {
    "message": "接続できるアカウントがありません"
  },
  "allOfYour": {
    "message": "すべての$1",
    "description": "$1 is the symbol or name of the token that the user is approving spending"
  },
  "allPermissions": {
    "message": "すべてのアクセス許可"
  },
  "allTimeHigh": {
    "message": "最高記録"
  },
  "allTimeLow": {
    "message": "最低記録"
  },
  "allYourNFTsOf": {
    "message": "$1のすべてのNFT",
    "description": "$1 is a link to contract on the block explorer when we're not able to retrieve a erc721 or erc1155 name"
  },
  "allow": {
    "message": "許可する"
  },
  "allowMmiToConnectToCustodian": {
    "message": "これにより、MMIが$1に接続してアカウントをインポートできるようになります。"
  },
  "allowNotifications": {
    "message": "通知を許可する"
  },
  "allowSpendToken": {
    "message": "$1へのアクセス許可を与えますか？",
    "description": "$1 is the symbol of the token that are requesting to spend"
  },
  "allowWithdrawAndSpend": {
    "message": "$1に以下の額までの引き出しと使用を許可します。",
    "description": "The url of the site that requested permission to 'withdraw and spend'"
  },
  "amount": {
    "message": "金額"
  },
  "amountReceived": {
    "message": "受取額"
  },
  "amountSent": {
    "message": "送金額"
  },
  "andForListItems": {
    "message": "$1、および$2",
    "description": "$1 is the first item, $2 is the last item in a list of items. Used in Snap Install Warning modal."
  },
  "andForTwoItems": {
    "message": "$1および$2",
    "description": "$1 is the first item, $2 is the second item. Used in Snap Install Warning modal."
  },
  "appDescription": {
    "message": "ブラウザにあるイーサリアムウォレット",
    "description": "The description of the application"
  },
  "appName": {
    "message": "MetaMask",
    "description": "The name of the application"
  },
  "appNameBeta": {
    "message": "MetaMaskベータ版",
    "description": "The name of the application (Beta)"
  },
  "appNameFlask": {
    "message": "MetaMask Flask",
    "description": "The name of the application (Flask)"
  },
  "appNameMmi": {
    "message": "MetaMask Institutional",
    "description": "The name of the application (MMI)"
  },
  "approve": {
    "message": "使用限度額の承認"
  },
  "approveAllTokensTitle": {
    "message": "すべての$1へのアクセスとその送金を許可しますか？",
    "description": "$1 is the symbol of the token for which the user is granting approval"
  },
  "approveAllTokensTitleWithoutSymbol": {
    "message": "$1のすべてのNFTへのアクセスとそれらの転送を許可しますか？",
    "description": "$1 a link to contract on the block explorer when we're not able to retrieve a erc721 or erc1155 name"
  },
  "approveButtonText": {
    "message": "承認"
  },
  "approveIncreaseAllowance": {
    "message": "$1の使用上限を上げる",
    "description": "The token symbol that is being approved"
  },
  "approveSpendingCap": {
    "message": "$1の使用上限を承認する",
    "description": "The token symbol that is being approved"
  },
  "approveTokenDescription": {
    "message": "これにより、アクセス許可を取り消すまで、第三者が今後通知なしに次のNFTにアクセスし、転送できるようになります。"
  },
  "approveTokenDescriptionWithoutSymbol": {
    "message": "これにより、アクセス許可を取り消すまで、第三者が今後通知なしに$1のすべてのNFTにアクセスし、それらを転送できるようになります。",
    "description": "$1 is a link to contract on the block explorer when we're not able to retrieve a erc721 or erc1155 name"
  },
  "approveTokenTitle": {
    "message": "$1へのアクセスと転送を許可しますか？",
    "description": "$1 is the symbol of the token for which the user is granting approval"
  },
  "approved": {
    "message": "承認済み"
  },
  "approvedAsset": {
    "message": "承認済みのアセット"
  },
  "approvedOn": {
    "message": "$1に承認",
    "description": "$1 is the approval date for a permission"
  },
  "approvedOnForAccounts": {
    "message": "$1に$2に対して承認済み",
    "description": "$1 is the approval date for a permission. $2 is the AvatarGroup component displaying account images."
  },
  "areYouSure": {
    "message": "よろしいですか？"
  },
  "asset": {
    "message": "アセット"
  },
  "assetOptions": {
    "message": "アセットのオプション"
  },
  "attemptSendingAssets": {
    "message": "別のネットワークからアセットを送ろうとすると、アセットが失われる可能性があります。ネットワーク間で安全に資金を移動するには、必ずブリッジを使用してください。"
  },
  "attemptSendingAssetsWithPortfolio": {
    "message": "別のネットワークからアセットを送ろうとすると、アセットが失われる可能性があります。ネットワーク間で安全に資金を移動するには、必ず$1などのブリッジを使用してください。"
  },
  "attemptToCancelSwapForFree": {
    "message": "無料でスワップのキャンセルを試行"
  },
  "attributes": {
    "message": "属性"
  },
  "attributions": {
    "message": "属性"
  },
  "auroraRpcDeprecationMessage": {
    "message": "Infura RPC URLでAuroraがサポートされなくなりました。"
  },
  "authorizedPermissions": {
    "message": "以下の権限を承認しました"
  },
  "autoDetectTokens": {
    "message": "トークンを自動検出"
  },
  "autoDetectTokensDescription": {
    "message": "サードパーティAPIを使用して、ウォレットに送られた新しいトークンを検出・表示します。アプリがこれらのサービスからデータを自動的に取得しないようにするには、オフにしてください。$1",
    "description": "$1 is a link to a support article"
  },
  "autoLockTimeLimit": {
    "message": "オートロックタイマー (分)"
  },
  "autoLockTimeLimitDescription": {
    "message": "MetaMaskがロックされるまでのアイドル時間を分単位で設定します。"
  },
  "average": {
    "message": "平均"
  },
  "awaitingApproval": {
    "message": "承認待ちです..."
  },
  "back": {
    "message": "戻る"
  },
  "backup": {
    "message": "バックアップ"
  },
  "backupApprovalInfo": {
    "message": "このシークレット コードは、デバイスをなくしたとき、パスワードを忘れたとき、MetaMaskの再インストールが必要なとき、または別のデバイスでウォレットにアクセスするときに必要です。"
  },
  "backupApprovalNotice": {
    "message": "シークレットリカバリーフレーズをバックアップして、ウォレットと資金の安全を確保してください。"
  },
  "backupKeyringSnapReminder": {
    "message": "削除する前に、このSnapが作成したすべてのアカウントに自分でアクセスできることを確認してください"
  },
  "backupNow": {
    "message": "今すぐバックアップ"
  },
  "backupUserData": {
    "message": "データをバックアップ"
  },
  "backupUserDataDescription": {
    "message": "設定とアカウントアドレスを含むユーザー設定を、JSONファイルにバックアップできます。"
  },
  "balance": {
    "message": "残高"
  },
  "balanceOutdated": {
    "message": "残高が期限切れの可能性があります"
  },
  "baseFee": {
    "message": "基本手数料"
  },
  "basic": {
    "message": "基本"
  },
  "basicConfigurationBannerCTA": {
    "message": "基本機能をオンにする"
  },
  "basicConfigurationBannerTitle": {
    "message": "基本機能はオフになっています"
  },
  "basicConfigurationDescription": {
    "message": "MetaMaskは、インターネットサービスを通じてトークンの詳細やガス設定などの基本的な機能を提供します。インターネットサービスを使用すると、この場合はMetaMaskに、ユーザーのIPアドレスが共有されます。これは他のどのWebサイトにアクセスした場合も同様で、MetaMaskはこのデータを一時的に使用し、ユーザーのデータを販売することは一切ありません。VPNを使用したり、これらのサービスをオフにしたりすることもできますが、MetaMaskでのエクスペリエンスに影響を与える可能性があります。詳細は$1をお読みください。",
    "description": "$1 is to be replaced by the message for privacyMsg, and will link to https://consensys.io/privacy-policy"
  },
  "basicConfigurationLabel": {
    "message": "基本機能"
  },
  "basicConfigurationModalCheckbox": {
    "message": "理解したうえで続行します"
  },
  "basicConfigurationModalDisclaimerOff": {
    "message": "これは、MetaMaskでの時間が完全に最適化されないことを意味します。基本機能 (トークンの詳細、最適なガス設定など) は利用できません。"
  },
  "basicConfigurationModalDisclaimerOn": {
    "message": "MetaMaskでの時間を最適化するには、この機能をオンにする必要があります。基本機能 (トークンの詳細、最適なガス設定など) は、Web3エクスペリエンスに重要です。"
  },
  "basicConfigurationModalHeadingOff": {
    "message": "基本機能をオフにする"
  },
  "basicConfigurationModalHeadingOn": {
    "message": "基本機能をオンにする"
  },
  "beCareful": {
    "message": "ご注意ください"
  },
  "beta": {
    "message": "ベータ版"
  },
  "betaHeaderText": {
    "message": "これはベータ版です。バグは報告してください $1",
    "description": "$1 represents the word 'here' in a hyperlink"
  },
  "betaMetamaskInstitutionalVersion": {
    "message": "MetaMask Institutionalベータ版"
  },
  "betaMetamaskVersion": {
    "message": "MetaMaskベータ版"
  },
  "betaTerms": {
    "message": "ベータ版利用規約"
  },
  "betaWalletCreationSuccessReminder1": {
    "message": "MetaMaskベータ版はシークレットリカバリーフレーズを復元できません。"
  },
  "betaWalletCreationSuccessReminder2": {
    "message": "MetaMaskベータ版がユーザーのシークレットリカバリーフレーズを求めることは絶対にありません。"
  },
  "billionAbbreviation": {
    "message": "B",
    "description": "Shortened form of 'billion'"
  },
  "bitcoinActivityNotSupported": {
    "message": "ビットコインアクティビティはサポートされていません"
  },
  "bitcoinSupportSectionTitle": {
    "message": "ビットコイン"
  },
  "bitcoinSupportToggleDescription": {
    "message": "この機能をオンにすると、既存のシークレットリカバリーフレーズで取得したビットコインアカウントをMetaMask拡張機能に追加できるようになります。これは試験運用中のベータ機能であるため、自己責任でご使用ください。新しいビットコインエクスペリエンスのフィードバックをご提供いただくには、こちらの$1に入力してください。",
    "description": "$1 is the link to a product feedback form"
  },
  "bitcoinSupportToggleTitle": {
    "message": "「新しいビットコインアカウントの追加 (ベータ)」を有効にする"
  },
  "bitcoinTestnetSupportToggleDescription": {
    "message": "この機能をオンにすると、テストネットワーク用にビットコインアカウントを追加できるようになります。"
  },
  "bitcoinTestnetSupportToggleTitle": {
    "message": "「新しいビットコインアカウントの追加 (テストネット)」を有効にする"
  },
  "blockExplorerAccountAction": {
    "message": "アカウント",
    "description": "This is used with viewOnEtherscan and viewInExplorer e.g View Account in Explorer"
  },
  "blockExplorerAssetAction": {
    "message": "アセット",
    "description": "This is used with viewOnEtherscan and viewInExplorer e.g View Asset in Explorer"
  },
  "blockExplorerSwapAction": {
    "message": "スワップ",
    "description": "This is used with viewOnEtherscan e.g View Swap on Etherscan"
  },
  "blockExplorerUrl": {
    "message": "ブロックエクスプローラーのURL"
  },
  "blockExplorerUrlDefinition": {
    "message": "このネットワークのブロックエクスプローラーとして使用されるURL。"
  },
  "blockExplorerView": {
    "message": "$1でアカウントを表示",
    "description": "$1 replaced by URL for custom block explorer"
  },
  "blockaid": {
    "message": "Blockaid"
  },
  "blockaidAlertInfo": {
    "message": "この要求を承諾することはお勧めしません。"
  },
  "blockaidDescriptionApproveFarming": {
    "message": "このリクエストを承認すると、詐欺が判明しているサードパーティに資産をすべて奪われる可能性があります。"
  },
  "blockaidDescriptionBlurFarming": {
    "message": "このリクエストを承認すると、Blurに登録されている資産を誰かに盗まれる可能性があります。"
  },
  "blockaidDescriptionErrored": {
    "message": "エラーが発生したため、セキュリティアラートをチェックできませんでした。関連するすべてのアドレスが信頼できる場合のみ続行してください。"
  },
  "blockaidDescriptionMaliciousDomain": {
    "message": "悪質なドメインとやり取りしています。このリクエストを承認すると、資産を失う可能性があります。"
  },
  "blockaidDescriptionMightLoseAssets": {
    "message": "このリクエストを承認すると、資産を失う可能性があります。"
  },
  "blockaidDescriptionSeaportFarming": {
    "message": "このリクエストを承認すると、OpenSeaに登録されている資産を誰かに盗まれる可能性があります。"
  },
  "blockaidDescriptionTransferFarming": {
    "message": "このリクエストを承認すると、詐欺が判明しているサードパーティに資産をすべて奪われます。"
  },
  "blockaidDescriptionWarning": {
    "message": "これは偽りの要求である可能性があります。関与しているすべてのアドレスを信頼できない限り、続行しないでください。"
  },
  "blockaidMessage": {
    "message": "プライバシーを保護 - サードパーティとデータが一切共有されません。Arbitrum、Avalanche、BNB Chain、イーサリアムメインネット、Linea、Optimism、Polygon、Base、Sepoliaで利用可能。"
  },
  "blockaidTitleDeceptive": {
    "message": "これは虚偽のリクエストです"
  },
  "blockaidTitleMayNotBeSafe": {
    "message": "ご注意ください"
  },
  "blockaidTitleSuspicious": {
    "message": "これは不審なリクエストです"
  },
  "blockies": {
    "message": "Blockie"
  },
  "boughtFor": {
    "message": "購入価格"
  },
  "bridge": {
    "message": "ブリッジ"
  },
  "bridgeDontSend": {
    "message": "ブリッジを使用してください"
  },
  "browserNotSupported": {
    "message": "ご使用のブラウザはサポートされていません..."
  },
  "buildContactList": {
    "message": "連絡先リストを作成する"
  },
  "builtAroundTheWorld": {
    "message": "MetaMaskは、世界中でデザイン・開発されています。"
  },
  "busy": {
    "message": "ビジー状態"
  },
  "buyAndSell": {
    "message": "購入・売却"
  },
  "buyAsset": {
    "message": "$1を購入",
    "description": "$1 is the ticker symbol of a an asset the user is being prompted to purchase"
  },
  "buyMoreAsset": {
    "message": "$1を追加購入",
    "description": "$1 is the ticker symbol of a an asset the user is being prompted to purchase"
  },
  "buyNow": {
    "message": "今すぐ購入"
  },
  "buyToken": {
    "message": "$1を購入",
    "description": "$1 is the token symbol"
  },
  "bytes": {
    "message": "バイト"
  },
  "canToggleInSettings": {
    "message": "この通知は「設定」>「アラート」で再度有効にできます。"
  },
  "cancel": {
    "message": "キャンセル"
  },
  "cancelPopoverTitle": {
    "message": "トランザクションをキャンセル"
  },
  "cancelSpeedUp": {
    "message": "トランザクションをキャンセルまたは高速化"
  },
  "cancelSpeedUpLabel": {
    "message": "このガス代は、元の額を$1ます。",
    "description": "$1 is text 'replace' in bold"
  },
  "cancelSpeedUpTransactionTooltip": {
    "message": "トランザクションを$1するには、ネットワークに認識されるようにガス代を10%以上増額する必要があります。",
    "description": "$1 is string 'cancel' or 'speed up'"
  },
  "cancelled": {
    "message": "キャンセル済み"
  },
  "chainId": {
    "message": "チェーンID"
  },
  "chainIdDefinition": {
    "message": "このネットワークのトランザクションの署名に使用されるチェーンID。"
  },
  "chainIdExistsErrorMsg": {
    "message": "このチェーンIDは現在$1ネットワークで使用されています。"
  },
  "chainListReturnedDifferentTickerSymbol": {
    "message": "このトークンシンボルは、入力されたネットワーク名またはチェーンIDと一致しません。人気のトークンの多くはシンボルが似ているため、詐欺師がそれを利用してより価値の高いトークンを送り返すように仕向ける可能性があります。続行する前にすべてを確認してください。"
  },
  "chooseYourNetwork": {
    "message": "ネットワークを選択してください"
  },
  "chooseYourNetworkDescription": {
    "message": "当社では、遠隔手続き呼び出し (RPC) プロバイダーにInfuraを使用して、イーサリアムデータにできるだけ信頼性の高いプライベートな形でアクセスできるようにしています。独自のRPCをお選びいただくこともできますが、どのRPCもトランザクションを実行するために、ユーザーのIPアドレスとイーサリアムウォレットを取得する点にご注意ください。Infuraによるデータの取扱いに関する詳細は、$1をご覧ください。",
    "description": "$1 is a link to the privacy policy"
  },
  "chromeRequiredForHardwareWallets": {
    "message": "ハードウェアウォレットに接続するには、MetaMaskをGoogle Chromeで使用する必要があります。"
  },
  "circulatingSupply": {
    "message": "循環供給量"
  },
  "clear": {
    "message": "消去"
  },
  "clearActivity": {
    "message": "アクティビティとナンスデータを消去"
  },
  "clearActivityButton": {
    "message": "アクティビティタブのデータを消去"
  },
  "clearActivityDescription": {
    "message": "これによりアカウントのナンスがリセットされ、ウォレットのアクティビティタブからデータが消去されます。現在のアカウントとネットワークだけが影響を受けます。残高と受信トランザクションへの変更はありません。"
  },
  "click": {
    "message": "クリックして"
  },
  "clickToConnectLedgerViaWebHID": {
    "message": "ここをクリックして、WebHIDでLedgerを接続します",
    "description": "Text that can be clicked to open a browser popup for connecting the ledger device via webhid"
  },
  "clickToManuallyAdd": {
    "message": "トークンはいつでも手動で追加できます。"
  },
  "close": {
    "message": "閉じる"
  },
  "closeExtension": {
    "message": "拡張機能を閉じる"
  },
  "closeWindowAnytime": {
    "message": "このウィンドウはいつでも閉じることができます。"
  },
  "coingecko": {
    "message": "CoinGecko"
  },
  "collectionName": {
    "message": "コレクション名"
  },
  "comboNoOptions": {
    "message": "オプションが見つかりません",
    "description": "Default text shown in the combo field dropdown if no options."
  },
  "configureSnapPopupDescription": {
    "message": "MetaMaskから移動してこのsnapを構成します。"
  },
  "configureSnapPopupInstallDescription": {
    "message": "MetaMaskから移動してこのsnapをインストールします。"
  },
  "configureSnapPopupInstallTitle": {
    "message": "snapをインストール"
  },
  "configureSnapPopupLink": {
    "message": "続けるにはこのリンクをクリックしてください:"
  },
  "configureSnapPopupTitle": {
    "message": "snapを構成"
  },
  "confirm": {
    "message": "確認"
  },
  "confirmAlertModalAcknowledgeMultiple": {
<<<<<<< HEAD
=======
    "message": "アラートを確認したうえで続行します"
  },
  "confirmAlertModalAcknowledgeSingle": {
>>>>>>> f3548885
    "message": "アラートを確認したうえで続行します"
  },
  "confirmAlertModalDetails": {
    "message": "サインインすると、詐欺が判明しているサードパーティにすべての資産を奪われる可能性があります。続ける前にアラートを確認してください。"
  },
  "confirmAlertModalTitle": {
    "message": "資産が危険にさらされている可能性があります"
  },
  "confirmConnectCustodianRedirect": {
    "message": "「続行」をクリックすると、$1にリダイレクトされます。"
  },
  "confirmConnectCustodianText": {
    "message": "アカウントを接続するには、$1アカウントにログインして「MMIに接続」ボタンをクリックしてください。"
  },
  "confirmConnectionTitle": {
    "message": "$1への接続の確定"
  },
  "confirmDeletion": {
    "message": "削除の確定"
  },
  "confirmFieldPaymaster": {
    "message": "手数料の支払元"
  },
  "confirmFieldTooltipPaymaster": {
    "message": "このトランザクションの手数料は、ペイマスターのスマートコントラクトにより支払われます。"
  },
  "confirmPassword": {
    "message": "パスワードの確認"
  },
  "confirmRecoveryPhrase": {
    "message": "シークレットリカバリーフレーズの確認"
  },
  "confirmRpcUrlDeletionMessage": {
    "message": "RPC URLを削除してよろしいですか？このネットワークの情報は保存されません。"
  },
  "confirmTitleDescPermitSignature": {
    "message": "このサイトがトークンの使用許可を求めています。"
  },
  "confirmTitleDescSIWESignature": {
    "message": "サイトがこのアカウントを所有することを証明するためにサインインを求めています。"
  },
  "confirmTitleDescSignature": {
    "message": "このメッセージの内容を承認し、要求元のサイトを信頼する場合にのみ確定してください。"
  },
  "confirmTitlePermitSignature": {
    "message": "使用上限リクエスト"
  },
  "confirmTitleSIWESignature": {
    "message": "サインインリクエスト"
  },
  "confirmTitleSignature": {
    "message": "署名要求"
  },
  "confirmTitleTransaction": {
    "message": "トランザクションの要求"
  },
  "confirmed": {
    "message": "確認されました"
  },
  "confusableUnicode": {
    "message": "「$1」は「$2」と類似しています。"
  },
  "confusableZeroWidthUnicode": {
    "message": "ゼロ幅文字が見つかりました。"
  },
  "confusingEnsDomain": {
    "message": "ENS名に混乱しやすい文字が発見されました。詐欺を防ぐためにENS名を確認して下さい。"
  },
  "connect": {
    "message": "接続"
  },
  "connectAccount": {
    "message": "アカウントの接続"
  },
  "connectAccountOrCreate": {
    "message": "アカウントを接続するか、または新規に作成します"
  },
  "connectAccounts": {
    "message": "アカウントを接続"
  },
  "connectCustodialAccountMenu": {
    "message": "カストディアルアカウントを接続"
  },
  "connectCustodialAccountMsg": {
    "message": "トークンを追加または更新するには、接続するカストディアンを選択してください。"
  },
  "connectCustodialAccountTitle": {
    "message": "カストディアルアカウント"
  },
  "connectCustodianAccounts": {
    "message": "$1アカウントの接続"
  },
  "connectManually": {
    "message": "現在のサイトに手動で接続"
  },
  "connectMoreAccounts": {
    "message": "他のアカウントを接続"
  },
  "connectSnap": {
    "message": "$1を接続",
    "description": "$1 is the snap for which a connection is being requested."
  },
  "connectWithMetaMask": {
    "message": "MetaMaskを使用して接続"
  },
  "connectedAccounts": {
    "message": "接続されたアカウント"
  },
  "connectedAccountsDescriptionPlural": {
    "message": "このサイトに接続されているアカウントを$1個持っています。",
    "description": "$1 is the number of accounts"
  },
  "connectedAccountsDescriptionSingular": {
    "message": "このサイトに接続されているアカウントを1個持っています。"
  },
  "connectedAccountsEmptyDescription": {
    "message": "MetaMaskはこのサイトに接続されていません。web3サイトに接続するには、そのサイトの接続ボタンをクリックしてください。"
  },
  "connectedAccountsListTooltip": {
    "message": "$1はアカウントの残高、アドレス、アクティビティを確認し、接続されたアカウントで承認するトランザクションを提案できます。",
    "description": "$1 is the origin name"
  },
  "connectedAccountsToast": {
    "message": "接続されたアカウントが更新されました"
  },
  "connectedSites": {
    "message": "接続済みのサイト"
  },
  "connectedSitesDescription": {
    "message": "$1はこれらのサイトに接続されています。これらのサイトは、アカウントアドレスを把握できます。",
    "description": "$1 is the account name"
  },
  "connectedSitesEmptyDescription": {
    "message": "$1はどのサイトとも接続されていません。",
    "description": "$1 is the account name"
  },
  "connectedSnapAndNoAccountDescription": {
    "message": "MetaMaskはこのサイトに接続されていますが、まだアカウントは接続されていません"
  },
  "connectedWith": {
    "message": "接続先"
  },
  "connecting": {
    "message": "接続中..."
  },
  "connectingTo": {
    "message": "$1に接続中"
  },
  "connectingToDeprecatedNetwork": {
    "message": "「$1」は段階的に廃止されており、機能しない可能性があります。別のネットワークをお試しください。"
  },
  "connectingToGoerli": {
    "message": "Goerliテストネットワークに接続中"
  },
  "connectingToLineaGoerli": {
    "message": "Linea Goerliテストネットワークに接続中"
  },
  "connectingToLineaMainnet": {
    "message": "Lineaメインネットに接続中"
  },
  "connectingToLineaSepolia": {
    "message": "Linea Sepoliaテストネットワークに接続中"
  },
  "connectingToMainnet": {
    "message": "イーサリアムメインネットに接続中"
  },
  "connectingToSepolia": {
    "message": "Sepoliaテストネットワークに接続中"
  },
  "connectionFailed": {
    "message": "接続できませんでした"
  },
  "connectionFailedDescription": {
    "message": "$1を取得できませんでした。ネットワークを確認してもう一度お試しください。",
    "description": "$1 is the name of the snap being fetched."
  },
  "connectionRequest": {
    "message": "接続リクエスト"
  },
  "contactUs": {
    "message": "お問い合わせ"
  },
  "contacts": {
    "message": "連絡先"
  },
  "contentFromSnap": {
    "message": "$1のコンテンツ",
    "description": "$1 represents the name of the snap"
  },
  "continue": {
    "message": "続行"
  },
  "continueMmiOnboarding": {
    "message": "MetaMask Institutionalのオンボーディングを続ける"
  },
  "continueToWallet": {
    "message": "ウォレットに進む"
  },
  "contract": {
    "message": "コントラクト"
  },
  "contractAddress": {
    "message": "コントラクトアドレス"
  },
  "contractAddressError": {
    "message": "トークンのコントラクトアドレスにトークンを送信します。これにより、これらのトークンが失われる可能性があります。"
  },
  "contractDeployment": {
    "message": "コントラクトの展開"
  },
  "contractDescription": {
    "message": "詐欺から身を守るため、サードパーティの詳細を確認してください。"
  },
  "contractInteraction": {
    "message": "コントラクトインタラクション"
  },
  "contractNFT": {
    "message": "NFTコントラクト"
  },
  "contractRequestingAccess": {
    "message": "サードパーティがアクセスを要求しています"
  },
  "contractRequestingSignature": {
    "message": "サードパーティが署名をリクエストしています"
  },
  "contractRequestingSpendingCap": {
    "message": "サードパーティが使用上限を要求しています"
  },
  "contractTitle": {
    "message": "サードパーティの詳細"
  },
  "contractToken": {
    "message": "トークンコントラクト"
  },
  "convertTokenToNFTDescription": {
    "message": "このアセットはNFTであることが検出されました。MetaMaskでは現在、NFTが完全にネイティブでサポートされています。トークンリストから削除して、NFTとして追加しますか？"
  },
  "convertTokenToNFTExistDescription": {
    "message": "このアセットはNFTとして追加されていることが検出されました。トークンリストから削除しますか？"
  },
  "coolWallet": {
    "message": "CoolWallet"
  },
  "copiedExclamation": {
    "message": "コピーしました。"
  },
  "copyAddress": {
    "message": "アドレスをクリップボードにコピー"
  },
  "copyPrivateKey": {
    "message": "秘密鍵をコピー"
  },
  "copyRawTransactionData": {
    "message": "未処理のトランザクションデータをコピー"
  },
  "copyToClipboard": {
    "message": "クリップボードにコピー"
  },
  "copyTransactionId": {
    "message": "トランザクションIDをコピー"
  },
  "create": {
    "message": "作成"
  },
  "createNewWallet": {
    "message": "新規ウォレットを作成"
  },
  "createPassword": {
    "message": "パスワードを作成"
  },
  "createSnapAccountDescription": {
    "message": "$1がMetaMaskへの新しいアカウントの追加を要求しています。"
  },
  "createSnapAccountTitle": {
    "message": "アカウントの作成"
  },
  "creatorAddress": {
    "message": "クリエイターのアドレス"
  },
  "crossChainSwapsLink": {
    "message": "MetaMask Portfolioでネットワーク間でスワップ"
  },
  "cryptoCompare": {
    "message": "CryptoCompare"
  },
  "currencyConversion": {
    "message": "通貨換算"
  },
  "currencyRateCheckToggle": {
    "message": "残高とトークン価格チェッカーを表示"
  },
  "currencyRateCheckToggleDescription": {
    "message": "MetaMaskは、$1と$2のAPIを使用して残高とトークンの価格を表示します。$3",
    "description": "$1 represents Coingecko, $2 represents CryptoCompare and $3 represents Privacy Policy"
  },
  "currencySymbol": {
    "message": "通貨記号"
  },
  "currencySymbolDefinition": {
    "message": "このネットワークの通貨に対して表示されるティッカーシンボル。"
  },
  "currentAccountNotConnected": {
    "message": "現在のアカウントは接続されていません"
  },
  "currentExtension": {
    "message": "現在の拡張機能ページ"
  },
  "currentLanguage": {
    "message": "現在の言語"
  },
  "currentRpcUrlDeprecated": {
    "message": "このネットワークの現在のRPC URLは非推奨となりました。"
  },
  "currentTitle": {
    "message": "現在:"
  },
  "currentlyUnavailable": {
    "message": "このネットワークでは利用できません"
  },
  "curveHighGasEstimate": {
    "message": "積極的なガス代見積もりグラフ"
  },
  "curveLowGasEstimate": {
    "message": "低いガス代見積もりグラフ"
  },
  "curveMediumGasEstimate": {
    "message": "市場のガス代見積もりグラフ"
  },
  "custodian": {
    "message": "カストディアン"
  },
  "custodianAccountAddedDesc": {
    "message": "MetaMask Institutionalでアカウントが使えるようになりました。"
  },
  "custodianAccountAddedTitle": {
    "message": "選択された$1個のアカウントが追加されました。"
  },
  "custodianQRCodeScan": {
    "message": "$1モバイルアプリでQRコードをスキャンします"
  },
  "custodianQRCodeScanDescription": {
    "message": "または、$1アカウントにログインして「MMIに接続」ボタンをクリックしてください"
  },
  "custodianReplaceRefreshTokenChangedFailed": {
    "message": "$1に移動して、ユーザーインターフェースの「MMIに接続」ボタンをクリックし、アカウントをMMIに再接続します。"
  },
  "custodianReplaceRefreshTokenChangedSubtitle": {
    "message": "カストディアンアカウントをMetaMask Institutionalで使えるようになりました。"
  },
  "custodianReplaceRefreshTokenChangedTitle": {
    "message": "カストディアントークンが更新されました"
  },
  "custodianReplaceRefreshTokenSubtitle": {
    "message": "これにより、次のアドレスのカストディアントークンが置き換えられます:"
  },
  "custodianReplaceRefreshTokenTitle": {
    "message": "カストディアントークンを置き換える"
  },
  "custodyDeeplinkDescription": {
    "message": "$1アプリでトランザクションを承認してください。必要なカストディ承認がすべて行われると、トランザクションが完了します。ステータスは$1アプリで確認できます。"
  },
  "custodyRefreshTokenModalDescription": {
    "message": "$1に移動して、ユーザーインターフェースの「MMIに接続」ボタンをクリックし、アカウントをMMIに再接続します。"
  },
  "custodyRefreshTokenModalDescription1": {
    "message": "カストディアンがMetaMask Institutional拡張機能を認証するトークンを発行し、アカウントを接続できるようになります。"
  },
  "custodyRefreshTokenModalDescription2": {
    "message": "このトークンはセキュリティ上の理由により、一定期間後に失効します。その場合、MMIへの再接続が必要になります。"
  },
  "custodyRefreshTokenModalSubtitle": {
    "message": "このメッセージが表示される理由"
  },
  "custodyRefreshTokenModalTitle": {
    "message": "カストディアンセッションが期限切れになりました"
  },
  "custodySessionExpired": {
    "message": "カストディアンセッションが期限切れになりました。"
  },
  "custodyWrongChain": {
    "message": "このアカウントは$1で使用できるように設定されていません"
  },
  "custom": {
    "message": "高度な設定"
  },
  "customContentSearch": {
    "message": "以前追加されたネットワークを検索"
  },
  "customGasSettingToolTipMessage": {
    "message": "ガス価格をカスタマイズするには$1を使用します。慣れていない場合はわかりにくい可能性があります。自己責任で操作してください。",
    "description": "$1 is key 'advanced' (text: 'Advanced') separated here so that it can be passed in with bold font-weight"
  },
  "customSpendLimit": {
    "message": "カスタム使用限度額"
  },
  "customSpendingCap": {
    "message": "カスタム使用上限"
  },
  "customToken": {
    "message": "カスタムトークン"
  },
  "customTokenWarningInNonTokenDetectionNetwork": {
    "message": "このネットワークではまだトークンの検出を利用できません。トークンを手動でインポートし、信頼できることを確認してください。$1の詳細をご覧ください"
  },
  "customTokenWarningInTokenDetectionNetwork": {
    "message": "手動でトークンをインポートする前に、信頼できることを確認してください。$1の詳細をご覧ください。"
  },
  "customTokenWarningInTokenDetectionNetworkWithTDOFF": {
    "message": "インポートする前にトークンが信頼できることを確認してください。$1を避ける方法の詳細をご覧ください。また、$2トークンの検出を有効にすることもできます。"
  },
  "customerSupport": {
    "message": "カスタマーサポート"
  },
  "customizeYourNotifications": {
    "message": "通知のカスタマイズ"
  },
  "customizeYourNotificationsText": {
    "message": "受け取る通知の種類をオンにします"
  },
  "dappRequestedSpendingCap": {
    "message": "サイトが使用上限を要求しました"
  },
  "dappSuggested": {
    "message": "サイト提案"
  },
  "dappSuggestedGasSettingToolTipMessage": {
    "message": "$1はこの価格を提案しています。",
    "description": "$1 is url for the dapp that has suggested gas settings"
  },
  "dappSuggestedHigh": {
    "message": "提案されたサイト"
  },
  "dappSuggestedHighShortLabel": {
    "message": "サイト (高)"
  },
  "dappSuggestedShortLabel": {
    "message": "サイト"
  },
  "dappSuggestedTooltip": {
    "message": "$1はこの価格を推奨しています。",
    "description": "$1 represents the Dapp's origin"
  },
  "darkTheme": {
    "message": "ダーク"
  },
  "data": {
    "message": "データ"
  },
  "dataCollectionForMarketing": {
    "message": "マーケティング目的のデータ収集"
  },
  "dataCollectionForMarketingDescription": {
    "message": "当社はMetaMetricsを使用して、ユーザーによる当社のマーケティングコミュニケーションとのインタラクションを把握します。また、関連ニュースをお伝えする場合もあります (製品の機能、その他資料など)。"
  },
  "dataCollectionWarningPopoverButton": {
    "message": "OK"
  },
  "dataCollectionWarningPopoverDescription": {
    "message": "マーケティング目的のデータ収集をオフにしました。これはこのデバイスにのみ適用されます。MetaMaskを他のデバイスで使用する場合は、そのデバイスでもオプトアウトしてください。"
  },
  "dataHex": {
    "message": "16進法"
  },
  "dataUnavailable": {
    "message": "データが利用できません"
  },
  "dateCreated": {
    "message": "作成日"
  },
  "dcent": {
    "message": "D'Cent"
  },
  "decimal": {
    "message": "トークンの小数桁数"
  },
  "decimalsMustZerotoTen": {
    "message": "小数桁数は0以上、36以下の範囲で使用する必要があります。"
  },
  "decrypt": {
    "message": "解読"
  },
  "decryptCopy": {
    "message": "暗号化されたメッセージをコピー"
  },
  "decryptInlineError": {
    "message": "このメッセージは次のエラーにより解読できません。$1",
    "description": "$1 is error message"
  },
  "decryptMessageNotice": {
    "message": "$1は、このメッセージを読んでアクションを完了させることを望んでいます",
    "description": "$1 is the web3 site name"
  },
  "decryptMetamask": {
    "message": "メッセージを解読"
  },
  "decryptRequest": {
    "message": "リクエストを解読"
  },
  "defaultRpcUrl": {
    "message": "デフォルトのRPC URL"
  },
  "delete": {
    "message": "削除"
  },
  "deleteContact": {
    "message": "連絡先を削除"
  },
  "deleteNetwork": {
    "message": "ネットワークを削除しますか？"
  },
  "deleteNetworkIntro": {
    "message": "このネットワークを削除した場合、このネットワーク内の資産を見るには、再度ネットワークの追加が必要になります。"
  },
  "deleteNetworkTitle": {
    "message": "$1ネットワークを削除しますか？",
    "description": "$1 represents the name of the network"
  },
  "deleteRpcUrl": {
    "message": "RPC URLを削除"
  },
  "deposit": {
    "message": "入金"
  },
  "deprecatedGoerliNtwrkMsg": {
    "message": "イーサリアムシステムのアップデートに伴い、Goerliテストネットワークはまもなく段階的に廃止される予定です。"
  },
  "deprecatedNetwork": {
    "message": "このネットワークはサポートされなくなりました"
  },
  "deprecatedNetworkButtonMsg": {
    "message": "了解"
  },
  "deprecatedNetworkDescription": {
    "message": "接続しているネットワークは現在MetaMaskによりサポートされていません。$1"
  },
  "description": {
    "message": "説明"
  },
  "descriptionFromSnap": {
    "message": "$1からの説明",
    "description": "$1 represents the name of the snap"
  },
  "details": {
    "message": "詳細"
  },
  "disabledGasOptionToolTipMessage": {
    "message": "元のガス代の10%以上という増額の条件を満たしていないため、「$1」は無効になっています。",
    "description": "$1 is gas estimate type which can be market or aggressive"
  },
  "disconnect": {
    "message": "接続解除"
  },
  "disconnectAllAccounts": {
    "message": "すべてのアカウントを接続解除"
  },
  "disconnectAllAccountsConfirmationDescription": {
    "message": "本当に接続解除しますか？サイトの機能を失う可能性があります。"
  },
  "disconnectAllAccountsText": {
    "message": "アカウント"
  },
  "disconnectAllSnapsText": {
    "message": "Snap"
  },
  "disconnectAllText": {
    "message": "$1と$2の接続を解除した場合、再び使用するには再度接続する必要があります。",
    "description": "$1 will map to `disconnectAllAccountsText` or `disconnectAllSnapsText`, $2 represents the website hostname"
  },
  "disconnectAllTitle": {
    "message": "すべての$1の接続を解除",
    "description": "$1 will map to `disconnectAllAccountsText` or `disconnectAllSnapsText`"
  },
  "disconnectPrompt": {
    "message": "$1を接続解除"
  },
  "disconnectThisAccount": {
    "message": "このアカウントを接続解除"
  },
  "disconnectedAllAccountsToast": {
    "message": "すべてのアカウントの$1への接続が解除されました",
    "description": "$1 is name of the dapp`"
  },
  "disconnectedSingleAccountToast": {
    "message": "$1の$2への接続が解除されました",
    "description": "$1 is name of the name and $2 represents the dapp name`"
  },
  "discoverSnaps": {
    "message": "Snapのご紹介",
    "description": "Text that links to the Snaps website. Displayed in a banner on Snaps list page in settings."
  },
  "dismiss": {
    "message": "閉じる"
  },
  "dismissReminderDescriptionField": {
    "message": "これをオンにすると、シークレットリカバリーフレーズのバックアップのリマインダーメッセージが解除されます。資金の損失を防ぐために、シークレットリカバリーフレーズのバックアップを取ることを強くお勧めします。"
  },
  "dismissReminderField": {
    "message": "シークレットリカバリーフレーズのバックアップリマインダーを解除"
  },
  "displayNftMedia": {
    "message": "NFTメディアの表示"
  },
  "displayNftMediaDescription": {
    "message": "NFTのメディアとデータを表示した場合、IPアドレスがOpenSeaをはじめとするサードパーティに公開されます。その結果、攻撃者がユーザーのIPアドレスとイーサリアムアドレスを関連付けられるようになる可能性があります。NFTの自動検出はこの設定に依存しており、この設定を無効にすると利用できなくなります。"
  },
  "doNotShare": {
    "message": "これは誰にも教えないでください"
  },
  "domain": {
    "message": "ドメイン"
  },
  "domainNotSupportedOnNetwork": {
    "message": "ネットワークがドメイン検索をサポートしていません"
  },
  "done": {
    "message": "完了"
  },
  "dontShowThisAgain": {
    "message": "今後表示しない"
  },
  "downArrow": {
    "message": "下矢印"
  },
  "downloadGoogleChrome": {
    "message": "Google Chromeをダウンロード"
  },
  "downloadNow": {
    "message": "今すぐダウンロード"
  },
  "downloadStateLogs": {
    "message": "ステートログをダウンロード"
  },
  "dragAndDropBanner": {
    "message": "ネットワークをドラッグして並び替えることができます。"
  },
  "dropped": {
    "message": "削除されました"
  },
  "edit": {
    "message": "編集"
  },
  "editANickname": {
    "message": "ニックネームを編集"
  },
  "editAddressNickname": {
    "message": "アドレスのニックネームを編集"
  },
  "editCancellationGasFeeModalTitle": {
    "message": "キャンセルのガス代を編集"
  },
  "editContact": {
    "message": "連絡先を編集"
  },
  "editGasFeeModalTitle": {
    "message": "ガス代を編集"
  },
  "editGasLimitOutOfBounds": {
    "message": "ガスリミットは$1以上にする必要があります"
  },
  "editGasLimitOutOfBoundsV2": {
    "message": "ガスリミットは$1より大きく、$2未満でなければなりません",
    "description": "$1 is the minimum limit for gas and $2 is the maximum limit"
  },
  "editGasLimitTooltip": {
    "message": "ガスリミットは、使用しても構わないガスの最大単位数です。ガスの単位数は、「最大優先手数料」および「最大手数料」の乗数になります。"
  },
  "editGasMaxBaseFeeGWEIImbalance": {
    "message": "最大基本料金を優先手数料よりも低くすることはできません"
  },
  "editGasMaxBaseFeeHigh": {
    "message": "最大基本料金が必要以上です"
  },
  "editGasMaxBaseFeeLow": {
    "message": "現在のネットワーク状況に対して最大基本料金が低いです"
  },
  "editGasMaxFeeHigh": {
    "message": "最大手数料が必要以上です"
  },
  "editGasMaxFeeLow": {
    "message": "ネットワークの状況に対して最大手数料が低すぎます"
  },
  "editGasMaxFeePriorityImbalance": {
    "message": "最大手数料を優先手数料よりも低くすることはできません"
  },
  "editGasMaxPriorityFeeBelowMinimum": {
    "message": "最大優先手数料は0gweiより高くなければなりません"
  },
  "editGasMaxPriorityFeeBelowMinimumV2": {
    "message": "優先手数料は0より高くなければなりません。"
  },
  "editGasMaxPriorityFeeHigh": {
    "message": "最大優先手数料が必要以上です。必要以上の額が支払われる可能性があります。"
  },
  "editGasMaxPriorityFeeHighV2": {
    "message": "優先手数料が必要以上です。必要以上の額が支払われる可能性があります。"
  },
  "editGasMaxPriorityFeeLow": {
    "message": "現在のネットワーク状況に対して最大優先手数料が低いです"
  },
  "editGasMaxPriorityFeeLowV2": {
    "message": "現在のネットワーク状況に対して優先手数料が低いです"
  },
  "editGasPriceTooLow": {
    "message": "ガス価格は0より高くなければなりません"
  },
  "editGasPriceTooltip": {
    "message": "このネットワークは、トランザクションの送信時に「ガス価格」フィールドが必要です。ガス価格は、ガス1単位あたりに支払う金額です。"
  },
  "editGasSubTextAmountLabel": {
    "message": "最大額:",
    "description": "This is meant to be used as the $1 substitution editGasSubTextAmount"
  },
  "editGasSubTextFeeLabel": {
    "message": "最大手数料:"
  },
  "editGasTitle": {
    "message": "優先度を編集"
  },
  "editGasTooLow": {
    "message": "不明な処理時間"
  },
  "editNetworkLink": {
    "message": "元のネットワークを編集"
  },
  "editNonceField": {
    "message": "ナンスを編集"
  },
  "editNonceMessage": {
    "message": "これは高度な機能であり、慎重に使用してください。"
  },
  "editPermission": {
    "message": "アクセス許可の編集"
  },
  "editSpeedUpEditGasFeeModalTitle": {
    "message": "高速化用のガス代を編集"
  },
  "enable": {
    "message": "有効にする"
  },
  "enableAutoDetect": {
    "message": " 自動検出を有効にする"
  },
  "enableFromSettings": {
    "message": " 設定で有効にします。"
  },
  "enableSnap": {
    "message": "有効にする"
  },
  "enableToken": {
    "message": "$1を有効にする",
    "description": "$1 is a token symbol, e.g. ETH"
  },
  "enabled": {
    "message": "有効"
  },
  "enabledNetworks": {
    "message": "ネットワークが有効になりました"
  },
  "encryptionPublicKeyNotice": {
    "message": "$1は公開暗号鍵を必要とします。同意することによって、このサイトは暗号化されたメッセージを作成できます。",
    "description": "$1 is the web3 site name"
  },
  "encryptionPublicKeyRequest": {
    "message": "公開暗号鍵をリクエスト"
  },
  "endpointReturnedDifferentChainId": {
    "message": "入力したRPC URLが別のチェーンID ($1) を返しました。追加しようとしているネットワークのRPC URLと一致するように、チェーンIDを更新してください。",
    "description": "$1 is the return value of eth_chainId from an RPC endpoint"
  },
  "enhancedTokenDetectionAlertMessage": {
    "message": "改善されたトークン検出は現在$1で利用可能です。$2"
  },
  "ensDomainsSettingDescriptionIntroduction": {
    "message": "MetaMaskは、ENSドメインをブラウザのアドレスバーに直接表示します。使い方は次の通りです:"
  },
  "ensDomainsSettingDescriptionOutroduction": {
    "message": "この機能を使用すると、IPアドレスがIPFSのサードパーティサービスに公開されます。"
  },
  "ensDomainsSettingDescriptionPart1": {
    "message": "MetaMaskはイーサリアムのENSコントラクトを確認し、ENS名に接続されたコードを取得します。"
  },
  "ensDomainsSettingDescriptionPart2": {
    "message": "コードがIPFSにリンクしている場合、関連付けられたコンテンツ (通常Webサイト) を見ることができます。"
  },
  "ensDomainsSettingTitle": {
    "message": "アドレスバーにENSドメインを表示する"
  },
  "ensIllegalCharacter": {
    "message": "ENSにサポートされていない文字が使用されています。"
  },
  "ensRegistrationError": {
    "message": "ENS名の登録エラー"
  },
  "ensUnknownError": {
    "message": "ENSの検索に失敗しました。"
  },
  "enterANumber": {
    "message": "数字を入力してください"
  },
  "enterCustodianToken": {
    "message": "$1トークンを入力するか、新しいトークンを追加してください"
  },
  "enterMaxSpendLimit": {
    "message": "使用限度額の最大値を入力してください"
  },
  "enterOptionalPassword": {
    "message": "オプションのパスワードを入力してください"
  },
  "enterPasswordContinue": {
    "message": "続行するには、パスワードを入力してください"
  },
  "enterTokenNameOrAddress": {
    "message": "トークン名を入力するか、アドレスを貼り付けてください"
  },
  "enterYourPassword": {
    "message": "パスワードを入力してください"
  },
  "errorCode": {
    "message": "コード: $1",
    "description": "Displayed error code for debugging purposes. $1 is the error code"
  },
  "errorDetails": {
    "message": "エラーの詳細",
    "description": "Title for collapsible section that displays error details for debugging purposes"
  },
  "errorGettingSafeChainList": {
    "message": "安全なチェーンリストの取得中にエラーが発生しました。慎重に続けてください。"
  },
  "errorMessage": {
    "message": "メッセージ: $1",
    "description": "Displayed error message for debugging purposes. $1 is the error message"
  },
  "errorName": {
    "message": "コード: $1",
    "description": "Displayed error name for debugging purposes. $1 is the error name"
  },
  "errorPageMessage": {
    "message": "ページを再ロードしてもう一度実行するか、$1からサポートまでお問い合わせください。",
    "description": "Message displayed on generic error page in the fullscreen or notification UI, $1 is a clickable link with text defined by the 'here' key. The link will open to a form where users can file support tickets."
  },
  "errorPagePopupMessage": {
    "message": "ポップアップを閉じてから再び開いてもう一度実行するか、$1からサポートまでお問い合わせください。",
    "description": "Message displayed on generic error page in the popup UI, $1 is a clickable link with text defined by the 'here' key. The link will open to a form where users can file support tickets."
  },
  "errorPageTitle": {
    "message": "MetaMaskにエラーが発生しました",
    "description": "Title of generic error page"
  },
  "errorStack": {
    "message": "スタック:",
    "description": "Title for error stack, which is displayed for debugging purposes"
  },
  "errorWhileConnectingToRPC": {
    "message": "カスタムネットワークへの接続中にエラーが発生しました。"
  },
  "errorWithSnap": {
    "message": "$1でエラーが発生しました",
    "description": "$1 represents the name of the snap"
  },
  "estimatedFee": {
    "message": "予想手数料"
  },
  "estimatedFeeTooltip": {
    "message": "ネットワーク上のトランザクションの処理に支払われる金額"
  },
  "ethGasPriceFetchWarning": {
    "message": "現在メインのガスの見積もりサービスが利用できないため、バックアップのガス価格が提供されています。"
  },
  "ethereumProviderAccess": {
    "message": "イーサリアムプロバイダーに$1へのアクセス権を付与する",
    "description": "The parameter is the name of the requesting origin"
  },
  "ethereumPublicAddress": {
    "message": "イーサリアムのパブリックアドレス"
  },
  "etherscan": {
    "message": "Etherscan"
  },
  "etherscanView": {
    "message": "Etherscanでアカウントを表示"
  },
  "etherscanViewOn": {
    "message": "Etherscanで表示"
  },
  "existingChainId": {
    "message": "入力された情報は、既存のチェーンIDと関連付けられています。"
  },
  "existingRpcUrl": {
    "message": "このURLは別のチェーンIDに関連付けられています。"
  },
  "expandView": {
    "message": "ビューを展開"
  },
  "experimental": {
    "message": "試験運用"
  },
  "extendWalletWithSnaps": {
    "message": "Web3のエクスペリエンスをカスタマイズする、コミュニティが開発したSnapをご覧ください",
    "description": "Banner description displayed on Snaps list page in Settings when less than 6 Snaps is installed."
  },
  "extensionInsallCompleteDescription": {
    "message": "MetaMask Institutionalの製品オンボーディングに戻って、カストディアルまたはセルフカストディアルアカウントを接続します。"
  },
  "extensionInsallCompleteTitle": {
    "message": "拡張機能のインストールが完了しました"
  },
  "externalExtension": {
    "message": "外部拡張機能"
  },
  "externalNameSourcesSetting": {
    "message": "ニックネームの提案"
  },
  "externalNameSourcesSettingDescription": {
    "message": "当社は、Etherscan、Infura、Lensプロトコルなどのサードパーティソースから、やり取りするアドレスに使用するニックネームの提案を取得します。これらのソースは対象となるアドレスとユーザーのIPアドレスを把握できます。ユーザーのアカウントアドレスはサードパーティに公開されません。"
  },
  "failed": {
    "message": "失敗しました"
  },
  "failedToFetchChainId": {
    "message": "チェーンIDを取り込むことができませんでした。お使いのRPC URLは正しいですか？"
  },
  "failedToFetchTickerSymbolData": {
    "message": "ティッカーシンボルの検証データが現在利用できません。入力されたシンボルが正しいことを確認してください。これはこのネットワークの換算レートに影響を与えます"
  },
  "failureMessage": {
    "message": "問題が発生しました。アクションを完了させることができません"
  },
  "fast": {
    "message": "高速"
  },
  "feeAssociatedRequest": {
    "message": "このリクエストには手数料がかかります。"
  },
  "feeDetails": {
    "message": "手数料の詳細"
  },
  "fiat": {
    "message": "法定通貨",
    "description": "Exchange type"
  },
  "fileImportFail": {
    "message": "ファイルのインポートが機能していない場合、ここをクリックしてください！",
    "description": "Helps user import their account from a JSON file"
  },
  "findTheRightChainId": {
    "message": "正しいIDを検索:"
  },
  "flaskWelcomeUninstall": {
    "message": "この拡張機能はアンインストールしてください",
    "description": "This request is shown on the Flask Welcome screen. It is intended for non-developers, and will be bolded."
  },
  "flaskWelcomeWarning1": {
    "message": "Flaskは、開発者が新しい不安定なAPIをテストするためのものです。開発者やベータテスター以外の方は、$1。",
    "description": "This is a warning shown on the Flask Welcome screen, intended to encourage non-developers not to proceed any further. $1 is the bolded message 'flaskWelcomeUninstall'"
  },
  "flaskWelcomeWarning2": {
    "message": "この拡張機能の安全性や安定性は保証されていません。Flaskで提供される新しいAPIはフィッシング攻撃への対策ができていないため、Flaskを必要とするサイトまたはsnapは、資産の窃取を目的とした悪質なものである可能性があります。",
    "description": "This explains the risks of using MetaMask Flask"
  },
  "flaskWelcomeWarning3": {
    "message": "Flask APIはすべて試験運用です。これらは通知なしに変更または削除される可能性があり、安定したMetaMaskに移行することなく永久にFlaskに残る可能性もあります。自己責任でご使用ください。",
    "description": "This message warns developers about unstable Flask APIs"
  },
  "flaskWelcomeWarning4": {
    "message": "Flaskの使用中は、通常のMetaMask拡張機能を無効にしてください。",
    "description": "This message calls to pay attention about multiple versions of MetaMask running on the same site (Flask + Prod)"
  },
  "flaskWelcomeWarningAcceptButton": {
    "message": "リスクを受け入れる",
    "description": "this text is shown on a button, which the user presses to confirm they understand the risks of using Flask"
  },
  "floatAmountToken": {
    "message": "トークンの金額は整数で入力する必要があります"
  },
  "followUsOnTwitter": {
    "message": "Twitterでフォロー"
  },
  "forbiddenIpfsGateway": {
    "message": "IPFSゲートウェイの使用は禁止されています。CIDゲートウェイを指定してください"
  },
  "forgetDevice": {
    "message": "このデバイスの登録を解除"
  },
  "forgotPassword": {
    "message": "パスワードを忘れた場合"
  },
  "form": {
    "message": "フォーム"
  },
  "from": {
    "message": "移動元"
  },
  "fromAddress": {
    "message": "移動元: $1",
    "description": "$1 is the address to include in the From label. It is typically shortened first using shortenAddress"
  },
  "fromTokenLists": {
    "message": "トークンリストから: $1"
  },
  "function": {
    "message": "機能: $1"
  },
  "functionApprove": {
    "message": "機能: 承認"
  },
  "functionSetApprovalForAll": {
    "message": "関数: SetApprovalForAll"
  },
  "functionType": {
    "message": "機能の種類"
  },
  "fundYourWallet": {
    "message": "ウォレットへの入金"
  },
  "fundYourWalletDescription": {
    "message": "ウォレットに$1を追加して開始します。",
    "description": "$1 is the token symbol"
  },
  "gas": {
    "message": "ガス"
  },
  "gasDisplayAcknowledgeDappButtonText": {
    "message": "ガス代の提案を編集"
  },
  "gasDisplayDappWarning": {
    "message": "このガス代は$1により提案されています。これを上書きすると、トランザクションに問題が発生する可能性があります。ご質問がございましたら、$1までお問い合わせください。",
    "description": "$1 represents the Dapp's origin"
  },
  "gasIsETH": {
    "message": "ガス代は$1です"
  },
  "gasLimit": {
    "message": "ガスリミット"
  },
  "gasLimitInfoTooltipContent": {
    "message": "ガスリミットは使用するガスの最大単位数です。"
  },
  "gasLimitRecommended": {
    "message": "推奨されるガスリミットは$1です。ガスリミットがこれ未満の場合、失敗する可能性があります。"
  },
  "gasLimitTooLow": {
    "message": "ガスリミットは21000以上にする必要があります"
  },
  "gasLimitTooLowWithDynamicFee": {
    "message": "ガスリミットは$1以上にする必要があります",
    "description": "$1 is the custom gas limit, in decimal."
  },
  "gasLimitV2": {
    "message": "ガスリミット"
  },
  "gasOption": {
    "message": "ガスのオプション"
  },
  "gasPrice": {
    "message": "ガス価格 (gwei)"
  },
  "gasPriceExcessive": {
    "message": "ガス代が不要に高く設定されています。金額を下げることを検討してください。"
  },
  "gasPriceExcessiveInput": {
    "message": "ガス価格が高すぎます"
  },
  "gasPriceExtremelyLow": {
    "message": "ガス価格が非常に低く設定されています"
  },
  "gasPriceFetchFailed": {
    "message": "ネットワークエラーのため、ガス価格の見積もりに失敗しました。"
  },
  "gasPriceInfoTooltipContent": {
    "message": "ガス価格は、ガス1単位ごとに支払うイーサの額を指定します。"
  },
  "gasTimingHoursShort": {
    "message": "$1時間",
    "description": "$1 represents a number of hours"
  },
  "gasTimingLow": {
    "message": "低速"
  },
  "gasTimingMinutesShort": {
    "message": "$1分",
    "description": "$1 represents a number of minutes"
  },
  "gasTimingSecondsShort": {
    "message": "$1秒",
    "description": "$1 represents a number of seconds"
  },
  "gasUsed": {
    "message": "ガス使用量"
  },
  "general": {
    "message": "一般"
  },
  "generalCameraError": {
    "message": "カメラにアクセスできませんでした。もう一度お試しください"
  },
  "generalCameraErrorTitle": {
    "message": "問題が発生しました...."
  },
  "genericExplorerView": {
    "message": "$1でアカウントを表示"
  },
  "getStartedWithNFTs": {
    "message": "$1を入手してNFTを購入",
    "description": "$1 is the token symbol"
  },
  "getStartedWithNFTsDescription": {
    "message": "ウォレットに$1を追加してNFTの利用を開始します。",
    "description": "$1 is the token symbol"
  },
  "goBack": {
    "message": "戻る"
  },
  "goToSite": {
    "message": "サイトに移動"
  },
  "goerli": {
    "message": "Goerliテストネットワーク"
  },
  "gotIt": {
    "message": "了解"
  },
  "grantedToWithColon": {
    "message": "付与先:"
  },
  "gwei": {
    "message": "gwei"
  },
  "hardware": {
    "message": "ハードウェア"
  },
  "hardwareWalletConnected": {
    "message": "ハードウェアウォレットが接続されました"
  },
  "hardwareWalletLegacyDescription": {
    "message": "(レガシー)",
    "description": "Text representing the MEW path"
  },
  "hardwareWalletSupportLinkConversion": {
    "message": "ここをクリック"
  },
  "hardwareWallets": {
    "message": "ハードウェアウォレットを接続"
  },
  "hardwareWalletsInfo": {
    "message": "ハードウェアウォレットの統合には、外部サーバーへのAPI呼び出しを使用します。外部サーバーはこれにより、あなたがやり取りしたIPアドレスとスマートコントラクトアドレスを把握できます。"
  },
  "hardwareWalletsMsg": {
    "message": "MetaMaskに接続するハードウェアウォレットを選択してください。"
  },
  "here": {
    "message": "こちら",
    "description": "as in -click here- for more information (goes with troubleTokenBalances)"
  },
  "hexData": {
    "message": "16進データ"
  },
  "hiddenAccounts": {
    "message": "非表示のアカウント"
  },
  "hide": {
    "message": "非表示"
  },
  "hideAccount": {
    "message": "アカウントを非表示"
  },
  "hideFullTransactionDetails": {
    "message": "完全なトランザクション情報を非表示"
  },
  "hideSeedPhrase": {
    "message": "シードフレーズを非表示"
  },
  "hideSentitiveInfo": {
    "message": "機密情報を非表示"
  },
  "hideToken": {
    "message": "トークンを非表示"
  },
  "hideTokenPrompt": {
    "message": "トークンを非表示にしますか？"
  },
  "hideTokenSymbol": {
    "message": "$1を非表示",
    "description": "$1 is the symbol for a token (e.g. 'DAI')"
  },
  "hideZeroBalanceTokens": {
    "message": "残高のないトークンを非表示"
  },
  "high": {
    "message": "積極的"
  },
  "highGasSettingToolTipMessage": {
    "message": "変動の激しい市場でも確率が高くなります。人気のNFTドロップなどによるネットワークトラフィックの急増に備えるには、$1を使用してください。",
    "description": "$1 is key 'high' (text: 'Aggressive') separated here so that it can be passed in with bold font-weight"
  },
  "highLowercase": {
    "message": "高"
  },
  "highestCurrentBid": {
    "message": "現在の最高入札額"
  },
  "highestFloorPrice": {
    "message": "フロア価格の最高額"
  },
  "history": {
    "message": "履歴"
  },
  "holdToRevealContent1": {
    "message": "シークレットリカバリーフレーズは$1を提供します。",
    "description": "$1 is a bolded text with the message from 'holdToRevealContent2'"
  },
  "holdToRevealContent2": {
    "message": "ウォレットと資金への完全アクセス",
    "description": "Is the bolded text in 'holdToRevealContent1'"
  },
  "holdToRevealContent3": {
    "message": "これは誰にも教えないでください。$1 $2",
    "description": "$1 is a message from 'holdToRevealContent4' and $2 is a text link with the message from 'holdToRevealContent5'"
  },
  "holdToRevealContent4": {
    "message": "MetaMaskサポートがこの情報を尋ねることはなく、",
    "description": "Part of 'holdToRevealContent3'"
  },
  "holdToRevealContent5": {
    "message": "もし尋ねられた場合はフィッシング詐欺の可能性があります。",
    "description": "The text link in 'holdToRevealContent3'"
  },
  "holdToRevealContentPrivateKey1": {
    "message": "秘密鍵は$1",
    "description": "$1 is a bolded text with the message from 'holdToRevealContentPrivateKey2'"
  },
  "holdToRevealContentPrivateKey2": {
    "message": "ウォレットと資金への完全アクセスを提供します。",
    "description": "Is the bolded text in 'holdToRevealContentPrivateKey2'"
  },
  "holdToRevealLockedLabel": {
    "message": "長押ししてロックされた円を表示します"
  },
  "holdToRevealPrivateKey": {
    "message": "長押しして秘密鍵を表示します"
  },
  "holdToRevealPrivateKeyTitle": {
    "message": "秘密鍵は安全に保管してください"
  },
  "holdToRevealSRP": {
    "message": "長押ししてSRPを表示します"
  },
  "holdToRevealSRPTitle": {
    "message": "SRPは安全に保管してください"
  },
  "holdToRevealUnlockedLabel": {
    "message": "長押ししてロックが解除された円を表示します"
  },
  "id": {
    "message": "ID"
  },
  "ignoreAll": {
    "message": "すべて無視"
  },
  "ignoreTokenWarning": {
    "message": "トークンを非表示にするとウォレットに表示されなくなりますが、検索して追加することはできます。"
  },
  "imToken": {
    "message": "imToken"
  },
  "import": {
    "message": "インポート",
    "description": "Button to import an account from a selected file"
  },
  "importAccount": {
    "message": "アカウントをインポート"
  },
  "importAccountError": {
    "message": "アカウントのインポート中にエラーが発生しました。"
  },
  "importAccountErrorIsSRP": {
    "message": "シークレットリカバリーフレーズ (またはニーモニックフレーズ) が入力されました。ここにアカウントをインポートするには、秘密鍵を入力する必要があります。秘密鍵は64文字の16進数の文字列です。"
  },
  "importAccountErrorNotAValidPrivateKey": {
    "message": "これは有効な秘密鍵ではありません。16進数の文字列を入力しましたが、64文字でなければなりません。"
  },
  "importAccountErrorNotHexadecimal": {
    "message": "これは有効な秘密鍵ではありません。16進数の64文字の文字列を入力する必要があります。"
  },
  "importAccountJsonLoading1": {
    "message": "このJSONのインポートには数分かかり、MetaMaskがフリーズします。"
  },
  "importAccountJsonLoading2": {
    "message": "申し訳ございません。今後高速化できるよう取り組みます。"
  },
  "importAccountMsg": {
    "message": "インポートされたアカウントは、MetaMaskアカウントのシークレットリカバリーフレーズと関連付けられません。インポートされたアカウントの詳細を表示"
  },
  "importMyWallet": {
    "message": "ウォレットをインポート"
  },
  "importNFT": {
    "message": "NFTをインポート"
  },
  "importNFTAddressToolTip": {
    "message": "OpenSeaの場合、NFTページの詳細の下に、「コントラクトアドレス」という青いハイパーリンクがあります。これをクリックすると、Etherscanのコントラクトのアドレスに移動します。そのページの左上に「コントラクト」というアイコンがあり、その右側には文字と数字で構成された長い文字列があります。これがNFTを作成したコントラクトのアドレスです。アドレスの右側にある「コピー」アイコンをクリックすると、クリップボードにコピーされます。"
  },
  "importNFTPage": {
    "message": "NFTページをインポート"
  },
  "importNFTTokenIdToolTip": {
    "message": "NFTのIDは一意の識別子で、同じNFTは2つとして存在しません。前述の通り、OpenSeaではこの番号は「詳細」に表示されます。このIDを書き留めるか、クリップボードにコピーしてください。"
  },
  "importSelectedTokens": {
    "message": "選択したトークンをインポートしますか？"
  },
  "importSelectedTokensDescription": {
    "message": "選択したトークンだけがウォレットに表示されます。非表示のトークンは後でいつでも検索してインポートできます。"
  },
  "importTokenQuestion": {
    "message": "トークンをインポートしますか？"
  },
  "importTokenWarning": {
    "message": "誰でも既存のトークンの偽バージョンを含めて、任意の名前でトークンを作成することができます。追加および取引は自己責任となります！"
  },
  "importTokensCamelCase": {
    "message": "トークンをインポート"
  },
  "importTokensError": {
    "message": "トークンをインポートできませんでした。後ほど再度お試しください。"
  },
  "importWithCount": {
    "message": "$1をインポート",
    "description": "$1 will the number of detected tokens that are selected for importing, if all of them are selected then $1 will be all"
  },
  "imported": {
    "message": "インポート済み",
    "description": "status showing that an account has been fully loaded into the keyring"
  },
  "inYourSettings": {
    "message": "設定で"
  },
  "infuraBlockedNotification": {
    "message": "MetaMaskがブロックチェーンのホストに接続できません。考えられる理由$1を確認してください。",
    "description": "$1 is a clickable link with with text defined by the 'here' key"
  },
  "initialTransactionConfirmed": {
    "message": "最初のトランザクションはネットワークによって承認されました。戻るには「OK」をクリックします。"
  },
  "inputLogicEmptyState": {
    "message": "現在または今後サードパーティが使用しても構わない額のみを入力してください。使用上限は後でいつでも増額できます。"
  },
  "inputLogicEqualOrSmallerNumber": {
    "message": "これにより、サードパーティが現在の残高から$1使用できるようになります。",
    "description": "$1 is the current token balance in the account and the name of the current token"
  },
  "inputLogicHigherNumber": {
    "message": "これにより、上限に達するか使用上限が取り消されるまで、サードパーティがトークン残高全額を使用できるようになります。これを意図していない場合は、使用上限を低めに設定することをお勧めします。"
  },
  "insightWarning": {
    "message": "警告"
  },
  "insightWarningCheckboxMessage": {
    "message": "$2の要求を$1する",
    "description": "$1 is the action i.e. sign, confirm. $2 is the origin making the request."
  },
  "insightWarningContentPlural": {
    "message": "$2する前に$1を確認してください。$3は元に戻せません。",
    "description": "$1 the 'insightWarnings' message (2 warnings) representing warnings, $2 is the action (i.e. signing) and $3 is the result (i.e. signature, transaction)"
  },
  "insightWarningContentSingular": {
    "message": "$2する前に$1を確認してください。$3は元に戻せません。",
    "description": "$1 is the 'insightWarning' message (1 warning), $2 is the action (i.e. signing) and $3 is the result (i.e. signature, transaction)"
  },
  "insightWarningHeader": {
    "message": "この要求はリスクを伴う可能性があります"
  },
  "insightWarnings": {
    "message": "警告"
  },
  "insightsFromSnap": {
    "message": "$1からのインサイト",
    "description": "$1 represents the name of the snap"
  },
  "install": {
    "message": "インストール"
  },
  "installExtension": {
    "message": "拡張機能をインストール"
  },
  "installExtensionDescription": {
    "message": "世界をリードするWeb3ウォレット、MetaMaskの企業対応版です。"
  },
  "installOrigin": {
    "message": "インストール元"
  },
  "installRequest": {
    "message": "MetaMaskに追加"
  },
  "installedOn": {
    "message": "$1にインストール",
    "description": "$1 is the date when the snap has been installed"
  },
  "insufficientBalance": {
    "message": "残高が不十分です。"
  },
  "insufficientCurrencyBuyOrDeposit": {
    "message": "アカウントに、$2ネットワークでトランザクション手数料を支払うのに十分な$1がありません。$3するか、別のアカウントからデポジットしてください。",
    "description": "$1 is the native currency of the network, $2 is the name of the current network, $3 is the key 'buy' + the ticker symbol of the native currency of the chain wrapped in a button"
  },
  "insufficientCurrencyBuyOrReceive": {
    "message": "アカウントに、$2ネットワークでトランザクション手数料を支払うのに十分な$1がありません。$3するか、別のアカウントから$4してください。",
    "description": "$1 is the native currency of the network, $2 is the name of the current network, $3 is the key 'buy' + the ticker symbol of the native currency of the chain wrapped in a button, $4 is the key 'deposit' button"
  },
  "insufficientCurrencyDeposit": {
    "message": "アカウントに、$2ネットワークでトランザクション手数料を支払うのに十分な$1がありません。別のアカウントから$1を入金してください。",
    "description": "$1 is the native currency of the network, $2 is the name of the current network"
  },
  "insufficientFunds": {
    "message": "資金が不十分です。"
  },
  "insufficientFundsForGas": {
    "message": "ガス代が足りません"
  },
  "insufficientTokens": {
    "message": "トークンが不十分です。"
  },
  "interactingWith": {
    "message": "相手:"
  },
  "interactingWithTransactionDescription": {
    "message": "このコントラクトとやり取りしています。詳細を確認して詐欺師から身を守りましょう。"
  },
  "invalidAddress": {
    "message": "無効なアドレス"
  },
  "invalidAddressRecipient": {
    "message": "送金先アドレスが無効です"
  },
  "invalidAddressRecipientNotEthNetwork": {
    "message": "ETHネットワークではありません。小文字にしてください。"
  },
  "invalidAssetType": {
    "message": "このアセットはNFTであるため、「NFT」タブの「NFTのインポート」ページで追加しなおす必要があります"
  },
  "invalidBlockExplorerURL": {
    "message": "ブロックエクスプローラーのURLが無効です"
  },
  "invalidChainIdTooBig": {
    "message": "無効なチェーンID。チェーンIDが大きすぎます。"
  },
  "invalidCustomNetworkAlertContent1": {
    "message": "カスタムネットワーク $1のチェーンIDの再入力が必要です。",
    "description": "$1 is the name/identifier of the network."
  },
  "invalidCustomNetworkAlertContent2": {
    "message": "悪意または欠陥のあるネットワークプロバイダーからユーザーを保護するため、すべてのカスタムネットワークに対してチェーンIDが必要になりました。"
  },
  "invalidCustomNetworkAlertContent3": {
    "message": "「設定」>「ネットワーク」に進んで、チェーンIDを入力します。最もよく使用されるネットワークのチェーンIDは$1にあります。",
    "description": "$1 is a link to https://chainid.network"
  },
  "invalidCustomNetworkAlertTitle": {
    "message": "カスタムネットワークが無効です"
  },
  "invalidHexNumber": {
    "message": "無効な16進数です。"
  },
  "invalidHexNumberLeadingZeros": {
    "message": "無効な16進数です。頭のゼロを削除してください。"
  },
  "invalidIpfsGateway": {
    "message": "無効なIPFSゲートウェイです: 値が有効なURLになる必要があります"
  },
  "invalidNumber": {
    "message": "無効な数値です。10進数または「0x」で始まる16進数を入力してください。"
  },
  "invalidNumberLeadingZeros": {
    "message": "無効な数値です。頭のゼロを削除してください。"
  },
  "invalidRPC": {
    "message": "無効なRPC URL"
  },
  "invalidSeedPhrase": {
    "message": "無効なシークレットリカバリーフレーズ"
  },
  "invalidSeedPhraseCaseSensitive": {
    "message": "入力値が無効です！シークレットリカバリーフレーズは大文字・小文字が区別されます。"
  },
  "ipfsGateway": {
    "message": "IPFSゲートウェイ"
  },
  "ipfsGatewayDescription": {
    "message": "MetaMaskは、サードパーティサービスを使用して、IPFSに保管されているNFTの画像の表示、ブラウザのアドレスバーに入力されたENSアドレスに関する情報の表示、様々なトークンのアイコンの取得を行います。これらのサービスの使用時には、IPアドレスが当該サービスに公開される可能性があります。"
  },
  "ipfsToggleModalDescriptionOne": {
    "message": "MetaMaskは、サードパーティサービスを使用して、IPFSに保管されているNFTの画像の表示、ブラウザのアドレスバーに入力されたENSアドレスに関する情報の表示、様々なトークンのアイコンの取得を行います。これらのサービスの使用時には、IPアドレスが当該サービスに公開される可能性があります。"
  },
  "ipfsToggleModalDescriptionTwo": {
    "message": "「確認」を選択すると、IPFS解決がオンになります。これは$1でいつでもオフにできます。",
    "description": "$1 is the method to turn off ipfs"
  },
  "ipfsToggleModalSettings": {
    "message": "「設定」>「セキュリティとプライバシー」"
  },
  "isSigningOrSubmitting": {
    "message": "以前のトランザクションがまだ署名中または送信中です"
  },
  "jazzAndBlockies": {
    "message": "JazziconとBlockieは、アカウントを一目で見分けるためのユニークなアイコンであり、2つの異なるスタイルが特徴です。"
  },
  "jazzicons": {
    "message": "Jazzicon"
  },
  "jsDeliver": {
    "message": "jsDeliver"
  },
  "jsonFile": {
    "message": "JSONファイル",
    "description": "format for importing an account"
  },
  "keyringAccountName": {
    "message": "アカウント名"
  },
  "keyringAccountPublicAddress": {
    "message": "パブリックアドレス"
  },
  "keyringSnapRemovalResult1": {
    "message": "$1の削除を完了$2",
    "description": "Displays the result after removal of a keyring snap. $1 is the snap name, $2 is whether it is successful or not"
  },
  "keyringSnapRemovalResultNotSuccessful": {
    "message": "できませんでした",
    "description": "Displays the `not` word in $2."
  },
  "keyringSnapRemoveConfirmation": {
    "message": "「$1」と入力して、このSnapを削除することを確定してください:",
    "description": "Asks user to input the name nap prior to deleting the snap. $1 is the snap name"
  },
  "keystone": {
    "message": "Keystone"
  },
  "knownAddressRecipient": {
    "message": "既知のコントラクトアドレスです。"
  },
  "knownTokenWarning": {
    "message": "このアクションは、ウォレットに既に一覧表示されているトークンを編集します。これは、フィッシングに使用される可能性があります。これらのトークンの表す内容を変更する意図が確実な場合にのみ承認します。$1に関する詳細をご覧ください"
  },
  "l1Fee": {
    "message": "L1手数料"
  },
  "l1FeeTooltip": {
    "message": "L1ガス代"
  },
  "l2Fee": {
    "message": "L2手数料"
  },
  "l2FeeTooltip": {
    "message": "L2ガス代"
  },
  "lastConnected": {
    "message": "前回の接続"
  },
  "lastSold": {
    "message": "前回の売却"
  },
  "lavaDomeCopyWarning": {
    "message": "安全上の理由により、現在このテキストは選択できません。"
  },
  "layer1Fees": {
    "message": "レイヤー1手数料"
  },
  "layer2Fees": {
    "message": "レイヤー2手数料"
  },
  "learnCancelSpeeedup": {
    "message": "$1の方法を学ぶ",
    "description": "$1 is link to cancel or speed up transactions"
  },
  "learnMore": {
    "message": "詳細"
  },
  "learnMoreAboutGas": {
    "message": "ガスに関する$1をご希望ですか？",
    "description": "$1 will be replaced by the learnMore translation key"
  },
  "learnMoreKeystone": {
    "message": "詳細"
  },
  "learnMoreUpperCase": {
    "message": "詳細"
  },
  "learnMoreUpperCaseWithDot": {
    "message": "詳細。"
  },
  "learnScamRisk": {
    "message": "詐欺やセキュリティのリスク。"
  },
  "learnToBridge": {
    "message": "ブリッジの使い方"
  },
  "leaveMetaMask": {
    "message": "MetaMaskから離れますか？"
  },
  "leaveMetaMaskDesc": {
    "message": "MetaMask以外のサイトにアクセスしようとしています。続行する前にURLをもう一度確認してください。"
  },
  "ledgerAccountRestriction": {
    "message": "新しいアカウントを追加するには、その前に最後のアカウントを使用する必要があります。"
  },
  "ledgerConnectionInstructionCloseOtherApps": {
    "message": "デバイスに接続されている他のソフトウェアを閉じてから、ここをクリックして更新してください。"
  },
  "ledgerConnectionInstructionHeader": {
    "message": "確認をクリックする前:に:"
  },
  "ledgerConnectionInstructionStepFour": {
    "message": "Ledgerデバイスで「スマートコントラクトデータ」または「ブラインド署名」を有効にしてください。"
  },
  "ledgerConnectionInstructionStepThree": {
    "message": "Ledgerが接続されていて、イーサリアムアプリを選択していることを確認してください。"
  },
  "ledgerDeviceOpenFailureMessage": {
    "message": "Ledgerデバイスを開けませんでした。Ledgerが他のソフトウェアに接続されている可能性があります。Ledger LiveまたはLedgerデバイスに接続されている他のアプリケーションを閉じて、もう一度接続してみてください。"
  },
  "ledgerErrorConnectionIssue": {
    "message": "Ledgerを接続し直し、ETHアプリを開いてもう一度お試しください。"
  },
  "ledgerErrorDevicedLocked": {
    "message": "Ledgerがロックされています。ロックを解除してからもう一度お試しください。"
  },
  "ledgerErrorEthAppNotOpen": {
    "message": "この問題を解決するには、デバイスでETHアプリケーションを開いてもう一度お試しください。"
  },
  "ledgerErrorTransactionDataNotPadded": {
    "message": "イーサリアムトランザクションの入力データが十分にパディングされていません。"
  },
  "ledgerLiveApp": {
    "message": "Ledger Liveアプリ"
  },
  "ledgerLocked": {
    "message": "Ledgerデバイスに接続できません。デバイスのロックが解除され、イーサリアムアプリが開かれていることを確認してください。"
  },
  "ledgerTimeout": {
    "message": "Ledger Liveが応答に時間がかかりすぎているか、接続がタイムアウトしました。Ledger Liveのアプリが開かれていて、デバイスのロックが解除されていることを確認してください。"
  },
  "ledgerWebHIDNotConnectedErrorMessage": {
    "message": "Ledgerデバイスが接続されていません。Ledgerに接続する場合は、もう一度「続行」をクリックして、HID接続を承認してください。",
    "description": "An error message shown to the user during the hardware connect flow."
  },
  "levelArrow": {
    "message": "水平矢印"
  },
  "lightTheme": {
    "message": "ライト"
  },
  "likeToImportToken": {
    "message": "このトークンをインポートしますか？"
  },
  "likeToImportTokens": {
    "message": "これらのトークンを追加しますか？"
  },
  "lineaGoerli": {
    "message": "Linea Goerliテストネットワーク"
  },
  "lineaMainnet": {
    "message": "Lineaメインネット"
  },
  "lineaSepolia": {
    "message": "Linea Sepoliaテストネットワーク"
  },
  "link": {
    "message": "リンク"
  },
  "links": {
    "message": "リンク"
  },
  "loadMore": {
    "message": "さらにロード"
  },
  "loading": {
    "message": "ロードしています..."
  },
  "loadingScreenHardwareWalletMessage": {
    "message": "ハードウェアウォレットでトランザクションを完了させてください。"
  },
  "loadingScreenSnapMessage": {
    "message": "Snapでトランザクションを完了させてください。"
  },
  "loadingTokens": {
    "message": "トークンをロードしています..."
  },
  "localhost": {
    "message": "Localhost 8545"
  },
  "lock": {
    "message": "ロック"
  },
  "lockMetaMask": {
    "message": "MetaMaskをロック"
  },
  "lockTimeInvalid": {
    "message": "ロック時間は0～10080の間の数字で設定する必要があります"
  },
  "logo": {
    "message": "$1ロゴ",
    "description": "$1 is the name of the ticker"
  },
  "low": {
    "message": "低"
  },
  "lowGasSettingToolTipMessage": {
    "message": "値下がりを待つには$1を使用してください。価格がやや予測不能なため、予想時間はあまり正確ではありません。",
    "description": "$1 is key 'low' separated here so that it can be passed in with bold font-weight"
  },
  "lowLowercase": {
    "message": "低"
  },
  "lowPriorityMessage": {
    "message": "今後のトランザクションはこのトランザクションの後でキューに入ります。この価格が最後に表示されたのはしばらく前のことです。"
  },
  "mainnet": {
    "message": "イーサリアムメインネット"
  },
  "mainnetToken": {
    "message": "このアドレスは、既知のイーサリアムメインネットのトークンアドレスと一致しています。追加するトークンのコントラクトアドレスとネットワークを再確認してください。"
  },
  "makeAnotherSwap": {
    "message": "新しいスワップの作成"
  },
  "makeSureNoOneWatching": {
    "message": "誰にも見られていないことを確認してください",
    "description": "Warning to users to be care while creating and saving their new Secret Recovery Phrase"
  },
  "marketCap": {
    "message": "時価総額"
  },
  "marketDetails": {
    "message": "マーケットの詳細"
  },
  "max": {
    "message": "最大"
  },
  "maxBaseFee": {
    "message": "最大基本料金"
  },
  "maxFee": {
    "message": "最大手数料"
  },
  "maxFeeTooltip": {
    "message": "トランザクションの支払いに提供される最大手数料"
  },
  "maxPriorityFee": {
    "message": "最大優先手数料"
  },
  "medium": {
    "message": "市場"
  },
  "mediumGasSettingToolTipMessage": {
    "message": "現在の市場価格での迅速な処理には、$1を使用してください。",
    "description": "$1 is key 'medium' (text: 'Market') separated here so that it can be passed in with bold font-weight"
  },
  "memo": {
    "message": "メモ"
  },
  "message": {
    "message": "メッセージ"
  },
  "metaMaskConnectStatusParagraphOne": {
    "message": "アカウントの接続をMetaMaskでさらに制御できるようになりました。"
  },
  "metaMaskConnectStatusParagraphThree": {
    "message": "接続されているアカウントを管理するには、これをクリックします。"
  },
  "metaMaskConnectStatusParagraphTwo": {
    "message": "訪問しているWebサイトが現在選択しているアカウントに接続されている場合、接続ステータスボタンが表示されます。"
  },
  "metadataModalSourceTooltip": {
    "message": "$1はnpmでホストされていて、$2はこのSnapの一意のIDです。",
    "description": "$1 is the snap name and $2 is the snap NPM id."
  },
  "metamaskInstitutionalVersion": {
    "message": "MetaMask Institutionalバージョン"
  },
  "metamaskNotificationsAreOff": {
    "message": "ウォレットの通知は現在無効になっています"
  },
  "metamaskPortfolio": {
    "message": "MetaMask Portfolio。"
  },
  "metamaskSwapsOfflineDescription": {
    "message": "MetaMask Swapsはメンテナンス中です。後でもう一度確認してください。"
  },
  "metamaskVersion": {
    "message": "MetaMaskのバージョン"
  },
  "methodData": {
    "message": "方法"
  },
  "methodDataTransactionDesc": {
    "message": "解読された入力データに基づき実行された機能"
  },
  "methodNotSupported": {
    "message": "このアカウントではサポートされていません。"
  },
  "metrics": {
    "message": "メトリクス"
  },
  "millionAbbreviation": {
    "message": "M",
    "description": "Shortened form of 'million'"
  },
  "mismatchAccount": {
    "message": "選択されたアカウント ($1) は署名しようとしているアカウント ($2) と異なります"
  },
  "mismatchedChainLinkText": {
    "message": "ネットワークの詳細の確認",
    "description": "Serves as link text for the 'mismatchedChain' key. This text will be embedded inside the translation for that key."
  },
  "mismatchedChainRecommendation": {
    "message": "先に進む前に$1をお勧めします。",
    "description": "$1 is a clickable link with text defined by the 'mismatchedChainLinkText' key. The link will open to instructions for users to validate custom network details."
  },
  "mismatchedNetworkName": {
    "message": "弊社の記録によると、ネットワーク名がこのチェーンIDと正しく一致していない可能性があります。"
  },
  "mismatchedNetworkSymbol": {
    "message": "送信された通貨記号がこのチェーンIDに関して予想されるものと一致していません。"
  },
  "mismatchedRpcChainId": {
    "message": "カスタムネットワークにより返されたチェーンIDが、送信されたチェーンIDと一致しません。"
  },
  "mismatchedRpcUrl": {
    "message": "弊社の記録によると、送信されたRPC URLの値がこのチェーンIDの既知のプロバイダーと一致しません。"
  },
  "missingSetting": {
    "message": "設定が見つかりませんか？"
  },
  "missingSettingRequest": {
    "message": "ここからリクエスト"
  },
  "mmiBuiltAroundTheWorld": {
    "message": "MetaMaskは、世界中でデザイン・開発されています。"
  },
  "mmiNewNFTDetectedInNFTsTabMessage": {
    "message": "MetaMask Institutionalによるウォレット内のNFTの自動検出と表示を許可します。"
  },
  "mmiPasswordSetupDetails": {
    "message": "このパスワードはMetaMask Institutional拡張機能のロックしか解除しません。"
  },
  "more": {
    "message": "他"
  },
  "multipleSnapConnectionWarning": {
    "message": "$1が$2 Snapの使用を求めています",
    "description": "$1 is the dapp and $2 is the number of snaps it wants to connect to."
  },
  "mustSelectOne": {
    "message": "トークンを1つ以上選択する必要があります。"
  },
  "name": {
    "message": "名前"
  },
  "nameAddressLabel": {
    "message": "アドレス",
    "description": "Label above address field in name component modal."
  },
  "nameInstructionsNew": {
    "message": "このアドレスを知っている場合は、今後認識できるようニックネームを付けてください。",
    "description": "Instruction text in name component modal when value is not recognised."
  },
  "nameInstructionsRecognized": {
    "message": "このアドレスにはデフォルトのニックネームがありますが、編集したり、他の提案を閲覧したりできます。",
    "description": "Instruction text in name component modal when value is recognized but not saved."
  },
  "nameInstructionsSaved": {
    "message": "以前このアドレスのニックネームを追加しています。編集するか、他のニックネームの提案を参照できます。",
    "description": "Instruction text in name component modal when value is saved."
  },
  "nameLabel": {
    "message": "ニックネーム",
    "description": "Label above name input field in name component modal."
  },
  "nameModalMaybeProposedName": {
    "message": "たとえば: $1",
    "description": "$1 is the proposed name"
  },
  "nameModalTitleNew": {
    "message": "不明なアドレス",
    "description": "Title of the modal created by the name component when value is not recognised."
  },
  "nameModalTitleRecognized": {
    "message": "認識されたアドレス",
    "description": "Title of the modal created by the name component when value is recognized but not saved."
  },
  "nameModalTitleSaved": {
    "message": "保存したアドレス",
    "description": "Title of the modal created by the name component when value is saved."
  },
  "nameProviderProposedBy": {
    "message": "提案元: $1",
    "description": "$1 is the name of the provider"
  },
  "nameProvider_ens": {
    "message": "イーサリアムネームサービス (ENS)"
  },
  "nameProvider_etherscan": {
    "message": "Etherscan"
  },
  "nameProvider_lens": {
    "message": "Lensプロトコル"
  },
  "nameProvider_token": {
    "message": "MetaMask"
  },
  "nameSetPlaceholder": {
    "message": "ニックネームを選択...",
    "description": "Placeholder text for name input field in name component modal."
  },
  "nativePermissionRequestDescription": {
    "message": "このサイトに次のことを希望しますか？",
    "description": "Description below header used on Permission Connect screen for native permissions."
  },
  "nativeToken": {
    "message": "このネットワークのネイティブトークンは$1です。ガス代にもこのトークンが使用されます。",
    "description": "$1 represents the name of the native token on the current network"
  },
  "nativeTokenScamWarningConversion": {
    "message": "ネットワークの詳細を編集"
  },
  "nativeTokenScamWarningDescription": {
    "message": "このネットワークは関連付けられているチェーンIDまたは名前と一致していません。人気のトークンの多くが「$1」という名前を使用しているため、詐欺の対象となっています。詐欺師はより価値の高い通貨を送り返すよう仕向けてくる可能性があります。続行する前にすべてを確認してください。",
    "description": "$1 represents the currency name"
  },
  "nativeTokenScamWarningTitle": {
    "message": "これは詐欺の可能性があります"
  },
  "needHelp": {
    "message": "アシスタンスが必要な場合は、$1にお問い合わせください",
    "description": "$1 represents `needHelpLinkText`, the text which goes in the help link"
  },
  "needHelpFeedback": {
    "message": "フィードバックを提供"
  },
  "needHelpLinkText": {
    "message": "MetaMaskサポート"
  },
  "needHelpSubmitTicket": {
    "message": "チケットを送信"
  },
  "needImportFile": {
    "message": "インポートするファイルの選択が必要です。",
    "description": "User is important an account and needs to add a file to continue"
  },
  "negativeETH": {
    "message": "負の額のETHを送金することはできません。"
  },
  "negativeOrZeroAmountToken": {
    "message": "資産をマイナスまたはゼロの金額で送ることはできません。"
  },
  "network": {
    "message": "ネットワーク:"
  },
  "networkAddedSuccessfully": {
    "message": "ネットワークが追加されました！"
  },
  "networkDetails": {
    "message": "ネットワークの詳細"
  },
  "networkIsBusy": {
    "message": "ネットワークが混み合っています。ガス代が高く、見積もりはあまり正確ではありません。"
  },
  "networkMenu": {
    "message": "ネットワークメニュー"
  },
  "networkMenuHeading": {
    "message": "ネットワークを選択"
  },
  "networkName": {
    "message": "ネットワーク名"
  },
  "networkNameArbitrum": {
    "message": "Arbitrum"
  },
  "networkNameAvalanche": {
    "message": "Avalanche"
  },
  "networkNameBSC": {
    "message": "BSC"
  },
  "networkNameBase": {
    "message": "Base"
  },
  "networkNameBitcoin": {
    "message": "ビットコイン"
  },
  "networkNameDefinition": {
    "message": "このネットワークに関連付けられている名前。"
  },
  "networkNameEthereum": {
    "message": "イーサリアム"
  },
  "networkNameGoerli": {
    "message": "Goerli"
  },
  "networkNameLinea": {
    "message": "Linea"
  },
  "networkNameOpMainnet": {
    "message": "OPメインネット"
  },
  "networkNamePolygon": {
    "message": "Polygon"
  },
  "networkNameTestnet": {
    "message": "テストネット"
  },
  "networkNameZkSyncEra": {
    "message": "zkSync Era"
  },
  "networkOptions": {
    "message": "ネットワークオプション"
  },
  "networkProvider": {
    "message": "ネットワークプロバイダー"
  },
  "networkSettingsChainIdDescription": {
    "message": "チェーンIDはトランザクションの署名に使用されます。チェーンIDはネットワークが返すチェーンIDと一致する必要があります。10進数または「0x」が先行する16進数を入力できますが、10進数で表示されます。"
  },
  "networkStatus": {
    "message": "ネットワークステータス"
  },
  "networkStatusBaseFeeTooltip": {
    "message": "基本料金はネットワークによって設定され、13～14秒ごとに変更されます。弊社の$1と$2のオプションは、突然の上昇を考慮したものです。",
    "description": "$1 and $2 are bold text for Medium and Aggressive respectively."
  },
  "networkStatusPriorityFeeTooltip": {
    "message": "優先手数料 (別名「マイナーチップ」) の範囲。これはマイナーに直接支払われ、トランザクションを優先するインセンティブとなります。"
  },
  "networkStatusStabilityFeeTooltip": {
    "message": "ガス代は過去72時間と比較して$1です。",
    "description": "$1 is networks stability value - stable, low, high"
  },
  "networkSwitchConnectionError": {
    "message": "$1に接続できません",
    "description": "$1 represents the network name"
  },
  "networkURL": {
    "message": "ネットワークURL"
  },
  "networkURLDefinition": {
    "message": "このネットワークへのアクセスに使用されるURLです。"
  },
  "networks": {
    "message": "ネットワーク"
  },
  "nevermind": {
    "message": "取り消し"
  },
  "new": {
    "message": "新登場！"
  },
  "newAccount": {
    "message": "新しいアカウント"
  },
  "newAccountNumberName": {
    "message": "アカウント$1",
    "description": "Default name of next account to be created on create account screen"
  },
  "newContact": {
    "message": "新しい連絡先"
  },
  "newContract": {
    "message": "新しいコントラクト"
  },
  "newNFTDetectedInImportNFTsMessageStrongText": {
    "message": "「設定」>「セキュリティとプライバシー」"
  },
  "newNFTDetectedInImportNFTsMsg": {
    "message": "OpenSeaを使用してNFTを表示するには、$1で「NFTメディアの表示」をオンにしてください。",
    "description": "$1 is used for newNFTDetectedInImportNFTsMessageStrongText"
  },
  "newNFTDetectedInNFTsTabMessage": {
    "message": "MetaMaskによるウォレット内のNFTの自動検出と表示を許可します。"
  },
  "newNFTsAutodetected": {
    "message": "NFTの自動検出"
  },
  "newNetworkAdded": {
    "message": "「$1」が追加されました！"
  },
  "newNetworkEdited": {
    "message": "“$1”が編集されました！"
  },
  "newNftAddedMessage": {
    "message": "NFTが追加されました！"
  },
  "newPassword": {
    "message": "新しいパスワード (最低8文字)"
  },
  "newPrivacyPolicyActionButton": {
    "message": "続きを表示"
  },
  "newPrivacyPolicyTitle": {
    "message": "プライバシーポリシーが更新されました"
  },
  "newTokensImportedMessage": {
    "message": "$1をインポートしました。",
    "description": "$1 is the string of symbols of all the tokens imported"
  },
  "newTokensImportedTitle": {
    "message": "トークンがインポートされました"
  },
  "next": {
    "message": "次へ"
  },
  "nextNonceWarning": {
    "message": "ナンスが提案された$1よりも大きいです",
    "description": "The next nonce according to MetaMask's internal logic"
  },
  "nftAddFailedMessage": {
    "message": "所有者情報が一致していないため、NFTを追加できません。入力された情報が正しいことを確認してください。"
  },
  "nftAddressError": {
    "message": "このトークンはNFTです。$1で追加してください",
    "description": "$1 is a clickable link with text defined by the 'importNFTPage' key"
  },
  "nftAlreadyAdded": {
    "message": "NFTがすでに追加されています。"
  },
  "nftAutoDetectionEnabled": {
    "message": "NFTの自動検出が有効になりました"
  },
  "nftDisclaimer": {
    "message": "開示事項: MetaMaskはソースURLからメディアファイルを取得します。このURLは時々、NFTがミントされたマーケットプレイスにより変更されることがあります。"
  },
  "nftOptions": {
    "message": "NFTオプション"
  },
  "nftTokenIdPlaceholder": {
    "message": "トークンIDを入力してください"
  },
  "nftWarningContent": {
    "message": "今後取得する可能性のあるものも含め、$1へのアクセスを許可しようとしています。相手はこの承認が取り消されるまで、お客様のウォレットからいつでも許可なしにこれらのNFTを送ることができます。$2",
    "description": "$1 is nftWarningContentBold bold part, $2 is Learn more link"
  },
  "nftWarningContentBold": {
    "message": "手持ちのすべての$1 NFT",
    "description": "$1 is name of the collection"
  },
  "nftWarningContentGrey": {
    "message": "慎重に進めてください。"
  },
  "nfts": {
    "message": "NFT"
  },
  "nftsPreviouslyOwned": {
    "message": "以前保有"
  },
  "nickname": {
    "message": "ニックネーム"
  },
  "noAccountsFound": {
    "message": "指定された検索クエリでアカウントが見つかりませんでした"
  },
  "noAddressForName": {
    "message": "この名前にアドレスが設定されていません。"
  },
  "noConnectedAccountDescription": {
    "message": "続行するには、このサイトで使用するアカウントを選択してください。"
  },
  "noConnectedAccountTitle": {
    "message": "MetaMaskはこのサイトに接続されていません"
  },
  "noConversionDateAvailable": {
    "message": "通貨換算日がありません"
  },
  "noConversionRateAvailable": {
    "message": "利用可能な換算レートがありません"
  },
  "noDomainResolution": {
    "message": "指定されたドメインの名前解決ができません。"
  },
  "noHardwareWalletOrSnapsSupport": {
    "message": "Snap、およびほとんどのハードウェアウォレットは、現在お使いのブラウザのバージョンで使用できません。"
  },
  "noNFTs": {
    "message": "NFTはまだありません"
  },
  "noNetworksFound": {
    "message": "入力された検索クエリでネットワークが見つかりません"
  },
  "noSnaps": {
    "message": "snapがインストールされていません"
  },
  "noThanks": {
    "message": "結構です"
  },
  "noTransactions": {
    "message": "トランザクションがありません"
  },
  "noWebcamFound": {
    "message": "お使いのコンピューターのWebカメラが見つかりませんでした。もう一度お試しください。"
  },
  "noWebcamFoundTitle": {
    "message": "Webカメラが見つかりません"
  },
  "nonCustodialAccounts": {
    "message": "MetaMask Institutionalでは、非カストディアルアカウントを使用できます。これらのアカウントを使用する場合は、シークレットリカバリーフレーズをバックアップしてください。"
  },
  "nonce": {
    "message": "ナンス"
  },
  "nonceField": {
    "message": "トランザクション ナンスのカスタマイズ"
  },
  "nonceFieldDesc": {
    "message": "資産を送る際にナンス (トランザクション番号) を変更するには、この機能をオンにします。これは高度な機能であり、慎重に使用してください。"
  },
  "nonceFieldHeading": {
    "message": "カスタムナンス"
  },
  "notBusy": {
    "message": "ビジー状態ではありません"
  },
  "notCurrentAccount": {
    "message": "これは正しいアカウントですか？ウォレットで現在選択されているアカウントと異なっています"
  },
  "notEnoughBalance": {
    "message": "残高が不十分です"
  },
  "notEnoughGas": {
    "message": "ガスが不足しています"
  },
  "note": {
    "message": "備考"
  },
  "notePlaceholder": {
    "message": "承認者がカストディアンでトランザクションを承認する際に、この備考が表示されます。"
  },
  "notificationDetail": {
    "message": "詳細"
  },
  "notificationDetailBaseFee": {
    "message": "基本料金 (gwei)"
  },
  "notificationDetailGasLimit": {
    "message": "ガスリミット (単位)"
  },
  "notificationDetailGasUsed": {
    "message": "使用ガス (単位)"
  },
  "notificationDetailMaxFee": {
    "message": "ガス1単位あたりの最大手数料"
  },
  "notificationDetailNetwork": {
    "message": "ネットワーク"
  },
  "notificationDetailNetworkFee": {
    "message": "ネットワーク手数料"
  },
  "notificationDetailPriorityFee": {
    "message": "優先手数料 (gwei)"
  },
  "notificationItemCheckBlockExplorer": {
    "message": "ブロックエクスプローラーで確認する"
  },
  "notificationItemCollection": {
    "message": "コレクション"
  },
  "notificationItemConfirmed": {
    "message": "確定されました"
  },
  "notificationItemError": {
    "message": "現在手数料を取得できません"
  },
  "notificationItemFrom": {
    "message": "移動元"
  },
  "notificationItemLidoStakeReadyToBeWithdrawn": {
    "message": "出金準備ができました"
  },
  "notificationItemLidoStakeReadyToBeWithdrawnMessage": {
    "message": "これでステーキングが解除された$1を引き出すことができます"
  },
  "notificationItemLidoWithdrawalRequestedMessage": {
    "message": "$1のステーキングを解除するリクエストが送信されました"
  },
  "notificationItemNFTReceivedFrom": {
    "message": "NFTを次の相手から受け取りました:"
  },
  "notificationItemNFTSentTo": {
    "message": "NFTを次の相手に送りました:"
  },
  "notificationItemNetwork": {
    "message": "ネットワーク"
  },
  "notificationItemRate": {
    "message": "レート (手数料込み)"
  },
  "notificationItemReceived": {
    "message": "受け取りました"
  },
  "notificationItemReceivedFrom": {
    "message": "次の相手から受け取りました:"
  },
  "notificationItemSent": {
    "message": "送りました"
  },
  "notificationItemSentTo": {
    "message": "次の相手に送りました:"
  },
  "notificationItemStakeCompleted": {
    "message": "ステーキングが完了しました"
  },
  "notificationItemStaked": {
    "message": "ステーキングしました"
  },
  "notificationItemStakingProvider": {
    "message": "ステーキングプロバイダー"
  },
  "notificationItemStatus": {
    "message": "ステータス"
  },
  "notificationItemSwapped": {
    "message": "スワップ完了"
  },
  "notificationItemSwappedFor": {
    "message": "for"
  },
  "notificationItemTo": {
    "message": "移動先"
  },
  "notificationItemTransactionId": {
    "message": "トランザクションID"
  },
  "notificationItemUnStakeCompleted": {
    "message": "ステーキングの解除が完了しました"
  },
  "notificationItemUnStaked": {
    "message": "ステーキングが解除されました"
  },
  "notificationItemUnStakingRequested": {
    "message": "ステーキングの解除がリクエストされました"
  },
  "notificationTransactionFailedMessage": {
    "message": "トランザクション $1 に失敗しました！$2",
    "description": "Content of the browser notification that appears when a transaction fails"
  },
  "notificationTransactionFailedMessageMMI": {
    "message": "トランザクションに失敗しました！$1",
    "description": "Content of the browser notification that appears when a transaction fails in MMI"
  },
  "notificationTransactionFailedTitle": {
    "message": "トランザクション失敗",
    "description": "Title of the browser notification that appears when a transaction fails"
  },
  "notificationTransactionSuccessMessage": {
    "message": "トランザクション $1 が承認されました！",
    "description": "Content of the browser notification that appears when a transaction is confirmed"
  },
  "notificationTransactionSuccessTitle": {
    "message": "トランザクションの承認完了",
    "description": "Title of the browser notification that appears when a transaction is confirmed"
  },
  "notificationTransactionSuccessView": {
    "message": "$1で表示",
    "description": "Additional content in a notification that appears when a transaction is confirmed and has a block explorer URL."
  },
  "notifications": {
    "message": "通知"
  },
  "notificationsDropLedgerFirefoxDescription": {
    "message": "FirefoxはU2Fをサポートしなくなったため、LedgerはFirefox版の MetaMaskでは機能しません。代わりにGoogle Chrome版のMetaMaskをお試しください。",
    "description": "Description of a notification in the 'See What's New' popup. Describes that ledger will not longer be supported for firefox users and they should use MetaMask on chrome for ledger support instead."
  },
  "notificationsDropLedgerFirefoxTitle": {
    "message": "FirefoxでのLedger サポートの停止",
    "description": "Title for a notification in the 'See What's New' popup. Tells firefox users that ledger support is being dropped."
  },
  "notificationsFeatureToggle": {
    "message": "ウォレットの通知を有効にする",
    "description": "Experimental feature title"
  },
  "notificationsFeatureToggleDescription": {
    "message": "これにより、資金やNFTのやり取りなどに関するウォレットの通知と、機能に関するお知らせが有効になります。",
    "description": "Description of the experimental notifications feature"
  },
  "notificationsMarkAllAsRead": {
    "message": "すべて既読にする"
  },
  "notificationsPageEmptyTitle": {
    "message": "ここに表示する内容はありません"
  },
  "notificationsPageErrorContent": {
    "message": "このページにもう一度アクセスしてみてください"
  },
  "notificationsPageErrorTitle": {
    "message": "エラーが発生しました"
  },
  "notificationsPageNoNotificationsContent": {
    "message": "まだ通知を受け取っていません。"
  },
  "notificationsSettingsBoxError": {
    "message": "問題が発生しました。もう一度お試しください。"
  },
  "notificationsSettingsPageAllowNotifications": {
    "message": "通知を使えば、ウォレットで何が起きているか常に把握できます。通知を使用するには、プロファイルを使用してデバイス間で一部の設定を同期します。$1"
  },
  "notificationsSettingsPageAllowNotificationsLink": {
    "message": "この機能を使用する際に当社がどのようにユーザーのプライバシーを保護するのか、ご覧ください。"
  },
  "numberOfNewTokensDetectedPlural": {
    "message": "$1種類の新しいトークンがこのアカウントで見つかりました",
    "description": "$1 is the number of new tokens detected"
  },
  "numberOfNewTokensDetectedSingular": {
    "message": "1つの新しいトークンがこのアカウントで見つかりました"
  },
  "numberOfTokens": {
    "message": "トークンの数"
  },
  "ofTextNofM": {
    "message": "中の"
  },
  "off": {
    "message": "オフ"
  },
  "offlineForMaintenance": {
    "message": "メンテナンスのためにオフラインです"
  },
  "ok": {
    "message": "OK"
  },
  "on": {
    "message": "オン"
  },
  "onboardedMetametricsAccept": {
    "message": "同意する"
  },
  "onboardedMetametricsDisagree": {
    "message": "いいえ、結構です"
  },
  "onboardedMetametricsKey1": {
    "message": "最新情報"
  },
  "onboardedMetametricsKey2": {
    "message": "製品の機能"
  },
  "onboardedMetametricsKey3": {
    "message": "その他関連プロモーション資料"
  },
  "onboardedMetametricsLink": {
    "message": "MetaMetrics"
  },
  "onboardedMetametricsParagraph1": {
    "message": "$1に加え、マーケティングコミュニケーションとのインタラクションについて把握するためにもデータを使用します。",
    "description": "$1 represents the 'onboardedMetametricsLink' locale string"
  },
  "onboardedMetametricsParagraph2": {
    "message": "これは、次のようなお伝えする情報のカスタマイズに役立ちます:"
  },
  "onboardedMetametricsParagraph3": {
    "message": "ユーザーから提供されたデータが販売されることは一切なく、いつでもオプトアウトできます。"
  },
  "onboardedMetametricsTitle": {
    "message": "エクスペリエンスの改善にご協力ください"
  },
  "onboardingAdvancedPrivacyIPFSDescription": {
    "message": "IPFSゲートウェイにより、第三者がホスティングしているデータへのアクセスと表示が可能になります。カスタムIPFSゲートウェイを追加するか、引き続きデフォルトを使用できます。"
  },
  "onboardingAdvancedPrivacyIPFSInvalid": {
    "message": "有効なURLを入力してください"
  },
  "onboardingAdvancedPrivacyIPFSTitle": {
    "message": "カスタムIPFSゲートウェイを追加"
  },
  "onboardingAdvancedPrivacyIPFSValid": {
    "message": "IPFSゲートウェイのURLが有効です"
  },
  "onboardingAdvancedPrivacyNetworkButton": {
    "message": "カスタムネットワークを追加"
  },
  "onboardingAdvancedPrivacyNetworkDescription": {
    "message": "当社では、遠隔手続き呼び出し (RPC) プロバイダーにInfuraを使用して、イーサリアムデータにできるだけ信頼性の高いプライベートな形でアクセスできるようにしています。独自のRPCをお選びいただくこともできますが、どのRPCもトランザクションを実行するために、ユーザーのIPアドレスとイーサリアムウォレットを取得する点にご注意ください。Infuraによるデータの取扱いに関する詳細は、$1をご覧ください。"
  },
  "onboardingAdvancedPrivacyNetworkTitle": {
    "message": "ネットワークを選択してください"
  },
  "onboardingCreateWallet": {
    "message": "新規ウォレットを作成"
  },
  "onboardingImportWallet": {
    "message": "既存のウォレットをインポート"
  },
  "onboardingMetametricsAgree": {
    "message": "同意します"
  },
  "onboardingMetametricsDescription": {
    "message": "MetaMaskの改善を目的に、基本的な使用状況および診断データを収集したいと思います。ここで提供されるデータが販売されることはありません。"
  },
  "onboardingMetametricsDescription2": {
    "message": "指標を収集する際、常に次の条件が適用されます..."
  },
<<<<<<< HEAD
  "onboardingMetametricsDisagree": {
    "message": "結構です"
  },
=======
>>>>>>> f3548885
  "onboardingMetametricsInfuraTerms": {
    "message": "このデータを他の目的に使用する際は、お知らせします。詳細は当社の$1をご覧ください。設定でいつでもオプトアウトできます。",
    "description": "$1 represents `onboardingMetametricsInfuraTermsPolicy`"
  },
  "onboardingMetametricsInfuraTermsPolicy": {
    "message": "プライバシー ポリシー"
  },
  "onboardingMetametricsModalTitle": {
    "message": "カスタムネットワークを追加"
  },
  "onboardingMetametricsNeverCollect": {
    "message": "$1 アプリのクリックやビューは保存されますが、その他の詳細 (ユーザーのパブリックアドレスなど) は保存されません。",
    "description": "$1 represents `onboardingMetametricsNeverCollectEmphasis`"
  },
  "onboardingMetametricsNeverCollectEmphasis": {
    "message": "非公開:"
  },
  "onboardingMetametricsNeverCollectIP": {
    "message": "$1 大まかな位置情報 (国や地域など) の検出にユーザーのIPアドレスが一時的に使用されますが、保存されることはありません。",
    "description": "$1 represents `onboardingMetametricsNeverCollectIPEmphasis`"
  },
  "onboardingMetametricsNeverCollectIPEmphasis": {
    "message": "一般:"
  },
  "onboardingMetametricsNeverSellData": {
    "message": "$1 使用状況データを共有するか削除するかは、設定でいつでも指定できます。",
    "description": "$1 represents `onboardingMetametricsNeverSellDataEmphasis`"
  },
  "onboardingMetametricsNeverSellDataEmphasis": {
    "message": "任意:"
  },
  "onboardingMetametricsTitle": {
    "message": "MetaMaskの改善にご協力ください"
  },
  "onboardingMetametricsUseDataCheckbox": {
    "message": "このデータは、ユーザーによる当社のマーケティングコミュニケーションとのインタラクションを把握するために使用されます。また、関連ニュースをお伝えする場合もあります (製品の機能など)。"
  },
  "onboardingPinExtensionBillboardAccess": {
    "message": "フルアクセス"
  },
  "onboardingPinExtensionBillboardDescription": {
    "message": "これらの拡張機能は、情報を表示および変更できます"
  },
  "onboardingPinExtensionBillboardDescription2": {
    "message": "このサイトで。"
  },
  "onboardingPinExtensionBillboardTitle": {
    "message": "拡張機能"
  },
  "onboardingPinExtensionChrome": {
    "message": "ブラウザの拡張機能アイコンをクリックします"
  },
  "onboardingPinExtensionDescription": {
    "message": "MetaMaskをブラウザにピン留めすることで、アクセスしやすくなり、トランザクションの承認を簡単に表示できるようになります。"
  },
  "onboardingPinExtensionDescription2": {
    "message": "拡張機能をクリックしてMetaMaskを開き、ワンクリックでウォレットにアクセスできます。"
  },
  "onboardingPinExtensionDescription3": {
    "message": "ブラウザの拡張機能アイコンをクリックすると、すぐにアクセスできます"
  },
  "onboardingPinExtensionLabel": {
    "message": "MetaMaskをピン留めする"
  },
  "onboardingPinExtensionStep1": {
    "message": "1"
  },
  "onboardingPinExtensionStep2": {
    "message": "2"
  },
  "onboardingPinExtensionTitle": {
    "message": "MetaMaskのインストールが完了しました！"
  },
  "onboardingPinMmiExtensionLabel": {
    "message": "MetaMask Institutionalをピン留めする"
  },
  "onboardingUsePhishingDetectionDescription": {
    "message": "フィッシング検出アラートには$1との通信が必要です。jsDeliverはユーザーのIPアドレスにアクセスします。$2をご覧ください。",
    "description": "The $1 is the word 'jsDeliver', from key 'jsDeliver' and $2 is the words Privacy Policy from key 'privacyMsg', both separated here so that it can be wrapped as a link"
  },
  "oneDayAbbreviation": {
    "message": "1日",
    "description": "Shortened form of '1 day'"
  },
  "oneMonthAbbreviation": {
    "message": "1か月",
    "description": "Shortened form of '1 month'"
  },
  "oneWeekAbbreviation": {
    "message": "1週間",
    "description": "Shortened form of '1 week'"
  },
  "oneYearAbbreviation": {
    "message": "1年",
    "description": "Shortened form of '1 year'"
  },
  "onekey": {
    "message": "OneKey"
  },
  "onlyAddTrustedNetworks": {
    "message": "悪意のあるネットワーク プロバイダーは、ブロックチェーンのステートを偽り、ユーザーのネットワークアクティビティを記録することがあります。信頼するカスタムネットワークのみを追加してください。"
  },
  "onlyConnectTrust": {
    "message": "信頼するサイトにのみ接続してください。$1",
    "description": "Text displayed above the buttons for connection confirmation. $1 is the link to the learn more web page."
  },
  "openCustodianApp": {
    "message": "$1アプリを開く",
    "description": "The $1 is the name of the Custodian that will be open"
  },
  "openFullScreenForLedgerWebHid": {
    "message": "全画面モードにしてLedgerを接続します。",
    "description": "Shown to the user on the confirm screen when they are viewing MetaMask in a popup window but need to connect their ledger via webhid."
  },
  "openInBlockExplorer": {
    "message": "ブロックエクスプローラーで開く"
  },
  "openSeaNew": {
    "message": "OpenSea"
  },
  "operationFailed": {
    "message": "操作に失敗しました"
  },
  "optional": {
    "message": "オプション"
  },
  "optionalWithParanthesis": {
    "message": "(オプション)"
  },
  "options": {
    "message": "オプション"
  },
  "or": {
    "message": "または"
  },
  "origin": {
    "message": "起点"
  },
  "osTheme": {
    "message": "システム"
  },
  "otherSnaps": {
    "message": "他のsnap",
    "description": "Used in the 'permission_rpc' message."
  },
  "outdatedBrowserNotification": {
    "message": "古いブラウザを使用しています。ブラウザをアップデートしないと、MetaMaskからセキュリティパッチや新機能を入手できなくなります。"
  },
  "padlock": {
    "message": "南京錠"
  },
  "parameters": {
    "message": "パラメーター"
  },
  "participateInMetaMetrics": {
    "message": "MetaMetricsに参加"
  },
  "participateInMetaMetricsDescription": {
    "message": "MetaMetricsに参加して、MetaMaskの改善にご協力ください"
  },
  "password": {
    "message": "パスワード"
  },
  "passwordMmiTermsWarning": {
    "message": "私は、MetaMask Institutionalがこのパスワードを復元できないことを理解しています。$1"
  },
  "passwordNotLongEnough": {
    "message": "パスワードの長さが足りません"
  },
  "passwordSetupDetails": {
    "message": "このパスワードは、このデバイスでのみMetaMaskウォレットのロックを解除します。MetaMaskはこのパスワードを復元できません。"
  },
  "passwordStrength": {
    "message": "パスワードの強度: $1",
    "description": "Return password strength to the user when user wants to create password."
  },
  "passwordStrengthDescription": {
    "message": "強力なパスワードは、デバイスが盗まれたり侵入されたりした場合に、ウォレットのセキュリティを高めます。"
  },
  "passwordTermsWarning": {
    "message": "私はMetaMaskがこのパスワードを復元できないことを理解しています。$1"
  },
  "passwordsDontMatch": {
    "message": "パスワードが一致しません"
  },
  "pasteJWTToken": {
    "message": "ここにトークンを貼り付けるかドロップしてください:"
  },
  "pastePrivateKey": {
    "message": "秘密鍵の文字列をここに貼り付けます:",
    "description": "For importing an account from a private key"
  },
  "paymasterInUse": {
    "message": "このトランザクションのガス代はペイマスターにより支払われます。",
    "description": "Alert shown in transaction confirmation if paymaster in use."
  },
  "pending": {
    "message": "保留中"
  },
  "pendingTransactionInfo": {
    "message": "このトランザクションは、そのトランザクションが完了するまで処理されません。"
  },
  "pendingTransactionMultiple": {
    "message": "保留中のトランザクションが$1件あります。"
  },
  "pendingTransactionSingle": {
    "message": "保留中のトランザクションが1件あります。",
    "description": "$1 is count of pending transactions"
  },
  "permissionDetails": {
    "message": "アクセス許可の詳細"
  },
  "permissionRequest": {
    "message": "許可のリクエスト"
  },
  "permissionRequested": {
    "message": "現在リクエスト中"
  },
  "permissionRequestedForAccounts": {
    "message": "$1に対して要求済み",
    "description": "Permission cell status for requested permission including accounts, rendered as AvatarGroup which is $1."
  },
  "permissionRevoked": {
    "message": "この更新で取り消し"
  },
  "permissionRevokedForAccounts": {
    "message": "この更新で$1に対して取り消し済み",
    "description": "Permission cell status for revoked permission including accounts, rendered as AvatarGroup which is $1."
  },
  "permission_accessNamedSnap": {
    "message": "$1に接続。",
    "description": "The description for the `wallet_snap` permission. $1 is the human-readable name of the snap."
  },
  "permission_accessNetwork": {
    "message": "インターネットにアクセスします。",
    "description": "The description of the `endowment:network-access` permission."
  },
  "permission_accessNetworkDescription": {
    "message": "$1によるインターネットへのアクセスを許可します。これは、サードパーティサーバーとのデータの送受信に使用されます。",
    "description": "An extended description of the `endowment:network-access` permission. $1 is the snap name."
  },
  "permission_accessSnap": {
    "message": "$1 snapに接続します。",
    "description": "The description for the `wallet_snap` permission. $1 is the name of the snap."
  },
  "permission_accessSnapDescription": {
    "message": "Webサイトまたはsnapによる$1とのやり取りを許可します。",
    "description": "The description for the `wallet_snap_*` permission. $1 is the name of the Snap."
  },
  "permission_cronjob": {
    "message": "定期的なアクションのスケジュール設定と実行。",
    "description": "The description for the `snap_cronjob` permission"
  },
  "permission_cronjobDescription": {
    "message": "$1が一定の時刻、日付、または間隔で定期的に実行されるアクションを実行することを許可します。これは、時間依存のやり取りや通知のトリガーに使用されます。",
    "description": "An extended description for the `snap_cronjob` permission. $1 is the snap name."
  },
  "permission_dialog": {
    "message": "MetaMaskにダイアログウィンドウを表示します。",
    "description": "The description for the `snap_dialog` permission"
  },
  "permission_dialogDescription": {
    "message": "$1がカスタムテキスト、入力フィールド、アクションの承認・拒否ボタンを備えたMetaMaskポップアップを表示することを許可します。\nこれは、Snapのアラート、承認、オプトインフローなどの作成に使用されます。",
    "description": "An extended description for the `snap_dialog` permission. $1 is the snap name."
  },
  "permission_ethereumAccounts": {
    "message": "アドレス、アカウント残高、アクティビティを表示して、承認するトランザクションを提案",
    "description": "The description for the `eth_accounts` permission"
  },
  "permission_ethereumProvider": {
    "message": "イーサリアムプロバイダーにアクセスします。",
    "description": "The description for the `endowment:ethereum-provider` permission"
  },
  "permission_ethereumProviderDescription": {
    "message": "$1がブロックチェーンのデータを読み込みメッセージやトランザクションを提案するために、MetaMaskと直接通信することを許可します。",
    "description": "An extended description for the `endowment:ethereum-provider` permission. $1 is the snap name."
  },
  "permission_getEntropy": {
    "message": "$1に固有の任意のキーを導出します。",
    "description": "The description for the `snap_getEntropy` permission. $1 is the snap name."
  },
  "permission_getEntropyDescription": {
    "message": "$1が、$1固有の任意のキーを公開せずに導出することを許可します。これらのキーはMetaMaskアカウントとは切り離されており、秘密鍵やシークレットリカバリーフレーズとは関連性がありません。他のSnapはこの情報にアクセスできません。",
    "description": "An extended description for the `snap_getEntropy` permission. $1 is the snap name."
  },
  "permission_getLocale": {
    "message": "言語設定の表示",
    "description": "The description for the `snap_getLocale` permission"
  },
  "permission_getLocaleDescription": {
    "message": "$1がMetaMaskの言語設定にアクセスできるようにします。これは、$1のコンテンツをユーザーの言語にローカライズして表示するために使用されます。",
    "description": "An extended description for the `snap_getLocale` permission. $1 is the snap name."
  },
  "permission_homePage": {
    "message": "カスタム画面の表示",
    "description": "The description for the `endowment:page-home` permission"
  },
  "permission_homePageDescription": {
    "message": "$1がMetaMaskでカスタムホーム画面を表示することを許可します。これは、ユーザーインターフェース、構成、ダッシュボードに使用されます。",
    "description": "An extended description for the `endowment:page-home` permission. $1 is the snap name."
  },
  "permission_keyring": {
    "message": "イーサリアムアカウントの追加と制御の要求を許可する",
    "description": "The description for the `endowment:keyring` permission"
  },
  "permission_keyringDescription": {
    "message": "$1がアカウントの追加または削除のリクエストを受け取ることや、これらのアカウントの代理で署名やトランザクションを行うことを許可します。",
    "description": "An extended description for the `endowment:keyring` permission. $1 is the snap name."
  },
  "permission_lifecycleHooks": {
    "message": "ライフサイクルフックを使用します。",
    "description": "The description for the `endowment:lifecycle-hooks` permission"
  },
  "permission_lifecycleHooksDescription": {
    "message": "$1がライフサイクルフックを使用して、ライフサイクルの特定のタイミングでコードを実行することを許可します。",
    "description": "An extended description for the `endowment:lifecycle-hooks` permission. $1 is the snap name."
  },
  "permission_manageAccounts": {
    "message": "イーサリアムアカウントを追加して管理します",
    "description": "The description for `snap_manageAccounts` permission"
  },
  "permission_manageAccountsDescription": {
    "message": "$1がイーサリアムアカウントを追加または削除し、これらのアカウントでトランザクションや署名を行うことを許可します。",
    "description": "An extended description for the `snap_manageAccounts` permission. $1 is the snap name."
  },
  "permission_manageBip32Keys": {
    "message": "$1アカウントの管理",
    "description": "The description for the `snap_getBip32Entropy` permission. $1 is a derivation path, e.g. 'm/44'/0'/0' (secp256k1)'."
  },
  "permission_manageBip44AndBip32KeysDescription": {
    "message": "$1による要求されたネットワークでのアカウントおよび資産の管理を許可します。これらのアカウントはシークレットリカバリーフレーズを (公開せずに) 使用して導出およびバックアップされます。キーを導出できることで、$1はイーサリアム (EVM) だけでなく、様々なブロックチェーンプロトコルをサポートできるようになります。",
    "description": "An extended description for the `snap_getBip44Entropy` and `snap_getBip44Entropy` permissions. $1 is the snap name."
  },
  "permission_manageBip44Keys": {
    "message": "$1アカウントの管理",
    "description": "The description for the `snap_getBip44Entropy` permission. $1 is the name of a protocol, e.g. 'Filecoin'."
  },
  "permission_manageState": {
    "message": "デバイスにデータを保管し管理します。",
    "description": "The description for the `snap_manageState` permission"
  },
  "permission_manageStateDescription": {
    "message": "$1が暗号化を使用して安全にデータを保管、更新、取得することを許可します。他のSnapはこの情報にアクセスできません。",
    "description": "An extended description for the `snap_manageState` permission. $1 is the snap name."
  },
  "permission_nameLookup": {
    "message": "ドメインとアドレス検索を提供します。",
    "description": "The description for the `endowment:name-lookup` permission."
  },
  "permission_nameLookupDescription": {
    "message": "SnapがMetaMask UIのさまざまな部分でアドレスとドメイン検索の取得と表示を行うことを許可します。",
    "description": "An extended description for the `endowment:name-lookup` permission."
  },
  "permission_notifications": {
    "message": "通知を表示します。",
    "description": "The description for the `snap_notify` permission"
  },
  "permission_notificationsDescription": {
    "message": "$1がMetaMask内に通知を表示することを許可します。Snapは、行動を促す情報や緊急性の高い情報に関する短い通知テキストをトリガーできます。",
    "description": "An extended description for the `snap_notify` permission. $1 is the snap name."
  },
  "permission_rpc": {
    "message": "$1が$2と直接やり取りすることを許可します。",
    "description": "The description for the `endowment:rpc` permission. $1 is 'other snaps' or 'websites', $2 is the snap name."
  },
  "permission_rpcDescription": {
    "message": "$1による$2へのメッセージの送信と$2からの応答の受信を許可します。",
    "description": "An extended description for the `endowment:rpc` permission. $1 is 'other snaps' or 'websites', $2 is the snap name."
  },
  "permission_rpcDescriptionOriginList": {
    "message": "$1および$2",
    "description": "A list of allowed origins where $2 is the last origin of the list and $1 is the rest of the list separated by ','."
  },
  "permission_signatureInsight": {
    "message": "署名分析情報モーダルの表示。",
    "description": "The description for the `endowment:signature-insight` permission"
  },
  "permission_signatureInsightDescription": {
    "message": "署名要求の承認前に、$1がモーダルを表示して署名要求に関する分析情報を提供することを許可します。これはフィッシング対策やセキュリティソリューションに使用されます。",
    "description": "An extended description for the `endowment:signature-insight` permission. $1 is the snap name."
  },
  "permission_signatureInsightOrigin": {
    "message": "署名要求を開始したWebサイトの出所を表示する",
    "description": "The description for the `signatureOrigin` caveat, to be used with the `endowment:signature-insight` permission"
  },
  "permission_signatureInsightOriginDescription": {
    "message": "$1による署名要求を開始したWebサイトの出所 (URI) の確認を許可します。これは、フィッシング対策やセキュリティソリューションに使用されます。",
    "description": "An extended description for the `signatureOrigin` caveat, to be used with the `endowment:signature-insight` permission. $1 is the snap name."
  },
  "permission_transactionInsight": {
    "message": "トランザクションインサイトを取得して表示します。",
    "description": "The description for the `endowment:transaction-insight` permission"
  },
  "permission_transactionInsightDescription": {
    "message": "$1によるトランザクションのデコードと、MetaMask UI内でのインサイトの表示を許可します。これは、フィッシング対策やセキュリティソリューションに使用されます。",
    "description": "An extended description for the `endowment:transaction-insight` permission. $1 is the snap name."
  },
  "permission_transactionInsightOrigin": {
    "message": "トランザクションを提案しているWebサイトの提供元を確認します",
    "description": "The description for the `transactionOrigin` caveat, to be used with the `endowment:transaction-insight` permission"
  },
  "permission_transactionInsightOriginDescription": {
    "message": "$1が、トランザクションを提案するWebサイトの出所 (URI) を確認することを許可します。これは、フィッシング対策やセキュリティソリューションに使用されます。",
    "description": "An extended description for the `transactionOrigin` caveat, to be used with the `endowment:transaction-insight` permission. $1 is the snap name."
  },
  "permission_unknown": {
    "message": "不明な許可: $1",
    "description": "$1 is the name of a requested permission that is not recognized."
  },
  "permission_viewBip32PublicKeys": {
    "message": "$1 ($2) の公開鍵を表示します。",
    "description": "The description for the `snap_getBip32PublicKey` permission. $1 is a derivation path, e.g. 'm/44'/0'/0''. $2 is the elliptic curve name, e.g. 'secp256k1'."
  },
  "permission_viewBip32PublicKeysDescription": {
    "message": "$2が、$1の公開鍵 (およびアドレス) を表示することを許可します。これは、アカウントや資産のコントロールを許可するものでは一切ありません。",
    "description": "An extended description for the `snap_getBip32PublicKey` permission. $1 is a derivation path (name). $2 is the snap name."
  },
  "permission_viewNamedBip32PublicKeys": {
    "message": "$1の公開鍵を表示します。",
    "description": "The description for the `snap_getBip32PublicKey` permission. $1 is a name for the derivation path, e.g., 'Ethereum accounts'."
  },
  "permission_walletSwitchEthereumChain": {
    "message": "次のネットワークに切り替えて使用します",
    "description": "The label for the `wallet_switchEthereumChain` permission"
  },
  "permission_webAssembly": {
    "message": "WebAssemblyのサポート",
    "description": "The description of the `endowment:webassembly` permission."
  },
  "permission_webAssemblyDescription": {
    "message": "$1がWebAssemblyを介して低レベルの実行環境にアクセスすることを許可します。",
    "description": "An extended description of the `endowment:webassembly` permission. $1 is the snap name."
  },
  "permissions": {
    "message": "許可"
  },
  "permissionsPageEmptyContent": {
    "message": "ここに表示する内容はありません"
  },
  "permissionsPageEmptySubContent": {
    "message": "ここには、インストールされたSnapや接続されたサイトに付与したアクセス許可が表示されます。"
  },
  "permissionsPageTourDescription": {
    "message": "これは、接続されたサイトやインストールされたSnapに付与したアクセス許可を管理するための、コントロールパネルです。"
  },
  "permissionsPageTourTitle": {
    "message": "「接続済みのサイト」が「アクセス許可」に変更されました"
  },
  "permitSimulationDetailInfo": {
    "message": "この数量のトークンをアカウントから転送する権限を使用者に付与しようとしています。"
  },
  "personalAddressDetected": {
    "message": "個人アドレスが検出されました。トークンコントラクトアドレスを入力してください。"
  },
  "petnamesEnabledToggle": {
    "message": "ニックネームを許可する"
  },
  "petnamesEnabledToggleDescription": {
    "message": "これにより、すべてのアドレスにニックネームを割り当てられるようになります。可能な場合、やり取りがあるアドレスの名前が提案されます。"
  },
  "pinExtensionDescription": {
    "message": "拡張機能のメニューに移動し、MetaMask Institutionalをピン留めすると、スムーズにアクセスできます。"
  },
  "pinExtensionTitle": {
    "message": "拡張機能をピン留めする"
  },
  "pinToTop": {
    "message": "最上部にピン留め"
  },
  "pleaseConfirm": {
    "message": "確認してください"
  },
  "plusMore": {
    "message": "他$1件",
    "description": "$1 is the number of additional items"
  },
  "plusXMore": {
    "message": "その他$1件",
    "description": "$1 is a number of additional but unshown items in a list- this message will be shown in place of those items"
  },
  "popularCustomNetworks": {
    "message": "人気のカスタムネットワーク"
  },
  "popularNetworkAddToolTip": {
    "message": "これらのネットワークの一部はサードパーティに依存しているため、接続の信頼性が低かったり、サードパーティによるアクティビティの追跡が可能になったりする可能性があります。$1",
    "description": "$1 is Learn more link"
  },
  "portfolio": {
    "message": "Portfolio"
  },
  "portfolioDashboard": {
    "message": "Portfolioダッシュボード"
  },
  "preparingSwap": {
    "message": "スワップを準備しています..."
  },
  "prev": {
    "message": "前へ"
  },
  "price": {
    "message": "価格"
  },
  "priceUnavailable": {
    "message": "価格が利用できません"
  },
  "primaryCurrencySetting": {
    "message": "プライマリ通貨"
  },
  "primaryCurrencySettingDescription": {
    "message": "チェーンのネイティブ通貨 (ETHなど) による値の表示を優先するには、「ネイティブ」を選択します。選択した法定通貨による値の表示を優先するには、「法定通貨」を選択します。"
  },
  "primaryType": {
    "message": "基本型"
  },
  "priorityFee": {
    "message": "優先手数料"
  },
  "priorityFeeProperCase": {
    "message": "優先手数料"
  },
  "privacy": {
    "message": "プライバシー"
  },
  "privacyMsg": {
    "message": "プライバシーポリシー"
  },
  "privateKey": {
    "message": "秘密鍵",
    "description": "select this type of file to use to import an account"
  },
  "privateKeyCopyWarning": {
    "message": "$1の秘密鍵",
    "description": "$1 represents the account name"
  },
  "privateKeyHidden": {
    "message": "秘密鍵は非表示になっています",
    "description": "Explains that the private key input is hidden"
  },
  "privateKeyShow": {
    "message": "秘密鍵の入力の表示・非表示を切り替えます",
    "description": "Describes a toggle that is used to show or hide the private key input"
  },
  "privateKeyShown": {
    "message": "秘密鍵は表示されています",
    "description": "Explains that the private key input is being shown"
  },
  "privateKeyWarning": {
    "message": "警告: この鍵は絶対に公開しないでください。秘密鍵を持つ人は誰でも、アカウントに保持されているアセットを盗むことができます。"
  },
  "privateNetwork": {
    "message": "プライベートネットワーク"
  },
  "proceedWithTransaction": {
    "message": "それでも続行"
  },
  "productAnnouncements": {
    "message": "製品に関するお知らせ"
  },
  "profileSync": {
    "message": "プロファイルの同期"
  },
  "profileSyncConfirmation": {
    "message": "プロファイルの同期をオフにすると、通知を受け取ることができなくなります。"
  },
  "profileSyncDescription": {
    "message": "MetaMaskが一部の設定をデバイス間で同期するために使用するプロファイルを作成します。これは通知の受取に必要です。$1。"
  },
  "profileSyncPrivacyLink": {
    "message": "当社がどのようにユーザーのプライバシーを保護するのか、ご覧ください"
  },
  "proposedApprovalLimit": {
    "message": "提案された承認限度額"
  },
  "provide": {
    "message": "提供"
  },
  "publicAddress": {
    "message": "パブリックアドレス"
  },
  "pushPlatformNotificationsFundsReceivedDescription": {
    "message": "$1 $2を受け取りました"
  },
  "pushPlatformNotificationsFundsReceivedDescriptionDefault": {
    "message": "トークンを受け取りました"
  },
  "pushPlatformNotificationsFundsReceivedTitle": {
    "message": "資金の受領"
  },
  "pushPlatformNotificationsFundsSentDescription": {
    "message": "$1 $2を送りました"
  },
  "pushPlatformNotificationsFundsSentDescriptionDefault": {
    "message": "トークンを送りました"
  },
  "pushPlatformNotificationsFundsSentTitle": {
    "message": "資金の送付"
  },
  "pushPlatformNotificationsNftReceivedDescription": {
    "message": "新しいNFTを受け取りました"
  },
  "pushPlatformNotificationsNftReceivedTitle": {
    "message": "NFTの受領"
  },
  "pushPlatformNotificationsNftSentDescription": {
    "message": "NFTを送りました"
  },
  "pushPlatformNotificationsNftSentTitle": {
    "message": "NFTの送付"
  },
  "pushPlatformNotificationsStakingLidoStakeCompletedDescription": {
    "message": "Lidoのステーキングが完了しました"
  },
  "pushPlatformNotificationsStakingLidoStakeCompletedTitle": {
    "message": "ステーキング完了"
  },
  "pushPlatformNotificationsStakingLidoStakeReadyToBeWithdrawnDescription": {
    "message": "Lidoのステークの出金準備ができました"
  },
  "pushPlatformNotificationsStakingLidoStakeReadyToBeWithdrawnTitle": {
    "message": "ステークの出金準備完了"
  },
  "pushPlatformNotificationsStakingLidoWithdrawalCompletedDescription": {
    "message": "Lidoの出金が完了しました"
  },
  "pushPlatformNotificationsStakingLidoWithdrawalCompletedTitle": {
    "message": "出金完了"
  },
  "pushPlatformNotificationsStakingLidoWithdrawalRequestedDescription": {
    "message": "Lidoの出金リクエストが送信されました"
  },
  "pushPlatformNotificationsStakingLidoWithdrawalRequestedTitle": {
    "message": "出金のリクエスト"
  },
  "pushPlatformNotificationsStakingRocketpoolStakeCompletedDescription": {
    "message": "RocketPoolのステーキングが完了しました"
  },
  "pushPlatformNotificationsStakingRocketpoolStakeCompletedTitle": {
    "message": "ステーキング完了"
  },
  "pushPlatformNotificationsStakingRocketpoolUnstakeCompletedDescription": {
    "message": "RocketPoolのステーキングの解除が完了しました"
  },
  "pushPlatformNotificationsStakingRocketpoolUnstakeCompletedTitle": {
    "message": "ステーキングの解除完了"
  },
  "pushPlatformNotificationsSwapCompletedDescription": {
    "message": "MetaMaskスワップが完了しました"
  },
  "pushPlatformNotificationsSwapCompletedTitle": {
    "message": "スワップ完了"
  },
  "queued": {
    "message": "キュー待ち"
  },
  "quoteRate": {
    "message": "クォートレート"
  },
  "rank": {
    "message": "ランク"
  },
  "reAddAccounts": {
    "message": "他のアカウントを再度追加"
  },
  "reAdded": {
    "message": "再度追加されました"
  },
  "readdToken": {
    "message": "アカウントオプションメニューで「トークンのインポート」を選択することによって、今後このトークンを戻すことができます。"
  },
  "receive": {
    "message": "受取"
  },
  "recipientAddressPlaceholder": {
    "message": "パブリックアドレス (0x) またはENS名を入力してください"
  },
  "recipientAddressPlaceholderFlask": {
    "message": "パブリックアドレス (0x) またはドメイン名を入力してください"
  },
  "recommendedGasLabel": {
    "message": "推奨"
  },
  "recoveryPhraseReminderBackupStart": {
    "message": "ここから開始"
  },
  "recoveryPhraseReminderConfirm": {
    "message": "了解"
  },
  "recoveryPhraseReminderHasBackedUp": {
    "message": "シークレットリカバリーフレーズは常に安全かつ秘密の場所に保管してください"
  },
  "recoveryPhraseReminderHasNotBackedUp": {
    "message": "シークレットリカバリーフレーズのバックアップが必要ですか？"
  },
  "recoveryPhraseReminderItemOne": {
    "message": "シークレットリカバリーフレーズは誰とも決して共有しないでください"
  },
  "recoveryPhraseReminderItemTwo": {
    "message": "MetaMaskチームが、ユーザーのシークレットリカバリーフレーズを確認することは絶対にありません"
  },
  "recoveryPhraseReminderSubText": {
    "message": "シークレットリカバリーフレーズは、ご利用のすべてのアカウントを制御します。"
  },
  "recoveryPhraseReminderTitle": {
    "message": "資産を守りましょう"
  },
  "redesignedConfirmationsEnabledToggle": {
    "message": "改善された署名要求"
  },
  "redesignedConfirmationsToggleDescription": {
    "message": "この機能をオンにすると、強化された形式で署名要求が表示されます。"
  },
  "refreshList": {
    "message": "リストを更新"
  },
  "reject": {
    "message": "拒否"
  },
  "rejectAll": {
    "message": "すべて拒否"
  },
  "rejectRequestsDescription": {
    "message": "$1件のリクエストを一括で拒否しようとしています。"
  },
  "rejectRequestsN": {
    "message": "$1件のリクエストを拒否"
  },
  "rejectTxsDescription": {
    "message": "$1件のトランザクションを一括拒否しようとしています。"
  },
  "rejectTxsN": {
    "message": "$1件のトランザクションを拒否"
  },
  "rejected": {
    "message": "拒否されました"
  },
  "remember": {
    "message": "ご注意:"
  },
  "remove": {
    "message": "削除"
  },
  "removeAccount": {
    "message": "アカウントを削除"
  },
  "removeAccountDescription": {
    "message": "このアカウントはウォレットから削除されます。続行する前に、インポートしたアカウントの元のシークレットリカバリーフレーズまたは秘密鍵を持っていることを確認してください。アカウントはアカウントドロップダウンから再度インポートまたは作成できます。"
  },
  "removeJWT": {
    "message": "カストディアントークンを削除"
  },
  "removeJWTDescription": {
    "message": "このトークンを削除してよろしいですか？このトークンに割り当てられているすべてのアカウントが、同時に拡張機能から削除されます: "
  },
  "removeKeyringSnap": {
    "message": "このSnapを削除すると、これらのアカウントがMetaMaskから削除されます:"
  },
  "removeKeyringSnapToolTip": {
    "message": "Snapはアカウントをコントロールするため、Snapを削除するとアカウントもMetaMaskから削除されますが、ブロックチェーン上から削除されることはありません。"
  },
  "removeNFT": {
    "message": "NFTを削除"
  },
  "removeNftErrorMessage": {
    "message": "このNFTを削除できませんでした。"
  },
  "removeNftMessage": {
    "message": "NFTが削除されました！"
  },
  "removeSnap": {
    "message": "snapを削除"
  },
  "removeSnapAccountDescription": {
    "message": "続行すると、このアカウントはMetaMaskで使用できなくなります。"
  },
  "removeSnapAccountTitle": {
    "message": "アカウントを削除"
  },
  "removeSnapConfirmation": {
    "message": "$1を削除してよろしいですか？",
    "description": "$1 represents the name of the snap"
  },
  "removeSnapDescription": {
    "message": "この操作により、snapとそのデータが削除され、与えられたアクセス許可が取り消されます。"
  },
  "replace": {
    "message": "置き換え"
  },
  "reportIssue": {
    "message": "問題を報告する"
  },
  "requestFlaggedAsMaliciousFallbackCopyReason": {
    "message": "セキュリティプロバイダーが追加情報を共有していません"
  },
  "requestFlaggedAsMaliciousFallbackCopyReasonTitle": {
    "message": "リクエストが悪質なものとして分類されました"
  },
  "requestFrom": {
    "message": "要求元"
  },
  "requestFromInfo": {
    "message": "これは署名を求めているサイトです。"
  },
  "requestFromTransactionDescription": {
    "message": "これが承認を要求しているサイトです。"
  },
  "requestMayNotBeSafe": {
    "message": "リクエストは安全でない可能性があります"
  },
  "requestMayNotBeSafeError": {
    "message": "セキュリティプロバイダーは既知の悪質なアクティビティを検出しませんでしたが、それでも続けるのは安全でない可能性があります。"
  },
  "requestNotVerified": {
    "message": "リクエストが検証されませんでした"
  },
  "requestNotVerifiedError": {
    "message": "エラーが発生したため、このリクエストはセキュリティプロバイダーにより検証されませんでした。慎重に進めてください。"
  },
  "requestsAwaitingAcknowledgement": {
    "message": "リクエストの承認待ち"
  },
  "required": {
    "message": "必須"
  },
  "reset": {
    "message": "リセット"
  },
  "resetWallet": {
    "message": "ウォレットをリセット"
  },
  "resetWalletSubHeader": {
    "message": "MetaMaskはパスワードのコピーを保管しません。アカウントのロックを解除できない場合は、ウォレットをリセットする必要があります。これは、ウォレットのセットアップ時に使用したシークレットリカバリーフレーズを入力することで行えます。"
  },
  "resetWalletUsingSRP": {
    "message": "この操作により、このデバイスから現在のウォレットとシークレットリカバリーフレーズ、および作成されたアカウントのリストが削除されます。シークレットリカバリーフレーズでリセットすると、リセットに使用されたシークレットリカバリーフレーズに基づくアカウントのリストが表示されます。この新しいリストには、残高のあるアカウントが自動的に含まれます。また、以前作成された$1することもできます。インポートしたカスタムアカウントは$2である必要があり、アカウントに追加されたカスタムトークンも$3である必要があります。"
  },
  "resetWalletWarning": {
    "message": "続行する前に、正しいシークレットリカバリーフレーズを使用していることを確認してください。これは元に戻せません。"
  },
  "restartMetamask": {
    "message": "MetaMask を再起動"
  },
  "restore": {
    "message": "復元"
  },
  "restoreUserData": {
    "message": "ユーザーデータの復元"
  },
  "restoreUserDataDescription": {
    "message": "以前バックアップされたJSONファイルから、設定とアカウントアドレスを含むユーザー設定を復元できます。"
  },
  "resultPageError": {
    "message": "エラー"
  },
  "resultPageErrorDefaultMessage": {
    "message": "操作に失敗しました。"
  },
  "resultPageSuccess": {
    "message": "成功"
  },
  "resultPageSuccessDefaultMessage": {
    "message": "操作が正常に完了しました。"
  },
  "retryTransaction": {
    "message": "トランザクションを再試行"
  },
  "reusedTokenNameWarning": {
    "message": "ここのトークンは、監視する別のトークンのシンボルを再使用します。これは混乱を招いたり紛らわしい場合があります。"
  },
  "revealSeedWords": {
    "message": "シークレットリカバリーフレーズを確認"
  },
  "revealSeedWordsDescription1": {
    "message": "$1は$2を提供します。",
    "description": "This is a sentence consisting of link using 'revealSeedWordsSRPName' as $1 and bolded text using 'revealSeedWordsDescription3' as $2."
  },
  "revealSeedWordsDescription2": {
    "message": "MetaMaskは$1です。つまり、ユーザーがSRPの所有者となります。",
    "description": "$1 is text link with the message from 'revealSeedWordsNonCustodialWallet'"
  },
  "revealSeedWordsDescription3": {
    "message": "ウォレットと資金への完全アクセス"
  },
  "revealSeedWordsNonCustodialWallet": {
    "message": "ノンカストディアルウォレット"
  },
  "revealSeedWordsQR": {
    "message": "QR"
  },
  "revealSeedWordsSRPName": {
    "message": "シークレットリカバリーフレーズ (SRP)"
  },
  "revealSeedWordsText": {
    "message": "テキスト"
  },
  "revealSeedWordsWarning": {
    "message": "誰にも画面を見られていないことを確認してください。$1",
    "description": "$1 is bolded text using the message from 'revealSeedWordsWarning2'"
  },
  "revealSeedWordsWarning2": {
    "message": "MetaMaskサポートがこの情報を尋ねることはありません。",
    "description": "The bolded texted in the second part of 'revealSeedWordsWarning'"
  },
  "revealSensitiveContent": {
    "message": "機密のコンテンツを確認"
  },
  "revealTheSeedPhrase": {
    "message": "シードフレーズを確認"
  },
  "reviewAlerts": {
    "message": "アラートを確認する"
  },
  "revokeAllTokensTitle": {
    "message": "すべての$1へのアクセスおよび転送許可を取り消しますか？",
    "description": "$1 is the symbol of the token for which the user is revoking approval"
  },
  "revokeAllTokensTitleWithoutSymbol": {
    "message": "$1のすべてのNFTへのアクセスおよびそれらの転送の許可を取り消しますか？",
    "description": "$1 is a link to contract on the block explorer when we're not able to retrieve a erc721 or erc1155 name"
  },
  "revokeApproveForAllDescription": {
    "message": "これにより、別途通知なしで第三者によるユーザーの$1へのアクセスおよび転送の許可が取り消されます。",
    "description": "$1 is either a string or link of a given token symbol or name"
  },
  "revokeApproveForAllDescriptionWithoutSymbol": {
    "message": "これにより、第三者が別途通知なしで$1のすべてのNFTにアクセスし、それらを転送する許可が取り消されます。",
    "description": "$1 is a link to contract on the block explorer when we're not able to retrieve a erc721 or erc1155 name"
  },
  "revokePermission": {
    "message": "許可を取り消す"
  },
  "revokeSpendingCap": {
    "message": "$1の使用上限を取り消す",
    "description": "$1 is a token symbol"
  },
  "revokeSpendingCapTooltipText": {
    "message": "このサードパーティは、現在または今後のトークンをこれ以上使用できなくなります。"
  },
  "rpcUrl": {
    "message": "新しいRPC URL"
  },
  "safeTransferFrom": {
    "message": "安全な送金元:"
  },
  "save": {
    "message": "保存"
  },
  "scanInstructions": {
    "message": "QRコードにカメラを向けてください"
  },
  "scanQrCode": {
    "message": "QRコードをスキャン"
  },
  "scrollDown": {
    "message": "下にスクロール"
  },
  "search": {
    "message": "検索"
  },
  "searchAccounts": {
    "message": "アカウントを検索"
  },
  "searchNfts": {
    "message": "NFTを検索"
  },
  "searchTokens": {
    "message": "トークンを検索"
  },
  "secretRecoveryPhrase": {
    "message": "シークレットリカバリーフレーズ"
  },
  "secureWallet": {
    "message": "安全なウォレット"
  },
  "security": {
    "message": "セキュリティ"
  },
  "securityAlert": {
    "message": "$1と$2からのセキュリティアラート"
  },
  "securityAlerts": {
    "message": "セキュリティアラート"
  },
  "securityAlertsDescription": {
    "message": "この機能は、トランザクションと署名要求を能動的に確認し、悪質なアクティビティに関するアラートを発します。$1",
    "description": "Link to learn more about security alerts"
  },
  "securityAndPrivacy": {
    "message": "セキュリティとプライバシー"
  },
  "securityProviderPoweredBy": {
    "message": "データソース: $1",
    "description": "The security provider that is providing data"
  },
  "seeDetails": {
    "message": "詳細を表示"
  },
  "seedPhraseConfirm": {
    "message": "シークレットリカバリーフレーズの確認"
  },
  "seedPhraseEnterMissingWords": {
    "message": "シークレットリカバリーフレーズの確認"
  },
  "seedPhraseIntroNotRecommendedButtonCopy": {
    "message": "後で通知 (非推奨)"
  },
  "seedPhraseIntroRecommendedButtonCopy": {
    "message": "ウォレットの安全を確保 (推奨)"
  },
  "seedPhraseIntroSidebarBulletOne": {
    "message": "書き留めて、複数の秘密の場所に保管してください。"
  },
  "seedPhraseIntroSidebarBulletTwo": {
    "message": "セーフティボックスに保管する。"
  },
  "seedPhraseIntroSidebarCopyOne": {
    "message": "シークレットリカバリーフレーズは12単語のフレーズで、ウォレットと資金への「マスターキー」となります。"
  },
  "seedPhraseIntroSidebarCopyThree": {
    "message": "誰かにリカバリーフレーズを尋ねられたら、ウォレットの資金を盗もうとする詐欺の可能性が高いです。"
  },
  "seedPhraseIntroSidebarCopyTwo": {
    "message": "シークレットリカバリ フレーズはMetaMaskを含め、決して誰とも共有しないでください！"
  },
  "seedPhraseIntroSidebarTitleOne": {
    "message": "シークレットリカバリーフレーズとは何ですか？"
  },
  "seedPhraseIntroSidebarTitleThree": {
    "message": "シークレットリカバリーフレーズは共有すべきですか？"
  },
  "seedPhraseIntroSidebarTitleTwo": {
    "message": "シークレットリカバリーフレーズはどのように保管すべきですか？"
  },
  "seedPhraseIntroTitle": {
    "message": "ウォレットの保護"
  },
  "seedPhraseIntroTitleCopy": {
    "message": "始める前に、この短いビデオを見て、シークレットリカバリーフレーズとウォレットを安全に保つ方法について確認してください。"
  },
  "seedPhraseReq": {
    "message": "シークレットリカバリーフレーズは、12、15、18、21、24語で構成されます"
  },
  "seedPhraseWriteDownDetails": {
    "message": "この12単語のシークレットリカバリーフレーズを書き留めて、自分だけがアクセスできる信頼できる場所に保管してください。"
  },
  "seedPhraseWriteDownHeader": {
    "message": "シークレットリカバリーフレーズを書き留めてください"
  },
  "select": {
    "message": "選択"
  },
  "selectAccounts": {
    "message": "このサイトに使用するアカウントを選択してください"
  },
  "selectAccountsForSnap": {
    "message": "このsnapで使用するアカウントを選択してください"
  },
  "selectAll": {
    "message": "すべて選択"
  },
  "selectAllAccounts": {
    "message": "すべてのアカウントを選択"
  },
  "selectAnAccount": {
    "message": "アカウントを選択してください"
  },
  "selectAnAccountAlreadyConnected": {
    "message": "このアカウントはすでにMetaMaskに接続されています"
  },
  "selectAnAccountHelp": {
    "message": "MetaMask Institutionalで使用するカストディアンアカウントを選択します。"
  },
  "selectEnableDisplayMediaPrivacyPreference": {
    "message": "NFTメディアの表示をオンにする"
  },
  "selectHdPath": {
    "message": "HDパスを選択"
  },
  "selectJWT": {
    "message": "トークンを選択"
  },
  "selectNFTPrivacyPreference": {
    "message": "NFTの自動検出を有効にする"
  },
  "selectPathHelp": {
    "message": "アカウントが見当たらない場合は、HDパスまたは現在選択されているネットワークを切り替えてみてください。"
  },
  "selectType": {
    "message": "種類を選択"
  },
  "selectingAllWillAllow": {
    "message": "すべてを選択すると、このサイトに現在のすべてのアカウントが表示されます。このサイトが信頼できることを確認してください。"
  },
  "send": {
    "message": "送金"
  },
  "sendBugReport": {
    "message": "バグの報告をお送りください。"
  },
  "sendNoContactsConversionText": {
    "message": "ここをクリック"
  },
  "sendNoContactsDescription": {
    "message": "連絡先を使用すると、別のアカウントに安全に何度もトランザクションを送信できます。連絡先を作成するには、$1",
    "description": "$1 represents the action text 'click here'"
  },
  "sendNoContactsTitle": {
    "message": "まだ連絡先がありません"
  },
  "sendSelectReceiveAsset": {
    "message": "受け取るアラートを選択してください"
  },
  "sendSelectSendAsset": {
    "message": "送る資産を選択してください"
  },
  "sendSpecifiedTokens": {
    "message": "$1を送金",
    "description": "Symbol of the specified token"
  },
  "sendSwapSubmissionWarning": {
    "message": "このボタンをクリックすると、直ちにスワップトランザクションが開始します。続ける前に、トランザクションの詳細を確認してください。"
  },
  "sendTokenAsToken": {
    "message": "$1を$2として送金",
    "description": "Used in the transaction display list to describe a swap and send. $1 and $2 are the symbols of tokens in involved in the swap."
  },
  "sendingAsset": {
    "message": "$1を送信中"
  },
  "sendingDisabled": {
    "message": "ERC-1155 NFTアセットの送信は、まだサポートされていません。"
  },
  "sendingNativeAsset": {
    "message": "$1を送信中",
    "description": "$1 represents the native currency symbol for the current network (e.g. ETH or BNB)"
  },
  "sendingToTokenContractWarning": {
    "message": "警告: 資金の喪失に繋がる可能性のあるトークンコントラクトに送信しようとしています。$1",
    "description": "$1 is a clickable link with text defined by the 'learnMoreUpperCase' key. The link will open to a support article regarding the known contract address warning"
  },
  "sendingZeroAmount": {
    "message": "0 $1を送ろうとしています"
  },
  "sepolia": {
    "message": "Sepoliaテストネットワーク"
  },
  "setAdvancedPrivacySettingsDetails": {
    "message": "MetaMaskはこれらの信頼できるサードパーティサービスを使用して、製品の使いやすさと安全性を向上させています。"
  },
  "setApprovalForAll": {
    "message": "すべてを承認に設定"
  },
  "setApprovalForAllTitle": {
    "message": "使用限度額なしで$1を承認",
    "description": "The token symbol that is being approved"
  },
  "settingAddSnapAccount": {
    "message": "snapアカウントを追加"
  },
  "settings": {
    "message": "設定"
  },
  "settingsSearchMatchingNotFound": {
    "message": "一致する結果が見つかりませんでした。"
  },
  "settingsSubHeadingSignaturesAndTransactions": {
    "message": "署名およびトランザクション要求"
  },
  "show": {
    "message": "表示"
  },
  "showAccount": {
    "message": "アカウントを表示"
  },
  "showExtensionInFullSizeView": {
    "message": "拡張機能をフルサイズで表示"
  },
  "showExtensionInFullSizeViewDescription": {
    "message": "この機能をオンにすると、拡張機能アイコンをクリックした時にフルサイズ表示がデフォルトになります。"
  },
  "showFiatConversionInTestnets": {
    "message": "テストネット上に換算レートを表示"
  },
  "showFiatConversionInTestnetsDescription": {
    "message": "これを選択すると、テストネット上に法定通貨の換算レートが表示されます"
  },
  "showHexData": {
    "message": "16進データを表示"
  },
  "showHexDataDescription": {
    "message": "これを選択すると、送金画面に16進データフィールドが表示されます"
  },
  "showIncomingTransactions": {
    "message": "受信トランザクションを表示"
  },
  "showIncomingTransactionsDescription": {
    "message": "これは、ユーザーのイーサリアムアドレスおよびIPアドレスにアクセスする$1に依存します。$2",
    "description": "$1 is the link to etherscan url and $2 is the link to the privacy policy of consensys APIs"
  },
  "showIncomingTransactionsExplainer": {
    "message": "これは、ネットワークごとに異なるサードパーティAPIに依存します。これにより、イーサリアムアドレスとIPアドレスが公開されます。"
  },
  "showLess": {
    "message": "表示量を減らす"
  },
  "showMore": {
    "message": "他を表示"
  },
  "showNft": {
    "message": "NFTを表示"
  },
  "showPermissions": {
    "message": "表示許可"
  },
  "showPrivateKey": {
    "message": "秘密鍵を表示"
  },
  "showTestnetNetworks": {
    "message": "テストネットワークを表示"
  },
  "showTestnetNetworksDescription": {
    "message": "ネットワークリストにテストネットワークを表示するには、こちらを選択してください"
  },
  "sigRequest": {
    "message": "署名のリクエスト"
  },
  "sign": {
    "message": "署名"
  },
  "signatureRequest": {
    "message": "署名のリクエスト"
  },
  "signatureRequestGuidance": {
    "message": "このメッセージの内容を完全に理解し、リクエスト元のサイトを信頼する場合にのみ署名してください。"
  },
  "signed": {
    "message": "署名が完了しました"
  },
  "signin": {
    "message": "サインイン"
  },
  "signing": {
    "message": "署名"
  },
  "signingInWith": {
    "message": "サインイン方法:"
  },
  "simulationDetailsFailed": {
    "message": "予測結果の読み込み中にエラーが発生しました。"
  },
  "simulationDetailsFiatNotAvailable": {
    "message": "利用できません"
  },
  "simulationDetailsIncomingHeading": {
    "message": "受取額"
  },
  "simulationDetailsNoBalanceChanges": {
    "message": "ウォレット残高の増減は予測されていません"
  },
  "simulationDetailsOutgoingHeading": {
    "message": "送金額"
  },
  "simulationDetailsTitle": {
    "message": "予測される増減額"
  },
  "simulationDetailsTitleTooltip": {
    "message": "予測される変化は、このトランザクションを実行すると起きる可能性がある変化です。これは単に予測に過ぎず、保証されたものではありません。"
  },
  "simulationDetailsTotalFiat": {
    "message": "合計 = $1",
    "description": "$1 is the total amount in fiat currency on one side of the transaction"
  },
  "simulationDetailsTransactionReverted": {
    "message": "このトランザクションはおそらく失敗します"
  },
  "simulationErrorMessageV2": {
    "message": "ガス代を見積もることができませんでした。コントラクトにエラーがある可能性があり、このトランザクションは失敗するかもしれません。"
  },
  "simulationsSettingDescription": {
    "message": "トランザクションを確定する前に残高の増減を予測するには、この機能をオンにします。これはトランザクションの最終的な結果を保証するものではありません。$1"
  },
  "simulationsSettingSubHeader": {
    "message": "予測される残高の増減"
  },
  "siweIssued": {
    "message": "発行済み"
  },
  "siweNetwork": {
    "message": "ネットワーク"
  },
  "siweRequestId": {
    "message": "リクエストID"
  },
  "siweResources": {
    "message": "リソース"
  },
  "siweSignatureSimulationDetailInfo": {
    "message": "サイトにサインインしようとしていて、予想されるアカウントの変更はありません。"
  },
  "siweURI": {
    "message": "URL"
  },
  "skip": {
    "message": "スキップ"
  },
  "skipAccountSecurity": {
    "message": "アカウントのセキュリティをスキップしますか？"
  },
  "skipAccountSecurityDetails": {
    "message": "私は、シークレットリカバリーフレーズをバックアップするまで、アカウントとそのアセットのすべてを失う可能性があることを理解しています。"
  },
  "smartContracts": {
    "message": "スマートコントラクト"
  },
  "smartSwapsErrorNotEnoughFunds": {
    "message": "スマートスワップに必要な資金が不足しています。"
  },
  "smartSwapsErrorUnavailable": {
    "message": "スマートスワップは一時的にご利用いただけません。"
  },
  "smartTransactionCancelled": {
    "message": "トランザクションがキャンセルされました"
  },
  "smartTransactionCancelledDescription": {
    "message": "トランザクションを完了できなかったため、不要なガス代の支払いを避けるためにキャンセルされました。"
  },
  "smartTransactionError": {
    "message": "トランザクションに失敗しました"
  },
  "smartTransactionErrorDescription": {
    "message": "突然の市場の変化により失敗する場合があります。問題が解決されない場合は、MetaMaskカスタマーサポートにお問い合わせください。"
  },
  "smartTransactionPending": {
    "message": "トランザクションを送信中"
  },
  "smartTransactionSuccess": {
    "message": "トランザクションが完了しました"
  },
  "smartTransactionTakingTooLong": {
    "message": "お待たせして申し訳ございません"
  },
  "smartTransactionTakingTooLongDescription": {
    "message": "$1以内にトランザクションが完了しない場合はキャンセルされ、ガス代は請求されません。",
    "description": "$1 is remaining time in seconds"
  },
  "smartTransactions": {
    "message": "スマートトランザクション"
  },
  "smartTransactionsBenefit1": {
    "message": "99.5%の成功率"
  },
  "smartTransactionsBenefit2": {
    "message": "お金を節約できます"
  },
  "smartTransactionsBenefit3": {
    "message": "リアルタイムの最新情報"
  },
  "smartTransactionsDescription": {
    "message": "スマートトランザクションで、成功率を上げ、フロントランニングを防ぎ、可視性を高めましょう。"
  },
  "smartTransactionsDescription2": {
    "message": "イーサリアムでのみご利用いただけ、いつでも設定で有効・無効を切り替えられます。$1",
    "description": "$1 is an external link to learn more about Smart Transactions"
  },
  "smartTransactionsOptItModalTitle": {
    "message": "強化されたトランザクション保護"
  },
  "snapAccountCreated": {
    "message": "アカウントが作成されました"
  },
  "snapAccountCreatedDescription": {
    "message": "新しいアカウントの使用準備ができました！"
  },
  "snapAccountCreationFailed": {
    "message": "アカウントの作成に失敗しました"
  },
  "snapAccountCreationFailedDescription": {
    "message": "$1はアカウントを作成できませんでした。",
    "description": "$1 is the snap name"
  },
  "snapAccountRedirectFinishSigningTitle": {
    "message": "署名を完了させる"
  },
  "snapAccountRedirectSiteDescription": {
    "message": "$1の指示に従ってください"
  },
  "snapAccountRemovalFailed": {
    "message": "アカウントの削除に失敗しました"
  },
  "snapAccountRemovalFailedDescription": {
    "message": "$1がこのアカウントを削除できませんでした。",
    "description": "$1 is the snap name"
  },
  "snapAccountRemoved": {
    "message": "アカウントが削除されました"
  },
  "snapAccountRemovedDescription": {
    "message": "このアカウントはMetaMaskで使用できなくなります。"
  },
  "snapAccounts": {
    "message": "アカウントSnap"
  },
  "snapAccountsDescription": {
    "message": "サードパーティSnapが制御するアカウント"
  },
  "snapConnectTo": {
    "message": "$1に接続",
    "description": "$1 is the website URL or a Snap name. Used for Snaps pre-approved connections."
  },
  "snapConnectionPermissionDescription": {
    "message": "$1によるユーザーの承認なしでの$2への自動接続を許可してください。",
    "description": "Used for Snap pre-approved connections. $1 is the Snap name, $2 is a website URL."
  },
  "snapConnectionWarning": {
    "message": "$1が$2の使用を求めています",
    "description": "$2 is the snap and $1 is the dapp requesting connection to the snap."
  },
  "snapContent": {
    "message": "このコンテンツは$1からのものです",
    "description": "This is shown when a snap shows transaction insight information in the confirmation UI. $1 is a link to the snap's settings page with the link text being the name of the snap."
  },
  "snapDetailWebsite": {
    "message": "Webサイト"
  },
  "snapHomeMenu": {
    "message": "Snapホームメニュー"
  },
  "snapInstallRequest": {
    "message": "$1をインストールすると、次のアクセス許可が付与されます。",
    "description": "$1 is the snap name."
  },
  "snapInstallSuccess": {
    "message": "インストール完了"
  },
  "snapInstallWarningCheck": {
    "message": "$1が次の許可を求めています:",
    "description": "Warning message used in popup displayed on snap install. $1 is the snap name."
  },
  "snapInstallWarningHeading": {
    "message": "慎重に進めてください"
  },
  "snapInstallWarningPermissionDescriptionForBip32View": {
    "message": "$1が公開鍵 (およびアドレス) を表示することを許可します。これは、アカウントや資産のコントロールを許可するものでは一切ありません。",
    "description": "An extended description for the `snap_getBip32PublicKey` permission used for tooltip on Snap Install Warning screen (popup/modal). $1 is the snap name."
  },
  "snapInstallWarningPermissionDescriptionForEntropy": {
    "message": "$1 Snapによる要求されたネットワークでのアカウントおよび資産の管理を許可します。これらのアカウントはシークレットリカバリーフレーズを (公開せずに) 使用して導出およびバックアップされます。キーを導出できることで、$1はイーサリアム (EVM) だけでなく、様々なブロックチェーンプロトコルをサポートできるようになります。",
    "description": "An extended description for the `snap_getBip44Entropy` and `snap_getBip44Entropy` permissions used for tooltip on Snap Install Warning screen (popup/modal). $1 is the snap name."
  },
  "snapInstallWarningPermissionNameForEntropy": {
    "message": "$1アカウントの管理",
    "description": "Permission name used for the Permission Cell component displayed on warning popup when installing a Snap. $1 is list of account types."
  },
  "snapInstallWarningPermissionNameForViewPublicKey": {
    "message": "$1の公開鍵の表示",
    "description": "Permission name used for the Permission Cell component displayed on warning popup when installing a Snap. $1 is list of account types."
  },
  "snapInstallationErrorDescription": {
    "message": "$1をインストールできませんでした。",
    "description": "Error description used when snap installation fails. $1 is the snap name."
  },
  "snapInstallationErrorTitle": {
    "message": "インストールに失敗しました",
    "description": "Error title used when snap installation fails."
  },
  "snapResultError": {
    "message": "エラー"
  },
  "snapResultSuccess": {
    "message": "成功"
  },
  "snapResultSuccessDescription": {
    "message": "$1を使用する準備が整いました"
  },
  "snapUpdateAlertDescription": {
    "message": "$1の最新バージョンを入手",
    "description": "Description used in Snap update alert banner when snap update is available. $1 is the Snap name."
  },
  "snapUpdateAvailable": {
    "message": "アップデートが利用できます"
  },
  "snapUpdateErrorDescription": {
    "message": "$1を更新できませんでした。",
    "description": "Error description used when snap update fails. $1 is the snap name."
  },
  "snapUpdateErrorTitle": {
    "message": "更新失敗",
    "description": "Error title used when snap update fails."
  },
  "snapUpdateRequest": {
    "message": "$1をアップデートすると、次のアクセス許可が付与されます。",
    "description": "$1 is the Snap name."
  },
  "snapUpdateSuccess": {
    "message": "更新完了"
  },
  "snapUrlIsBlocked": {
    "message": "このSnapがブロックされたサイトに移動しようとしています。$1。"
  },
  "snaps": {
    "message": "Snaps"
  },
  "snapsConnected": {
    "message": "Snapが接続されました"
  },
  "snapsNoInsight": {
    "message": "snapがインサイトを返しませんでした"
  },
  "snapsPrivacyWarningFirstMessage": {
    "message": "ユーザーは、別途特定されていない限り、インストールするSnapがConsensys$1で定義されているサードパーティサービスであることを認めたものとみなされます。サードパーティサービスの使用には、当該サードパーティサービスプロバイダーにより定められた、別の諸条件が適用されます。Consensysは、いかなる理由であっても、特定の人物によるSnapの使用を一切推奨しません。サードパーティサービスへのアクセス、依存、使用は、ユーザーの自己責任で行うものとします。Consensysは、サードパーティサービスの使用によりアカウントで発生する損失について、一切責任および賠償責任を負いません。",
    "description": "First part of a message in popup modal displayed when installing a snap for the first time. $1 is terms of use link."
  },
  "snapsPrivacyWarningSecondMessage": {
    "message": "サードパーティサービスと共有する情報は、当該サードパーティサービスにより、それぞれのプライバシーポリシーに従い直接収集されます。詳細は、各サードパーティサービスのプライバシーポリシーをご覧ください。",
    "description": "Second part of a message in popup modal displayed when installing a snap for the first time."
  },
  "snapsPrivacyWarningThirdMessage": {
    "message": "Consensysは、ユーザーがサードパーティと共有した情報に一切アクセスできません。",
    "description": "Third part of a message in popup modal displayed when installing a snap for the first time."
  },
  "snapsSettings": {
    "message": "Snapの設定"
  },
  "snapsTermsOfUse": {
    "message": "利用規約"
  },
  "snapsToggle": {
    "message": "snapは有効になっている場合にのみ実行されます"
  },
  "snapsUIError": {
    "message": "今後のサポートは、$1の作成者にお問い合わせください。",
    "description": "This is shown when the insight snap throws an error. $1 is the snap name"
  },
  "someNetworksMayPoseSecurity": {
    "message": "ネットワークによっては、セキュリティやプライバシーの面でリスクが伴う可能性があります。ネットワークを追加・使用する前にリスクを理解するようにしてください。"
  },
  "somethingDoesntLookRight": {
    "message": "何か不審な点があれば、$1",
    "description": "A false positive message for users to contact support. $1 is a link to the support page."
  },
  "somethingIsWrong": {
    "message": "エラーが発生しました。ページを再度読み込んでみてください。"
  },
  "somethingWentWrong": {
    "message": "申し訳ありません。問題が発生しました。"
  },
  "source": {
    "message": "ソース"
  },
  "speed": {
    "message": "速度"
  },
  "speedUp": {
    "message": "高速化"
  },
  "speedUpCancellation": {
    "message": "このキャンセルを高速化"
  },
  "speedUpExplanation": {
    "message": "現在のネットワーク状況に基づきガス代を更新し、10%以上 (ネットワークによる要件) 増額させました。"
  },
  "speedUpPopoverTitle": {
    "message": "トランザクションを高速化"
  },
  "speedUpTooltipText": {
    "message": "新しいガス代"
  },
  "speedUpTransaction": {
    "message": "このトランザクションを高速化"
  },
  "spendLimitInsufficient": {
    "message": "使用限度額が十分ではありません"
  },
  "spendLimitInvalid": {
    "message": "使用限度額が無効です。正の数値を使用する必要があります"
  },
  "spendLimitPermission": {
    "message": "使用限度額の許可"
  },
  "spendLimitRequestedBy": {
    "message": "使用限度額が$1によりリクエストされました",
    "description": "Origin of the site requesting the spend limit"
  },
  "spendLimitTooLarge": {
    "message": "使用限度額が大きすぎます"
  },
  "spender": {
    "message": "使用者"
  },
  "spendingCap": {
    "message": "使用上限"
  },
  "spendingCapError": {
    "message": "エラー: 数字のみを入力してください"
  },
  "spendingCapErrorDescription": {
    "message": "現在または今後$1がアクセスしても構わない額のみを入力してください。トークン上限は後でいつでも増額できます。",
    "description": "$1 is origin of the site requesting the token limit"
  },
  "spendingCapRequest": {
    "message": "$1の使用上限のリクエスト"
  },
  "srpInputNumberOfWords": {
    "message": "$1語のフレーズがあります",
    "description": "This is the text for each option in the dropdown where a user selects how many words their secret recovery phrase has during import. The $1 is the number of words (either 12, 15, 18, 21, or 24)."
  },
  "srpPasteFailedTooManyWords": {
    "message": "24を超える単語が含まれていたため、貼り付けに失敗しました。シークレットリカバリーフレーズは24語までです。",
    "description": "Description of SRP paste error when the pasted content has too many words"
  },
  "srpPasteTip": {
    "message": "シークレットリカバリーフレーズ全体をいずれかのフィールドに張り付けできます。",
    "description": "Our secret recovery phrase input is split into one field per word. This message explains to users that they can paste their entire secrete recovery phrase into any field, and we will handle it correctly."
  },
  "srpSecurityQuizGetStarted": {
    "message": "開始"
  },
  "srpSecurityQuizImgAlt": {
    "message": "目の中央に鍵穴があり、3つのパスワード入力欄がフローティング表示されている画像"
  },
  "srpSecurityQuizIntroduction": {
    "message": "シークレットリカバリーフレーズを確認するには、2つの質問に正しく答える必要があります。"
  },
  "srpSecurityQuizQuestionOneQuestion": {
    "message": "シークレットリカバリーフレーズをなくした場合、MetaMaskは..."
  },
  "srpSecurityQuizQuestionOneRightAnswer": {
    "message": "どうすることもできません"
  },
  "srpSecurityQuizQuestionOneRightAnswerDescription": {
    "message": "書き留めたり金属に掘ったり、いくつかの秘密の場所に保管したりして、絶対になくさないようにしてください。なくした場合、一生戻ってきません。"
  },
  "srpSecurityQuizQuestionOneRightAnswerTitle": {
    "message": "正解です！シークレットリカバリーフレーズは誰にも取り戻すことができません"
  },
  "srpSecurityQuizQuestionOneWrongAnswer": {
    "message": "それを取り戻すことができます"
  },
  "srpSecurityQuizQuestionOneWrongAnswerDescription": {
    "message": "シークレットリカバリーフレーズをなくした場合、一生戻ってきません。誰が何と言おうと、誰にも取り戻すことはできません。"
  },
  "srpSecurityQuizQuestionOneWrongAnswerTitle": {
    "message": "不正解！シークレットリカバリーフレーズは誰にも取り戻せません"
  },
  "srpSecurityQuizQuestionTwoQuestion": {
    "message": "誰かにシークレットリカバリーフレーズを尋ねられたら、それがサポート担当者であっても..."
  },
  "srpSecurityQuizQuestionTwoRightAnswer": {
    "message": "あなたは騙されようとしています"
  },
  "srpSecurityQuizQuestionTwoRightAnswerDescription": {
    "message": "シークレットリカバリーフレーズが必要だと言われたら、それは嘘です。教えてしまったら資産を盗まれます。"
  },
  "srpSecurityQuizQuestionTwoRightAnswerTitle": {
    "message": "正解です！シークレットリカバリーフレーズは決して誰にも教えてはいけません"
  },
  "srpSecurityQuizQuestionTwoWrongAnswer": {
    "message": "教えるべきです"
  },
  "srpSecurityQuizQuestionTwoWrongAnswerDescription": {
    "message": "シークレットリカバリーフレーズが必要だと言われたら、それは嘘です。教えてしまったら資産を盗まれます。"
  },
  "srpSecurityQuizQuestionTwoWrongAnswerTitle": {
    "message": "不正解！シークレットリカバリーフレーズは決して誰にも教えないでください"
  },
  "srpSecurityQuizTitle": {
    "message": "セキュリティの質問"
  },
  "srpToggleShow": {
    "message": "シークレットリカバリーフレーズのこの単語を表示・非表示",
    "description": "Describes a toggle that is used to show or hide a single word of the secret recovery phrase"
  },
  "srpWordHidden": {
    "message": "この単語は表示されません",
    "description": "Explains that a word in the secret recovery phrase is hidden"
  },
  "srpWordShown": {
    "message": "この単語は表示されます",
    "description": "Explains that a word in the secret recovery phrase is being shown"
  },
  "stable": {
    "message": "安定"
  },
  "stableLowercase": {
    "message": "安定"
  },
  "stake": {
    "message": "ステーク"
  },
  "startYourJourney": {
    "message": "$1で利用開始",
    "description": "$1 is the token symbol"
  },
  "startYourJourneyDescription": {
    "message": "ウォレットに$1を追加してWeb3の利用を開始します。",
    "description": "$1 is the token symbol"
  },
  "stateLogError": {
    "message": "ステートログの取得中にエラーが発生しました。"
  },
  "stateLogFileName": {
    "message": "MetaMaskステートログ"
  },
  "stateLogs": {
    "message": "ステートログ"
  },
  "stateLogsDescription": {
    "message": "ステートログには、パブリックアカウントアドレスと送信済みトランザクションが含まれています。"
  },
  "status": {
    "message": "ステータス"
  },
  "statusNotConnected": {
    "message": "未接続"
  },
  "statusNotConnectedAccount": {
    "message": "アカウントが接続されていません"
  },
  "step1LatticeWallet": {
    "message": "Lattice1を接続する"
  },
  "step1LatticeWalletMsg": {
    "message": "セットアップが完了しオンラインになると、MetaMaskをLattice1デバイスに接続できます。デバイスのロックを解除し、デバイスIDを準備してください。",
    "description": "$1 represents the `hardwareWalletSupportLinkConversion` localization key"
  },
  "step1LedgerWallet": {
    "message": "Ledgerアプリをダウンロード"
  },
  "step1LedgerWalletMsg": {
    "message": "$1のロックを解除するには、ダウンロードして設定し、パスワードを入力してください。",
    "description": "$1 represents the `ledgerLiveApp` localization value"
  },
  "step1TrezorWallet": {
    "message": "Trezorを接続する"
  },
  "step1TrezorWalletMsg": {
    "message": "Trezorをコンピューターに直接接続し、ロックを解除します。 必ず正しいパスフレーズを使用してください。",
    "description": "$1 represents the `hardwareWalletSupportLinkConversion` localization key"
  },
  "step2LedgerWallet": {
    "message": "Ledgerを接続する"
  },
  "step2LedgerWalletMsg": {
    "message": "コンピューターにLedgerを直接接続します。Ledgerのロックを解除し、イーサリアムアプリを開きます。",
    "description": "$1 represents the `hardwareWalletSupportLinkConversion` localization key"
  },
  "stillGettingMessage": {
    "message": "まだこのメッセージが表示されますか？"
  },
  "strong": {
    "message": "強"
  },
  "stxCancelled": {
    "message": "スワップが失敗するところでした"
  },
  "stxCancelledDescription": {
    "message": "トランザクションが失敗しそうになり、不要なガス代の支払いを避けるためにキャンセルされました。"
  },
  "stxCancelledSubDescription": {
    "message": "もう一度スワップをお試しください。次回は同様のリスクを避けられるようサポートします。"
  },
  "stxEstimatedCompletion": {
    "message": "$1未満で完了予定",
    "description": "$1 is remeaning time in minutes and seconds, e.g. 0:10"
  },
  "stxFailure": {
    "message": "スワップに失敗しました"
  },
  "stxFailureDescription": {
    "message": "突然の市場変動が失敗の原因になります。問題が解決されないようでしたら、$1にお問い合わせください。",
    "description": "This message is shown to a user if their swap fails. The $1 will be replaced by support.metamask.io"
  },
  "stxOptInDescription": {
    "message": "スマートトランザクションをオンにして、イーサリアムメインネット上でのトランザクションの信頼性と安全性を高めましょう。$1"
  },
  "stxPendingPrivatelySubmittingSwap": {
    "message": "スワップを非公開で送信中..."
  },
  "stxPendingPubliclySubmittingSwap": {
    "message": "スワップを公開で送信中..."
  },
  "stxSuccess": {
    "message": "スワップ完了！"
  },
  "stxSuccessDescription": {
    "message": "$1が利用可能になりました。",
    "description": "$1 is a token symbol, e.g. ETH"
  },
  "stxSwapCompleteIn": {
    "message": "スワップ完了まで残り <",
    "description": "'<' means 'less than', e.g. Swap will complete in < 2:59"
  },
  "stxTryingToCancel": {
    "message": "トランザクションのキャンセルを試みています..."
  },
  "stxUnknown": {
    "message": "ステータス不明"
  },
  "stxUnknownDescription": {
    "message": "トランザクションは成功しましたが、詳細がわかりません。このスワップの処理中に別のトランザクションが送信されたことが原因である可能性があります。"
  },
  "stxUserCancelled": {
    "message": "スワップがキャンセルされました"
  },
  "stxUserCancelledDescription": {
    "message": "不要なガス代を支払うことなくトランザクションがキャンセルされました。"
  },
  "submit": {
    "message": "送信"
  },
  "submitted": {
    "message": "送信済み"
  },
  "suggestedBySnap": {
    "message": "$1による提案",
    "description": "$1 is the snap name"
  },
  "suggestedTokenName": {
    "message": "提案された名前:"
  },
  "suggestedTokenSymbol": {
    "message": "推奨ティッカーシンボル:"
  },
  "support": {
    "message": "サポート"
  },
  "supportCenter": {
    "message": "サポートセンターをご利用ください"
  },
  "surveyConversion": {
    "message": "アンケートに回答する"
  },
  "surveyTitle": {
    "message": "MetaMaskの未来を形作りましょう"
  },
  "swap": {
    "message": "スワップ"
  },
  "swapAdjustSlippage": {
    "message": "スリッページの調整"
  },
  "swapAggregator": {
    "message": "アグリゲーター"
  },
  "swapAllowSwappingOf": {
    "message": "$1のスワップを許可",
    "description": "Shows a user that they need to allow a token for swapping on their hardware wallet"
  },
  "swapAmountReceived": {
    "message": "保証額"
  },
  "swapAmountReceivedInfo": {
    "message": "これは受け取る最低額です。スリッページによりそれ以上の額を受け取ることもあります。"
  },
  "swapAndSend": {
    "message": "スワップして送金"
  },
  "swapAnyway": {
    "message": "スワップを続ける"
  },
  "swapApproval": {
    "message": "$1のスワップを承認",
    "description": "Used in the transaction display list to describe a transaction that is an approve call on a token that is to be swapped.. $1 is the symbol of a token that has been approved."
  },
  "swapApproveNeedMoreTokens": {
    "message": "このスワップを完了させるには、さらに$1の$2が必要です。",
    "description": "Tells the user how many more of a given token they need for a specific swap. $1 is an amount of tokens and $2 is the token symbol."
  },
  "swapAreYouStillThere": {
    "message": "まだご利用中ですか？"
  },
  "swapAreYouStillThereDescription": {
    "message": "続ける際には、最新のクォートを表示する準備ができています"
  },
  "swapBuildQuotePlaceHolderText": {
    "message": "$1と一致するトークンがありません",
    "description": "Tells the user that a given search string does not match any tokens in our token lists. $1 can be any string of text"
  },
  "swapConfirmWithHwWallet": {
    "message": "ハードウェアウォレットで確定"
  },
  "swapContinueSwapping": {
    "message": "スワップを続ける"
  },
  "swapContractDataDisabledErrorDescription": {
    "message": "Ledgerのイーサリアムアプリで「設定」に移動し、コントラクトデータを許可します。次に、スワップを再度試します。"
  },
  "swapContractDataDisabledErrorTitle": {
    "message": "コントラクトデータがLedgerで無効です"
  },
  "swapCustom": {
    "message": "カスタム"
  },
  "swapDecentralizedExchange": {
    "message": "分散型取引所"
  },
  "swapDirectContract": {
    "message": "ダイレクトコントラクト"
  },
  "swapEditLimit": {
    "message": "限度額を編集"
  },
  "swapEnableDescription": {
    "message": "これは必須であり、MetaMaskに$1をスワップする許可を付与します。",
    "description": "Gives the user info about the required approval transaction for swaps. $1 will be the symbol of a token being approved for swaps."
  },
  "swapEnableTokenForSwapping": {
    "message": "これはスワップ用に$1",
    "description": "$1 is for the 'enableToken' key, e.g. 'enable ETH'"
  },
  "swapEnterAmount": {
    "message": "金額を入力してください"
  },
  "swapEstimatedNetworkFees": {
    "message": "推定ネットワーク手数料"
  },
  "swapEstimatedNetworkFeesInfo": {
    "message": "これは、スワップを完了させるために使用されるネットワーク手数料の見積もりです。実際の額はネットワークの状態によって変化する可能性があります。"
  },
  "swapFailedErrorDescriptionWithSupportLink": {
    "message": "トランザクション障害が発生した場合は、いつでもお手伝いいたします。この問題が解決しない場合は、$1でカスタマーサポートにお問い合わせください。",
    "description": "This message is shown to a user if their swap fails. The $1 will be replaced by support.metamask.io"
  },
  "swapFailedErrorTitle": {
    "message": "スワップに失敗しました"
  },
  "swapFetchingQuote": {
    "message": "クォートを取得中"
  },
  "swapFetchingQuoteNofN": {
    "message": "$2件中$1件の見積もりを取得中",
    "description": "A count of possible quotes shown to the user while they are waiting for quotes to be fetched. $1 is the number of quotes already loaded, and $2 is the total number of resources that we check for quotes. Keep in mind that not all resources will have a quote for a particular swap."
  },
  "swapFetchingQuotes": {
    "message": "クォートを取得中..."
  },
  "swapFetchingQuotesErrorDescription": {
    "message": "問題が発生しました。もう一度実行してください。エラーが解消されない場合は、カスタマサポートにお問い合わせください。"
  },
  "swapFetchingQuotesErrorTitle": {
    "message": "見積もり取得エラー"
  },
  "swapFetchingTokens": {
    "message": "トークンを取得中..."
  },
  "swapFromTo": {
    "message": "$1から$2へのスワップ",
    "description": "Tells a user that they need to confirm on their hardware wallet a swap of 2 tokens. $1 is a source token and $2 is a destination token"
  },
  "swapGasFeesDetails": {
    "message": "ガス代は、ネットワークトラフィックとトランザクションの複雑さに基づき推定され、変動します。"
  },
  "swapGasFeesLearnMore": {
    "message": "ガス代に関する詳細"
  },
  "swapGasFeesSplit": {
    "message": "前の画面のガス代は、この2つのトランザクションに分けられています。"
  },
  "swapGasFeesSummary": {
    "message": "ガス代は、$1ネットワークでトランザクションを処理するクリプトマイナーに支払われます。MetaMaskはガス代から利益を得ません。",
    "description": "$1 is the selected network, e.g. Ethereum or BSC"
  },
  "swapHighSlippage": {
    "message": "高スリッページ"
  },
  "swapHighSlippageWarning": {
    "message": "スリッページが非常に大きいです。"
  },
  "swapIncludesMMFee": {
    "message": "$1%のMetaMask手数料が含まれています。",
    "description": "Provides information about the fee that metamask takes for swaps. $1 is a decimal number."
  },
  "swapIncludesMMFeeAlt": {
    "message": "クォートには$1%のMetaMask手数料が含まれています",
    "description": "Provides information about the fee that metamask takes for swaps using the latest copy. $1 is a decimal number."
  },
  "swapIncludesMetaMaskFeeViewAllQuotes": {
    "message": "$1%のMetaMask手数料が含まれています – $2",
    "description": "Provides information about the fee that metamask takes for swaps. $1 is a decimal number and $2 is a link to view all quotes."
  },
  "swapLearnMore": {
    "message": "Swapsの詳細"
  },
  "swapLiquiditySourceInfo": {
    "message": "弊社は、為替レートとネットワーク手数料を比較するために、複数の流動性供給源 (取引所、アグリゲーター、専門のマーケットメーカー) を検索します。"
  },
  "swapLowSlippage": {
    "message": "低スリッページ"
  },
  "swapLowSlippageError": {
    "message": "トランザクションが失敗する可能性があります。最大スリッページが低すぎます。"
  },
  "swapMaxSlippage": {
    "message": "最大スリッページ"
  },
  "swapMetaMaskFee": {
    "message": "MetaMask手数料"
  },
  "swapMetaMaskFeeDescription": {
    "message": "このクォートには、$1%の手数料が自動的に含まれています。この手数料は、MetaMaskの流動性プロバイダーの情報集積ソフトウェアの使用ライセンスの代金として支払うものです。",
    "description": "Provides information about the fee that metamask takes for swaps. $1 is a decimal number."
  },
  "swapNQuotesWithDot": {
    "message": "$1件の見積もり。",
    "description": "$1 is the number of quotes that the user can select from when opening the list of quotes on the 'view quote' screen"
  },
  "swapNewQuoteIn": {
    "message": "見積もりの更新まで $1",
    "description": "Tells the user the amount of time until the currently displayed quotes are update. $1 is a time that is counting down from 1:00 to 0:00"
  },
  "swapNoTokensAvailable": {
    "message": "$1と一致するトークンがありません",
    "description": "Tells the user that a given search string does not match any tokens in our token lists. $1 can be any string of text"
  },
  "swapOnceTransactionHasProcess": {
    "message": "このトランザクションの処理が完了すると、$1がアカウントに追加されます。",
    "description": "This message communicates the token that is being transferred. It is shown on the awaiting swap screen. The $1 will be a token symbol."
  },
  "swapPriceDifference": {
    "message": "$1 $2 (～$3) を $4 $5 (～$6) にスワップしようとしています。",
    "description": "This message represents the price slippage for the swap.  $1 and $4 are a number (ex: 2.89), $2 and $5 are symbols (ex: ETH), and $3 and $6 are fiat currency amounts."
  },
  "swapPriceDifferenceTitle": {
    "message": "最大$1%の価格差",
    "description": "$1 is a number (ex: 1.23) that represents the price difference."
  },
  "swapPriceImpactTooltip": {
    "message": "プライスインパクトとは、現在の市場価格と取引の約定時に受け取る金額の差のことです。プライスインパクトは、流動性プールに対する取引の大きさにより発生します。"
  },
  "swapPriceUnavailableDescription": {
    "message": "市場価格のデータが不足しているため、プライスインパクトを測定できませんでした。スワップする前に、これから受領するトークンの額に問題がないか確認してください。"
  },
  "swapPriceUnavailableTitle": {
    "message": "続行する前にレートを確認してください"
  },
  "swapProcessing": {
    "message": "処理中"
  },
  "swapQuoteDetails": {
    "message": "見積もりの詳細"
  },
  "swapQuoteNofM": {
    "message": "$1/$2",
    "description": "A count of possible quotes shown to the user while they are waiting for quotes to be fetched. $1 is the number of quotes already loaded, and $2 is the total number of resources that we check for quotes. Keep in mind that not all resources will have a quote for a particular swap."
  },
  "swapQuoteSource": {
    "message": "見積もり提供元"
  },
  "swapQuotesExpiredErrorDescription": {
    "message": "最新のレートを取得するには、新しい見積もりをリクエストしてください。"
  },
  "swapQuotesExpiredErrorTitle": {
    "message": "見積もりのタイムアウト"
  },
  "swapQuotesNotAvailableDescription": {
    "message": "トレードのサイズを減らすか、別のトークンを使用してください。"
  },
  "swapQuotesNotAvailableErrorDescription": {
    "message": "額の調整またはスリッページの設定を試してから、もう一度実行してください。"
  },
  "swapQuotesNotAvailableErrorTitle": {
    "message": "見積もりを取得できません"
  },
  "swapRate": {
    "message": "レート"
  },
  "swapReceiving": {
    "message": "受信中"
  },
  "swapReceivingInfoTooltip": {
    "message": "これは推定値です。正確な額はスリッページによって異なります。"
  },
  "swapRequestForQuotation": {
    "message": "見積もりのリクエスト"
  },
  "swapReviewSwap": {
    "message": "スワップの確認"
  },
  "swapSearchNameOrAddress": {
    "message": "名前を検索するかアドレスを貼り付けてください"
  },
  "swapSelect": {
    "message": "選択"
  },
  "swapSelectAQuote": {
    "message": "見積もりを選択"
  },
  "swapSelectAToken": {
    "message": "トークンを選択"
  },
  "swapSelectQuotePopoverDescription": {
    "message": "以下は複数の流動性供給源から収集したすべての見積もりです。"
  },
  "swapSelectToken": {
    "message": "トークンを選択"
  },
  "swapShowLatestQuotes": {
    "message": "最新のクォートを表示"
  },
  "swapSlippageHighDescription": {
    "message": "入力されたスリッページ ($1%) は非常に高いもののため、不利なレートに繋がる可能性があります",
    "description": "$1 is the amount of % for slippage"
  },
  "swapSlippageHighTitle": {
    "message": "高スリッページ"
  },
  "swapSlippageLowDescription": {
    "message": "値がこのように低い ($1%) と、スワップの失敗に繋がります",
    "description": "$1 is the amount of % for slippage"
  },
  "swapSlippageLowTitle": {
    "message": "低スリッページ"
  },
  "swapSlippageNegative": {
    "message": "スリッページは0以上でなければなりません。"
  },
  "swapSlippageNegativeDescription": {
    "message": "スリッページは0以上でなければなりません"
  },
  "swapSlippageNegativeTitle": {
    "message": "続けるにはスリッページを増やしてください"
  },
  "swapSlippageOverLimitDescription": {
    "message": "スリッページの許容範囲は15%以下でなければなりません。それを超えると不利なレートになります。"
  },
  "swapSlippageOverLimitTitle": {
    "message": "続けるにはスリッページを減らしてください"
  },
  "swapSlippagePercent": {
    "message": "$1%",
    "description": "$1 is the amount of % for slippage"
  },
  "swapSlippageTooltip": {
    "message": "注文から確定までの間に価格が変動することを「スリッページ」といいます。スリッページが「スリッページ許容範囲」の設定を超えた場合、スワップは自動的にキャンセルされます。"
  },
  "swapSlippageZeroDescription": {
    "message": "スリッページがゼロのプロバイダーは少ないため、不利なクォートになる可能性があります。"
  },
  "swapSlippageZeroTitle": {
    "message": "スリッページがゼロのプロバイダーを使用中"
  },
  "swapSource": {
    "message": "流動性の供給源"
  },
  "swapSuggested": {
    "message": "スワップが提案されました"
  },
  "swapSuggestedGasSettingToolTipMessage": {
    "message": "スワップは複雑で急を要するトランザクションです。コストとスワップの確実な成功のバランスが取れたこのガス代をお勧めします。"
  },
  "swapSwapFrom": {
    "message": "スワップ元"
  },
  "swapSwapSwitch": {
    "message": "トークンの切り替え"
  },
  "swapSwapTo": {
    "message": "スワップ先"
  },
  "swapToConfirmWithHwWallet": {
    "message": "ハードウェアウォレットで確定"
  },
  "swapTokenAddedManuallyDescription": {
    "message": "このトークンを$1で検証して、取引したいトークンであることを確認してください。",
    "description": "$1 points the user to etherscan as a place they can verify information about a token. $1 is replaced with the translation for \"etherscan\""
  },
  "swapTokenAddedManuallyTitle": {
    "message": "トークンが手動で追加されました"
  },
  "swapTokenAvailable": {
    "message": "$1がアカウントに追加されました。",
    "description": "This message is shown after a swap is successful and communicates the exact amount of tokens the user has received for a swap. The $1 is a decimal number of tokens followed by the token symbol."
  },
  "swapTokenBalanceUnavailable": {
    "message": "$1の残高を取り戻すことができませんでした。",
    "description": "This message communicates to the user that their balance of a given token is currently unavailable. $1 will be replaced by a token symbol"
  },
  "swapTokenNotAvailable": {
    "message": "この地域ではトークンのスワップが行えません"
  },
  "swapTokenToToken": {
    "message": "$1を$2にスワップ",
    "description": "Used in the transaction display list to describe a swap. $1 and $2 are the symbols of tokens in involved in a swap."
  },
  "swapTokenVerificationAddedManually": {
    "message": "このトークンは手動で追加されました。"
  },
  "swapTokenVerificationMessage": {
    "message": "常に$1のトークンアドレスを確認してください。",
    "description": "Points the user to Etherscan as a place they can verify information about a token. $1 is replaced with the translation for \"Etherscan\" followed by an info icon that shows more info on hover."
  },
  "swapTokenVerificationOnlyOneSource": {
    "message": "1つのソースでのみ検証済みです。"
  },
  "swapTokenVerificationSources": {
    "message": "$1個のソースで検証済みです。",
    "description": "Indicates the number of token information sources that recognize the symbol + address. $1 is a decimal number."
  },
  "swapTokenVerifiedOn1SourceDescription": {
    "message": "$1は1つのソースでしか検証されていません。進める前に$2で検証することをご検討ください。",
    "description": "$1 is a token name, $2 points the user to etherscan as a place they can verify information about a token. $1 is replaced with the translation for \"etherscan\""
  },
  "swapTokenVerifiedOn1SourceTitle": {
    "message": "偽物のトークンの可能性"
  },
  "swapTooManyDecimalsError": {
    "message": "$1は小数点以下$2桁まで使用できます",
    "description": "$1 is a token symbol and $2 is the max. number of decimals allowed for the token"
  },
  "swapTransactionComplete": {
    "message": "トランザクションが完了しました"
  },
  "swapTwoTransactions": {
    "message": "2つのトランザクション"
  },
  "swapUnknown": {
    "message": "不明"
  },
  "swapVerifyTokenExplanation": {
    "message": "複数のトークンで同じ名前とシンボルを使用できます。$1をチェックして、これが探しているトークンであることを確認してください。",
    "description": "This appears in a tooltip next to the verifyThisTokenOn message. It gives the user more information about why they should check the token on a block explorer. $1 will be the name or url of the block explorer, which will be the translation of 'etherscan' or a block explorer url specified for a custom network."
  },
  "swapYourTokenBalance": {
    "message": "$1 $2がスワップに使用可能です",
    "description": "Tells the user how much of a token they have in their balance. $1 is a decimal number amount of tokens, and $2 is a token symbol"
  },
  "swapZeroSlippage": {
    "message": "0%スリッページ"
  },
  "swapsAdvancedOptions": {
    "message": "詳細オプション"
  },
  "swapsExcessiveSlippageWarning": {
    "message": "スリッページ額が非常に大きいので、レートが不利になります。最大スリッページを15%未満の値に減らしてください。"
  },
  "swapsMaxSlippage": {
    "message": "最大スリッページ"
  },
  "swapsNotEnoughForTx": {
    "message": "トランザクションを完了させるには、$1が不足しています",
    "description": "Tells the user that they don't have enough of a token for a proposed swap. $1 is a token symbol"
  },
  "swapsNotEnoughToken": {
    "message": "$1が不足しています",
    "description": "Tells the user that they don't have enough of a token for a proposed swap. $1 is a token symbol"
  },
  "swapsViewInActivity": {
    "message": "アクティビティに表示"
  },
  "switch": {
    "message": "切り替える"
  },
  "switchEthereumChainConfirmationDescription": {
    "message": "これによりMetaMask内で選択されたネットワークが、以前に追加されたものに切り替わります。"
  },
  "switchEthereumChainConfirmationTitle": {
    "message": "このサイトによるネットワークの切り替えを許可しますか？"
  },
  "switchInputCurrency": {
    "message": "通貨の変更"
  },
  "switchNetwork": {
    "message": "ネットワークを切り替える"
  },
  "switchNetworks": {
    "message": "ネットワークを切り替える"
  },
  "switchToNetwork": {
    "message": "$1に切り替える",
    "description": "$1 represents the custom network that has previously been added"
  },
  "switchToThisAccount": {
    "message": "このアカウントに切り替える"
  },
  "switchedNetworkToastDecline": {
    "message": "今後表示しない"
  },
  "switchedNetworkToastMessage": {
    "message": "$1が$2で有効になりました",
    "description": "$1 represents the account name, $2 represents the network name"
  },
  "switchedTo": {
    "message": "次に切り替えました:"
  },
  "switchingNetworksCancelsPendingConfirmations": {
    "message": "ネットワークを切り替えると、保留中の承認がすべてキャンセルされます"
  },
  "symbol": {
    "message": "シンボル"
  },
  "symbolBetweenZeroTwelve": {
    "message": "シンボルは11文字以下にする必要があります。"
  },
  "tenPercentIncreased": {
    "message": "10%の増加"
  },
  "terms": {
    "message": "利用規約"
  },
  "termsOfService": {
    "message": "サービス規約"
  },
  "termsOfUseAgreeText": {
    "message": " MetaMaskおよびそのすべての機能の利用に適用される利用規約に同意します。"
  },
  "termsOfUseFooterText": {
    "message": "スクロールしてすべてのセクションをお読みください"
  },
  "termsOfUseTitle": {
    "message": "利用規約が更新されました"
  },
  "testNetworks": {
    "message": "テストネットワーク"
  },
  "theme": {
    "message": "テーマ"
  },
  "themeDescription": {
    "message": "ご希望のMetaMaskテーマを選択してください。"
  },
  "thingsToKeep": {
    "message": "留意点:"
  },
  "thirdPartySoftware": {
    "message": "サードパーティソフトウェアに関する通知",
    "description": "Title of a popup modal displayed when installing a snap for the first time."
  },
  "thisCollection": {
    "message": "このコレクション"
  },
  "threeMonthsAbbreviation": {
    "message": "3か月",
    "description": "Shortened form of '3 months'"
  },
  "time": {
    "message": "時間"
  },
  "tips": {
    "message": "ヒント"
  },
  "to": {
    "message": "移動先"
  },
  "toAddress": {
    "message": "移動先: $1",
    "description": "$1 is the address to include in the To label. It is typically shortened first using shortenAddress"
  },
  "toggleRequestQueueDescription": {
    "message": "これにより、選択した単一のネットワークをすべてのサイトで使用するのではなく、サイトごとにネットワークを選択できます。この機能により、特定のサイトでのユーザーエクスペリエンスの妨げとなる、ネットワークの手動切り替えが不要になります。"
  },
  "toggleRequestQueueField": {
    "message": "サイトごとにネットワークを選択する"
  },
  "toggleRequestQueueOff": {
    "message": "オフ"
  },
  "toggleRequestQueueOn": {
    "message": "オン"
  },
  "token": {
    "message": "トークン"
  },
  "tokenAddress": {
    "message": "トークンアドレス"
  },
  "tokenAlreadyAdded": {
    "message": "トークンの追加がすでに完了しています。"
  },
  "tokenAutoDetection": {
    "message": "トークンの自動検出"
  },
  "tokenContractAddress": {
    "message": "トークンコントラクトアドレス"
  },
  "tokenDecimal": {
    "message": "トークンの小数桁数"
  },
  "tokenDecimalFetchFailed": {
    "message": "トークンの小数点以下の桁数が必要です。確認はこちら: $1"
  },
  "tokenDecimalTitle": {
    "message": "トークンの小数桁数:"
  },
  "tokenDetails": {
    "message": "トークンの詳細"
  },
  "tokenFoundTitle": {
    "message": "1 つの新しいトークンが見つかりました"
  },
  "tokenId": {
    "message": "トークンID"
  },
  "tokenList": {
    "message": "トークンリスト:"
  },
  "tokenScamSecurityRisk": {
    "message": "トークン関連の詐欺やセキュリティのリスク"
  },
  "tokenShowUp": {
    "message": "トークンはウォレットに自動的に表示されない可能性があります。"
  },
  "tokenStandard": {
    "message": "トークン規格"
  },
  "tokenSymbol": {
    "message": "トークンシンボル"
  },
  "tokens": {
    "message": "トークン"
  },
  "tokensFoundTitle": {
    "message": "$1種類の新しいトークンが見つかりました",
    "description": "$1 is the number of new tokens detected"
  },
  "tokensInCollection": {
    "message": "コレクションにあるトークン"
  },
  "tooltipApproveButton": {
    "message": "理解しました"
  },
  "tooltipSatusConnected": {
    "message": "接続済み"
  },
  "tooltipSatusConnectedUpperCase": {
    "message": "接続済み"
  },
  "tooltipSatusNotConnected": {
    "message": "未接続"
  },
  "total": {
    "message": "合計"
  },
  "totalVolume": {
    "message": "合計量"
  },
  "transaction": {
    "message": "トランザクション"
  },
  "transactionCancelAttempted": {
    "message": "$1のガス代が$2でトランザクションのキャンセルが試みられました"
  },
  "transactionCancelSuccess": {
    "message": "$2でのトランザクションがキャンセルされました"
  },
  "transactionConfirmed": {
    "message": "$2でトランザクションが承認されました。"
  },
  "transactionCreated": {
    "message": "トランザクションは$1の値が$2で作成されました。"
  },
  "transactionDataFunction": {
    "message": "関数"
  },
  "transactionDetailDappGasMoreInfo": {
    "message": "サイトが提案されました"
  },
  "transactionDetailDappGasTooltip": {
    "message": "最新のブロックに基づくMetaMaskの推奨ガス代を使用するように編集します。"
  },
  "transactionDetailGasHeading": {
    "message": "ガス代見積もり"
  },
  "transactionDetailGasTooltipConversion": {
    "message": "ガス代に関する詳細"
  },
  "transactionDetailGasTooltipExplanation": {
    "message": "ガス代はネットワークにより設定され、ネットワークトラフィックとトランザクションの複雑さに基づき変動します。"
  },
  "transactionDetailGasTooltipIntro": {
    "message": "ガス代は、$1ネットワークでトランザクションを処理するクリプトマイナーに支払われます。MetaMaskはガス代から利益を得ません。"
  },
  "transactionDetailGasTotalSubtitle": {
    "message": "金額 + ガス代"
  },
  "transactionDetailLayer2GasHeading": {
    "message": "レイヤー2のガス代"
  },
  "transactionDetailMultiLayerTotalSubtitle": {
    "message": "金額 + 手数料"
  },
  "transactionDropped": {
    "message": "トランザクションは$2で削除されました。"
  },
  "transactionError": {
    "message": "トランザクションエラー。コントラクトコードで例外がスローされました。"
  },
  "transactionErrorNoContract": {
    "message": "コントラクトではないアドレスに対して関数の呼び出しを試みています。"
  },
  "transactionErrored": {
    "message": "トランザクションでエラーが発生しました。"
  },
  "transactionFailed": {
    "message": "トランザクションに失敗しました"
  },
  "transactionFee": {
    "message": "トランザクション手数料"
  },
  "transactionHistoryBaseFee": {
    "message": "基本料金 (Gwei)"
  },
  "transactionHistoryL1GasLabel": {
    "message": "L1ガス代合計"
  },
  "transactionHistoryL2GasLimitLabel": {
    "message": "L2ガスリミット"
  },
  "transactionHistoryL2GasPriceLabel": {
    "message": "L2ガス価格"
  },
  "transactionHistoryMaxFeePerGas": {
    "message": "ガス1単位あたりの最大手数料"
  },
  "transactionHistoryPriorityFee": {
    "message": "優先手数料 (gwei)"
  },
  "transactionHistoryTotalGasFee": {
    "message": "ガス代合計"
  },
  "transactionNote": {
    "message": "トランザクション備考"
  },
  "transactionResubmitted": {
    "message": "推定のガス代を$2で$1に増加し、トランザクションを再送信しました"
  },
  "transactionSettings": {
    "message": "トランザクション設定"
  },
  "transactionSubmitted": {
    "message": "$1の推定ガス代が$2でトランザクションが送信されました。"
  },
  "transactionUpdated": {
    "message": "トランザクションが$2で更新されました。"
  },
  "transactions": {
    "message": "トランザクション"
  },
  "transfer": {
    "message": "送金"
  },
  "transferFrom": {
    "message": "送金元"
  },
  "trillionAbbreviation": {
    "message": "T",
    "description": "Shortened form of 'trillion'"
  },
  "troubleConnectingToLedgerU2FOnFirefox": {
    "message": "Ledgerの接続に問題が発生しました。$1",
    "description": "$1 is a link to the wallet connection guide;"
  },
  "troubleConnectingToLedgerU2FOnFirefox2": {
    "message": "ハードウェアウォレットの接続ガイドを確認し、もう一度お試しください。",
    "description": "$1 of the ledger wallet connection guide"
  },
  "troubleConnectingToLedgerU2FOnFirefoxLedgerSolution": {
    "message": "Firefoxの最新バージョンを使用している場合、FirefoxのU2Fサポート廃止に関連した問題が発生する可能性があります。$1でこの問題を解決する方法をご覧ください。",
    "description": "It is a link to the ledger website for the workaround."
  },
  "troubleConnectingToLedgerU2FOnFirefoxLedgerSolution2": {
    "message": "こちら",
    "description": "Second part of the error message; It is a link to the ledger website for the workaround."
  },
  "troubleConnectingToWallet": {
    "message": "$1に接続できませんでした。$2を確認してから、もう一度実行してください。",
    "description": "$1 is the wallet device name; $2 is a link to wallet connection guide"
  },
  "troubleStarting": {
    "message": "MetaMaskがうまく起動しませんでした。このエラーは断続的に発生する可能性があるため、拡張機能を再起動してみてください。"
  },
  "trustSiteApprovePermission": {
    "message": "アクセス許可を付与することで、次の$1による資金へのアクセスが許可されます"
  },
  "tryAgain": {
    "message": "再試行"
  },
  "turnOff": {
    "message": "オフにする"
  },
  "turnOffMetamaskNotificationsError": {
    "message": "通知を無効化する際にエラーが発生しました。後でもう一度お試しください。"
  },
  "turnOn": {
    "message": "オンにする"
  },
  "turnOnMetamaskNotifications": {
    "message": "通知をオンにする"
  },
  "turnOnMetamaskNotificationsButton": {
    "message": "オンにする"
  },
  "turnOnMetamaskNotificationsError": {
    "message": "通知の作成中にエラーが発生しました。後でもう一度お試しください。"
  },
  "turnOnMetamaskNotificationsMessageFirst": {
    "message": "通知を使えば、ウォレットで何が起きているか常に把握できます。"
  },
  "turnOnMetamaskNotificationsMessagePrivacyBold": {
    "message": "「設定」>「通知」"
  },
  "turnOnMetamaskNotificationsMessagePrivacyLink": {
    "message": "この機能を使用する際に当社がどのようにユーザーのプライバシーを保護するのか、ご覧ください。"
  },
  "turnOnMetamaskNotificationsMessageSecond": {
    "message": "ウォレット通知を使用するために、プロファイルを使用して一部の設定をデバイス間で同期します。$1"
  },
  "turnOnMetamaskNotificationsMessageThird": {
    "message": "通知は$1でいつでもオフにできます"
  },
  "turnOnTokenDetection": {
    "message": "強化されたトークン検出をオンにする"
  },
  "tutorial": {
    "message": "チュートリアル"
  },
  "twelveHrTitle": {
    "message": "12時間:"
  },
  "typeYourSRP": {
    "message": "シークレットリカバリーフレーズを入力してください"
  },
  "u2f": {
    "message": "U2F",
    "description": "A name on an API for the browser to interact with devices that support the U2F protocol. On some browsers we use it to connect MetaMask to Ledger devices."
  },
  "unMatchedChain": {
    "message": "当社の記録によると、このURLは、このチェーンIDの既知のプロバイダーと一致しません。"
  },
  "unapproved": {
    "message": "未承認"
  },
  "units": {
    "message": "単位"
  },
  "unknown": {
    "message": "不明"
  },
  "unknownCollection": {
    "message": "無名のコレクション"
  },
  "unknownNetwork": {
    "message": "不明なプライベートネットワーク"
  },
  "unknownNetworkForKeyEntropy": {
    "message": "不明なネットワーク",
    "description": "Displayed on places like Snap install warning when regular name is not available."
  },
  "unknownQrCode": {
    "message": "エラー: QRコードを識別できませんでした"
  },
  "unlimited": {
    "message": "無制限"
  },
  "unlock": {
    "message": "ロック解除"
  },
  "unlockMessage": {
    "message": "分散型インターネットが待っています"
  },
  "unpin": {
    "message": "ピン留めを解除"
  },
  "unrecognizedChain": {
    "message": "このカスタムネットワークは認識されていません",
    "description": "$1 is a clickable link with text defined by the 'unrecognizedChanLinkText' key. The link will open to instructions for users to validate custom network details."
  },
  "unsendableAsset": {
    "message": "NFT (ERC-721) トークンの送信は現在サポートされていません",
    "description": "This is an error message we show the user if they attempt to send an NFT asset type, for which currently don't support sending"
  },
  "unverifiedContractAddressMessage": {
    "message": "このコントラクトを検証できません。このアドレスが信頼できることを確認してください。"
  },
  "upArrow": {
    "message": "上矢印"
  },
  "update": {
    "message": "更新"
  },
  "updateOrEditNetworkInformations": {
    "message": "情報を更新するか"
  },
  "updateRequest": {
    "message": "更新リクエスト"
  },
  "updatedWithDate": {
    "message": "$1が更新されました"
  },
  "uploadDropFile": {
    "message": "ここにファイルをドロップします"
  },
  "uploadFile": {
    "message": "ファイルをアップロード"
  },
  "urlErrorMsg": {
    "message": "URLには適切なHTTP/HTTPSプレフィックスが必要です。"
  },
  "urlExistsErrorMsg": {
    "message": "このURLは現在$1ネットワークで使用されています。"
  },
  "use4ByteResolution": {
    "message": "スマートコントラクトのデコード"
  },
  "use4ByteResolutionDescription": {
    "message": "ユーザーエクスペリエンスの向上のため、ユーザーがやり取りするスマートコントラクトに応じたメッセージで、アクティビティタブをカスタマイズします。MetaMaskは、4byte.directoryと呼ばれるサービスを利用してデータをデコードし、より読みやすいバージョンのスマートコントラクトを表示します。これにより、悪質なスマートコントラクトの操作を承認する可能性は減りますが、IPアドレスが公開されます。"
  },
  "useMultiAccountBalanceChecker": {
    "message": "アカウント残高の一括リクエスト"
  },
  "useMultiAccountBalanceCheckerSettingDescription": {
    "message": "アカウントの残高リクエストを一斉に行うことで、より素早く残高更新を取得できます。これにより、アカウントの残高を一斉に取得できるので、更新がより迅速になり、エクスペリエンスが向上します。この機能がオフの場合、サードパーティがユーザーのアカウントをお互いに関連付けなくなる可能性があります。"
  },
  "useNftDetection": {
    "message": "NFTを自動検出"
  },
  "useNftDetectionDescriptionText": {
    "message": "MetaMaskが、サードパーティサービス を使って、ユーザーが所有するNFTを追加することを許可します。NFTの自動検出機能を利用すると、ユーザーのIPとアカウントアドレスがこれらのサービスに公開されます。この機能を有効にした場合、ユーザーのIPアドレスとイーサリアムアドレスが紐付けられ、詐欺師によりエアドロップされた偽のNFTが表示される可能性があります。このリスクを回避するため、手動でトークンを追加することもできます。"
  },
  "usePhishingDetection": {
    "message": "フィッシング検出を使用"
  },
  "usePhishingDetectionDescription": {
    "message": "イーサリアムユーザーを対象としたドメインのフィッシングに対して警告を表示します"
  },
  "useSafeChainsListValidation": {
    "message": "ネットワーク情報の確認"
  },
  "useSafeChainsListValidationDescription": {
    "message": "MetaMaskは$1というサードパーティサービスを利用して、正確かつ標準化されたネットワーク情報を表示しています。これにより、悪質なネットワークや正しくないネットワークに接続してしまう可能性が減ります。この機能を使用すると、ユーザーのIPアドレスがchainid.networkに公開されます。"
  },
  "useSafeChainsListValidationWebsite": {
    "message": "chainid.network",
    "description": "useSafeChainsListValidationWebsite is separated from the rest of the text so that we can bold the third party service name in the middle of them"
  },
  "useSiteSuggestion": {
    "message": "サイトの提案を使用"
  },
  "useTokenDetectionPrivacyDesc": {
    "message": "アカウントに送られたトークンを自動的に表示するには、サードパーティサーバーと通信し、トークンの画像を取得する必要があります。これらのサーバーはユーザーのIPアドレスにアクセスできます。"
  },
  "usedByClients": {
    "message": "さまざまな異なるクライアントによって使用されています"
  },
  "userName": {
    "message": "ユーザー名"
  },
  "userOpContractDeployError": {
    "message": "スマートコントラクトアカウントからのコントラクトの展開はサポートされていません"
  },
  "verifyContractDetails": {
    "message": "サードパーティの詳細を確認"
  },
  "verifyThisTokenOn": {
    "message": "このトークンを$1で検証",
    "description": "Points the user to etherscan as a place they can verify information about a token. $1 is replaced with the translation for \"etherscan\""
  },
  "verifyThisUnconfirmedTokenOn": {
    "message": "このトークンを$1で検証して、取引したいトークンであることを確認してください。",
    "description": "Points the user to etherscan as a place they can verify information about a token. $1 is replaced with the translation for \"etherscan\""
  },
  "version": {
    "message": "バージョン"
  },
  "view": {
    "message": "表示"
  },
  "viewActivity": {
    "message": "アクティビティを表示"
  },
  "viewAllDetails": {
    "message": "すべての詳細の表示"
  },
  "viewAllQuotes": {
    "message": "すべてのクォートを表示"
  },
  "viewContact": {
    "message": "連絡先を表示"
  },
  "viewDetails": {
    "message": "詳細を表示"
  },
  "viewFullTransactionDetails": {
    "message": "トランザクションの完全な詳細を表示"
  },
  "viewMore": {
    "message": "詳細を表示"
  },
  "viewOnBlockExplorer": {
    "message": "ブロックエクスプローラーで表示"
  },
  "viewOnCustomBlockExplorer": {
    "message": "$1を$2で表示",
    "description": "$1 is the action type. e.g (Account, Transaction, Swap) and $2 is the Custom Block Explorer URL"
  },
  "viewOnEtherscan": {
    "message": "$1をEtherscanで表示",
    "description": "$1 is the action type. e.g (Account, Transaction, Swap)"
  },
  "viewOnExplorer": {
    "message": "エクスプローラーで表示"
  },
  "viewOnOpensea": {
    "message": "Openseaで表示"
  },
  "viewTransaction": {
    "message": "トランザクションを表示"
  },
  "viewinCustodianApp": {
    "message": "カストディアンアプリで表示"
  },
  "viewinExplorer": {
    "message": "$1をエクスプローラーで表示",
    "description": "$1 is the action type. e.g (Account, Transaction, Swap)"
  },
  "visitSite": {
    "message": "サイトにアクセス"
  },
  "visitWebSite": {
    "message": "弊社Webサイトにアクセス"
  },
  "wallet": {
    "message": "ウォレット"
  },
  "walletConnectionGuide": {
    "message": "弊社のハードウェアウォレット接続ガイド"
  },
  "walletCreationSuccessDetail": {
    "message": "ウォレットが正常に保護されました。シークレットリカバリーフレーズを安全かつ機密に保管してください。これはユーザーの責任です！"
  },
  "walletCreationSuccessReminder1": {
    "message": "MetaMaskはシークレットリカバリーフレーズを復元できません。"
  },
  "walletCreationSuccessReminder2": {
    "message": "MetaMaskがユーザーのシークレットリカバリーフレーズを確認することは絶対にありません。"
  },
  "walletCreationSuccessReminder3": {
    "message": "誰に対しても$1。資金が盗まれる恐れがあります",
    "description": "$1 is separated as walletCreationSuccessReminder3BoldSection so that we can bold it"
  },
  "walletCreationSuccessReminder3BoldSection": {
    "message": "シークレットリカバリーフレーズは決して教えないでください",
    "description": "This string is localized separately from walletCreationSuccessReminder3 so that we can bold it"
  },
  "walletCreationSuccessTitle": {
    "message": "ウォレットが作成されました"
  },
  "wantToAddThisNetwork": {
    "message": "このネットワークを追加しますか？"
  },
  "wantsToAddThisAsset": {
    "message": "$1がこのアセットのウォレットへの追加を要求しています"
  },
  "warning": {
    "message": "警告"
  },
  "warningFromSnap": {
    "message": "$1からの警告",
    "description": "$1 represents the name of the snap"
  },
  "warningTooltipText": {
    "message": "$1 このサードパーティは今後、通知や承諾なしにトークン残高全額を使用できます。使用上限をより低い金額にカスタマイズして、自分の身を守りましょう。",
    "description": "$1 is a warning icon with text 'Be careful' in 'warning' colour"
  },
  "weak": {
    "message": "弱"
  },
  "web3": {
    "message": "Web3"
  },
  "web3ShimUsageNotification": {
    "message": "現在のWebサイトが、削除済みのwindow.web3 APIの使用を検知しました。サイトが破損しているようであれば、$1をクリックして詳細を確認してください。",
    "description": "$1 is a clickable link."
  },
  "webhid": {
    "message": "WebHID",
    "description": "Refers to a interface for connecting external devices to the browser. Used for connecting ledger to the browser. Read more here https://developer.mozilla.org/en-US/docs/Web/API/WebHID_API"
  },
  "websites": {
    "message": "Webサイト",
    "description": "Used in the 'permission_rpc' message."
  },
  "welcomeBack": {
    "message": "お帰りなさい！"
  },
  "welcomeExploreDescription": {
    "message": "仮想通貨やアセットを保管、送金、使用。"
  },
  "welcomeExploreTitle": {
    "message": "分散型アプリを閲覧"
  },
  "welcomeLoginDescription": {
    "message": "MetaMaskを使用して分散型アプリにログイン。サインアップは不要です。"
  },
  "welcomeLoginTitle": {
    "message": "ウォレットにようこそ"
  },
  "welcomeToMetaMask": {
    "message": "始めましょう"
  },
  "welcomeToMetaMaskIntro": {
    "message": "MetaMaskは何百万人もに信頼されている安全なウォレットで、すべての人々によるWeb3の世界へのアクセスを可能にしています。"
  },
  "whatsNew": {
    "message": "新機能",
    "description": "This is the title of a popup that gives users notifications about new features and updates to MetaMask."
  },
  "whatsThis": {
    "message": "これは何ですか？"
  },
  "wrongChainId": {
    "message": "このチェーンIDはネットワーク名と一致しません。"
  },
  "wrongNetworkName": {
    "message": "弊社の記録によると、ネットワーク名がこのチェーンIDと正しく一致していない可能性があります。"
  },
  "xOfYPending": {
    "message": "$2件中$1件が保留中",
    "description": "$1 and $2 are intended to be two numbers, where $2 is a total number of pending confirmations, and $1 is a count towards that total"
  },
  "yes": {
    "message": "はい"
  },
  "you": {
    "message": "ユーザー"
  },
  "youHaveAddedAll": {
    "message": "すべての人気ネットワークを追加しました。$1で他のネットワークを発見するか、$2できます。",
    "description": "$1 is a link with the text 'here' and $2 is a button with the text 'add more networks manually'"
  },
  "youNeedToAllowCameraAccess": {
    "message": "この機能を使用するには、カメラへのアクセスを許可する必要があります。"
  },
  "youSign": {
    "message": "署名しています"
  },
  "yourAccounts": {
    "message": "アカウント"
  },
  "yourActivity": {
    "message": "アクティビティ"
  },
  "yourBalance": {
    "message": "残高"
  },
  "yourNFTmayBeAtRisk": {
    "message": "NFTが危険にさらされている可能性があります"
  },
  "yourPrivateSeedPhrase": {
    "message": "シークレットリカバリーフレーズ"
  },
  "yourTransactionConfirmed": {
    "message": "トランザクションはすでに確定済みです"
  },
  "yourTransactionJustConfirmed": {
    "message": "ブロックチェーン上で確定しているため、トランザクションをキャンセルできませんでした。"
  },
  "zeroGasPriceOnSpeedUpError": {
    "message": "高速化用のガス価格がゼロです"
  }
}<|MERGE_RESOLUTION|>--- conflicted
+++ resolved
@@ -989,12 +989,9 @@
     "message": "確認"
   },
   "confirmAlertModalAcknowledgeMultiple": {
-<<<<<<< HEAD
-=======
     "message": "アラートを確認したうえで続行します"
   },
   "confirmAlertModalAcknowledgeSingle": {
->>>>>>> f3548885
     "message": "アラートを確認したうえで続行します"
   },
   "confirmAlertModalDetails": {
@@ -3493,12 +3490,6 @@
   "onboardingMetametricsDescription2": {
     "message": "指標を収集する際、常に次の条件が適用されます..."
   },
-<<<<<<< HEAD
-  "onboardingMetametricsDisagree": {
-    "message": "結構です"
-  },
-=======
->>>>>>> f3548885
   "onboardingMetametricsInfuraTerms": {
     "message": "このデータを他の目的に使用する際は、お知らせします。詳細は当社の$1をご覧ください。設定でいつでもオプトアウトできます。",
     "description": "$1 represents `onboardingMetametricsInfuraTermsPolicy`"
