{
  "QRHardwareInvalidTransactionTitle": {
    "message": "エラー"
  },
  "QRHardwareMismatchedSignId": {
    "message": "トランザクションデータが一致していません。トランザクションの詳細を確認してください。"
  },
  "QRHardwarePubkeyAccountOutOfRange": {
    "message": "他にアカウントはありません。以下のリストにない別のアカウントにアクセスする場合は、ハードウェアウォレットを接続しなおして選択してください。"
  },
  "QRHardwareScanInstructions": {
    "message": "カメラをQRコードに向けてください。画面がぼやけていますが、読み取りには影響しません。"
  },
  "QRHardwareSignRequestCancel": {
    "message": "拒否"
  },
  "QRHardwareSignRequestDescription": {
    "message": "ウォレットで署名したら、「署名を取得」をクリックして署名を受け取ります"
  },
  "QRHardwareSignRequestGetSignature": {
    "message": "署名を取得"
  },
  "QRHardwareSignRequestSubtitle": {
    "message": "ウォレットでQRコードをスキャンします"
  },
  "QRHardwareSignRequestTitle": {
    "message": "署名をリクエスト"
  },
  "QRHardwareUnknownQRCodeTitle": {
    "message": "エラー"
  },
  "QRHardwareUnknownWalletQRCode": {
    "message": "QRコードが無効です。ハードウェアの同期QR コードをスキャンしてください。"
  },
  "QRHardwareWalletImporterTitle": {
    "message": "QRコードのスキャン"
  },
  "QRHardwareWalletSteps1Description": {
    "message": "公式QRコードをサポートする以下のパートナーのリストから選択できます。"
  },
  "QRHardwareWalletSteps1Title": {
    "message": "QRハードウェアウォレットを接続"
  },
  "QRHardwareWalletSteps2Description": {
    "message": "Ngrave (近日追加予定)"
  },
  "SIWEAddressInvalid": {
    "message": "サインインリクエストのアドレスが、サインインに使用しているアカウントのアドレスと一致していません。"
  },
  "SIWEDomainInvalidText": {
    "message": "サインインしようとしているサイトは、リクエストのドメインと一致していません。慎重に進めてください。"
  },
  "SIWEDomainInvalidTitle": {
    "message": "不正なサイトリクエスト。"
  },
  "SIWEDomainWarningBody": {
    "message": "Web サイト ($1) が正しくないドメインへのサインインを要求しています。フィッシング攻撃の可能性があります。",
    "description": "$1 represents the website domain"
  },
  "SIWEDomainWarningLabel": {
    "message": "危険"
  },
  "SIWELabelChainID": {
    "message": "チェーン ID:"
  },
  "SIWELabelExpirationTime": {
    "message": "有効期限:"
  },
  "SIWELabelIssuedAt": {
    "message": "発行日時:"
  },
  "SIWELabelMessage": {
    "message": "メッセージ:"
  },
  "SIWELabelNonce": {
    "message": "ナンス:"
  },
  "SIWELabelNotBefore": {
    "message": "この日時以降:"
  },
  "SIWELabelRequestID": {
    "message": "リクエスト ID:"
  },
  "SIWELabelResources": {
    "message": "リソース: $1",
    "description": "$1 represents the number of resources"
  },
  "SIWELabelURI": {
    "message": "URI:"
  },
  "SIWELabelVersion": {
    "message": "バージョン:"
  },
  "SIWESiteRequestSubtitle": {
    "message": "このサイトは次の方法でのサインインを要求しています:"
  },
  "SIWESiteRequestTitle": {
    "message": "サインインリクエスト"
  },
  "SIWEWarningSubtitle": {
    "message": "理解したことを確認するために、次の項目にチェックを入れてください:"
  },
  "SIWEWarningTitle": {
    "message": "よろしいですか？"
  },
  "about": {
    "message": "バージョン情報"
  },
  "acceptTermsOfUse": {
    "message": "$1を読んで同意しました",
    "description": "$1 is the `terms` message"
  },
  "accessAndSpendNoticeNFT": {
    "message": "$1 はこのアセットにアクセスし、使用できます",
    "description": "$1 is the url of the site requesting ability to spend"
  },
  "accessYourWalletWithSRP": {
    "message": "秘密のリカバリーフレーズでウォレットにアクセス"
  },
  "accessYourWalletWithSRPDescription": {
    "message": "MetaMaskはユーザーのパスワードを復元できません。代わりに秘密のリカバリーフレーズを使用して所有者を確認し、ウォレットを復元して新しいパスワードを設定します。まずはじめに、ウォレットの作成時に提供された秘密のリカバリーフレーズを入力してください。$1",
    "description": "$1 is the words 'Learn More' from key 'learnMore', separated here so that it can be added as a link"
  },
  "accessingYourCamera": {
    "message": "カメラにアクセス中..."
  },
  "account": {
    "message": "アカウント"
  },
  "accountDetails": {
    "message": "アカウントの詳細"
  },
  "accountIdenticon": {
    "message": "アカウントのアイデンティコン"
  },
  "accountName": {
    "message": "アカウント名"
  },
  "accountNameDuplicate": {
    "message": "このアカウント名は既に存在します",
    "description": "This is an error message shown when the user enters a new account name that matches an existing account name"
  },
  "accountNameReserved": {
    "message": "このアカウント名は予約されています",
    "description": "This is an error message shown when the user enters a new account name that is reserved for future use"
  },
  "accountOptions": {
    "message": "アカウントのオプション"
  },
  "accountSelectionRequired": {
    "message": "アカウントを選択する必要があります!"
  },
  "active": {
    "message": "アクティブ"
  },
  "activity": {
    "message": "アクティビティ"
  },
  "activityLog": {
    "message": "アクティビティのログ"
  },
  "add": {
    "message": "追加"
  },
  "addANetwork": {
    "message": "ネットワークを追加"
  },
  "addANetworkManually": {
    "message": "ネットワークを手動で追加"
  },
  "addANickname": {
    "message": "ニックネームを追加"
  },
  "addAcquiredTokens": {
    "message": "MetaMaskを使用して取得したトークンを追加します"
  },
  "addAlias": {
    "message": "別名を追加"
  },
  "addBlockExplorer": {
    "message": "ブロックエクスプローラーを追加"
  },
  "addContact": {
    "message": "連絡先を追加"
  },
  "addCustomIPFSGateway": {
    "message": "カスタム IPFS ゲートウェイを追加"
  },
  "addCustomIPFSGatewayDescription": {
    "message": "IPFS ゲートウェイにより、第三者がホスティングしているデータへのアクセスと表示が可能になります。カスタム IPFS ゲートウェイを追加するか、デフォルトを引き続き使用できます。"
  },
  "addCustomNetwork": {
    "message": "カスタムネットワークを追加"
  },
  "addCustomToken": {
    "message": "カスタムトークンを追加"
  },
  "addCustomTokenByContractAddress": {
    "message": "トークンが見つからない場合、アドレスをペーストして手動でトークンを追加できます。トークンコントラクトアドレスは$1にあります。",
    "description": "$1 is a blockchain explorer for a specific network, e.g. Etherscan for Ethereum"
  },
  "addEthereumChainConfirmationDescription": {
    "message": "これにより、このネットワークはMetaMask内で使用できるようになります。"
  },
  "addEthereumChainConfirmationRisks": {
    "message": "MetaMaskはカスタム ネットワークを検証しません。"
  },
  "addEthereumChainConfirmationRisksLearnMore": {
    "message": "$1の詳細。",
    "description": "$1 is a link with text that is provided by the 'addEthereumChainConfirmationRisksLearnMoreLink' key"
  },
  "addEthereumChainConfirmationRisksLearnMoreLink": {
    "message": "詐欺やネットワーク セキュリティのリスク",
    "description": "Link text for the 'addEthereumChainConfirmationRisksLearnMore' translation key"
  },
  "addEthereumChainConfirmationTitle": {
    "message": "このサイトにネットワークの追加を許可しますか？"
  },
  "addEthereumChainWarningModalHeader": {
    "message": "この RPC プロバイダーは、確実に信頼できる場合にのみ追加してください。$1",
    "description": "$1 is addEthereumChainWarningModalHeaderPartTwo passed separately so that it can be bolded"
  },
  "addEthereumChainWarningModalHeaderPartTwo": {
    "message": "悪質なプロバイダーは、ブロックチェーンの状態を偽り、ユーザーのネットワークアクティビティを記録する可能性があります。"
  },
  "addEthereumChainWarningModalListHeader": {
    "message": "プロバイダーは次の権限を有するため、信頼性が重要です:"
  },
  "addEthereumChainWarningModalListPointOne": {
    "message": "アカウントと IP アドレスの把握、およびそれらの関連付け"
  },
  "addEthereumChainWarningModalListPointThree": {
    "message": "アカウントの残高およびその他オンチェーンステータスの表示"
  },
  "addEthereumChainWarningModalListPointTwo": {
    "message": "トランザクションのブロードキャスト"
  },
  "addEthereumChainWarningModalTitle": {
    "message": "Ethereum Mainnet 用の新しい RPC プロバイダーを追加しようとしています"
  },
  "addFriendsAndAddresses": {
    "message": "信頼できる友達とアドレスを追加する"
  },
  "addFromAListOfPopularNetworks": {
    "message": "人気のネットワークのリストから追加するか、ネットワークを手動で追加します。信頼できる相手と以外はやり取りしないようにしてください。"
  },
  "addMemo": {
    "message": "メモを追加"
  },
  "addMoreNetworks": {
    "message": "他のネットワークを手動で追加"
  },
  "addNetwork": {
    "message": "ネットワークを追加"
  },
  "addNetworkTooltipWarning": {
    "message": "このネットワーク接続はサードパーティに依存しているため、信頼性が低かったり、サードパーティによるアクティビティの追跡が可能になる可能性があります。$1",
    "description": "$1 is Learn more link"
  },
  "addSuggestedTokens": {
    "message": "推奨されたトークンを追加"
  },
  "addToken": {
    "message": "トークンを追加"
  },
  "address": {
    "message": "アドレス"
  },
  "addressBookIcon": {
    "message": "アドレス帳アイコン"
  },
  "advanced": {
    "message": "高度な設定"
  },
  "advancedBaseGasFeeToolTip": {
    "message": "トランザクションがブロックに含まれた場合、最大基本手数料と実際の基本手数料の差が返金されます。合計金額は、最大基本手数料 (GWEI内) * ガス限度額で計算されます。"
  },
  "advancedConfiguration": {
    "message": "詳細設定"
  },
  "advancedGasFeeDefaultOptIn": {
    "message": "これらの$1を「高度な設定」のデフォルトとして保存"
  },
  "advancedGasFeeDefaultOptOut": {
    "message": "常にこれらの値と高度な設定をデフォルトとして使用します。"
  },
  "advancedGasFeeModalTitle": {
    "message": "高度なガス代"
  },
  "advancedGasPriceTitle": {
    "message": "ガス代"
  },
  "advancedPriorityFeeToolTip": {
    "message": "優先手数料 (別名「マイナーチップ」) はマイナーに直接支払われ、トランザクションを優先するインセンティブとなります。"
  },
  "affirmAgree": {
    "message": "同意する"
  },
  "airgapVault": {
    "message": "AirGap Vault"
  },
  "alertDisableTooltip": {
    "message": "これは、[設定 > 警告] で変更できます"
  },
  "alertSettingsUnconnectedAccount": {
    "message": "選択した未接続のアカウントを使用してWebサイトをブラウズしています"
  },
  "alertSettingsUnconnectedAccountDescription": {
    "message": "この警告は、選択中のアカウントが未接続のままweb3サイトを閲覧しているときにポップアップ表示されます。"
  },
  "alertSettingsWeb3ShimUsage": {
    "message": "Webサイトが削除済のwindow.web3 APIを使用しようとした場合"
  },
  "alertSettingsWeb3ShimUsageDescription": {
    "message": "このアラートは、削除されたwindow.web3 APIを使用しようとし、その結果破損している可能性があるサイトをブラウズした際、ポップアップに表示されます。"
  },
  "alerts": {
    "message": "アラート"
  },
  "allOfYour": {
    "message": "すべての $1",
    "description": "$1 is the symbol or name of the token that the user is approving spending"
  },
  "allowExternalExtensionTo": {
    "message": "この外部拡張機能に次の操作を許可します"
  },
  "allowSpendToken": {
    "message": "$1へのアクセス権限を与えますか？",
    "description": "$1 is the symbol of the token that are requesting to spend"
  },
  "allowThisSiteTo": {
    "message": "このサイトに次の操作を許可します"
  },
  "allowWithdrawAndSpend": {
    "message": "$1に以下の額までの引き出しと使用を許可します。",
    "description": "The url of the site that requested permission to 'withdraw and spend'"
  },
  "amount": {
    "message": "金額"
  },
  "appDescription": {
    "message": "ブラウザにあるイーサリアムウォレット",
    "description": "The description of the application"
  },
  "appName": {
    "message": "MetaMask",
    "description": "The name of the application"
  },
  "appNameBeta": {
    "message": "MetaMask Beta",
    "description": "The name of the application (Beta)"
  },
  "appNameFlask": {
    "message": "MetaMask Flask",
    "description": "The name of the application (Flask)"
  },
  "approve": {
    "message": "使用限度額の承認"
  },
  "approveAllTokensTitle": {
    "message": "すべての $1 へのアクセスとその送金を許可しますか？",
    "description": "$1 is the symbol of the token for which the user is granting approval"
  },
  "approveAndInstall": {
    "message": "承認してインストール"
  },
  "approveAndUpdate": {
    "message": "承認して更新"
  },
  "approveButtonText": {
    "message": "承認"
  },
  "approveTokenDescription": {
    "message": "これにより、アクセス許可を取り消すまで、第三者が今後通知なしに次の NFT にアクセスし、転送できるようになります。"
  },
  "approveTokenTitle": {
    "message": "$1 へのアクセスと転送を許可しますか？",
    "description": "$1 is the symbol of the token for which the user is granting approval"
  },
  "approveTokenDescription": {
    "message": "これにより、アクセス許可を取り消すまで、第三者が今後通知なしに次の NFT にアクセスし、転送できるようになります。"
  },
  "approveTokenTitle": {
    "message": "$1 へのアクセスと転送を許可しますか？",
    "description": "$1 is the symbol of the token for which the user is granting approval"
  },
  "approved": {
    "message": "承認済み"
  },
  "approvedAsset": {
    "message": "承認済みのアセット"
  },
  "approvedOn": {
    "message": "$1 に承認",
    "description": "$1 is the approval date for a permission"
  },
  "areYouSure": {
    "message": "よろしいですか？"
  },
  "asset": {
    "message": "アセット"
  },
  "assetOptions": {
    "message": "アセットのオプション"
  },
  "assets": {
    "message": "アセット"
  },
  "attemptSendingAssets": {
    "message": "1 つのネットワークから別のネットワークに直接アセットを送ろうとすると、アセットが永久に失われる可能性があります。必ずブリッジを使用してください。"
  },
  "attemptToCancel": {
    "message": "キャンセルを試みますか?"
  },
  "attemptToCancelDescription": {
    "message": "この試みを送信しても、元のトランザクションのキャンセルは保証されません。キャンセルの試みが成功した場合、上記のトランザクション手数料が課金されます。"
  },
  "attemptingConnect": {
    "message": "ブロックチェーンへの接続を試みています。"
  },
  "attributions": {
    "message": "属性"
  },
  "authorizedPermissions": {
    "message": "以下の権限を承認しました"
  },
  "autoDetectTokens": {
    "message": "トークンを自動検出"
  },
  "autoDetectTokensDescription": {
    "message": "サードパーティー API を使用して、ウォレットに送られた新しいトークンを検出・表示します。アプリがこれらのサービスからデータを取得しないようにするには、オフにしてください。$1",
    "description": "$1 is a link to a support article"
  },
  "autoLockTimeLimit": {
    "message": "オートロックタイマー (分)"
  },
  "autoLockTimeLimitDescription": {
    "message": "MetaMaskがロックされるまでのアイドル時間を分単位で設定します。"
  },
  "average": {
    "message": "平均"
  },
  "back": {
    "message": "戻る"
  },
  "backToAll": {
    "message": "一覧に戻る"
  },
  "backup": {
    "message": "バックアップ"
  },
  "backupApprovalInfo": {
    "message": "このシークレット コードは、デバイスをなくしたとき、パスワードを忘れたとき、MetaMaskの再インストールが必要なとき、または別のデバイスでウォレットにアクセスするときに必要です。"
  },
  "backupApprovalNotice": {
    "message": "シークレットリカバリコードをバックアップして、ウォレットと資金の安全を確保してください。"
  },
  "backupNow": {
    "message": "今すぐバックアップ"
  },
  "backupUserData": {
    "message": "データをバックアップ"
  },
  "backupUserDataDescription": {
    "message": "設定とアカウントアドレスを含むユーザー設定を、JSON ファイルにバックアップできます。"
  },
  "balance": {
    "message": "残高"
  },
  "balanceOutdated": {
    "message": "残高が期限切れの可能性があります"
  },
  "baseFee": {
    "message": "基本手数料"
  },
  "basic": {
    "message": "基本"
  },
  "beCareful": {
    "message": "ご注意ください"
  },
  "beta": {
    "message": "ベータ版"
<<<<<<< HEAD
  },
  "betaHeaderText": {
    "message": "これはベータ版です。バグは報告してください $1",
    "description": "$1 represents the word 'here' in a hyperlink"
  },
  "betaMetamaskDescription": {
    "message": "MetaMaskは何百万人もに信頼されている安全なウォレットで、誰もがWeb3の世界にアクセスできるようにしています。"
  },
  "betaMetamaskDescriptionDisclaimerHeading": {
    "message": "ベータ版の免責事項"
  },
  "betaMetamaskDescriptionExplanation": {
    "message": "このバージョンでは、リリース前に今後の機能をテストできます。皆様からのご意見は、可能な限り最高のバージョンのMetaMaskを開発するために参考にさせていただきます。MetaMaskベータの使用には、$1および$2が適用されます。",
    "description": "$1 represents localization item betaMetamaskDescriptionExplanationTermsLinkText.  $2 represents localization item betaMetamaskDescriptionExplanationBetaTermsLinkText"
  },
  "betaMetamaskDescriptionExplanation2": {
    "message": "続行することで、これらのリスク、当社の$1、および$2を確認し、これらに同意したものとみなされます。",
    "description": "$1 represents localization item betaMetamaskDescriptionExplanationTermsLinkText.  $2 represents localization item betaMetamaskDescriptionExplanation2BetaTermsLinkText"
  },
  "betaMetamaskDescriptionExplanation2BetaTermsLinkText": {
    "message": "ベータ版規約"
  },
  "betaMetamaskDescriptionExplanationBetaTermsLinkText": {
    "message": "ベータ版の追加規約"
=======
>>>>>>> 7e97ff2b
  },
  "betaHeaderText": {
    "message": "これはベータ版です。バグは報告してください $1",
    "description": "$1 represents the word 'here' in a hyperlink"
  },
  "betaMetamaskVersion": {
    "message": "MetaMaskベータバージョン"
  },
  "betaPortfolioSite": {
    "message": "ベータポートフォリオサイト"
  },
  "betaTerms": {
    "message": "ベータ版利用規約"
  },
  "betaWalletCreationSuccessReminder1": {
    "message": "MetaMask ベータ版はシークレットリカバリーフレーズを復元できません。"
  },
  "betaWalletCreationSuccessReminder2": {
    "message": "MetaMask ベータ版がユーザーのシークレットリカバリーフレーズを求めることは絶対にありません。"
<<<<<<< HEAD
  },
  "betaWelcome": {
    "message": "MetaMaskベータへようこそ"
=======
>>>>>>> 7e97ff2b
  },
  "blockExplorerAccountAction": {
    "message": "アカウント",
    "description": "This is used with viewOnEtherscan and viewInExplorer e.g View Account in Explorer"
  },
  "blockExplorerAssetAction": {
    "message": "アセット",
    "description": "This is used with viewOnEtherscan and viewInExplorer e.g View Asset in Explorer"
  },
  "blockExplorerSwapAction": {
    "message": "スワップ",
    "description": "This is used with viewOnEtherscan e.g View Swap on Etherscan"
  },
  "blockExplorerUrl": {
    "message": "ブロックエクスプローラーのURL"
  },
  "blockExplorerUrlDefinition": {
    "message": "このネットワークのブロックエクスプローラーとして使用されるURL。"
  },
  "blockExplorerView": {
    "message": "$1のアカウントを表示",
    "description": "$1 replaced by URL for custom block explorer"
  },
  "blockies": {
    "message": "Blockies"
  },
  "browserNotSupported": {
    "message": "ご使用のブラウザはサポートされていません..."
  },
  "buildContactList": {
    "message": "連絡先リストを作成する"
  },
  "builtAroundTheWorld": {
    "message": "MetaMaskは、世界中でデザイン・開発されています。"
  },
  "busy": {
    "message": "ビジー状態"
  },
  "buy": {
    "message": "購入"
  },
  "buyAsset": {
    "message": "$1 を購入",
    "description": "$1 is the ticker symbol of a an asset the user is being prompted to purchase"
  },
  "buyCryptoWithCoinbasePay": {
    "message": "Coinbase Pay で $1 を購入",
    "description": "$1 represents the crypto symbol to be purchased"
  },
  "buyCryptoWithCoinbasePayDescription": {
    "message": "Coinbase アカウントで簡単に仮想通貨を購入または送金できます。",
    "description": "$1 represents the crypto symbol to be purchased"
  },
  "buyCryptoWithMoonPay": {
    "message": "MoonPay で $1 を購入",
    "description": "$1 represents the cypto symbol to be purchased"
  },
  "buyCryptoWithMoonPayDescription": {
    "message": "MoonPay は 145 か国以上で、Visa、Mastercard、Apple / Google / Samsung Pay、銀行送金などの一般的な支払方法に対応しています。トークンは MetaMask アカウントに入金されます。"
  },
  "buyCryptoWithTransak": {
    "message": "Transak で $1 を購入",
    "description": "$1 represents the cypto symbol to be purchased"
  },
  "buyCryptoWithTransakDescription": {
    "message": "Transak は、100 か国以上でクレジット・デビットカード、Apple Pay、MobiKwik、銀行送金 (場所による) に対応しています。$1 は MetaMask アカウントに直接入金されます。",
    "description": "$1 represents the crypto symbol to be purchased"
  },
  "buyNow": {
    "message": "今すぐ購入"
  },
  "buyWithWyre": {
    "message": "Wyreで$1を購入"
  },
  "buyWithWyreDescription": {
    "message": "簡単なオンボーディングプロセスで最高 $ 1000 購入可能。迅速かつインタラクティブな高限度額の購入検証。デビット・クレジットカード、Apple Pay、銀行送金に対応。100か国以上で利用可能。トークンは MetaMask アカウントに入金されます。"
  },
  "bytes": {
    "message": "バイト"
  },
  "canToggleInSettings": {
    "message": "この通知は [設定] -> [アラート] で再度有効にできます。"
  },
  "cancel": {
    "message": "キャンセル"
  },
  "cancelEdit": {
    "message": "編集をキャンセル"
  },
  "cancelPopoverTitle": {
    "message": "トランザクションをキャンセル"
  },
  "cancelSpeedUp": {
    "message": "トランザクションをキャンセルまたはスピードアップ"
  },
  "cancelSpeedUpLabel": {
    "message": "このガス代は、元の額を$1ます。",
    "description": "$1 is text 'replace' in bold"
  },
  "cancelSpeedUpTransactionTooltip": {
    "message": "トランザクションを$1するには、ネットワークに認識されるようにガス代を 10% 以上増額する必要があります。",
    "description": "$1 is string 'cancel' or 'speed up'"
  },
  "cancelSwapForFee": {
    "message": "$1 以下でスワップをキャンセル",
    "description": "$1 could be e.g. $2.98, it is a cost for cancelling a Smart Transaction"
  },
  "cancelSwapForFree": {
    "message": "無料でスワップをキャンセル"
  },
  "cancellationGasFee": {
    "message": "キャンセルのガス代"
  },
  "cancelled": {
    "message": "キャンセル済み"
  },
  "chainId": {
    "message": "チェーンID"
  },
  "chainIdDefinition": {
    "message": "このネットワークのトランザクションの署名に使用されるチェーンID。"
  },
  "chainIdExistsErrorMsg": {
    "message": "このチェーンIDは現在$1ネットワークで使用されています。"
  },
  "chainListReturnedDifferentTickerSymbol": {
    "message": "チェーン ID $1 のネットワークは、入力されたものとは異なる通貨記号 ($2) を使用している可能性があります。続行する前に確認してください。",
    "description": "$1 is the chain id currently entered in the network form and $2 is the return value of nativeCurrency.symbol from chainlist.network"
  },
  "chooseYourNetwork": {
    "message": "ネットワークを選択してください"
  },
  "chooseYourNetworkDescription": {
    "message": "当社では遠隔手続き呼出し (RPC) プロバイダーに Infura を使用して、Ethereum データにできるだけ信頼性の高いプライベートな形でアクセスできるようにしています。独自の RPC をお選びいただくこともできますが、どの RPC もトランザクションを実行するために、ユーザーの IP アドレスと Ethereum ウォレットを取得する点にご注意ください。Infura によるデータの取扱いに関する詳細は、$1 をご覧ください。",
    "description": "$1 is a link to the privacy policy"
  },
  "chromeRequiredForHardwareWallets": {
    "message": "ハードウェアウォレットに接続するには、MetaMaskをGoogle Chromeで使用する必要があります。"
  },
  "clickToConnectLedgerViaWebHID": {
    "message": "ここをクリックして、WebHIDでLedgerを接続します",
    "description": "Text that can be clicked to open a browser popup for connecting the ledger device via webhid"
  },
  "clickToManuallyAdd": {
    "message": "トークンを手動で追加するにはこちらをクリックしてください。"
  },
  "close": {
    "message": "閉じる"
  },
  "collectibleAddFailedMessage": {
    "message": "所有者情報が一致していないため、NFT を追加できません。入力された情報が正しいことを確認してください。"
  },
  "collectibleAddressError": {
    "message": "このトークンは NFT です。$1で追加してください",
    "description": "$1 is a clickable link with text defined by the 'importNFTPage' key"
  },
  "confirm": {
    "message": "確認"
  },
  "confirmPassword": {
    "message": "パスワードの確認"
  },
  "confirmRecoveryPhrase": {
    "message": "シークレットリカバリーフレーズの確認"
  },
  "confirmed": {
    "message": "確認されました"
  },
  "confusableUnicode": {
    "message": "「$1」は「$2」と類似しています。"
  },
  "confusableZeroWidthUnicode": {
    "message": "幅のない文字が見つかりました。"
  },
  "confusingEnsDomain": {
    "message": "ENS名に混乱しやすい文字が発見されました。詐欺を防ぐためにENS名を確認して下さい。"
  },
  "connect": {
    "message": "接続"
  },
  "connectAccountOrCreate": {
    "message": "アカウントを接続するか、または新規に作成します"
  },
  "connectHardwareWallet": {
    "message": "ハードウェアウォレットの接続"
  },
  "connectManually": {
    "message": "現在のサイトに手動で接続"
  },
  "connectTo": {
    "message": "$1に接続",
    "description": "$1 is the name/origin of a web3 site/application that the user can connect to metamask"
  },
  "connectToAll": {
    "message": "すべての$1に接続",
    "description": "$1 will be replaced by the translation of connectToAllAccounts"
  },
  "connectToAllAccounts": {
    "message": "アカウント",
    "description": "will replace $1 in connectToAll, completing the sentence 'connect to all of your accounts', will be text that shows list of accounts on hover"
  },
  "connectToMultiple": {
    "message": "$1に接続",
    "description": "$1 will be replaced by the translation of connectToMultipleNumberOfAccounts"
  },
  "connectToMultipleNumberOfAccounts": {
    "message": "$1アカウント",
    "description": "$1 is the number of accounts to which the web3 site/application is asking to connect; this will substitute $1 in connectToMultiple"
  },
  "connectWithMetaMask": {
    "message": "MetaMaskを使用して接続"
  },
  "connectedAccountsDescriptionPlural": {
    "message": "このサイトに接続されているアカウントを$1個持っています。",
    "description": "$1 is the number of accounts"
  },
  "connectedAccountsDescriptionSingular": {
    "message": "このサイトに接続されているアカウントを1個持っています。"
  },
  "connectedAccountsEmptyDescription": {
    "message": "MetaMaskはこのサイトに接続されていません。web3サイトに接続するには、そのサイトの接続ボタンをクリックしてください。"
  },
  "connectedSites": {
    "message": "接続済みのサイト"
  },
  "connectedSitesDescription": {
    "message": "$1はこれらのサイトに接続されています。これらのサイトには、アカウントアドレスを把握できます。",
    "description": "$1 is the account name"
  },
  "connectedSitesEmptyDescription": {
    "message": "$1はどのサイトとも接続されていません。",
    "description": "$1 is the account name"
  },
  "connectedSnapSites": {
    "message": "$1 スナップはこれらのサイトに接続されており、上記のパーミッションにアクセスできます。",
    "description": "$1 represents the name of the snap"
  },
  "connecting": {
    "message": "接続中..."
  },
  "connectingTo": {
    "message": "$1に接続中"
  },
  "connectingToGoerli": {
    "message": "Goerliテストネットワークに接続中"
  },
  "connectingToMainnet": {
    "message": "イーサリアムメインネットに接続中"
  },
  "connectingToSepolia": {
    "message": "Sepolia テストネットワークに接続中"
  },
  "contactUs": {
    "message": "お問い合わせ"
  },
  "contacts": {
    "message": "連絡先"
  },
  "contentFromSnap": {
    "message": "$1 のコンテンツ",
    "description": "$1 represents the name of the snap"
  },
  "continue": {
    "message": "続行"
  },
  "continueToCoinbasePay": {
    "message": "Coinbase Pay に進む"
  },
  "continueToMoonPay": {
    "message": "MoonPay に進む"
  },
  "continueToTransak": {
    "message": "Transakに進む"
  },
  "continueToWyre": {
    "message": "Wyreに進む"
  },
  "contract": {
    "message": "コントラクト"
  },
  "contractAddress": {
    "message": "コントラクトアドレス"
  },
  "contractAddressError": {
    "message": "トークンのコントラクトアドレスにトークンを送信します。これにより、これらのトークンが失われる可能性があります。"
  },
  "contractDeployment": {
    "message": "コントラクトの展開"
  },
  "contractDescription": {
    "message": "不正行為から身を守るため、コントラクトの詳細を確認してください。"
  },
  "contractInteraction": {
    "message": "コントラクトインタラクション"
  },
  "contractNFT": {
    "message": "NFT コントラクト"
  },
  "contractRequestingAccess": {
    "message": "コントラクトがアクセスを要求しています"
  },
  "contractRequestingSignature": {
    "message": "コントラクトに署名が必要です"
  },
  "contractRequestingSpendingCap": {
    "message": "使用上限を求めるコントラクト"
  },
  "contractTitle": {
    "message": "コントラクトの詳細"
  },
  "contractToken": {
    "message": "トークンコントラクト"
  },
  "convertTokenToNFTDescription": {
    "message": "このアセットは NFT であることが検出されました。Metamask では現在、NFT が完全にネイティブでサポートされています。トークンリストから削除して、NFT として追加しますか？"
  },
  "convertTokenToNFTExistDescription": {
    "message": "このアセットは NFT として追加されていることが検出されました。トークンリストから削除しますか？"
  },
  "coolWallet": {
    "message": "CoolWallet"
  },
  "copiedExclamation": {
    "message": "コピーされました！"
  },
  "copyAddress": {
    "message": "アドレスをクリップボードにコピー"
  },
  "copyPrivateKey": {
    "message": "これは秘密鍵です (クリックしてコピー)"
  },
  "copyRawTransactionData": {
    "message": "未処理のトランザクションデータをコピー"
  },
  "copyToClipboard": {
    "message": "クリップボードにコピー"
  },
  "copyTransactionId": {
    "message": "トランザクションIDをコピー"
  },
  "create": {
    "message": "作成"
  },
  "createAccount": {
    "message": "アカウントを作成"
  },
  "createNewWallet": {
    "message": "新規ウォレットを作成"
  },
  "createPassword": {
    "message": "パスワードを作成"
  },
  "currencyConversion": {
    "message": "通貨換算"
  },
  "currencySymbol": {
    "message": "通貨記号"
  },
  "currencySymbolDefinition": {
    "message": "このネットワークの通貨に対して表示されるティッカーシンボル。"
  },
  "currentAccountNotConnected": {
    "message": "現在のアカウントは接続されていません"
  },
  "currentExtension": {
    "message": "現在の拡張ページ"
  },
  "currentLanguage": {
    "message": "現在の言語"
  },
  "currentRpcUrlDeprecated": {
    "message": "このネットワークの現在の RPC URL は非推奨となりました。"
  },
  "currentTitle": {
    "message": "現在:"
  },
  "currentlyUnavailable": {
    "message": "このネットワークでは利用できません"
  },
  "curveHighGasEstimate": {
    "message": "積極的なガス代見積もりグラフ"
  },
  "curveLowGasEstimate": {
    "message": "低いガス代見積もりグラフ"
  },
  "curveMediumGasEstimate": {
    "message": "市場のガス代見積もりグラフ"
  },
  "custom": {
    "message": "高度な設定"
  },
  "customContentSearch": {
    "message": "以前追加されたネットワークを検索"
  },
  "customGasSettingToolTipMessage": {
    "message": "ガス代をカスタマイズするには$1を使用します。慣れていない場合はわかりにくい可能性があります。自己責任で操作してください。",
    "description": "$1 is key 'advanced' (text: 'Advanced') separated here so that it can be passed in with bold font-weight"
  },
  "customSpendLimit": {
    "message": "カスタム使用限度額"
  },
  "customSpendingCap": {
    "message": "カスタム使用上限"
  },
  "customToken": {
    "message": "カスタムトークン"
  },
  "customTokenWarningInNonTokenDetectionNetwork": {
    "message": "このネットワークではまだトークンの検出を利用できません。トークンを手動でインポートし、信頼できることを確認してください。$1 の詳細をご覧ください"
  },
  "customTokenWarningInTokenDetectionNetwork": {
    "message": "手動でトークンをインポートする前に、信頼できることを確認してください。$1 の詳細をご覧ください。"
  },
  "customTokenWarningInTokenDetectionNetworkWithTDOFF": {
    "message": "インポートする前にトークンが信頼できることを確認してください。$1を避ける方法の詳細をご覧ください。また、$2トークンの検出を有効にすることもできます。"
  },
  "customerSupport": {
    "message": "カスタマーサポート"
  },
  "dappSuggested": {
    "message": "サイト提案"
  },
  "dappSuggestedGasSettingToolTipMessage": {
    "message": "$1はこの価格を提案しています。",
    "description": "$1 is url for the dapp that has suggested gas settings"
  },
  "dappSuggestedShortLabel": {
    "message": "サイト"
  },
  "dappSuggestedTooltip": {
    "message": "$1はこの価格を推奨しています。",
    "description": "$1 represents the Dapp's origin"
  },
  "darkTheme": {
    "message": "ダーク"
  },
  "data": {
    "message": "データ"
  },
  "dataBackupSeemsCorrupt": {
    "message": "データを復元できません。ファイルが破損しているようです。"
  },
  "dataHex": {
    "message": "16進法"
  },
  "dcent": {
    "message": "D'Cent"
  },
  "decimal": {
    "message": "トークンの小数桁数"
  },
  "decimalsMustZerotoTen": {
    "message": "小数桁数は0以上、36以下の範囲で使用する必要があります。"
  },
  "decrypt": {
    "message": "解読"
  },
  "decryptCopy": {
    "message": "暗号化されたメッセージをコピー"
  },
  "decryptInlineError": {
    "message": "このメッセージは次のエラーにより解読できません。$1",
    "description": "$1 is error message"
  },
  "decryptMessageNotice": {
    "message": "$1は、このメッセージを読んでアクションを完了させることを望んでいます",
    "description": "$1 is the web3 site name"
  },
  "decryptMetamask": {
    "message": "メッセージを解読"
  },
  "decryptRequest": {
    "message": "リクエストを解読"
  },
  "delete": {
    "message": "削除"
  },
  "deleteAccount": {
    "message": "アカウントを削除"
  },
  "deleteNetwork": {
    "message": "ネットワークを削除しますか?"
  },
  "deleteNetworkDescription": {
    "message": "このネットワークを削除しますか?"
  },
  "deposit": {
    "message": "入金"
  },
  "depositCrypto": {
    "message": "$1 を入金",
    "description": "$1 represents the crypto symbol to be purchased"
  },
  "deprecatedTestNetworksLink": {
    "message": "詳細"
  },
  "deprecatedTestNetworksMsg": {
    "message": "Ethereum のプロトコル変更のため: Rinkeby、Ropsten、Kovan テストネットワークは動作が安定しない可能性があり、近いうちに非推奨になります。"
  },
  "description": {
    "message": "説明"
  },
  "details": {
    "message": "詳細"
  },
  "directDepositCrypto": {
    "message": "$1 を直接入金"
  },
  "directDepositCryptoExplainer": {
    "message": "すでに $1 をお持ちの場合、新しいウォレットに最も素早く $1 を入金する方法が、直接入金です。"
  },
  "disabledGasOptionToolTipMessage": {
    "message": "元のガス代の 10% 以上という増額の条件を満たしていないため、「$1」は利用できません。",
    "description": "$1 is gas estimate type which can be market or aggressive"
  },
  "disconnect": {
    "message": "接続解除"
  },
  "disconnectAllAccounts": {
    "message": "すべてのアカウントを接続解除"
  },
  "disconnectAllAccountsConfirmationDescription": {
    "message": "本当に接続解除しますか?サイトの機能を失う可能性があります。"
  },
  "disconnectPrompt": {
    "message": "$1を接続解除"
  },
  "disconnectThisAccount": {
    "message": "このアカウントを接続解除"
  },
  "dismiss": {
    "message": "閉じる"
  },
  "dismissReminderDescriptionField": {
    "message": "これをオンにすると、リカバリーフレーズバックアップのリマインダーメッセージが解除されます。資金の損失を防ぐために、シークレットリカバリーフレーズのバックアップを取ることを強くお勧めします。"
  },
  "dismissReminderField": {
    "message": "リカバリーフレーズバックアップのリマインダーを解除"
  },
  "domain": {
    "message": "ドメイン"
  },
  "done": {
    "message": "完了"
  },
  "dontShowThisAgain": {
    "message": "今後表示しない"
  },
  "downArrow": {
    "message": "下矢印"
  },
  "downloadGoogleChrome": {
    "message": "Google Chromeをダウンロード"
  },
  "downloadNow": {
    "message": "今すぐダウンロード"
<<<<<<< HEAD
  },
  "downloadSecretBackup": {
    "message": "このシークレットバックアップフレーズをダウンロードして、外部の暗号化されたハードウェアドライブまたはストレージ媒体に安全に保管します。"
=======
>>>>>>> 7e97ff2b
  },
  "downloadStateLogs": {
    "message": "ステータスログをダウンロード"
  },
  "dropped": {
    "message": "削除されました"
  },
  "edit": {
    "message": "編集"
  },
  "editANickname": {
    "message": "ニックネームを編集"
  },
  "editAddressNickname": {
    "message": "アドレスのニックネームを編集"
  },
  "editCancellationGasFeeModalTitle": {
    "message": "キャンセルのガス代を編集"
  },
  "editContact": {
    "message": "連絡先を編集"
  },
  "editGasFeeModalTitle": {
    "message": "ガス代を編集"
  },
  "editGasLimitOutOfBounds": {
    "message": "ガスの限度額は$1以上にする必要があります"
  },
  "editGasLimitOutOfBoundsV2": {
    "message": "ガスの限度額は$1より大きく、$2未満でなければなりません",
    "description": "$1 is the minimum limit for gas and $2 is the maximum limit"
  },
  "editGasLimitTooltip": {
    "message": "ガスの限度額は、使用しても構わない最大のガス代です。 ガス代は、「最大優先手数料」と「最大手数料」の乗数です。"
  },
  "editGasMaxBaseFeeGWEIImbalance": {
    "message": "最大基本手数料を優先手数料よりも低くすることはできません"
  },
  "editGasMaxBaseFeeHigh": {
    "message": "最大基本手数料が必要以上です"
  },
  "editGasMaxBaseFeeLow": {
    "message": "現在のネットワーク状況に対して最大基本手数料が低いです"
  },
  "editGasMaxFeeHigh": {
    "message": "最大手数料が必要以上です"
  },
  "editGasMaxFeeLow": {
    "message": "ネットワークの状況に対して最大手数料が低すぎます"
  },
  "editGasMaxFeePriorityImbalance": {
    "message": "最大手数料を優先手数料よりも低くすることはできません"
  },
  "editGasMaxPriorityFeeBelowMinimum": {
    "message": "最大優先手数料は0GWEIより高くなければなりません"
  },
  "editGasMaxPriorityFeeBelowMinimumV2": {
    "message": "優先手数料は0より高くなければなりません。"
  },
  "editGasMaxPriorityFeeHigh": {
    "message": "最大優先手数料が必要以上です。必要以上の額が支払われる可能性があります。"
  },
  "editGasMaxPriorityFeeHighV2": {
    "message": "優先手数料が必要以上です。必要以上の額が支払われる可能性があります。"
  },
  "editGasMaxPriorityFeeLow": {
    "message": "現在のネットワーク状況に対して最大優先手数料が低いです"
  },
  "editGasMaxPriorityFeeLowV2": {
    "message": "現在のネットワーク状況に対して優先手数料が低いです"
  },
  "editGasPriceTooLow": {
    "message": "ガス代は0より高くなければなりません"
  },
  "editGasPriceTooltip": {
    "message": "このネットワークは、トランザクションの送信時に「ガス代」フィールドが必要です。ガス代は、ガス1単位あたりに支払う金額です。"
  },
  "editGasSubTextAmountLabel": {
    "message": "最大額:",
    "description": "This is meant to be used as the $1 substitution editGasSubTextAmount"
  },
  "editGasSubTextFeeLabel": {
    "message": "最大手数料:"
  },
  "editGasTitle": {
    "message": "優先度を編集"
  },
  "editGasTooLow": {
    "message": "不明な処理時間"
  },
  "editNonceField": {
    "message": "ナンスを編集"
  },
  "editNonceMessage": {
    "message": "これは高度な機能であり、慎重に使用してください。"
  },
  "editPermission": {
    "message": "アクセス許可の編集"
  },
  "editSpeedUpEditGasFeeModalTitle": {
    "message": "スピードアップのガス代を編集"
  },
  "enableAutoDetect": {
    "message": " 自動検出を有効にする"
  },
  "enableFromSettings": {
    "message": " 設定で有効にします。"
  },
  "enableOpenSeaAPI": {
    "message": "OpenSea APIを有効にする"
  },
  "enableOpenSeaAPIDescription": {
    "message": "OpenSea APIを使用してNFTデータを取得します。NFT自動検出はOpenSea APIを使用するため、この設定をオフにすると利用できなくなります。"
  },
  "enableSmartTransactions": {
    "message": "スマートトランザクションを有効にする"
  },
  "enableToken": {
    "message": "$1を有効にする",
    "description": "$1 is a token symbol, e.g. ETH"
  },
  "encryptionPublicKeyNotice": {
    "message": "$1は公開暗号鍵を必要とします。同意することによって、このサイトは暗号化されたメッセージを作成できます。",
    "description": "$1 is the web3 site name"
  },
  "encryptionPublicKeyRequest": {
    "message": "公開暗号鍵を要求"
  },
  "endpointReturnedDifferentChainId": {
    "message": "エンドポイントが別のチェーン ID を返してきました。$1",
    "description": "$1 is the return value of eth_chainId from an RPC endpoint"
  },
  "enhancedTokenDetectionAlertMessage": {
    "message": "改善されたトークン検出は現在 $1 で利用可能です。$2"
  },
  "ensIllegalCharacter": {
    "message": "ENSにサポートされていない文字が使用されています。"
  },
  "ensNotFoundOnCurrentNetwork": {
    "message": "ENS名が現在のネットワーク上に見つかりませんでした。イーサリアムメインネットへの切り替えを試みてください。"
  },
  "ensNotSupportedOnNetwork": {
    "message": "ネットワークがENSをサポートしていません"
  },
  "ensRegistrationError": {
    "message": "ENS名の登録エラー"
  },
  "ensUnknownError": {
    "message": "ENSの検索に失敗しました。"
  },
  "enterANumber": {
    "message": "数字を入力してください"
  },
  "enterMaxSpendLimit": {
    "message": "使用限度額の最大値を入力してください"
  },
  "enterPassword": {
    "message": "パスワードを入力してください"
  },
  "enterPasswordContinue": {
    "message": "続行するには、パスワードを入力してください"
  },
  "errorCode": {
    "message": "コード: $1",
    "description": "Displayed error code for debugging purposes. $1 is the error code"
  },
  "errorDetails": {
    "message": "エラーの詳細",
    "description": "Title for collapsible section that displays error details for debugging purposes"
  },
  "errorMessage": {
    "message": "メッセージ: $1",
    "description": "Displayed error message for debugging purposes. $1 is the error message"
  },
  "errorName": {
    "message": "コード: $1",
    "description": "Displayed error name for debugging purposes. $1 is the error name"
  },
  "errorPageMessage": {
    "message": "ページを再ロードしてもう一度実行するか、サポート$1までお問い合わせください。",
    "description": "Message displayed on generic error page in the fullscreen or notification UI, $1 is a clickable link with text defined by the 'here' key. The link will open to a form where users can file support tickets."
  },
  "errorPagePopupMessage": {
    "message": "ポップアップを閉じてから再び開いてもう一度実行するか、サポー$1までお問い合わせください。",
    "description": "Message displayed on generic error page in the popup UI, $1 is a clickable link with text defined by the 'here' key. The link will open to a form where users can file support tickets."
  },
  "errorPageTitle": {
    "message": "MetaMaskにエラーが発生しました",
    "description": "Title of generic error page"
  },
  "errorStack": {
    "message": "スタック:",
    "description": "Title for error stack, which is displayed for debugging purposes"
  },
  "ethGasPriceFetchWarning": {
    "message": "現在メインのガスの見積もりサービスが利用できないため、バックアップのガス代が提供されています。"
  },
  "ethereumPublicAddress": {
    "message": "パブリックイーサリアムアドレス"
  },
  "etherscan": {
    "message": "Etherscan"
  },
  "etherscanView": {
    "message": "Etherscanでアカウントを表示"
  },
  "etherscanViewOn": {
    "message": "Etherscanで表示"
  },
  "expandExperience": {
    "message": "web3 エクスペリエンスを拡張"
  },
  "expandView": {
    "message": "ビューを展開"
  },
  "experimental": {
    "message": "実験的"
  },
  "exportPrivateKey": {
    "message": "秘密鍵のエクスポート"
  },
  "externalExtension": {
    "message": "外部拡張機能"
  },
  "failed": {
    "message": "失敗しました"
  },
  "failedToFetchChainId": {
    "message": "チェーンIDを取り込むことができませんでした。お使いのRPC URLは正しいですか?"
  },
  "failedToFetchTickerSymbolData": {
    "message": "ティッカーシンボルの検証データが現在利用できません。入力されたシンボルが正しいことを確認してください。これはこのネットワークの変換レートに影響を与えます"
  },
  "failureMessage": {
    "message": "問題が発生しました。アクションを完了させることができません"
  },
  "fast": {
    "message": "高速"
  },
  "feeAssociatedRequest": {
    "message": "手数料はこのリクエストに関連付けられています。"
  },
  "fiat": {
    "message": "フィアット",
    "description": "Exchange type"
  },
  "fileImportFail": {
    "message": "ファイルのインポートが機能していない場合ここをクリックしてください!",
    "description": "Helps user import their account from a JSON file"
  },
  "flaskSnapSettingsCardButtonCta": {
    "message": "詳細を表示",
    "description": "Call to action a user can take to see more information about the Snap that is installed"
  },
  "flaskSnapSettingsCardDateAddedOn": {
    "message": "追加日",
    "description": "Start of the sentence describing when and where snap was added"
  },
  "flaskSnapSettingsCardFrom": {
    "message": "元",
    "description": "Part of the sentence describing when and where snap was added"
  },
  "flaskWelcomeUninstall": {
    "message": "この拡張機能はアンインストールしてください",
    "description": "This request is shown on the Flask Welcome screen. It is intended for non-developers, and will be bolded."
  },
  "flaskWelcomeWarning1": {
    "message": "Flask は開発者が新しい不安定な API をテストするためのものです。開発者やベータテスター以外の方は、$1。",
    "description": "This is a warning shown on the Flask Welcome screen, intended to encourage non-developers not to proceed any further. $1 is the bolded message 'flaskWelcomeUninstall'"
  },
  "flaskWelcomeWarning2": {
    "message": "この拡張機能の安全性や安定性は保証されていません。Flask で提供される新しい API はフィッシング攻撃への対策ができていないため、Flask を必要とするサイトまたはスナップは、アセットの盗難を目的とした悪質なものである可能性があります。",
    "description": "This explains the risks of using MetaMask Flask"
  },
  "flaskWelcomeWarning3": {
    "message": "Flask API はすべて実験的なものです。これらは通知なしに変更または削除される可能性があり、安定した MetaMask に移行することなく永久に Flask に残る可能性もあります。自己責任でご使用ください。",
    "description": "This message warns developers about unstable Flask APIs"
  },
  "flaskWelcomeWarning4": {
    "message": "Flask の使用中は、通常の MetaMask 拡張機能を無効にしてください。",
    "description": "This message calls to pay attention about multiple versions of MetaMask running on the same site (Flask + Prod)"
  },
  "flaskWelcomeWarningAcceptButton": {
    "message": "リスクを受け入れる",
    "description": "this text is shown on a button, which the user presses to confirm they understand the risks of using Flask"
  },
  "followUsOnTwitter": {
    "message": "Twitterでフォロー"
  },
  "forbiddenIpfsGateway": {
    "message": "IPFSゲートウェイの使用は禁止されています。CIDゲートウェイを指定してください"
  },
  "forgetDevice": {
    "message": "このデバイスの登録を解除"
  },
  "forgotPassword": {
    "message": "パスワードを忘れた場合"
  },
  "from": {
    "message": "移動元"
  },
  "fromAddress": {
    "message": "移動元: $1",
    "description": "$1 is the address to include in the From label. It is typically shortened first using shortenAddress"
  },
  "fromTokenLists": {
    "message": "トークンリストから: $1"
  },
  "functionApprove": {
    "message": "機能: 承認"
  },
  "functionSetApprovalForAll": {
    "message": "関数: SetApprovalForAll"
  },
  "functionType": {
    "message": "機能の種類"
  },
  "gas": {
    "message": "ガス"
  },
  "gasDisplayAcknowledgeDappButtonText": {
    "message": "ガス代の提案を編集"
  },
  "gasDisplayDappWarning": {
    "message": "このガス代は$1により提案されています。これを上書きすると、トランザクションに問題が発生する可能性があります。ご質問がございましたら、$1までお問い合わせください。",
    "description": "$1 represents the Dapp's origin"
  },
  "gasFee": {
    "message": "ガス代"
  },
  "gasLimit": {
    "message": "ガスリミット"
  },
  "gasLimitInfoTooltipContent": {
    "message": "ガス限度額は使用するガスの単位の最大量です。"
  },
  "gasLimitRecommended": {
    "message": "推奨されるガス代は $1 です。ガス代の上限がこれ未満の場合、失敗する可能性があります。"
  },
  "gasLimitTooLow": {
    "message": "ガス限度額トは21000以上にする必要があります"
  },
  "gasLimitTooLowWithDynamicFee": {
    "message": "ガス限度額は$1以上にする必要があります",
    "description": "$1 is the custom gas limit, in decimal."
  },
  "gasLimitV2": {
    "message": "ガス限度額"
  },
  "gasOption": {
    "message": "ガスのオプション"
  },
  "gasPrice": {
    "message": "ガス価格 (GWEI)"
  },
  "gasPriceExcessive": {
    "message": "ガス代が不要に高く設定されています。金額を下げるよう検討してください。"
  },
  "gasPriceExcessiveInput": {
    "message": "ガス価格が高すぎます"
  },
  "gasPriceExtremelyLow": {
    "message": "ガス価格が非常に低く設定されています"
  },
  "gasPriceFetchFailed": {
    "message": "ネットワークエラーのため、ガス代の見積もりに失敗しました。"
  },
  "gasPriceInfoTooltipContent": {
    "message": "ガス代は、ガスの単位ごとに支払うEtherの額を指定します。"
  },
  "gasTimingHoursShort": {
    "message": "$1時間",
    "description": "$1 represents a number of hours"
  },
  "gasTimingMinutes": {
    "message": "$1分",
    "description": "$1 represents a number of minutes"
  },
  "gasTimingMinutesShort": {
    "message": "$1分",
    "description": "$1 represents a number of minutes"
  },
  "gasTimingNegative": {
    "message": "おそらく$1",
    "description": "$1 represents an amount of time"
  },
  "gasTimingPositive": {
    "message": "$1未満の可能性が高い",
    "description": "$1 represents an amount of time"
  },
  "gasTimingSeconds": {
    "message": "$1秒",
    "description": "$1 represents a number of seconds"
  },
  "gasTimingSecondsShort": {
    "message": "$1秒",
    "description": "$1 represents a number of seconds"
  },
  "gasTimingVeryPositive": {
    "message": "$1未満の可能性が非常に高い",
    "description": "$1 represents an amount of time"
  },
  "gasUsed": {
    "message": "ガス使用量"
  },
  "gdprMessage": {
    "message": "このデータは集約されているため、一般データ保護規則 (EU) (規則 2016/679) の目的において匿名とされます。弊社の個人情報の取り扱いに関する詳細については、弊社の$1をご覧ください。",
    "description": "$1 refers to the gdprMessagePrivacyPolicy message, the translation of which is meant to be used exclusively in the context of gdprMessage"
  },
  "gdprMessagePrivacyPolicy": {
    "message": "プライバシーポリシーはこちら",
    "description": "this translation is intended to be exclusively used as the replacement for the $1 in the gdprMessage translation"
  },
  "general": {
    "message": "一般"
  },
  "getEther": {
    "message": "Etherを取得"
  },
  "getEtherFromFaucet": {
    "message": "$1 ネットワークのフォーセットから Ether を取得",
    "description": "Displays network name for Ether faucet"
  },
  "goBack": {
    "message": "戻る"
  },
  "goerli": {
    "message": "Goerliテストネットワーク"
  },
  "gotIt": {
    "message": "了解！"
  },
  "grantedToWithColon": {
    "message": "付与先:"
  },
  "gwei": {
    "message": "GWEI"
  },
  "hardware": {
    "message": "ハードウェア"
  },
  "hardwareWalletConnected": {
    "message": "ハードウェアウォレットが接続されました"
  },
  "hardwareWalletLegacyDescription": {
    "message": "(レガシー)",
    "description": "Text representing the MEW path"
  },
  "hardwareWalletSupportLinkConversion": {
    "message": "ここをクリック"
  },
  "hardwareWallets": {
    "message": "ハードウェアウォレットを接続"
  },
  "hardwareWalletsMsg": {
    "message": "MetaMaskに接続するハードウェアウォレットを選択してください。"
  },
  "here": {
    "message": "こちら",
    "description": "as in -click here- for more information (goes with troubleTokenBalances)"
  },
  "hexData": {
    "message": "16進データ"
  },
  "hide": {
    "message": "非表示"
  },
  "hideFullTransactionDetails": {
    "message": "完全なトランザクション情報を非表示"
  },
  "hideSeedPhrase": {
    "message": "シードフレーズを非表示"
  },
  "hideToken": {
    "message": "トークンを非表示"
  },
  "hideTokenPrompt": {
    "message": "トークンを非表示にしますか?"
  },
  "hideTokenSymbol": {
    "message": "$1を非表示",
    "description": "$1 is the symbol for a token (e.g. 'DAI')"
  },
  "hideZeroBalanceTokens": {
    "message": "残高のないトークンを非表示"
  },
  "high": {
    "message": "積極的"
  },
  "highGasSettingToolTipMessage": {
    "message": "人気のNFTドロップなどによるネットワークトラフィックの急増に備えるため、$1を使用してください。",
    "description": "$1 is key 'high' (text: 'Aggressive') separated here so that it can be passed in with bold font-weight"
  },
  "highLowercase": {
    "message": "高"
  },
  "history": {
    "message": "履歴"
  },
  "ignoreAll": {
    "message": "すべて無視"
  },
  "ignoreTokenWarning": {
    "message": "トークンを非表示にするとウォレットに表示されなくなりますが、検索して追加することはできます。"
  },
  "import": {
    "message": "インポート",
    "description": "Button to import an account from a selected file"
  },
  "importAccount": {
    "message": "アカウントをインポート"
  },
  "importAccountError": {
    "message": "アカウントのインポート中にエラーが発生しました。"
  },
  "importAccountMsg": {
    "message": " インポートされたアカウントは、最初に作成したMetaMaskアカウントのシークレットリカバリーフレーズと関連付けられません。インポートされたアカウントの詳細を表示"
  },
  "importMyWallet": {
    "message": "ウォレットをインポート"
  },
  "importNFT": {
    "message": "NFT をインポート"
  },
  "importNFTAddressToolTip": {
    "message": "OpenSea の場合、NFTページの詳細の下に、「コントラクトアドレス」という青いハイパーリンクがあります。これをクリックすると、Etherscan のコントラクトのアドレスに移動します。そのページの左上に「コントラクト」というアイコンがあり、その右側には文字と数字で構成された長い文字列があります。これが NFT を作成したコントラクトのアドレスです。アドレスの右側にある「コピー」アイコンをクリックすると、クリップボードにコピーされます。"
  },
  "importNFTPage": {
    "message": "NFTページをインポート"
  },
  "importNFTTokenIdToolTip": {
    "message": "コレクションの ID は一意の識別子で、同じ NFT は 2 つとして存在しません。前述の通り、OpenSea ではこの番号は「詳細」の下に表示されます。この ID を書き留めるか、クリップボードにコピーしてください。"
  },
  "importNFTs": {
    "message": "NFTをインポート"
  },
  "importSelectedTokens": {
    "message": "選択したトークンをインポートしますか？"
  },
  "importSelectedTokensDescription": {
    "message": "選択したトークンだけがウォレットに表示されます。非表示のトークンは後でいつでも検索してインポートできます。"
  },
  "importTokenQuestion": {
    "message": "トークンをインポートしますか?"
  },
  "importTokenWarning": {
    "message": "誰でも既存のトークンの偽バージョンを含めて、任意の名前でトークンを作成することができます。追加および取引は自己責任となります!"
  },
  "importTokens": {
    "message": "トークンをインポート"
  },
  "importTokensCamelCase": {
    "message": "トークンをインポート"
  },
  "importWithCount": {
    "message": "$1 をインポート",
    "description": "$1 will the number of detected tokens that are selected for importing, if all of them are selected then $1 will be all"
  },
  "imported": {
    "message": "インポート済み",
    "description": "status showing that an account has been fully loaded into the keyring"
  },
  "improvedTokenAllowance": {
    "message": "改善されたトークンの許可設定"
  },
  "improvedTokenAllowanceDescription": {
    "message": "これをオンにすると、DApp が ERC20 の承認を求めた際に、改善されたトークン許可設定が利用できます"
  },
  "inYourSettings": {
    "message": "設定で"
  },
  "infuraBlockedNotification": {
    "message": "MetaMaskがブロックチェーンのホストに接続できません。考えられる理由$1を確認してください。",
    "description": "$1 is a clickable link with with text defined by the 'here' key"
  },
  "initialTransactionConfirmed": {
    "message": "最初のトランザクションはネットワークによって確認されました。戻るには [OK] をクリックします。"
  },
  "inputLogicEmptyState": {
    "message": "現在または今後コントラクトが使用しても構わない額のみを入力してください。使用上限は後でいつでも増額できます。"
  },
  "inputLogicEqualOrSmallerNumber": {
    "message": "これにより、コントラクトが現在の残高から $1 使用できるようになります。",
    "description": "$1 is the current token balance in the account and the name of the current token"
  },
  "inputLogicHigherNumber": {
    "message": "これにより、上限に達するか使用上限が取り消されるまで、コントラクトがトークン残高全額を使用できるようになります。これを制限したい場合は、使用上限を低めに設定することをお勧めします。"
  },
  "install": {
    "message": "インストール"
  },
  "insufficientBalance": {
    "message": "残高が不十分です。"
  },
  "insufficientCurrencyBuyOrDeposit": {
    "message": "アカウントに、$2 ネットワークでのトランザクション手数料の支払いに十分な $1 がありません。$3するか、別のアカウントから入金してください。",
    "description": "$1 is the native currency of the network, $2 is the name of the current network, $3 is the key 'buy' + the ticker symbol of the native currency of the chain wrapped in a button"
  },
  "insufficientCurrencyBuyOrReceive": {
    "message": "アカウントには $2 ネットワークでトランザクション手数料を支払うのに十分な $1 がありません。$3するか、他のアカウントから$4してください。",
    "description": "$1 is the native currency of the network, $2 is the name of the current network, $3 is the key 'buy' + the ticker symbol of the native currency of the chain wrapped in a button, $4 is the key 'deposit' button"
  },
  "insufficientCurrencyDeposit": {
    "message": "アカウントに、$2 ネットワークでのトランザクション手数料の支払いに十分な $1 がありません。別のアカウントから $1 を入金してください。",
    "description": "$1 is the native currency of the network, $2 is the name of the current network"
  },
  "insufficientFunds": {
    "message": "資金が不十分です。"
  },
  "insufficientFundsForGas": {
    "message": "ガス代が足りません"
  },
  "insufficientTokens": {
    "message": "トークンが不十分です。"
  },
  "invalidAddress": {
    "message": "無効なアドレス"
  },
  "invalidAddressRecipient": {
    "message": "送金先アドレスが無効です"
  },
  "invalidAddressRecipientNotEthNetwork": {
    "message": "ETHネットワークではなく、小文字に設定します"
  },
  "invalidAssetType": {
    "message": "このアセットは NFT であるため、NFT タブの NFT のインポートページで追加しなおす必要があります"
  },
  "invalidBlockExplorerURL": {
    "message": "ブロックエクスプローラーのURLが無効です"
  },
  "invalidChainIdTooBig": {
    "message": "無効なチェーンID。チェーンIDが大きすぎます。"
  },
  "invalidCustomNetworkAlertContent1": {
    "message": "カスタムネットワーク $1のチェーンIDの再入力が必要です。",
    "description": "$1 is the name/identifier of the network."
  },
  "invalidCustomNetworkAlertContent2": {
    "message": "悪意または欠陥のあるネットワークプロバイダーからユーザーを保護するため、すべてのカスタムネットワークに対してチェーンIDが必要になりました。"
  },
  "invalidCustomNetworkAlertContent3": {
    "message": "[設定] > [ネットワーク] に進んで、チェーンIDを入力します。最もよく使用されるネットワークのチェーンIDは$1にあります。",
    "description": "$1 is a link to https://chainid.network"
  },
  "invalidCustomNetworkAlertTitle": {
    "message": "カスタムネットワークが無効です"
  },
  "invalidHexNumber": {
    "message": "無効な16進数です。"
  },
  "invalidHexNumberLeadingZeros": {
    "message": "無効な16進数です。頭のゼロを削除してください。"
  },
  "invalidIpfsGateway": {
    "message": "無効なIPFSゲートウェイです: 値が有効なURLになる必要があります"
  },
  "invalidNumber": {
    "message": "無効な数値です。10進数または「0x」で始まる16進数を入力してください。"
  },
  "invalidNumberLeadingZeros": {
    "message": "無効な数値です。頭のゼロを削除してください。"
  },
  "invalidRPC": {
    "message": "無効なRPC URL"
  },
  "invalidSeedPhrase": {
    "message": "無効なシークレットリカバリーフレーズ"
  },
  "invalidSeedPhraseCaseSensitive": {
    "message": "入力値が無効です！秘密のリカバリーフレーズは大文字・小文字が区別されます。"
  },
  "jazzAndBlockies": {
    "message": "Jazzicon と Blockie は、アカウントを一目で見分けるためのユニークなアイコンであり、2 つの異なるスタイルが特徴です。"
  },
  "jazzicons": {
    "message": "Jazzicon"
  },
  "jsDeliver": {
    "message": "jsDeliver"
  },
  "jsonFile": {
    "message": "JSONファイル",
    "description": "format for importing an account"
  },
  "keepTapsOnTokens": {
    "message": "複数のアカウントやネットワークのトークンや NFT を監視するには。"
  },
  "keystone": {
    "message": "Keystone"
  },
  "knownAddressRecipient": {
    "message": "既知のコントラクトアドレスです。"
  },
  "knownTokenWarning": {
    "message": "このアクションは、ウォレットに既に一覧表示されているトークンを編集します。これは、フィッシングに使用される可能性があります。これらのトークンの表す内容を変更する意図が確実な場合にのみ承認します。$1に関する詳細をご覧ください"
  },
  "lastConnected": {
    "message": "前回の接続"
  },
  "learnCancelSpeeedup": {
    "message": "$1の方法を学ぶ",
    "description": "$1 is link to cancel or speed up transactions"
  },
  "learnMore": {
    "message": "詳細"
  },
  "learnMoreAboutGas": {
    "message": "ガスに関する$1をご希望ですか？",
    "description": "$1 will be replaced by the learnMore translation key"
  },
  "learnMoreUpperCase": {
    "message": "詳細"
  },
  "learnScamRisk": {
    "message": "詐欺やセキュリティのリスク。"
  },
  "ledgerAccountRestriction": {
    "message": "新しいアカウントを追加するには、その前に最後のアカウントを使用する必要があります。"
  },
  "ledgerConnectionInstructionCloseOtherApps": {
    "message": "デバイスに接続されている他のソフトウェアを閉じてから、ここをクリックして更新してください。"
  },
  "ledgerConnectionInstructionHeader": {
    "message": "確認をクリックする前:に:"
  },
  "ledgerConnectionInstructionStepFour": {
    "message": "Ledgerデバイスで「スマートコントラクトデータ」または「ブラインド署名」を有効にしてください"
  },
  "ledgerConnectionInstructionStepOne": {
    "message": "[設定] > [高度な設定] でLedger Liveを有効にしてください"
  },
  "ledgerConnectionInstructionStepThree": {
    "message": "Ledgerデバイスを接続し、Ethereumアプリを選択してください"
  },
  "ledgerConnectionInstructionStepTwo": {
    "message": "Ledger Liveアプリを開いてロックを解除してください"
  },
  "ledgerConnectionPreferenceDescription": {
    "message": "LedgerをMetaMaskに接続する方法をカスタマイズします。$1が推奨されますが、他のオプションも利用できます。詳細はこちらをご覧ください: $2",
    "description": "A description that appears above a dropdown where users can select between up to three options - Ledger Live, U2F or WebHID - depending on what is supported in their browser. $1 is the recommended browser option, it will be either WebHID or U2f. $2 is a link to an article where users can learn more, but will be the translation of the learnMore message."
  },
  "ledgerDeviceOpenFailureMessage": {
    "message": "Ledgerデバイスを開けませんでした。Ledgerが他のソフトウェアに接続されている可能性があります。Ledger LiveまたはLedgerデバイスに接続されている他のアプリケーションを閉じて、もう一度接続してみてください。"
  },
  "ledgerLive": {
    "message": "Ledger Live",
    "description": "The name of a desktop app that can be used with your ledger device. We can also use it to connect a users Ledger device to MetaMask."
  },
  "ledgerLiveApp": {
    "message": "Ledger Liveアプリ"
  },
  "ledgerLocked": {
    "message": "Ledgerデバイスに接続できません。デバイスのロックが解除され、Ethereumアプリが開かれていることを確認してください。"
  },
  "ledgerTimeout": {
    "message": "Ledger Liveが応答に時間がかかりすぎているか、接続がタイムアウトしました。Ledger Liveのアプリが開かれていて、デバイスのロックが解除されていることを確認してください。"
  },
  "ledgerTransportChangeWarning": {
    "message": "Ledger Liveアプリが開いている場合は、開いているLedger Live接続をすべて切断し、Ledger Liveアプリを閉じてください。"
  },
  "ledgerWebHIDNotConnectedErrorMessage": {
    "message": "Ledgerデバイスが接続されていません。Ledgerに接続する場合は、もう一度「続行」をクリックして、HID接続を承認してください。",
    "description": "An error message shown to the user during the hardware connect flow."
  },
  "levelArrow": {
    "message": "水平矢印"
  },
  "lightTheme": {
    "message": "ライト"
  },
  "likeToImportTokens": {
    "message": "これらのトークンを追加しますか?"
  },
  "link": {
    "message": "リンク"
  },
  "links": {
    "message": "リンク"
  },
  "loadMore": {
    "message": "さらにロード"
  },
  "loading": {
    "message": "ロードしています..."
  },
  "loadingNFTs": {
    "message": "NFT をロードしています..."
  },
  "loadingTokens": {
    "message": "トークンをロードしています..."
  },
  "localhost": {
    "message": "ローカルホスト 8545"
  },
  "lock": {
    "message": "ロック"
  },
  "lockTimeTooGreat": {
    "message": "ロック時間が長すぎます"
  },
  "logo": {
    "message": "$1 ロゴ",
    "description": "$1 is the name of the ticker"
  },
  "low": {
    "message": "低"
  },
  "lowGasSettingToolTipMessage": {
    "message": "値下がりを待つには$1を使用してください。価格がやや予測不能なため、予想時間はあまり正確ではありません。",
    "description": "$1 is key 'low' separated here so that it can be passed in with bold font-weight"
  },
  "lowLowercase": {
    "message": "低"
  },
  "lowPriorityMessage": {
    "message": "今後のトランザクションはこのトランザクションの後でキューに入ります。この価格が最後に表示されたのはしばらく前のことです。"
  },
  "mainnet": {
    "message": "イーサリアムメインネット"
  },
  "mainnetToken": {
    "message": "このアドレスは、既知の Ethereum Mainnet トークンアドレスと一致しています。追加するトークンのコントラクトアドレスとネットワークを再確認してください。"
  },
  "makeAnotherSwap": {
    "message": "新しいスワップの作成"
  },
  "makeSureNoOneWatching": {
    "message": "誰にも画面を見られていないことを確認してください",
    "description": "Warning to users to be care while creating and saving their new Secret Recovery Phrase"
  },
  "malformedData": {
    "message": "不正な形式のデータ"
  },
  "manageSnaps": {
    "message": "インストールされたスナップの管理"
  },
  "max": {
    "message": "最大"
  },
  "maxBaseFee": {
    "message": "最大基本手数料"
  },
  "maxFee": {
    "message": "最大手数料"
  },
  "maxPriorityFee": {
    "message": "最大優先手数料"
  },
  "medium": {
    "message": "市場"
  },
  "mediumGasSettingToolTipMessage": {
    "message": "現在の市場価格での迅速な処理には、$1を使用してください。",
    "description": "$1 is key 'medium' (text: 'Market') separated here so that it can be passed in with bold font-weight"
  },
  "memo": {
    "message": "メモ"
  },
  "message": {
    "message": "メッセージ"
  },
  "metaMaskConnectStatusParagraphOne": {
    "message": "アカウントの接続をMetaMaskでさらに制御できるようになりました。"
  },
  "metaMaskConnectStatusParagraphThree": {
    "message": "接続されているアカウントを管理するには、これをクリックします。"
  },
  "metaMaskConnectStatusParagraphTwo": {
    "message": "訪問しているWebサイトが現在選択しているアカウントに接続されている場合、接続ステータスボタンが表示されます。"
  },
  "metamaskSwapsOfflineDescription": {
    "message": "MetaMask Swapsはメンテナンス中です。後でもう一度確認してください。"
  },
  "metamaskVersion": {
    "message": "MetaMaskのバージョン"
  },
  "metametricsCommitmentsAllowOptOut": {
    "message": "いつでも設定からオプトアウトできるようにします"
  },
  "metametricsCommitmentsBoldNever": {
    "message": "実行しない",
    "description": "This string is localized separately from some of the commitments so that we can bold it"
  },
  "metametricsCommitmentsIntro": {
    "message": "MetaMaskが実行する内容"
  },
  "metametricsCommitmentsNeverCollectIP": {
    "message": "$1が完全なIPアドレスを収集することはありません",
    "description": "The $1 is the bolded word 'Never', from 'metametricsCommitmentsBoldNever'"
  },
  "metametricsCommitmentsNeverCollectKeysEtc": {
    "message": "$1は、キー、アドレス、トランザクション、残高、ハッシュなど、いかなる個人情報も収集しません",
    "description": "The $1 is the bolded word 'Never', from 'metametricsCommitmentsBoldNever'"
  },
  "metametricsCommitmentsNeverSellDataForProfit": {
    "message": "$1が営利目的でデータを販売することは決してありません。",
    "description": "The $1 is the bolded word 'Never', from 'metametricsCommitmentsBoldNever'"
  },
  "metametricsCommitmentsSendAnonymizedEvents": {
    "message": "匿名化されたクリック・ページビューイベントを送信します"
  },
  "metametricsHelpImproveMetaMask": {
    "message": "MetaMaskの品質向上へのご協力のお願い"
  },
  "metametricsOptInDescription": {
    "message": "MetaMaskでは、ユーザーによる拡張機能の利用状況についてよりよく理解するため、基本的な使用状況データを収集させていただきたいと考えています。このデータは、当社の製品およびイーサリアムエコシステムの使いやすさとユーザーエクスペリエンスを継続的に改善するために使用されます。"
  },
  "mismatchedChainLinkText": {
    "message": "ネットワークの詳細の確認",
    "description": "Serves as link text for the 'mismatchedChain' key. This text will be embedded inside the translation for that key."
  },
  "mismatchedChainRecommendation": {
    "message": "先に進む前に$1をお勧めします。",
    "description": "$1 is a clickable link with text defined by the 'mismatchedChainLinkText' key. The link will open to instructions for users to validate custom network details."
  },
  "mismatchedNetworkName": {
    "message": "弊社の記録によると、ネットワーク名がこのチェーン ID と正しく一致していない可能性があります。"
  },
  "mismatchedNetworkSymbol": {
    "message": "送信された通貨記号がこのチェーン ID に関して予想されるものと一致していません。"
  },
  "mismatchedRpcUrl": {
    "message": "弊社の記録によると、送信された RPC URL の値がこのチェーン ID の既知のプロバイダーと一致しません。"
  },
  "missingNFT": {
    "message": "NFTが見当たりませんか？"
  },
  "missingSetting": {
    "message": "設定が見つかりませんか？"
  },
  "missingSettingRequest": {
    "message": "ここからリクエスト"
  },
  "missingToken": {
    "message": "トークンが見当たりませんか？"
  },
  "mobileSyncWarning": {
    "message": "「拡張機能と同期」機能は一時的に無効になっています。拡張ウォレットをMetaMaskモバイルで使用する場合は、モバイルアプリでウォレットの設定オプションに戻り、「シークレットリカバリーフレーズでインポート」オプションを選択します。拡張ウォレットのシークレットフレーズを使用して、ウォレットをモバイルにインポートします。"
  },
  "mustSelectOne": {
    "message": "トークンを1つ以上選択する必要があります。"
  },
  "myAccounts": {
    "message": "マイアカウント"
  },
  "name": {
    "message": "名前"
  },
  "nativeToken": {
    "message": "このネットワークのネイティブトークンは $1 です。ガス代にもこのトークンが使用されます。",
    "description": "$1 represents the name of the native token on the current network"
  },
  "needCryptoInWallet": {
    "message": "MetaMask で分散型アプリケーションとやり取りするには、ウォレットに $1 が必要です。",
    "description": "$1 represents the cypto symbol to be purchased"
  },
  "needHelp": {
    "message": "アシスタンスが必要な場合は、$1にお問い合わせください",
    "description": "$1 represents `needHelpLinkText`, the text which goes in the help link"
  },
  "needHelpFeedback": {
    "message": "フィードバックを提供"
  },
  "needHelpLinkText": {
    "message": "MetaMaskサポート"
  },
  "needHelpSubmitTicket": {
    "message": "チケットを送信"
  },
  "needImportFile": {
    "message": "インポートするファイルの選択が必要です。",
    "description": "User is important an account and needs to add a file to continue"
  },
  "negativeETH": {
    "message": "負の額のETHを送金することはできません。"
  },
  "network": {
    "message": "ネットワーク:"
  },
  "networkAddedSuccessfully": {
    "message": "ネットワークが追加されました！"
  },
  "networkDetails": {
    "message": "ネットワークの詳細"
  },
  "networkIsBusy": {
    "message": "ネットワークが混み合っています。ガス代が高く、見積もりはあまり正確ではありません。"
  },
  "networkName": {
    "message": "ネットワーク名"
  },
  "networkNameArbitrum": {
    "message": "Arbitrum"
  },
  "networkNameAvalanche": {
    "message": "Avalanche"
  },
  "networkNameBSC": {
    "message": "BSC"
  },
  "networkNameDefinition": {
    "message": "このネットワークに関連付けられている名前。"
  },
  "networkNameEthereum": {
    "message": "イーサリアム"
  },
  "networkNameGoerli": {
    "message": "Goerli"
  },
  "networkNameOptimism": {
    "message": "Optimism"
  },
  "networkNamePolygon": {
    "message": "Polygon"
  },
  "networkNameTestnet": {
    "message": "テストネット"
  },
  "networkProvider": {
    "message": "ネットワークプロバイダー"
  },
  "networkSettingsChainIdDescription": {
    "message": "チェーンIDはトランザクションの署名に使用されます。チェーンIDはネットワークが返すチェーンIDと一致する必要があります。10進数または「0x」が先行する16進数を入力できますが、10進数で表示されます。"
  },
  "networkStatus": {
    "message": "ネットワークステータス"
  },
  "networkStatusBaseFeeTooltip": {
    "message": "基本手数料はネットワークによって設定され、13～14秒ごとに変更されます。弊社の$1と$2のオプションは、突然の増加を考慮したものです。",
    "description": "$1 and $2 are bold text for Medium and Aggressive respectively."
  },
  "networkStatusPriorityFeeTooltip": {
    "message": "優先手数料 (別名「マイナーチップ」) はマイナーに直接支払われ、トランザクションを優先するインセンティブとなります。"
  },
  "networkStatusStabilityFeeTooltip": {
    "message": "ガス代は過去72時間と比較して$1です。",
    "description": "$1 is networks stability value - stable, low, high"
  },
  "networkURL": {
    "message": "ネットワークURL"
  },
  "networkURLDefinition": {
    "message": "このネットワークへのアクセスに使用されるURLです。"
  },
  "networks": {
    "message": "ネットワーク"
  },
  "nevermind": {
    "message": "取り消し"
  },
  "new": {
    "message": "新登場！"
  },
  "newAccount": {
    "message": "新しいアカウント"
  },
  "newAccountNumberName": {
    "message": "アカウント$1",
    "description": "Default name of next account to be created on create account screen"
  },
  "newCollectibleAddedMessage": {
    "message": "コレクティブルが追加されました!"
  },
  "newContact": {
    "message": "新しい連絡先"
  },
  "newContract": {
    "message": "新しいコントラクト"
  },
  "newNFTDetectedMessage": {
    "message": "Opensea からの NFT の自動検出とウォレットへの表示をMetaMask に許可してください。"
  },
  "newNFTsDetected": {
    "message": "新機能! NFT検出"
  },
  "newNetworkAdded": {
    "message": "「$1」が追加されました!"
  },
  "newPassword": {
    "message": "新しいパスワード (最低8文字)"
  },
  "newTokensImportedMessage": {
    "message": "$1 をインポートしました。",
    "description": "$1 is the string of symbols of all the tokens imported"
  },
  "newTokensImportedTitle": {
    "message": "トークンがインポートされました"
  },
  "newValues": {
    "message": "新しい値"
  },
  "next": {
    "message": "次へ"
  },
  "nextNonceWarning": {
    "message": "ナンスが提案され$1よりも大きいです",
    "description": "The next nonce according to MetaMask's internal logic"
  },
  "nft": {
    "message": "NFT"
  },
  "nftTokenIdPlaceholder": {
    "message": "トークンIDを入力してください"
  },
  "nftWarningContent": {
    "message": "今後取得する可能性のあるものも含め、$1 へのアクセスを許可しようとしています。相手はこの承認が取り消されるまで、お客様のウォレットからいつでも許可なしにこれらの NFT を送ることができます。$2",
    "description": "$1 is nftWarningContentBold bold part, $2 is Learn more link"
  },
  "nftWarningContentBold": {
    "message": "手持ちのすべての $1 NFT",
    "description": "$1 is name of the collection"
  },
  "nftWarningContentGrey": {
    "message": "慎重に進めてください。"
  },
  "nfts": {
    "message": "NFT"
  },
  "nickname": {
    "message": "ニックネーム"
  },
  "noAccountsFound": {
    "message": "指定された検索クエリでアカウントが見つかりませんでした"
  },
  "noAddressForName": {
    "message": "この名前にアドレスが設定されていません。"
  },
  "noConversionDateAvailable": {
    "message": "通貨換算日がありません"
  },
  "noConversionRateAvailable": {
    "message": "利用可能な換算レートがありません"
  },
  "noNFTs": {
    "message": "NFTはまだありません"
  },
  "noSnaps": {
    "message": "スナップがインストールされていません"
  },
  "noThanks": {
    "message": "結構です"
  },
  "noThanksVariant2": {
    "message": "結構です。"
  },
  "noTransactions": {
    "message": "トランザクションがありません"
  },
  "noWebcamFound": {
    "message": "お使いのコンピューターのWebカメラが見つかりませんでした。もう一度お試しください。"
  },
  "noWebcamFoundTitle": {
    "message": "Webカメラが見つかりません"
  },
  "nonce": {
    "message": "ナンス"
  },
  "nonceField": {
    "message": "トランザクション ナンスのカスタマイズ"
  },
  "nonceFieldDescription": {
    "message": "確認画面上でナンス (トランザクション番号) を変更するには、この機能をオンにします。これは高度な機能であり、慎重に使用してください。"
  },
  "nonceFieldHeading": {
    "message": "カスタムナンス"
  },
  "notBusy": {
    "message": "ビジー状態ではありません"
  },
  "notCurrentAccount": {
    "message": "これは正しいアカウントですか? ウォレットで現在選択されているアカウントと異なっています"
  },
  "notEnoughGas": {
    "message": "ガスが不足しています"
  },
  "notifications": {
    "message": "通知"
  },
  "notifications10ActionText": {
    "message": "設定に移動",
    "description": "The 'call to action' on the button, or link, of the 'Visit in Settings' notification. Upon clicking, users will be taken to Settings page."
  },
  "notifications10DescriptionOne": {
    "message": "改善されたトークン検出は、現在 Ethereum Mainnet、Polygon、BSC、Avalanche ネットワークで利用できます。他のネットワークも追加される予定です！"
  },
  "notifications10DescriptionThree": {
    "message": "トークン検出機能は現在デフォルトでオフになっていますが、設定で有効にできます。"
  },
  "notifications10DescriptionTwo": {
    "message": "トークンの情報は、サードパーティのトークンリストから取得されています。3 つ以上のトークンリストに掲載されているトークンは自動的に検出されます。"
  },
  "notifications10Title": {
    "message": "トークン検出が改善されました"
  },
  "notifications11Description": {
    "message": "トークンは誰にでも作れるため、名前が同じ場合もあります。信頼できないトークンや取引したことのないトークンが表示された場合は、信頼しない方が無難です。"
  },
  "notifications11Title": {
    "message": "詐欺やセキュリティのリスク"
  },
  "notifications12ActionText": {
    "message": "ダークモードを有効にする"
  },
  "notifications12Description": {
    "message": "拡張機能のダークモードがついに追加されました！オンにするには、設定 > 実験的機能の順に移動し、ライト、ダーク、システムの表示オプションから一つを選択してください。"
  },
  "notifications12Title": {
    "message": "いつダークモードに？今ダークモードです！🕶️🦊"
  },
  "notifications13ActionText": {
    "message": "カスタムネットワークリストを表示"
  },
  "notifications13Description": {
    "message": "人気のカスタムネットワーク（Arbitrum、Avalanche、Binance Smart Chain、Fantom、Harmony、Optimism、Palm、Polygon）が簡単に追加できるようになりました！この機能を有効にするには、設定 > 実験的機能に移動し、「カスタムネットワークリストを表示」をオンにしてください！",
    "description": "Description of a notification in the 'See What's New' popup. Describes popular network feature."
  },
  "notifications13Title": {
    "message": "人気のネットワークを追加"
  },
  "notifications14ActionText": {
    "message": "バックアップの設定を表示"
  },
  "notifications14Description": {
    "message": "3Box データ機能は 10 月の初めに非推奨になります。ウォレットを手動でバックアップ・復元するには、詳細設定の「今すぐバックアップ」を使用してください。",
    "description": "Description of a notification in the 'See What's New' popup. Describes 3box deprecation."
  },
  "notifications14Title": {
    "message": "3Box の非推奨化"
  },
  "notifications15Description": {
    "message": "ユーザー側での作業は必要ないため、ウォレットは引き続き通常通りご使用いただけます。マージ関連の詐欺にご注意ください。",
    "description": "Description of a notification in the 'See What's New' popup. Advises users about the ethereum merge (https://ethereum.org/en/upgrades/merge/#main-content) and potential scams."
  },
  "notifications15Title": {
    "message": "Ethereum のマージ (Merge) が完了しました！"
  },
<<<<<<< HEAD
  "notifications16ActionText": {
    "message": "こちらでお試しください"
  },
  "notifications16Description": {
    "message": "より多くの情報に基づき決定を下せるよう、トークン許可設定の確認のデザインを変更しました。"
  },
  "notifications16Title": {
    "message": "改善されたトークン許可設定"
  },
=======
>>>>>>> 7e97ff2b
  "notifications17ActionText": {
    "message": "セキュリティおよびプライバシー設定を表示"
  },
  "notifications17Description": {
    "message": "このアップデートでは、自らのプライバシーをより適切に管理できるよう、より多くのオプションが提供されています。データの収集方法に関する透明性が高まり、共有オプションがより明確になりました。セキュリティおよびプライバシー設定で設定を変更するか、拡張機能の使用データを削除してください。"
  },
  "notifications17Title": {
    "message": "セキュリティおよびプライバシー設定"
  },
  "notifications1Description": {
    "message": "MetaMask Mobileのユーザーが、モバイルウォレット内でトークンを交換できるようになりました。QRコードをスキャンしてモバイルアプリを取得し、スワップを開始します。",
    "description": "Description of a notification in the 'See What's New' popup. Describes the swapping on mobile feature."
  },
  "notifications1Title": {
    "message": "モバイルでのスワッピングが可能になりました!\n",
    "description": "Title for a notification in the 'See What's New' popup. Tells users that they can now use MetaMask Swaps on Mobile."
  },
  "notifications3ActionText": {
    "message": "続きを表示",
    "description": "The 'call to action' on the button, or link, of the 'Stay secure' notification. Upon clicking, users will be taken to a page about security on the metamask support website."
  },
  "notifications3Description": {
    "message": "MetaMaskの最新のセキュリティベストプラクティスについて学び、MetaMaskの公式サポートから最新のセキュリティ情報を入手してください。",
    "description": "Description of a notification in the 'See What's New' popup. Describes the information they can get on security from the linked support page."
  },
  "notifications3Title": {
    "message": "安全の維持",
    "description": "Title for a notification in the 'See What's New' popup. Encourages users to consider security."
  },
  "notifications4ActionText": {
    "message": "スワッピングの開始",
    "description": "The 'call to action' on the button, or link, of the 'Swap on Binance Smart Chain!' notification. Upon clicking, users will be taken to a page where then can swap tokens on Binance Smart Chain."
  },
  "notifications4Description": {
    "message": "ウォレットのトークンのスワップに最高の価格をご利用ください。MetaMaskで、Binance Smart Chainの複数の分散型エクスチェンジアグリゲーターや専門のマーケットメーカーと接続できるようになりました。",
    "description": "Description of a notification in the 'See What's New' popup."
  },
  "notifications4Title": {
    "message": "Binance Smart Chainでのスワップ",
    "description": "Title for a notification in the 'See What's New' popup. Encourages users to do swaps on Binance Smart Chain."
  },
  "notifications5Description": {
    "message": "これでシードフレーズが「シークレットリカバリーフレーズ」と呼ばれるようになりました。",
    "description": "Description of a notification in the 'See What's New' popup. Describes the seed phrase wording update."
  },
  "notifications6DescriptionOne": {
    "message": "Chromeバージョン91以降は、Ledgerのサポートを可能にしていたAPI (U2F) がハードウェアウォレットをサポートしなくなります。MetaMaskでは、ユーザーがLedger Liveのデスクトップアプリを介してLedgerデバイスに継続的に接続できる、新しいLedger Liveサポートを導入しました。",
    "description": "Description of a notification in the 'See What's New' popup. Describes the Ledger support update."
  },
  "notifications6DescriptionThree": {
    "message": "MetaMaskでLedgerアカウントを使用する際は、新しいタブが開き、Ledger Liveアプリを開くよう指示されます。アプリが開いたら、MetaMaskアカウントへのWebSocket接続を許可するよう指示されます。以上です。",
    "description": "Description of a notification in the 'See What's New' popup. Describes the Ledger support update."
  },
  "notifications6DescriptionTwo": {
    "message": "[設定] > [詳細] > [Ledger Liveを使用] の順にクリックすることで、Ledger Liveのサポートを有効にできます。",
    "description": "Description of a notification in the 'See What's New' popup. Describes the Ledger support update."
  },
  "notifications6Title": {
    "message": "Chromeユーザー向けのLedgerサポートの更新",
    "description": "Title for a notification in the 'See What's New' popup. Lets users know about the Ledger support update"
  },
  "notifications7DescriptionOne": {
    "message": "MetaMask v10.1.0には、Ledgerデバイスを使用時のEIP-1559トランザクションのサポートが新たに追加されました。",
    "description": "Description of a notification in the 'See What's New' popup. Describes changes for ledger and EIP1559 in v10.1.0"
  },
  "notifications7DescriptionTwo": {
    "message": "Ethereumメインネットでトランザクションを完了させるには、Ledgerデバイスに最新のファームウェアがインストールされていことを確認してください。",
    "description": "Description of a notification in the 'See What's New' popup. Describes the need to update ledger firmware."
  },
  "notifications7Title": {
    "message": "Ledgerファームウェアのアップデート",
    "description": "Title for a notification in the 'See What's New' popup. Notifies ledger users of the need to update firmware."
  },
  "notifications8ActionText": {
    "message": "設定 > 詳細設定に移動します",
    "description": "Description on an action button that appears in the What's New popup. Tells the user that if they click it, they will go to our Advanced settings page."
  },
  "notifications8DescriptionOne": {
    "message": "MetaMask v10.4.0以降では、LedgerデバイスのMetaMaskへの接続にLedger Liveが不要になりました。",
    "description": "Description of a notification in the 'See What's New' popup. Describes changes for how Ledger Live is no longer needed to connect the device."
  },
  "notifications8DescriptionTwo": {
    "message": "Ledgerをより簡単かつ安定してご利用いただくには、設定の「詳細設定」タブに移動し、「優先Ledger接続タイプ」を「WebHID」に切り替えてください。",
    "description": "Description of a notification in the 'See What's New' popup. Describes how the user can turn off the Ledger Live setting."
  },
  "notifications8Title": {
    "message": "Ledgerの接続の改善",
    "description": "Title for a notification in the 'See What's New' popup. Notifies ledger users that there is an improvement in how they can connect their device."
  },
  "notifications9DescriptionOne": {
    "message": "スマートコントラクトトランザクションの確定の際に、「データ」タブでより多くの情報が提供されるようになりました。"
  },
  "notifications9DescriptionTwo": {
    "message": "確定する前に、トランザクションの詳細をよりよく理解できるようになりました。また、アドレス帳にトランザクションアドレスを簡単に追加できるようにもなり、安全かつ情報に基づいた意思決定が可能になりました。"
  },
  "notifications9Title": {
    "message": "👓 トランザクションが読みやすくなりました。"
  },
  "notificationsEmptyText": {
    "message": "ここに表示する内容はありません。"
  },
  "notificationsHeader": {
    "message": "通知"
  },
  "notificationsInfos": {
    "message": "$2 から $1 ",
    "description": "$1 is the date at which the notification has been dispatched and $2 is the link to the snap that dispatched the notification."
  },
  "notificationsMarkAllAsRead": {
    "message": "すべて既読にする"
  },
  "numberOfNewTokensDetectedPlural": {
    "message": "$1 種類の新しいトークンがこのアカウントで見つかりました",
    "description": "$1 is the number of new tokens detected"
  },
  "numberOfNewTokensDetectedSingular": {
    "message": "1 つの新しいトークンがこのアカウントで見つかりました"
  },
  "ofTextNofM": {
    "message": "中の"
  },
  "off": {
    "message": "オフ"
  },
  "offlineForMaintenance": {
    "message": "メンテナンスのためにオフラインです"
  },
  "ok": {
    "message": "OK"
  },
  "on": {
    "message": "オン"
  },
  "onboardingAdvancedPrivacyIPFSDescription": {
    "message": "IPFS ゲートウェイにより、第三者がホスティングしているデータへのアクセスと表示が可能になります。カスタム IPFS ゲートウェイを追加するか、デフォルトを引き続き使用できます。"
  },
  "onboardingAdvancedPrivacyIPFSInvalid": {
    "message": "有効な URL を入力してください"
  },
  "onboardingAdvancedPrivacyIPFSTitle": {
    "message": "カスタム IPFS ゲートウェイを追加"
  },
  "onboardingAdvancedPrivacyIPFSValid": {
    "message": "IPFS ゲートウェイ URL が有効です"
  },
  "onboardingAdvancedPrivacyNetworkButton": {
    "message": "カスタムネットワークを追加"
  },
  "onboardingAdvancedPrivacyNetworkDescription": {
    "message": "当社では遠隔手続き呼出し (RPC) プロバイダーに Infura を使用して、Ethereum データにできるだけ信頼性の高いプライベートな形でアクセスできるようにしています。独自の RPC をお選びいただくこともできますが、どの RPC もトランザクションを実行するために、ユーザーの IP アドレスと Ethereum ウォレットを取得する点にご注意ください。Infura によるデータの取扱いに関する詳細は、$1 をご覧ください。"
  },
  "onboardingAdvancedPrivacyNetworkTitle": {
    "message": "ネットワークを選択してください"
  },
  "onboardingCreateWallet": {
    "message": "新規ウォレットを作成"
  },
  "onboardingImportWallet": {
    "message": "既存のウォレットをインポート"
  },
  "onboardingMetametricsAgree": {
    "message": "同意します"
  },
  "onboardingMetametricsAllowOptOut": {
    "message": "いつでも設定からオプトアウトできるようにします"
  },
  "onboardingMetametricsDataTerms": {
    "message": "一般データ保護規則 (EU) 2016/679 の目的に従い、このデータは集約され匿名化されます。"
  },
  "onboardingMetametricsDescription": {
    "message": "MetaMask は、ユーザーによる MetaMask の使用状況をより詳細に把握するため、使用データを収集したいと考えています。このデータは、使用状況に基づくサービスの改善を含め、サービスの提供を目的に使用されます。"
  },
  "onboardingMetametricsDescription2": {
    "message": "MetaMask は..."
  },
  "onboardingMetametricsDisagree": {
    "message": "結構です"
  },
  "onboardingMetametricsInfuraTerms": {
    "message": "* MetaMask で Infura をデフォルトの RPC プロバイダーとして使用する場合、Infura はトランザクションの送信時にユーザーの IP アドレスおよび Ethereum ウォレットアドレスを収集します。当社がこれらの情報を、システムによりこれら 2 つのデータが関連付けられる形で保管することはありません。データ収集の観点から見た MetaMask と Infura とのやり取りに関する詳細は、当社のアップデート $1 をご覧ください。当社のプライバシー慣行全般に関する詳細は、$2をご覧ください。",
    "description": "$1 represents `onboardingMetametricsInfuraTermsPolicyLink`, $2 represents `onboardingMetametricsInfuraTermsPolicy`"
  },
  "onboardingMetametricsInfuraTermsPolicy": {
    "message": "こちらのプライバシーポリシー"
  },
  "onboardingMetametricsInfuraTermsPolicyLink": {
    "message": "こちら"
  },
  "onboardingMetametricsModalTitle": {
    "message": "カスタムネットワークを追加"
  },
  "onboardingMetametricsNeverCollect": {
    "message": "サービスの提供に不要な情報 (キー、アドレス、トランザクションハッシュ、残高) を収集することは、$1",
    "description": "$1 represents `onboardingMetametricsNeverEmphasis`"
  },
  "onboardingMetametricsNeverCollectIP": {
    "message": "ユーザーの完全な IP アドレスを収集することは、$1*",
    "description": "$1 represents `onboardingMetametricsNeverEmphasis`"
  },
  "onboardingMetametricsNeverEmphasis": {
    "message": "一切ありません"
  },
  "onboardingMetametricsNeverSellData": {
    "message": "データを販売することは$1。絶対です！",
    "description": "$1 represents `onboardingMetametricsNeverEmphasis`"
  },
  "onboardingMetametricsSendAnonymize": {
    "message": "匿名のクリックおよびページ閲覧イベントを送信"
  },
  "onboardingMetametricsTitle": {
    "message": "MetaMask の改善にご協力ください"
  },
  "onboardingPinExtensionBillboardAccess": {
    "message": "フルアクセス"
  },
  "onboardingPinExtensionBillboardDescription": {
    "message": "これらの拡張機能は、情報を表示および変更できます"
  },
  "onboardingPinExtensionBillboardDescription2": {
    "message": "このサイトで。"
  },
  "onboardingPinExtensionBillboardTitle": {
    "message": "拡張機能"
  },
  "onboardingPinExtensionChrome": {
    "message": "ブラウザの拡張機能アイコンをクリックします"
  },
  "onboardingPinExtensionDescription": {
    "message": "MetaMaskをブラウザにピン留めすることで、アクセスしやすくなり、トランザクションの確認を簡単に表示できるようになります。"
  },
  "onboardingPinExtensionDescription2": {
    "message": "拡張機能をクリックしてMetaMaskを開き、ワンクリックでウォレットにアクセスできます。"
  },
  "onboardingPinExtensionDescription3": {
    "message": "ブラウザの拡張機能アイコンをクリックすると、すぐにアクセスできます"
  },
  "onboardingPinExtensionLabel": {
    "message": "MetaMaskをピン留めする"
  },
  "onboardingPinExtensionStep1": {
    "message": "1"
  },
  "onboardingPinExtensionStep2": {
    "message": "2"
  },
  "onboardingPinExtensionTitle": {
    "message": "MetaMaskのインストールが完了しました!"
  },
  "onboardingShowIncomingTransactionsDescription": {
    "message": "ウォレットに受け取ったトランザクションを表示するには、$1との通信が必要です。EtherscanはユーザーのイーサリアムアドレスとIPアドレスにアクセスできます。$2をご覧ください。",
    "description": "$1 is a clickable link with text defined by the 'etherscan' key. $2 is a clickable link with text defined by the 'privacyMsg' key."
  },
  "onboardingUsePhishingDetectionDescription": {
    "message": "フィッシング検出アラートには$1との通信が必要です。jsDeliverはユーザーのIPアドレスにアクセスします。$2をご覧ください。",
    "description": "The $1 is the word 'jsDeliver', from key 'jsDeliver' and $2 is the words Privacy Policy from key 'privacyMsg', both separated here so that it can be wrapped as a link"
  },
  "onlyAddTrustedNetworks": {
    "message": "悪意のあるネットワーク プロバイダーは、ブロックチェーンのステータスを偽り、ユーザーのネットワークアクティビティを記録することがあります。信頼するカスタムネットワークのみを追加してください。"
  },
  "onlyConnectTrust": {
    "message": "信頼するサイトにのみ接続してください。"
  },
  "openFullScreenForLedgerWebHid": {
    "message": "WebHIDでLedgerを接続するには、MetaMaskを全画面モードで開いてください。",
    "description": "Shown to the user on the confirm screen when they are viewing MetaMask in a popup window but need to connect their ledger via webhid."
  },
  "openInBlockExplorer": {
    "message": "ブロックエクスプローラーで開く"
  },
  "optional": {
    "message": "任意"
  },
  "optionalWithParanthesis": {
    "message": "(任意)"
  },
  "or": {
    "message": "または"
  },
  "origin": {
    "message": "起点"
  },
  "osTheme": {
    "message": "システム"
  },
  "otherSnaps": {
    "message": "他のスナップ",
    "description": "Used in the 'permission_rpc' message."
  },
  "padlock": {
    "message": "南京錠"
  },
  "parameters": {
    "message": "パラメーター"
  },
  "participateInMetaMetrics": {
    "message": "MetaMetricsに参加"
  },
  "participateInMetaMetricsDescription": {
    "message": "MetaMetricsに参加して、MetaMaskの改善にご協力ください"
  },
  "password": {
    "message": "パスワード"
  },
  "passwordNotLongEnough": {
    "message": "パスワードの長さが足りません"
  },
  "passwordSetupDetails": {
    "message": "このパスワードは、このデバイスでのみMetaMaskウォレットのロックを解除します。MetaMaskはこのパスワードを復元できません。"
  },
  "passwordStrength": {
    "message": "パスワードの強度: $1",
    "description": "Return password strength to the user when user wants to create password."
  },
  "passwordStrengthDescription": {
    "message": "強力なパスワードは、デバイスが盗まれたり侵入されたりした場合に、ウォレットのセキュリティを高めます。"
  },
  "passwordTermsWarning": {
    "message": "私はMetaMaskがこのパスワードを復元できないことを理解しています。$1"
  },
  "passwordsDontMatch": {
    "message": "パスワードが一致しません"
  },
  "pastePrivateKey": {
    "message": "秘密鍵の文字列をここに貼り付けます:",
    "description": "For importing an account from a private key"
  },
  "pending": {
    "message": "保留中"
  },
  "pendingTransactionInfo": {
    "message": "このトランザクションは、そのトランザクションが完了するまで処理されません。"
  },
  "pendingTransactionMultiple": {
    "message": "保留中のトランザクションが($1)件あります。"
  },
  "pendingTransactionSingle": {
    "message": "保留中のトランザクションが(1)件あります。",
    "description": "$1 is count of pending transactions"
  },
  "permissionRequest": {
    "message": "許可のリクエスト"
  },
  "permissionRequestCapitalized": {
    "message": "アクセス許可のリクエスト"
  },
  "permissionRequested": {
    "message": "現在リクエスト中"
  },
  "permissionRevoked": {
    "message": "この更新で取り消し"
  },
  "permission_accessNetwork": {
    "message": "インターネットにアクセスします。",
    "description": "The description of the `endowment:network-access` permission."
  },
  "permission_accessSnap": {
    "message": "$1 スナップに接続します。",
    "description": "The description for the `wallet_snap_*` permission. $1 is the name of the Snap."
  },
  "permission_cronjob": {
    "message": "定期的なアクションのスケジュール設定と実行。",
    "description": "The description for the `snap_cronjob` permission"
  },
  "permission_customConfirmation": {
    "message": "MetaMask に確認を表示します。",
    "description": "The description for the `snap_confirm` permission"
  },
  "permission_dialog": {
    "message": "MetaMask にダイアログウィンドウを表示します。",
    "description": "The description for the `snap_dialog` permission"
  },
  "permission_ethereumAccounts": {
    "message": "アドレス、アカウント残高、アクティビティを表示してトランザクションを開始",
    "description": "The description for the `eth_accounts` permission"
  },
  "permission_ethereumProvider": {
    "message": "Ethereum プロバイダーにアクセスします。",
    "description": "The description for the `endowment:ethereum-provider` permission"
  },
  "permission_getEntropy": {
    "message": "このスナップに一意の無作為なキーを取得します。",
    "description": "The description for the `snap_getEntropy` permission"
  },
  "permission_longRunning": {
    "message": "無期限で実行。",
    "description": "The description for the `endowment:long-running` permission"
  },
  "permission_manageBip32Keys": {
    "message": "$1 ($2) のアカウントとアセットを管理します。",
    "description": "The description for the `snap_getBip32Entropy` permission. $1 is a derivation path, e.g. 'm/44'/0'/0''. $2 is the elliptic curve name, e.g. 'secp256k1'."
  },
  "permission_manageBip44Keys": {
    "message": "「$1」アカウントとアセットをコントロールします。",
    "description": "The description for the `snap_getBip44Entropy` permission. $1 is the name of a protocol, e.g. 'Filecoin'."
  },
  "permission_manageState": {
    "message": "デバイスにデータを保管し管理します。",
    "description": "The description for the `snap_manageState` permission"
  },
  "permission_notifications": {
    "message": "通知を表示します。",
    "description": "The description for the `snap_notify` permission"
  },
  "permission_rpc": {
    "message": "$1によるこのスナップとの直接のやり取りを許可してください。",
    "description": "The description for the `endowment:rpc` permission. $1 is 'other snaps' or 'websites'."
  },
  "permission_transactionInsight": {
    "message": "トランザクションインサイトを取得して表示します。",
    "description": "The description for the `endowment:transaction-insight` permission"
  },
  "permission_transactionInsightOrigin": {
    "message": "トランザクションを提案している Web サイトの提供元を確認します",
    "description": "The description for the `transactionOrigin` caveat, to be used with the `endowment:transaction-insight` permission"
  },
  "permission_unknown": {
    "message": "不明なパーミッション: $1",
    "description": "$1 is the name of a requested permission that is not recognized."
  },
  "permission_viewBip32PublicKeys": {
    "message": "$1 ($2) の公開鍵を表示します。",
    "description": "The description for the `snap_getBip32PublicKey` permission. $1 is a derivation path, e.g. 'm/44'/0'/0''. $2 is the elliptic curve name, e.g. 'secp256k1'."
  },
  "permissions": {
    "message": "許可"
  },
  "personalAddressDetected": {
    "message": "個人アドレスが検出されました。トークンコントラクトアドレスを入力してください。"
  },
  "pleaseConfirm": {
    "message": "確認してください"
  },
  "plusXMore": {
    "message": "他 + $1",
    "description": "$1 is a number of additional but unshown items in a list- this message will be shown in place of those items"
  },
  "popularCustomNetworks": {
    "message": "人気のカスタムネットワーク"
  },
  "portfolioSite": {
    "message": "ポートフォリオサイト"
  },
  "preferredLedgerConnectionType": {
    "message": "優先Ledger接続タイプ",
    "description": "A header for a dropdown in Settings > Advanced. Appears above the ledgerConnectionPreferenceDescription message"
  },
  "preparingSwap": {
    "message": "スワップを準備しています..."
  },
  "prev": {
    "message": "前へ"
  },
  "primaryCurrencySetting": {
    "message": "プライマリ通貨"
  },
  "primaryCurrencySettingDescription": {
    "message": "チェーンのネイティブ通貨 (ETH など) による値の表示を優先するには、[ネイティブ] を選択します。選択したフィアット通貨による値の表示を優先するには、[フィアット] を選択します。"
  },
  "priorityFee": {
    "message": "優先手数料"
  },
  "priorityFeeProperCase": {
    "message": "優先手数料"
  },
  "privacy": {
    "message": "プライバシー"
  },
  "privacyMsg": {
    "message": "プライバシーポリシー"
  },
  "privateKey": {
    "message": "秘密鍵",
    "description": "select this type of file to use to import an account"
  },
  "privateKeyWarning": {
    "message": "警告:この鍵は絶対に公開しないでください。秘密鍵を持つ人は誰でも、アカウントに保持されているアセットを盗むことができます。"
  },
  "privateNetwork": {
    "message": "プライベートネットワーク"
  },
  "proceedWithTransaction": {
    "message": "それでも続行"
  },
  "proposedApprovalLimit": {
    "message": "提案された承認限度額"
  },
  "provide": {
    "message": "提供"
  },
  "publicAddress": {
    "message": "パブリックアドレス"
  },
  "queue": {
    "message": "キュー"
  },
  "queued": {
    "message": "キュー待ち"
  },
  "reAddAccounts": {
    "message": "他のアカウントを再度追加"
  },
  "reAdded": {
    "message": "再度追加されました"
  },
  "readdToken": {
    "message": "アカウントオプションメニューで [トークンの追加] を選択することによって、今後このトークンを戻すことができます。"
  },
  "receive": {
    "message": "受領"
  },
  "recents": {
    "message": "最近"
  },
  "recipientAddressPlaceholder": {
    "message": "検索、パブリックアドレス (0x)、またはENS"
  },
  "recommendedGasLabel": {
    "message": "推奨"
  },
  "recoveryPhraseReminderBackupStart": {
    "message": "ここから開始"
  },
  "recoveryPhraseReminderConfirm": {
    "message": "了解"
  },
  "recoveryPhraseReminderHasBackedUp": {
    "message": "シークレットリカバリーフレーズは常に安全かつ秘密の場所に保管してください"
  },
  "recoveryPhraseReminderHasNotBackedUp": {
    "message": "シークレットリカバリーフレーズのバックアップが必要ですか?"
  },
  "recoveryPhraseReminderItemOne": {
    "message": "シークレットリカバリーフレーズは誰とも決して共有しないでください"
  },
  "recoveryPhraseReminderItemTwo": {
    "message": "MetaMaskチームが、ユーザーのシークレットリカバリーフレーズを確認することは絶対にありません"
  },
  "recoveryPhraseReminderSubText": {
    "message": "シークレットリカバリーフレーズは、ご利用のすべてのアカウントを制御します。"
  },
  "recoveryPhraseReminderTitle": {
    "message": "資産を守りましょう"
  },
  "refreshList": {
    "message": "リストを更新"
  },
  "reject": {
    "message": "拒否"
  },
  "rejectAll": {
    "message": "すべて拒否"
  },
  "rejectRequestsDescription": {
    "message": "$1 件のリクエストを一括で拒否しようとしています。"
  },
  "rejectRequestsN": {
    "message": "$1 件のリクエストを拒否"
  },
  "rejectTxsDescription": {
    "message": "$1件のトランザクションを一括拒否しようとしています。"
  },
  "rejectTxsN": {
    "message": "$1件のトランザクションを拒否"
  },
  "rejected": {
    "message": "拒否されました"
  },
  "remember": {
    "message": "ご注意:"
  },
  "remove": {
    "message": "削除"
  },
  "removeAccount": {
    "message": "アカウントを削除"
  },
  "removeAccountDescription": {
    "message": "このアカウントはウォレットから削除されます。続行する前に、インポートしたアカウントの元のシークレットリカバリーフレーズまたは秘密鍵を持っていることを確認してください。アカウントはアカウントドロップダウンから再度インポートまたは作成できます。"
  },
  "removeNFT": {
    "message": "NFTを削除"
  },
  "removeSnap": {
    "message": "スナップを削除"
  },
  "removeSnapConfirmation": {
    "message": "$1 を削除してよろしいですか？",
    "description": "$1 represents the name of the snap"
  },
  "removeSnapDescription": {
    "message": "この操作により、スナップとそのデータが削除され、与えられたパーミッションが取り消されます。"
  },
  "replace": {
    "message": "置き換え"
  },
  "requestsAwaitingAcknowledgement": {
    "message": "承認されるまで待機の要求"
  },
  "required": {
    "message": "必須"
  },
  "reset": {
    "message": "リセット"
  },
  "resetAccount": {
    "message": "アカウントをリセット"
  },
  "resetAccountDescription": {
    "message": "アカウントをリセットすると、トランザクション履歴が消去されます。これによりアカウント内の残高が変更されることはありません。また、シークレットリカバリーフレーズの再入力が求められることもありません。"
  },
  "resetWallet": {
    "message": "ウォレットをリセット"
  },
  "resetWalletSubHeader": {
    "message": "MetaMask はパスワードのコピーを保管しません。アカウントのロックを解除できない場合は、ウォレットをリセットする必要があります。これは、ウォレットのセットアップ時に使用した秘密のリカバリーフレーズを入力することで行えます。"
  },
  "resetWalletUsingSRP": {
    "message": "この操作により、このデバイスから現在のウォレットと秘密のリカバリーフレーズ、および作成されたアカウントのリストが削除されます。秘密のリカバリーフレーズでリセットすると、リセットに使用された秘密のリカバリーフレーズに基づくアカウントのリストが表示されます。この新しいリストには、残高のあるアカウントが自動的に含まれます。また、以前作成された$1をすることもできます。インポートしたカスタムアカウントは$2である必要があり、アカウントに追加されたカスタムトークンも$3である必要があります。"
  },
  "resetWalletWarning": {
    "message": "続行する前に、正しい秘密のリカバリーフレーズを使用していることを確認してください。これは元に戻せません。"
  },
  "restartMetamask": {
    "message": "MetaMask を再起動"
  },
  "restore": {
    "message": "復元"
  },
  "restoreFailed": {
    "message": "提供されたファイルからデータを復元できません"
  },
  "restoreSuccessful": {
    "message": "データが復元されました"
  },
  "restoreUserData": {
    "message": "ユーザーデータの復元"
  },
  "restoreUserDataDescription": {
    "message": "以前バックアップされた JSON ファイルから、設定とアカウントアドレスを含むユーザー設定を復元できます。"
  },
  "retryTransaction": {
    "message": "トランザクションを再試行"
  },
  "reusedTokenNameWarning": {
    "message": "ここのトークンは、監視する別のトークンのシンボルを再使用します。これは混乱を招いたり紛らわしい場合があります。"
  },
  "revealSeedWords": {
    "message": "シークレットリカバリーフレーズを公開"
  },
  "revealSeedWordsDescription": {
    "message": "ブラウザを変更した場合や、コンピューターを移動した場合は、アカウントにアクセスするためにこのシークレットリカバリーフレーズが必要になります。安全な秘密の場所に保管してください。"
  },
  "revealSeedWordsWarning": {
    "message": "これらの単語を使用すると、すべてのアカウントを窃取することができます。"
  },
  "revealSeedWordsWarningTitle": {
    "message": "このフレーズは誰にも教えないでください。"
  },
  "revealTheSeedPhrase": {
    "message": "シードフレーズを表示"
  },
  "reviewSpendingCap": {
    "message": "使用上限を確認してください"
  },
  "revokeAllTokensTitle": {
    "message": "すべての $1 へのアクセス許可を取り消しますか？",
    "description": "$1 is the symbol of the token for which the user is revoking approval"
  },
  "revokeApproveForAllDescription": {
    "message": "アクセス許可を取り消すと、次の $1 が今後 $2 にアクセスできなくなります",
    "description": "$1 is either a string or link of a given token symbol or name"
  },
  "revokeSpendingCap": {
    "message": "$1 の使用上限を取り消す",
    "description": "$1 is a token symbol"
  },
  "revokeSpendingCap": {
    "message": "$1 の使用上限を取り消す",
    "description": "$1 is a token symbol"
  },
  "revokeSpendingCapTooltipText": {
    "message": "このコントラクトは、現在または今後のトークンをこれ以上使用できなくなります。"
  },
  "rpcUrl": {
    "message": "新しいRPC URL"
  },
  "safeTransferFrom": {
    "message": "安全な送金元:"
  },
  "save": {
    "message": "保存"
  },
  "saveAsCsvFile": {
    "message": "CSVファイルとして保存"
  },
  "scanInstructions": {
    "message": "QRコードにカメラを向けてください"
  },
  "scanQrCode": {
    "message": "QRコードをスキャン"
  },
  "scrollDown": {
    "message": "下にスクロール"
  },
  "search": {
    "message": "検索"
  },
  "searchAccounts": {
    "message": "アカウントを検索"
  },
  "searchResults": {
    "message": "検索結果"
  },
  "searchSettings": {
    "message": "設定で検索"
  },
  "searchTokens": {
    "message": "トークンを検索"
  },
  "secretRecoveryPhrase": {
    "message": "シークレットリカバリーフレーズ"
  },
  "secureWallet": {
    "message": "安全なウォレット"
  },
  "security": {
    "message": "セキュリティ"
  },
  "securityAndPrivacy": {
    "message": "セキュリティとプライバシー"
  },
  "seedPhraseConfirm": {
    "message": "シークレットリカバリーフレーズの確認"
  },
  "seedPhraseEnterMissingWords": {
    "message": "シークレットリカバリーフレーズの確認"
  },
  "seedPhraseIntroNotRecommendedButtonCopy": {
    "message": "後で通知 (非推奨)"
  },
  "seedPhraseIntroRecommendedButtonCopy": {
    "message": "ウォレットの安全を確保 (推奨)"
  },
  "seedPhraseIntroSidebarBulletFour": {
    "message": "書き留めて、複数の秘密の場所に保管してください。"
  },
  "seedPhraseIntroSidebarBulletOne": {
    "message": "パスワードマネージャーに保存"
  },
  "seedPhraseIntroSidebarBulletThree": {
    "message": "セーフティボックスに保管する。"
  },
  "seedPhraseIntroSidebarCopyOne": {
    "message": "リカバリーフレーズは12単語のフレーズで、ウォレットと資金への「マスターキー」となります。"
  },
  "seedPhraseIntroSidebarCopyThree": {
    "message": "誰かにリカバリーフレーズを尋ねられたら、騙そうとしている可能性が高いです。"
  },
  "seedPhraseIntroSidebarCopyTwo": {
    "message": "シークレットリカバリ フレーズはMetaMaskを含め、決して誰とも共有しないでください!"
  },
  "seedPhraseIntroSidebarTitleOne": {
    "message": "シークレットリカバリーフレーズとは何ですか?"
  },
  "seedPhraseIntroSidebarTitleThree": {
    "message": "シークレットリカバリーフレーズは共有すべきですか?"
  },
  "seedPhraseIntroSidebarTitleTwo": {
    "message": "シークレットリカバリー フレーズはどのように保管すべきですか?"
  },
  "seedPhraseIntroTitle": {
    "message": "ウォレットの保護"
  },
  "seedPhraseIntroTitleCopy": {
    "message": "始める前に、この短いビデオを見て、シークレットリカバリーフレーズとウォレットを安全に保つ方法について確認してください。"
  },
  "seedPhraseReq": {
    "message": "シークレットリカバリーフレーズは、12、15、18、21、24語で構成されます"
  },
  "seedPhraseWriteDownDetails": {
    "message": "この12単語のシークレットリカバリーフレーズを書き留めて、自分だけがアクセスできる信頼できる場所に保管してください。"
  },
  "seedPhraseWriteDownHeader": {
    "message": "シークレットリカバリーフレーズを書き留めてください"
  },
  "selectAccounts": {
    "message": "このサイトに使用するアカウントを選択してください"
  },
  "selectAll": {
    "message": "すべて選択"
  },
  "selectAnAccount": {
    "message": "アカウントを選択してください"
  },
  "selectAnAccountAlreadyConnected": {
    "message": "このアカウントはすでにMetaMaskに接続されています"
  },
  "selectHdPath": {
    "message": "HDパスを選択"
  },
  "selectNFTPrivacyPreference": {
    "message": "設定でNFTの検出をオンにします"
  },
  "selectPathHelp": {
    "message": "アカウントが見当たらない場合は、HDパスを切り替えてみてください。"
  },
  "selectType": {
    "message": "種類を選択"
  },
  "selectingAllWillAllow": {
    "message": "すべてを選択すると、このサイトに現在のすべてのアカウントが表示されます。このサイトが信頼できることを確認してください。"
  },
  "send": {
    "message": "送金"
  },
  "sendBugReport": {
    "message": "バグレポートをお送りください。"
  },
  "sendSpecifiedTokens": {
    "message": "$1を送金",
    "description": "Symbol of the specified token"
  },
  "sendTo": {
    "message": "送金先:"
  },
  "sendTokens": {
    "message": "トークンを送信"
  },
  "sendingDisabled": {
    "message": "ERC-1155 NFT アセットの送信は、まだサポートされていません。"
  },
  "sendingNativeAsset": {
    "message": "$1を送信中",
    "description": "$1 represents the native currency symbol for the current network (e.g. ETH or BNB)"
  },
  "sendingToTokenContractWarning": {
    "message": "警告: 資金の喪失に繋がる可能性のあるトークンコントラクトに送信しようとしています。$1",
    "description": "$1 is a clickable link with text defined by the 'learnMoreUpperCase' key. The link will open to a support article regarding the known contract address warning"
  },
  "sepolia": {
    "message": "Sepolia テストネットワーク"
  },
  "setAdvancedPrivacySettingsDetails": {
    "message": "MetaMaskはこれらの信頼できるサードパーティーサービスを使用して、製品の使いやすさと安全性を向上させています。"
  },
  "setApprovalForAll": {
    "message": "すべてを承認に設定"
  },
  "setApprovalForAllTitle": {
    "message": "使用限度額なしで $1 を承認",
    "description": "The token symbol that is being approved"
  },
  "setSpendingCap": {
    "message": "$1 の使用上限を設定",
    "description": "$1 is a token symbol"
  },
  "settings": {
    "message": "設定"
  },
  "settingsSearchMatchingNotFound": {
    "message": "一致する結果が見つかりませんでした。"
  },
  "shorthandVersion": {
    "message": "v$1",
    "description": "$1 is replaced by a version string (e.g. 1.2.3)"
  },
  "show": {
    "message": "表示"
  },
  "showAdvancedGasInline": {
    "message": "高度なガスコントロール"
  },
  "showAdvancedGasInlineDescription": {
    "message": "これを選択すると、ガス代と限度額のコントロールが送金画面と確認画面に直接表示されます。"
  },
  "showFiatConversionInTestnets": {
    "message": "テストネット上に変換を表示"
  },
  "showFiatConversionInTestnetsDescription": {
    "message": "これを選択すると、テストネット上にフィアット変換が表示されます"
  },
  "showHexData": {
    "message": "16進データを表示"
  },
  "showHexDataDescription": {
    "message": "これを選択すると、送金画面に16進データフィールドが表示されます"
  },
  "showHide": {
    "message": "表示・非表示"
  },
  "showIncomingTransactions": {
    "message": "受信トランザクションを表示"
  },
  "showIncomingTransactionsDescription": {
    "message": "これを選択すると、Etherscanを使用して受信トランザクションがトランザクションリストに表示されます",
    "description": "$1 is the link to etherscan url and $2 is the link to the privacy policy of consensys APIs"
  },
  "showPermissions": {
    "message": "表示許可"
  },
  "showPrivateKeys": {
    "message": "秘密鍵を表示"
  },
  "showTestnetNetworks": {
    "message": "テストネットワークを表示"
  },
  "showTestnetNetworksDescription": {
    "message": "ネットワークリストにテストネットワークを表示するには、こちらを選択してください"
  },
  "sigRequest": {
    "message": "署名の要求"
  },
  "sign": {
    "message": "署名"
  },
  "signatureRequest": {
    "message": "署名の要求"
  },
  "signatureRequestGuidance": {
    "message": "このメッセージの内容を完全に理解し、リクエストしているサイトを信頼する場合にのみ署名してください。"
  },
  "signatureRequestWarning": {
    "message": "このメッセージに署名するのは危険な可能性があります。このメッセージの相手に、アカウントと資産の完全なコントロールを許可しようとしている可能性があります。つまり、相手がいつでもアカウントからすべてを引き出せるようになります。慎重に進めてください。$1。"
  },
  "signed": {
    "message": "署名が完了しました"
  },
  "signin": {
    "message": "サインイン"
  },
  "simulationErrorMessageV2": {
    "message": "ガス代を見積もれませんでした。コントラクトにエラーがある可能性があり、このトランザクションは失敗するかもしれません。"
  },
  "skip": {
    "message": "スキップ"
  },
  "skipAccountSecurity": {
    "message": "アカウントのセキュリティをスキップしますか?"
  },
  "skipAccountSecurityDetails": {
    "message": "私は、シークレットリカバリーフレーズをバックアップするまで、アカウントとそのアセットのすべてを失う可能性があることを理解しています。"
  },
  "smartTransaction": {
    "message": "スマートトランザクション"
  },
  "snapAccess": {
    "message": "$1 スナップは次にアクセス可能です:",
    "description": "$1 represents the name of the snap"
  },
  "snapAdded": {
    "message": "$1 に $2 から追加",
    "description": "$1 represents the date the snap was installed, $2 represents which origin installed the snap."
  },
  "snapContent": {
    "message": "このコンテンツは $1 からのものです",
    "description": "This is shown when a snap shows transaction insight information in the confirmation UI. $1 is a link to the snap's settings page with the link text being the name of the snap."
  },
  "snapError": {
    "message": "スナップエラー:「$1」。エラーコード:「$2」",
    "description": "This is shown when a snap encounters an error. $1 is the error message from the snap, and $2 is the error code."
  },
  "snapInstall": {
    "message": "スナップをインストール"
  },
  "snapInstallWarningCheck": {
    "message": "理解したことを確認するために、次の項目にチェックを入れてください."
  },
  "snapInstallWarningCheckPlural": {
    "message": "理解したことを確認するために、すべての項目にチェックを入れてください。"
  },
  "snapInstallWarningKeyAccess": {
    "message": "スナップ「$1」に $2 へのキーアクセスを許可しようとしています。この操作は取り消し不能であり、$2 アカウントとアセットのコントロールを「$1」に許可することになります。続行する前に、必ず「$1」が信頼できることを確認してください。",
    "description": "The first parameter is the name of the snap and the second one is the protocol"
  },
  "snapRequestsPermission": {
    "message": "このスナップが次のパーミッションをリクエストしています:"
  },
  "snapUpdate": {
    "message": "スナップを更新"
  },
  "snapUpdateExplanation": {
    "message": "$1 に新しいバージョンのスナップが必要です。",
    "description": "$1 is the dapp that is requesting an update to the snap."
  },
  "snaps": {
    "message": "スナップ"
  },
  "snapsInsightError": {
    "message": "$1 でエラーが発生しました: $2",
    "description": "This is shown when the insight snap throws an error. $1 is the snap name, $2 is the error message."
  },
  "snapsInsightLoading": {
    "message": "トランザクションインサイトを読み込み中..."
  },
  "snapsNoInsight": {
    "message": "スナップがインサイトを返しませんでした"
  },
  "snapsSettingsDescription": {
    "message": "スナップの管理"
  },
  "snapsStatus": {
    "message": "スナップのステータスはアクティビティによります。"
  },
  "snapsToggle": {
    "message": "スナップは有効になっている場合にのみ実行されます"
  },
  "snapsUIError": {
    "message": "スナップにより指定された UI が無効です。"
  },
  "someNetworksMayPoseSecurity": {
    "message": "ネットワークによっては、セキュリティやプライバシーの面でリスクが伴う可能性があります。ネットワークを追加・使用する前にリスクを理解するようにしてください。"
  },
  "somethingIsWrong": {
    "message": "エラーが発生しました。ページを再度読み込んでみてください。"
  },
  "somethingWentWrong": {
    "message": "申し訳ありません。問題が発生しました。"
  },
  "source": {
    "message": "ソース"
  },
  "speedUp": {
    "message": "スピードアップ"
  },
  "speedUpCancellation": {
    "message": "このキャンセルを高速化"
  },
  "speedUpExplanation": {
    "message": "現在のネットワーク状況に基づきガス代を更新し、10%以上 (ネットワークによる要件) 増額させました。"
  },
  "speedUpPopoverTitle": {
    "message": "トランザクションをスピードアップ"
  },
  "speedUpTooltipText": {
    "message": "新しいガス代"
  },
  "speedUpTransaction": {
    "message": "このトランザクションをスピードアップ"
  },
  "spendLimitInsufficient": {
    "message": "使用限度額が十分ではありません"
  },
  "spendLimitInvalid": {
    "message": "使用限度額が無効です。正の数値を使用する必要があります"
  },
  "spendLimitPermission": {
    "message": "使用限度額の許可"
  },
  "spendLimitRequestedBy": {
    "message": "使用限度額が$1により要求されました",
    "description": "Origin of the site requesting the spend limit"
  },
  "spendLimitTooLarge": {
    "message": "使用限度額が大きすぎます"
  },
  "spendingCapError": {
    "message": "エラー: 数字のみを入力してください"
  },
  "spendingCapErrorDescription": {
    "message": "現在または今後 $1 がアクセスしても構わない額のみを入力してください。トークン上限は後でいつでも増額できます。",
    "description": "$1 is origin of the site requesting the token limit"
  },
  "srpInputNumberOfWords": {
    "message": "$1 語のフレーズがあります",
    "description": "This is the text for each option in the dropdown where a user selects how many words their secret recovery phrase has during import. The $1 is the number of words (either 12, 15, 18, 21, or 24)."
  },
  "srpPasteFailedTooManyWords": {
    "message": "24 を超える単語が含まれていたため、貼り付けに失敗しました。秘密のリカバリーフレーズは 24 語までです。",
    "description": "Description of SRP paste erorr when the pasted content has too many words"
  },
  "srpPasteTip": {
    "message": "秘密のリカバリーフレーズ全体をいずれかのフィールドに張り付けできます。",
    "description": "Our secret recovery phrase input is split into one field per word. This message explains to users that they can paste their entire secrete recovery phrase into any field, and we will handle it correctly."
  },
  "srpToggleShow": {
    "message": "秘密のリカバリーフレーズのこの単語を表示・非表示",
    "description": "Describes a toggle that is used to show or hide a single word of the secret recovery phrase"
  },
  "srpWordHidden": {
    "message": "この単語は表示されません",
    "description": "Explains that a word in the secret recovery phrase is hidden"
  },
  "srpWordShown": {
    "message": "この単語は表示されます",
    "description": "Explains that a word in the secret recovery phrase is being shown"
  },
  "stable": {
    "message": "安定"
  },
  "stableLowercase": {
    "message": "安定"
  },
  "stateLogError": {
    "message": "ステータスログの取得中にエラーが発生しました。"
  },
  "stateLogFileName": {
    "message": "MetaMaskステータスログ"
  },
  "stateLogs": {
    "message": "ステータスログ"
  },
  "stateLogsDescription": {
    "message": "ステータスログには、パブリックアカウントアドレスと送信済みトランザクションが含まれています。"
  },
  "status": {
    "message": "ステータス"
  },
  "statusConnected": {
    "message": "接続済み"
  },
  "statusNotConnected": {
    "message": "未接続"
  },
  "step1LatticeWallet": {
    "message": "Lattice1を接続する"
  },
  "step1LatticeWalletMsg": {
    "message": "セットアップが完了しオンラインになると、MetaMaskをLattice1デバイスに接続できます。デバイスのロックを解除し、デバイスIDを準備してください。",
    "description": "$1 represents the `hardwareWalletSupportLinkConversion` localization key"
  },
  "step1LedgerWallet": {
    "message": "Ledgerアプリをダウンロード"
  },
  "step1LedgerWalletMsg": {
    "message": "$1のロックを解除するには、ダウンロードして設定し、パスワードを入力してください。",
    "description": "$1 represents the `ledgerLiveApp` localization value"
  },
  "step1TrezorWallet": {
    "message": "Trezorを接続する"
  },
  "step1TrezorWalletMsg": {
    "message": "Trezorをコンピューターに直接接続し、ロックを解除します。 必ず正しいパスフレーズを使用してください。",
    "description": "$1 represents the `hardwareWalletSupportLinkConversion` localization key"
  },
  "step2LedgerWallet": {
    "message": "Ledgerを接続する"
  },
  "step2LedgerWalletMsg": {
    "message": "コンピューターにLedgerを直接接続します。Ledgerのロックを解除し、イーサリアムアプリを開きます。",
    "description": "$1 represents the `hardwareWalletSupportLinkConversion` localization key"
  },
  "stillGettingMessage": {
    "message": "まだこのメッセージが表示されますか？"
  },
  "strong": {
    "message": "強"
  },
  "stxAreHere": {
    "message": "スマートトランザクションが利用可能になりました！"
  },
  "stxBenefit1": {
    "message": "トランザクションコストを最小化"
  },
  "stxBenefit2": {
    "message": "トランザクションの失敗数を低減"
  },
  "stxBenefit3": {
    "message": "トランザクションの停滞を解消"
  },
  "stxBenefit4": {
    "message": "フロントランニングを防止"
  },
  "stxCancelled": {
    "message": "スワップが失敗するところでした"
  },
  "stxCancelledDescription": {
    "message": "トランザクションが失敗しそうになり、不要なガス代の支払いを避けるためにキャンセルされました。"
  },
  "stxCancelledSubDescription": {
    "message": "もう一度スワップをお試しください。次回は同様のリスクを避けられるようサポートします。"
  },
  "stxDescription": {
    "message": "MetaMask Swaps がはるかに賢くなりました！スマートトランザクションを有効にすると、MetaMask がプログラムに従ってスワップを最適化できるようになるため、以下のようなメリットがあります。"
  },
  "stxErrorNotEnoughFunds": {
    "message": "スマートトランザクションに十分な資金がありません。"
  },
  "stxErrorUnavailable": {
    "message": "スマートトランザクションは一時的に利用できません。"
  },
  "stxFailure": {
    "message": "スワップに失敗しました"
  },
  "stxFailureDescription": {
    "message": "突然の市場変動が失敗の原因になります。問題が解決されないようでしたら、$1 にお問い合わせください。",
    "description": "This message is shown to a user if their swap fails. The $1 will be replaced by support.metamask.io"
  },
  "stxPendingPrivatelySubmittingSwap": {
    "message": "スワップを非公開で送信中..."
  },
  "stxPendingPubliclySubmittingSwap": {
    "message": "スワップを公開で送信中..."
  },
  "stxSubDescription": {
    "message": "* スマートトランザクションは、非公開でトランザクションのの送信を数回試みます。すべての試みが失敗した場合、スワップが成功するようトランザクションが公開されます。"
  },
  "stxSuccess": {
    "message": "スワップ完了！"
  },
  "stxSuccessDescription": {
    "message": "$1 が利用可能になりました。",
    "description": "$1 is a token symbol, e.g. ETH"
  },
  "stxSwapCompleteIn": {
    "message": "スワップ完了まで残り <",
    "description": "'<' means 'less than', e.g. Swap will complete in < 2:59"
  },
  "stxTooltip": {
    "message": "送信前にトランザクションのシミュレーションを行い、トランザクションのコストと失敗率を減らします。"
  },
  "stxTryingToCancel": {
    "message": "トランザクションのキャンセルを試みています..."
  },
  "stxUnknown": {
    "message": "ステータス不明"
  },
  "stxUnknownDescription": {
    "message": "トランザクションは成功しましたが、詳細がわかりません。このスワップの処理中に別のトランザクションが送信されたことが原因である可能性があります。"
  },
  "stxUserCancelled": {
    "message": "スワップがキャンセルされました"
  },
  "stxUserCancelledDescription": {
    "message": "不要なガス代を支払うことなくトランザクションがキャンセルされました。"
  },
  "stxYouCanOptOut": {
    "message": "詳細設定でいつでもオプトアウトできます。"
  },
  "submit": {
    "message": "送信"
  },
  "submitted": {
    "message": "送信済み"
  },
  "support": {
    "message": "サポート"
  },
  "supportCenter": {
    "message": "サポートセンターをご利用ください"
  },
  "swap": {
    "message": "スワップ"
  },
  "swapAggregator": {
    "message": "アグリゲーター"
  },
  "swapAllowSwappingOf": {
    "message": "$1のスワップを許可",
    "description": "Shows a user that they need to allow a token for swapping on their hardware wallet"
  },
  "swapAmountReceived": {
    "message": "保証額"
  },
  "swapAmountReceivedInfo": {
    "message": "これは受け取る最低額です。スリッページによりそれ以上の額を受け取ることもあります。"
  },
  "swapApproval": {
    "message": "$1のスワップを承認",
    "description": "Used in the transaction display list to describe a transaction that is an approve call on a token that is to be swapped.. $1 is the symbol of a token that has been approved."
  },
  "swapApproveNeedMoreTokens": {
    "message": "このスワップを完了させるには、さらに$1の$2が必要です。",
    "description": "Tells the user how many more of a given token they need for a specific swap. $1 is an amount of tokens and $2 is the token symbol."
  },
  "swapBestOfNQuotes": {
    "message": "最善の$1の見積もり。",
    "description": "$1 is the number of quotes that the user can select from when opening the list of quotes on the 'view quote' screen"
  },
  "swapBuildQuotePlaceHolderText": {
    "message": "$1と一致するトークンがありません",
    "description": "Tells the user that a given search string does not match any tokens in our token lists. $1 can be any string of text"
  },
  "swapConfirmWithHwWallet": {
    "message": "ハードウェアウォレットで確定"
  },
  "swapContractDataDisabledErrorDescription": {
    "message": "Ledgerのイーサリアムアプリで、「設定」に移動し、コントラクトデータを許可します。次に、スワップを再度試します。"
  },
  "swapContractDataDisabledErrorTitle": {
    "message": "コントラクトデータがLedgerで無効です"
  },
  "swapCustom": {
    "message": "カスタム"
  },
  "swapDecentralizedExchange": {
    "message": "分散型エクスチェンジ"
  },
  "swapDirectContract": {
    "message": "ダイレクトコントラクト"
  },
  "swapEditLimit": {
    "message": "限度額を編集"
  },
  "swapEnableDescription": {
    "message": "これは必須であり、MetaMaskに$1をスワップする許可を付与します。",
    "description": "Gives the user info about the required approval transaction for swaps. $1 will be the symbol of a token being approved for swaps."
  },
  "swapEnableTokenForSwapping": {
    "message": "これはスワップ用に$1",
    "description": "$1 is for the 'enableToken' key, e.g. 'enable ETH'"
  },
  "swapEstimatedNetworkFees": {
    "message": "推定ネットワーク手数料"
  },
  "swapEstimatedNetworkFeesInfo": {
    "message": "これは、スワップを完了させるために使用されるネットワーク手数料の見積もりです。実際の額はネットワークの状態によって変化する可能性があります。"
  },
  "swapFailedErrorDescriptionWithSupportLink": {
    "message": "トランザクション障害が発生した場合は、いつでもお手伝いいたします。この問題が解決しない場合は、$1でカスタマーサポートにお問い合わせください。",
    "description": "This message is shown to a user if their swap fails. The $1 will be replaced by support.metamask.io"
  },
  "swapFailedErrorTitle": {
    "message": "スワップに失敗しました"
  },
  "swapFetchingQuoteNofN": {
    "message": "$2 件中 $1 件の見積もりを取得中",
    "description": "A count of possible quotes shown to the user while they are waiting for quotes to be fetched. $1 is the number of quotes already loaded, and $2 is the total number of resources that we check for quotes. Keep in mind that not all resources will have a quote for a particular swap."
  },
  "swapFetchingQuotes": {
    "message": "見積もりを取得中"
  },
  "swapFetchingQuotesErrorDescription": {
    "message": "問題が発生しました。もう一度実行してください。エラーが解消されない場合は、カスタマサポートにお問い合わせください。"
  },
  "swapFetchingQuotesErrorTitle": {
    "message": "見積もり取得エラー"
  },
  "swapFetchingTokens": {
    "message": "トークンを取得中..."
  },
  "swapFromTo": {
    "message": "$1から$2へのスワップ",
    "description": "Tells a user that they need to confirm on their hardware wallet a swap of 2 tokens. $1 is a source token and $2 is a destination token"
  },
  "swapGasFeesDetails": {
    "message": "ガス代は、ネットワークトラフィックとトランザクションの複雑さに基づき推定され、変動します。"
  },
  "swapGasFeesLearnMore": {
    "message": "ガス代に関する詳細"
  },
  "swapGasFeesSplit": {
    "message": "前の画面のガス料金は、この2つのトランザクションに分けられています。"
  },
  "swapGasFeesSummary": {
    "message": "ガス代は、$1ネットワークでトランザクションを処理するクリプトマイナーに支払われます。MetaMaskはガス代から利益を得ません。",
    "description": "$1 is the selected network, e.g. Ethereum or BSC"
  },
  "swapHighSlippageWarning": {
    "message": "スリッページが非常に大きいです。"
  },
  "swapIncludesMMFee": {
    "message": "$1%のMetaMask手数料が含まれています。",
    "description": "Provides information about the fee that metamask takes for swaps. $1 is a decimal number."
  },
  "swapLowSlippageError": {
    "message": "トランザクションが失敗する可能性があります。最大スリッページが低すぎます。"
  },
  "swapMaxSlippage": {
    "message": "最大スリッページ"
  },
  "swapMetaMaskFee": {
    "message": "MetaMask手数料"
  },
  "swapMetaMaskFeeDescription": {
    "message": "弊社は毎回最上位の流動性ソースから最良の価格を見つけます。$1%の手数料が自動的にこの見積もりに含まれます。",
    "description": "Provides information about the fee that metamask takes for swaps. $1 is a decimal number."
  },
  "swapNQuotesWithDot": {
    "message": "$1の見積もり。",
    "description": "$1 is the number of quotes that the user can select from when opening the list of quotes on the 'view quote' screen"
  },
  "swapNewQuoteIn": {
    "message": "$1の新規の見積もり",
    "description": "Tells the user the amount of time until the currently displayed quotes are update. $1 is a time that is counting down from 1:00 to 0:00"
  },
  "swapOnceTransactionHasProcess": {
    "message": "このトランザクションの処理が完了すると、$1がアカウントに追加されます。",
    "description": "This message communicates the token that is being transferred. It is shown on the awaiting swap screen. The $1 will be a token symbol."
  },
  "swapPriceDifference": {
    "message": "$1 $2 (～$3) を $4 $5 (～$6) にスワップしようとしています。",
    "description": "This message represents the price slippage for the swap.  $1 and $4 are a number (ex: 2.89), $2 and $5 are symbols (ex: ETH), and $3 and $6 are fiat currency amounts."
  },
  "swapPriceDifferenceTitle": {
    "message": "最大$1%の価格差",
    "description": "$1 is a number (ex: 1.23) that represents the price difference."
  },
  "swapPriceImpactTooltip": {
    "message": "プライスインパクトとは、現在の市場価格と取引の約定時に受け取る金額の差のことです。プライスインパクトは、流動性プールに対する取引の大きさにより発生します。"
  },
  "swapPriceUnavailableDescription": {
    "message": "市場価格のデータが不足しているため、プライスインパクトを測定できませんでした。スワップする前に、これから受領するトークンの額に問題がないか確認してください。"
  },
  "swapPriceUnavailableTitle": {
    "message": "続行する前にレートを確認してください"
  },
  "swapProcessing": {
    "message": "処理中"
  },
  "swapQuoteDetails": {
    "message": "見積もりの詳細"
  },
  "swapQuoteSource": {
    "message": "見積もりのソース"
  },
  "swapQuotesExpiredErrorDescription": {
    "message": "最新のレートを取得するには、新しい見積もりを要求してください。"
  },
  "swapQuotesExpiredErrorTitle": {
    "message": "見積もりのタイムアウト"
  },
  "swapQuotesNotAvailableErrorDescription": {
    "message": "額の調整またはスリッページの設定を試してから、もう一度実行してください。"
  },
  "swapQuotesNotAvailableErrorTitle": {
    "message": "見積もりを取得できません"
  },
  "swapRate": {
    "message": "レート"
  },
  "swapReceiving": {
    "message": "受信中"
  },
  "swapReceivingInfoTooltip": {
    "message": "これは推定値です。正確な額はスリッページによって異なります。"
  },
  "swapRequestForQuotation": {
    "message": "見積もりの要求"
  },
  "swapReviewSwap": {
    "message": "スワップの確認"
  },
  "swapSearchNameOrAddress": {
    "message": "名前を検索するかアドレスを貼り付けてください"
  },
  "swapSelect": {
    "message": "選択"
  },
  "swapSelectAQuote": {
    "message": "見積もりを選択"
  },
  "swapSelectAToken": {
    "message": "トークンを選択"
  },
  "swapSelectQuotePopoverDescription": {
    "message": "以下は複数の流動性ソースから収集したすべての見積もりです。"
  },
  "swapSlippageNegative": {
    "message": "スリッページは0以上でなければなりません。"
  },
  "swapSlippagePercent": {
    "message": "$1%",
    "description": "$1 is the amount of % for slippage"
  },
  "swapSlippageTooltip": {
    "message": "注文から確定までの間に価格が変動することを「スリッページ」といいます。スリッページが「スリッページ許容範囲」の設定を超えた場合、スワップは自動的にキャンセルされます。"
  },
  "swapSource": {
    "message": "流動性ソース"
  },
  "swapSourceInfo": {
    "message": "弊社は、最良のレートと最小のネットワーク手数料を見つけるために、複数の流動性ソース (エクスチェンジ、アグリゲーター、専門のマーケットメーカー) を検索します。"
  },
  "swapSuggested": {
    "message": "スワップが提案されました"
  },
  "swapSuggestedGasSettingToolTipMessage": {
    "message": "スワップは複雑で急を要するトランザクションです。コストとスワップの確実な成功のバランスが取れたこのガス代をお勧めします。"
  },
  "swapSwapFrom": {
    "message": "スワップ元"
  },
  "swapSwapSwitch": {
    "message": "トークンの切り替え"
  },
  "swapSwapTo": {
    "message": "スワップ先"
  },
  "swapToConfirmWithHwWallet": {
    "message": "ハードウェアウォレットで確認"
  },
  "swapTokenAvailable": {
    "message": "$1がアカウントに追加されました。",
    "description": "This message is shown after a swap is successful and communicates the exact amount of tokens the user has received for a swap. The $1 is a decimal number of tokens followed by the token symbol."
  },
  "swapTokenBalanceUnavailable": {
    "message": "$1の残高を取り戻すことができませんでした。",
    "description": "This message communicates to the user that their balance of a given token is currently unavailable. $1 will be replaced by a token symbol"
  },
  "swapTokenToToken": {
    "message": "$1を$2にスワップ",
    "description": "Used in the transaction display list to describe a swap. $1 and $2 are the symbols of tokens in involved in a swap."
  },
  "swapTokenVerificationAddedManually": {
    "message": "このトークンは手動で追加されました。"
  },
  "swapTokenVerificationMessage": {
    "message": "常に$1のトークンアドレスを確認してください。",
    "description": "Points the user to Etherscan as a place they can verify information about a token. $1 is replaced with the translation for \"Etherscan\" followed by an info icon that shows more info on hover."
  },
  "swapTokenVerificationOnlyOneSource": {
    "message": "1つのソースでのみ検証済みです。"
  },
  "swapTokenVerificationSources": {
    "message": "$1個のソースで検証済みです。",
    "description": "Indicates the number of token information sources that recognize the symbol + address. $1 is a decimal number."
  },
  "swapTooManyDecimalsError": {
    "message": "$1は小数点以下$2桁まで使用できます",
    "description": "$1 is a token symbol and $2 is the max. number of decimals allowed for the token"
  },
  "swapTransactionComplete": {
    "message": "トランザクションが完了しました"
  },
  "swapTwoTransactions": {
    "message": "2つのトランザクション"
  },
  "swapUnknown": {
    "message": "不明"
  },
  "swapVerifyTokenExplanation": {
    "message": "複数のトークンで同じ名前とシンボルを使用できます。$1をチェックして、これが探しているトークンであることを確認してください。",
    "description": "This appears in a tooltip next to the verifyThisTokenOn message. It gives the user more information about why they should check the token on a block explorer. $1 will be the name or url of the block explorer, which will be the translation of 'etherscan' or a block explorer url specified for a custom network."
  },
  "swapYourTokenBalance": {
    "message": "$1 $2がスワップに使用可能です",
    "description": "Tells the user how much of a token they have in their balance. $1 is a decimal number amount of tokens, and $2 is a token symbol"
  },
  "swapZeroSlippage": {
    "message": "0%スリッページ"
  },
  "swapsAdvancedOptions": {
    "message": "詳細オプション"
  },
  "swapsExcessiveSlippageWarning": {
    "message": "スリッページ額が非常に大きいので、レートが不利になります。最大スリッページを15%未満の値に減らしてください。"
  },
  "swapsMaxSlippage": {
    "message": "最大スリッページ"
  },
  "swapsNotEnoughForTx": {
    "message": "トランザクションを完了させるには、$1が不足しています",
    "description": "Tells the user that they don't have enough of a token for a proposed swap. $1 is a token symbol"
  },
  "swapsViewInActivity": {
    "message": "アクティビティに表示"
  },
  "switchEthereumChainConfirmationDescription": {
    "message": "これによりMetaMask内で選択されたネットワークが、以前に追加されたものに切り替わります。"
  },
  "switchEthereumChainConfirmationTitle": {
    "message": "このサイトによるネットワークの切り替えを許可しますか?"
  },
  "switchNetwork": {
    "message": "ネットワークを切り替える"
  },
  "switchNetworks": {
    "message": "ネットワークを切り替える"
  },
  "switchToNetwork": {
    "message": "$1 に切り替える",
    "description": "$1 represents the custom network that has previously been added"
  },
  "switchToThisAccount": {
    "message": "このアカウントに切り替える"
  },
  "switchedTo": {
    "message": "次に変更しました:"
  },
  "switchingNetworksCancelsPendingConfirmations": {
    "message": "ネットワークを切り替えると、保留中の確認がすべてキャンセルされます"
  },
  "symbol": {
    "message": "シンボル"
  },
  "symbolBetweenZeroTwelve": {
    "message": "シンボルは11文字以下にする必要があります。"
  },
  "syncFailed": {
    "message": "同期に失敗しました"
  },
  "syncInProgress": {
    "message": "同期中"
  },
  "syncWithMobile": {
    "message": "モバイルと同期"
  },
  "syncWithMobileBeCareful": {
    "message": "このコードをスキャンするとき、画面を誰にも見られていないことを確認してください"
  },
  "syncWithMobileComplete": {
    "message": "データの同期に成功しました。MetaMaskモバイルアプリをご活用ください!"
  },
  "syncWithMobileDesc": {
    "message": "アカウントと情報を、モバイルデバイスと同期させることができます。MetaMaskモバイルアプリを開き、「設定」に進み、「ブラウザ拡張機能から同期」をタップします。"
  },
  "syncWithMobileDescNewUsers": {
    "message": "MetaMaskモバイルアプリを初めて開く場合は、スマートフォンを以下のステップに従って操作してください。"
  },
  "syncWithMobileScanThisCode": {
    "message": "MetaMaskモバイルアプリでこのコードをスキャンします"
  },
  "syncWithMobileTitle": {
    "message": "モバイルと同期"
  },
  "tenPercentIncreased": {
    "message": "10% の増加"
  },
  "terms": {
    "message": "利用規約"
  },
  "termsOfService": {
    "message": "サービス規約"
  },
  "testFaucet": {
    "message": "テストフォーセット"
  },
  "testNetworks": {
    "message": "テストネットワーク"
  },
  "theme": {
    "message": "テーマ"
  },
  "themeDescription": {
    "message": "ご希望の MetaMask テーマを選択してください。"
  },
  "thingsToKeep": {
    "message": "留意点:"
  },
  "time": {
    "message": "時間"
  },
  "tips": {
    "message": "ヒント"
  },
  "to": {
    "message": "移動先"
  },
  "toAddress": {
    "message": "移動先: $1",
    "description": "$1 is the address to include in the To label. It is typically shortened first using shortenAddress"
  },
  "toggleTestNetworks": {
    "message": "$1テストネットワーク",
    "description": "$1 is a clickable link with text defined by the 'showHide' key. The link will open Settings > Advanced where users can enable the display of test networks in the network dropdown."
  },
  "token": {
    "message": "トークン"
  },
  "tokenAddress": {
    "message": "トークンアドレス"
  },
  "tokenAlreadyAdded": {
    "message": "トークンの追加がすでに完了しています。"
  },
  "tokenContractAddress": {
    "message": "トークンコントラクトアドレス"
  },
  "tokenDecimalFetchFailed": {
    "message": "トークンの10進数が必要です。"
  },
  "tokenDecimalTitle": {
    "message": "トークンの小数桁数:"
  },
  "tokenDetails": {
    "message": "トークンの詳細"
  },
  "tokenFoundTitle": {
    "message": "1 つの新しいトークンが見つかりました"
  },
  "tokenId": {
    "message": "トークン ID"
  },
  "tokenList": {
    "message": "トークンリスト:"
  },
  "tokenNftAutoDetection": {
    "message": "トークンと NFT の自動検出"
  },
  "tokenScamSecurityRisk": {
    "message": "トークン関連の詐欺やセキュリティのリスク"
  },
  "tokenShowUp": {
    "message": "トークンはウォレットに自動的に表示されない可能性があります。"
  },
  "tokenSymbol": {
    "message": "トークンシンボル"
  },
  "tokensFoundTitle": {
    "message": "$1 種類の新しいトークンが見つかりました",
    "description": "$1 is the number of new tokens detected"
  },
  "tooltipApproveButton": {
    "message": "理解しました"
  },
  "total": {
    "message": "合計"
  },
  "transaction": {
    "message": "トランザクション"
  },
  "transactionCancelAttempted": {
    "message": "$1のガス代が$2でトランザクションのキャンセルが試みられました"
  },
  "transactionCancelSuccess": {
    "message": "$2でのトランザクションがキャンセルされました"
  },
  "transactionConfirmed": {
    "message": "トランザクションは$2で確定されました。"
  },
  "transactionCreated": {
    "message": "トランザクションは$1の値が$2で作成されました。"
  },
  "transactionData": {
    "message": "トランザクションデータ"
  },
  "transactionDecodingAccreditationDecoded": {
    "message": "Truffleによるデコード"
  },
  "transactionDecodingAccreditationVerified": {
    "message": "$1にコントラクトを確認しました"
  },
  "transactionDecodingUnsupportedNetworkError": {
    "message": "トランザクションのデコードは、chainId $1で使用できません"
  },
  "transactionDetailDappGasMoreInfo": {
    "message": "サイトが提案されました"
  },
  "transactionDetailDappGasTooltip": {
    "message": "最新のブロックに基づくMetaMaskの推奨ガス代を使用するように編集します。"
  },
  "transactionDetailGasHeading": {
    "message": "ガス代見積もり"
  },
  "transactionDetailGasInfoV2": {
    "message": "見積もり"
  },
  "transactionDetailGasTooltipConversion": {
    "message": "ガス代に関する詳細"
  },
  "transactionDetailGasTooltipExplanation": {
    "message": "ガス代はネットワークにより設定され、ネットワークトラフィックとトランザクションの複雑さに基づき変動します。"
  },
  "transactionDetailGasTooltipIntro": {
    "message": "ガス代は、$1ネットワークでトランザクションを処理するクリプトマイナーにに支払われます。MetaMaskはガス代から利益を得ません。"
  },
  "transactionDetailGasTotalSubtitle": {
    "message": "金額 + ガス代"
  },
  "transactionDetailLayer2GasHeading": {
    "message": "レイヤー2のガス代"
  },
  "transactionDetailMultiLayerTotalSubtitle": {
    "message": "金額 + 手数料"
  },
  "transactionDropped": {
    "message": "トランザクションは$2で取り消されました。"
  },
  "transactionError": {
    "message": "トランザクションエラー。コントラクトコードで例外がスローされました。"
  },
  "transactionErrorNoContract": {
    "message": "コントラクト外アドレスに対して関数の呼び出しを試みています。"
  },
  "transactionErrored": {
    "message": "トランザクションでエラーが発生しました。"
  },
  "transactionFee": {
    "message": "トランザクション手数料"
  },
  "transactionHistoryBaseFee": {
    "message": "基本手数料 (GWEI)"
  },
  "transactionHistoryL1GasLabel": {
    "message": "L1ガス代合計"
  },
  "transactionHistoryL2GasLimitLabel": {
    "message": "L2ガスリミット"
  },
  "transactionHistoryL2GasPriceLabel": {
    "message": "L2ガス価格"
  },
  "transactionHistoryMaxFeePerGas": {
    "message": "ガス1単位あたりの最大手数料"
  },
  "transactionHistoryPriorityFee": {
    "message": "優先手数料 (GWEI)"
  },
  "transactionHistoryTotalGasFee": {
    "message": "ガス代合計"
  },
  "transactionResubmitted": {
    "message": "推定のガス代を$2で$1に増加し、トランザクションを再送信しました"
  },
  "transactionSecurityCheck": {
    "message": "トランザクションのセキュリティチェック"
  },
  "transactionSecurityCheckDescription": {
    "message": "これをオンにすると、第三者 (OpenSea) がすべてのトランザクションや署名の要求を確認し、既知の悪質な要求に関して警告できるようになります。"
  },
  "transactionSubmitted": {
    "message": "$1の推定ガス代が$2でトランザクションが送信されました。"
  },
  "transactionUpdated": {
    "message": "トランザクションが$2で更新されました。"
  },
  "transactions": {
    "message": "トランザクション"
  },
  "transfer": {
    "message": "送金"
  },
  "transferBetweenAccounts": {
    "message": "自分のアカウント間での振替"
  },
  "transferFrom": {
    "message": "送金元"
  },
  "troubleConnectingToWallet": {
    "message": "$1に接続できませんでした。$2を確認してから、もう一度実行してください。",
    "description": "$1 is the wallet device name; $2 is a link to wallet connection guide"
  },
  "troubleStarting": {
    "message": "MetaMask がうまく起動しませんでした。このエラーは断続的に発生する可能性があるため、拡張機能を再起動してみてください。"
  },
  "troubleTokenBalances": {
    "message": "トークンバランスのロードに問題があります。トークンバランスを表示できます",
    "description": "Followed by a link (here) to view token balances"
  },
  "trustSiteApprovePermission": {
    "message": "パーミッションを付与することで、次の$1による資金へのアクセスが許可されます"
  },
  "tryAgain": {
    "message": "再試行"
  },
  "tryOur": {
    "message": "こちらをお試しください:"
  },
  "turnOnTokenDetection": {
    "message": "強化されたトークン検出をオンにする"
  },
  "tutorial": {
    "message": "チュートリアル"
  },
  "twelveHrTitle": {
    "message": "12時間:"
  },
  "txInsightsNotSupported": {
    "message": "現時点ではこのコントラクトでトランザクションインサイトはサポートされていません。"
  },
  "typePassword": {
    "message": "MetaMaskパスワードを入力してください"
  },
  "typeYourSRP": {
    "message": "秘密のリカバリーフレーズを入力してください"
  },
  "u2f": {
    "message": "U2F",
    "description": "A name on an API for the browser to interact with devices that support the U2F protocol. On some browsers we use it to connect MetaMask to Ledger devices."
  },
  "unapproved": {
    "message": "未承認"
  },
  "units": {
    "message": "単位"
  },
  "unknown": {
    "message": "不明"
  },
  "unknownCameraError": {
    "message": "カメラへのアクセス時にエラーが発生しました。もう一度実行してください..."
  },
  "unknownCameraErrorTitle": {
    "message": "申し訳ありません。問題が発生しました..."
  },
  "unknownCollection": {
    "message": "無名のコレクション"
  },
  "unknownNetwork": {
    "message": "不明なプライベートネットワーク"
  },
  "unknownQrCode": {
    "message": "エラー: QRコードを識別できませんでした"
  },
  "unlimited": {
    "message": "無制限"
  },
  "unlock": {
    "message": "ロック解除"
  },
  "unlockMessage": {
    "message": "分散型Webが待っています"
  },
  "unrecognizedChain": {
    "message": "このカスタムネットワークは認識されていません",
    "description": "$1 is a clickable link with text defined by the 'unrecognizedChanLinkText' key. The link will open to instructions for users to validate custom network details."
  },
  "unrecognizedProtocol": {
    "message": "$1 (不明なプロトコル)",
    "description": "Shown when the protocol is unknown by the extension. $1 is the protocol code."
  },
  "unsendableAsset": {
    "message": "コレクティブル (ERC-721) トークンの送信は現在サポートされていません",
    "description": "This is an error message we show the user if they attempt to send a collectible asset type, for which currently don't support sending"
  },
  "unverifiedContractAddressMessage": {
    "message": "このコントラクトを検証できません。このアドレスが信頼できることを確認してください。"
  },
  "upArrow": {
    "message": "上矢印"
  },
  "updatedWithDate": {
    "message": "$1が更新されました"
  },
  "urlErrorMsg": {
    "message": "URLには適切なHTTP/HTTPSプレフィックスが必要です。"
  },
  "urlExistsErrorMsg": {
    "message": "このURLは現在$1ネットワークで使用されています。"
  },
  "useCollectibleDetection": {
    "message": "NFTを自動検出"
  },
  "useCollectibleDetectionDescription": {
    "message": "NFTメディアとデータを表示すると、IPアドレスが集中型のサーバーに開示される可能性があります。ウォレット内のNFTの検出には、サードパーティーAPI (OpenSeaなど) が使用されます。これにより、これらのサービスにアカウントのアドレスが公開されます。これらのサービスからデータを取得しない場合は、この機能を無効にしてください。"
  },
  "useCollectibleDetectionDescriptionLine2": {
    "message": "また、次の点にも留意してください。"
  },
  "useCollectibleDetectionDescriptionLine3": {
    "message": "NFT のメタデータには、詐欺サイトやフィッシングサイトへのリンクが含まれている可能性があります。"
  },
  "useCollectibleDetectionDescriptionLine4": {
    "message": "誰でもあなたのアカウントに NFT をエアドロップできます。これには不快なコンテンツが含まれている場合があり、ウォレットに自動で表示される可能性があります。"
  },
  "useDefault": {
    "message": "既定値を使用"
  },
  "useMultiAccountBalanceChecker": {
    "message": "アカウント残高の一括リクエスト"
  },
  "useMultiAccountBalanceCheckerDescription": {
    "message": "当社は残高を素早く表示できるよう、アカウントをまとめて Infura にクエリを送ります。この機能をオフにすると、アクティブなアカウントのみクエリの対象となります。Dapps によっては、ウォレットを接続しないと機能しないものもあります。"
  },
  "usePhishingDetection": {
    "message": "フィッシング検出を使用"
  },
  "usePhishingDetectionDescription": {
    "message": "イーサリアムユーザーを対象としたドメインのフィッシングに対して警告を表示します"
  },
  "useTokenDetectionPrivacyDesc": {
    "message": "アカウントに送られたトークンを自動的に表示するには、サードパーティーサーバーと通信し、トークンの画像を取得する必要があります。これらのサーバーはユーザーの IP アドレスにアクセスできます。"
  },
  "usedByClients": {
    "message": "さまざまな異なるクライアントによって使用されています"
  },
  "userName": {
    "message": "ユーザー名"
  },
  "verifyContractDetails": {
    "message": "コントラクトの詳細を確認"
  },
  "verifyThisTokenDecimalOn": {
    "message": "トークンの10進数は$1にあります",
    "description": "Points the user to etherscan as a place they can verify information about a token. $1 is replaced with the translation for \"etherscan\""
  },
  "verifyThisTokenOn": {
    "message": "このトークンを$1で検証",
    "description": "Points the user to etherscan as a place they can verify information about a token. $1 is replaced with the translation for \"etherscan\""
  },
  "verifyThisUnconfirmedTokenOn": {
    "message": "このトークンを$1で検証して、取引したいトークンであることを確認してください。",
    "description": "Points the user to etherscan as a place they can verify information about a token. $1 is replaced with the translation for \"etherscan\""
  },
  "view": {
    "message": "表示"
  },
  "viewAccount": {
    "message": "アカウントを表示"
  },
  "viewAllDetails": {
    "message": "すべての詳細の表示"
  },
  "viewContact": {
    "message": "連絡先を表示"
  },
  "viewDetails": {
    "message": "詳細を表示"
  },
  "viewFullTransactionDetails": {
    "message": "トランザクションの完全な詳細を表示"
  },
  "viewMore": {
    "message": "詳細を表示"
  },
  "viewOnBlockExplorer": {
    "message": "ブロックエクスプローラーで表示"
  },
  "viewOnCustomBlockExplorer": {
    "message": "$1を$2で表示",
    "description": "$1 is the action type. e.g (Account, Transaction, Swap) and $2 is the Custom Block Exporer URL"
  },
  "viewOnEtherscan": {
    "message": "$1をEtherscanで表示",
    "description": "$1 is the action type. e.g (Account, Transaction, Swap)"
  },
  "viewOnOpensea": {
    "message": "Openseaで表示"
  },
  "viewinExplorer": {
    "message": "$1をエクスプローラーで表示",
    "description": "$1 is the action type. e.g (Account, Transaction, Swap)"
  },
  "visitWebSite": {
    "message": "弊社 Web サイトにアクセス"
  },
  "walletConnectionGuide": {
    "message": "弊社のハードウェアウォレット接続ガイド"
  },
  "walletCreationSuccessDetail": {
    "message": "ウォレットが正常に保護されました。シークレットリカバリーフレーズを安全かつ機密に保管してください。これはユーザーの責任です!"
  },
  "walletCreationSuccessReminder1": {
    "message": "MetaMaskはシークレットリカバリーフレーズを復元できません。"
  },
  "walletCreationSuccessReminder2": {
    "message": "MetaMaskがユーザーのシークレットリカバリーフレーズを確認することは絶対にありません。"
  },
  "walletCreationSuccessReminder3": {
    "message": "誰に対しても$1。資金が盗まれる恐れがあります",
    "description": "$1 is separated as walletCreationSuccessReminder3BoldSection so that we can bold it"
  },
  "walletCreationSuccessReminder3BoldSection": {
    "message": "シークレットリカバリーフレーズは決して教えないでください",
    "description": "This string is localized separately from walletCreationSuccessReminder3 so that we can bold it"
  },
  "walletCreationSuccessTitle": {
    "message": "ウォレットが作成されました"
  },
  "wantToAddThisNetwork": {
    "message": "このネットワークを追加しますか？"
  },
  "warning": {
    "message": "警告"
  },
  "warningTooltipText": {
    "message": "$1 このコントラクトは今後、通知や承諾なしにトークン残高全額を使用できます。使用限度をより低い金額にカスタマイズして、自分の身を守りましょう。",
    "description": "$1 is a fa-exclamation-circle icon with text 'Be careful' in 'warning' colour"
  },
  "weak": {
    "message": "弱"
  },
  "web3ShimUsageNotification": {
    "message": "現在のWebサイトが、削除済みのwindow.web3 APIの使用を検知しました。サイトが破損しているようであれば、$1をクリックして詳細を確認してください。",
    "description": "$1 is a clickable link."
  },
  "webhid": {
    "message": "WebHID",
    "description": "Refers to a interface for connecting external devices to the browser. Used for connecting ledger to the browser. Read more here https://developer.mozilla.org/en-US/docs/Web/API/WebHID_API"
  },
  "websites": {
    "message": "Web サイト",
    "description": "Used in the 'permission_rpc' message."
<<<<<<< HEAD
  },
  "welcome": {
    "message": "MetaMaskにようこそ"
=======
>>>>>>> 7e97ff2b
  },
  "welcomeBack": {
    "message": "お帰りなさい！"
  },
  "welcomeExploreDescription": {
    "message": "暗号通貨やアセットを保管、送金、使用。"
  },
  "welcomeExploreTitle": {
    "message": "分散型アプリを閲覧"
  },
  "welcomeLoginDescription": {
    "message": "MetaMaskを使用して分散型アプリにログイン。サインアップは不要です。"
  },
  "welcomeLoginTitle": {
    "message": "ウォレットにようこそ"
  },
  "welcomeToMetaMask": {
    "message": "始めましょう"
  },
  "welcomeToMetaMaskIntro": {
    "message": "MetaMaskは何百万人もに信頼されている安全なウォレットで、すべての人々によるWeb3の世界へのアクセスを可能にしています。"
  },
  "whatsNew": {
    "message": "新機能",
    "description": "This is the title of a popup that gives users notifications about new features and updates to MetaMask."
  },
  "whatsThis": {
    "message": "これは何ですか?"
  },
  "xOfY": {
    "message": "$2中の$1",
    "description": "$1 and $2 are intended to be two numbers, where $2 is a total, and $1 is a count towards that total"
  },
  "xOfYPending": {
    "message": "$2中$1が保留中",
    "description": "$1 and $2 are intended to be two numbers, where $2 is a total number of pending confirmations, and $1 is a count towards that total"
  },
  "yes": {
    "message": "はい"
  },
  "yesLetsTry": {
    "message": "はい、やってみます"
  },
  "youHaveAddedAll": {
    "message": "すべての人気ネットワークを追加しました。$1で他のネットワークを発見するか、$2できます。",
    "description": "$1 is a link with the text 'here' and $2 is a button with the text 'add more networks manually'"
  },
  "youNeedToAllowCameraAccess": {
    "message": "この機能を使用するには、カメラへのアクセスを許可する必要があります。"
  },
  "youSign": {
    "message": "著名しています"
  },
  "yourFundsMayBeAtRisk": {
    "message": "資金が危険にさらされている可能性があります"
  },
  "yourNFTmayBeAtRisk": {
    "message": "NFT が危険にさらされている可能性があります"
  },
  "yourPrivateSeedPhrase": {
    "message": "秘密のシークレットリカバリーフレーズ"
  },
  "zeroGasPriceOnSpeedUpError": {
    "message": "スピードアップのガス代ゼロ"
  }
}<|MERGE_RESOLUTION|>--- conflicted
+++ resolved
@@ -377,13 +377,6 @@
     "message": "$1 へのアクセスと転送を許可しますか？",
     "description": "$1 is the symbol of the token for which the user is granting approval"
   },
-  "approveTokenDescription": {
-    "message": "これにより、アクセス許可を取り消すまで、第三者が今後通知なしに次の NFT にアクセスし、転送できるようになります。"
-  },
-  "approveTokenTitle": {
-    "message": "$1 へのアクセスと転送を許可しますか？",
-    "description": "$1 is the symbol of the token for which the user is granting approval"
-  },
   "approved": {
     "message": "承認済み"
   },
@@ -481,38 +474,11 @@
   },
   "beta": {
     "message": "ベータ版"
-<<<<<<< HEAD
   },
   "betaHeaderText": {
     "message": "これはベータ版です。バグは報告してください $1",
     "description": "$1 represents the word 'here' in a hyperlink"
   },
-  "betaMetamaskDescription": {
-    "message": "MetaMaskは何百万人もに信頼されている安全なウォレットで、誰もがWeb3の世界にアクセスできるようにしています。"
-  },
-  "betaMetamaskDescriptionDisclaimerHeading": {
-    "message": "ベータ版の免責事項"
-  },
-  "betaMetamaskDescriptionExplanation": {
-    "message": "このバージョンでは、リリース前に今後の機能をテストできます。皆様からのご意見は、可能な限り最高のバージョンのMetaMaskを開発するために参考にさせていただきます。MetaMaskベータの使用には、$1および$2が適用されます。",
-    "description": "$1 represents localization item betaMetamaskDescriptionExplanationTermsLinkText.  $2 represents localization item betaMetamaskDescriptionExplanationBetaTermsLinkText"
-  },
-  "betaMetamaskDescriptionExplanation2": {
-    "message": "続行することで、これらのリスク、当社の$1、および$2を確認し、これらに同意したものとみなされます。",
-    "description": "$1 represents localization item betaMetamaskDescriptionExplanationTermsLinkText.  $2 represents localization item betaMetamaskDescriptionExplanation2BetaTermsLinkText"
-  },
-  "betaMetamaskDescriptionExplanation2BetaTermsLinkText": {
-    "message": "ベータ版規約"
-  },
-  "betaMetamaskDescriptionExplanationBetaTermsLinkText": {
-    "message": "ベータ版の追加規約"
-=======
->>>>>>> 7e97ff2b
-  },
-  "betaHeaderText": {
-    "message": "これはベータ版です。バグは報告してください $1",
-    "description": "$1 represents the word 'here' in a hyperlink"
-  },
   "betaMetamaskVersion": {
     "message": "MetaMaskベータバージョン"
   },
@@ -527,12 +493,6 @@
   },
   "betaWalletCreationSuccessReminder2": {
     "message": "MetaMask ベータ版がユーザーのシークレットリカバリーフレーズを求めることは絶対にありません。"
-<<<<<<< HEAD
-  },
-  "betaWelcome": {
-    "message": "MetaMaskベータへようこそ"
-=======
->>>>>>> 7e97ff2b
   },
   "blockExplorerAccountAction": {
     "message": "アカウント",
@@ -1089,12 +1049,6 @@
   },
   "downloadNow": {
     "message": "今すぐダウンロード"
-<<<<<<< HEAD
-  },
-  "downloadSecretBackup": {
-    "message": "このシークレットバックアップフレーズをダウンロードして、外部の暗号化されたハードウェアドライブまたはストレージ媒体に安全に保管します。"
-=======
->>>>>>> 7e97ff2b
   },
   "downloadStateLogs": {
     "message": "ステータスログをダウンロード"
@@ -1657,12 +1611,6 @@
     "message": "インポート済み",
     "description": "status showing that an account has been fully loaded into the keyring"
   },
-  "improvedTokenAllowance": {
-    "message": "改善されたトークンの許可設定"
-  },
-  "improvedTokenAllowanceDescription": {
-    "message": "これをオンにすると、DApp が ERC20 の承認を求めた際に、改善されたトークン許可設定が利用できます"
-  },
   "inYourSettings": {
     "message": "設定で"
   },
@@ -2331,18 +2279,6 @@
   "notifications15Title": {
     "message": "Ethereum のマージ (Merge) が完了しました！"
   },
-<<<<<<< HEAD
-  "notifications16ActionText": {
-    "message": "こちらでお試しください"
-  },
-  "notifications16Description": {
-    "message": "より多くの情報に基づき決定を下せるよう、トークン許可設定の確認のデザインを変更しました。"
-  },
-  "notifications16Title": {
-    "message": "改善されたトークン許可設定"
-  },
-=======
->>>>>>> 7e97ff2b
   "notifications17ActionText": {
     "message": "セキュリティおよびプライバシー設定を表示"
   },
@@ -3019,10 +2955,6 @@
     "message": "$1 の使用上限を取り消す",
     "description": "$1 is a token symbol"
   },
-  "revokeSpendingCap": {
-    "message": "$1 の使用上限を取り消す",
-    "description": "$1 is a token symbol"
-  },
   "revokeSpendingCapTooltipText": {
     "message": "このコントラクトは、現在または今後のトークンをこれ以上使用できなくなります。"
   },
@@ -4019,9 +3951,6 @@
   "tokenList": {
     "message": "トークンリスト:"
   },
-  "tokenNftAutoDetection": {
-    "message": "トークンと NFT の自動検出"
-  },
   "tokenScamSecurityRisk": {
     "message": "トークン関連の詐欺やセキュリティのリスク"
   },
@@ -4406,12 +4335,6 @@
   "websites": {
     "message": "Web サイト",
     "description": "Used in the 'permission_rpc' message."
-<<<<<<< HEAD
-  },
-  "welcome": {
-    "message": "MetaMaskにようこそ"
-=======
->>>>>>> 7e97ff2b
   },
   "welcomeBack": {
     "message": "お帰りなさい！"
