{
  "QRHardwareInvalidTransactionTitle": {
    "message": "체인 ID $1에 대한 거래 디코딩을 사용할 수 없습니다"
  },
  "QRHardwareMismatchedSignId": {
    "message": "일치하지 않는 거래 데이터. 거래내역을 확인하세요."
  },
  "QRHardwarePubkeyAccountOutOfRange": {
    "message": "더 이상 계정이 없습니다. 아래 목록에 없는 다른 계정에 액세스하려면 하드웨어 지갑을 다시 연결하고 선택하세요."
  },
  "QRHardwareScanInstructions": {
    "message": "QR 코드를 카메라 앞에 놓습니다. 화면이 흐릿하지만 판독에 영향을 미치지 않습니다."
  },
  "QRHardwareSignRequestCancel": {
    "message": "거부"
  },
  "QRHardwareSignRequestDescription": {
    "message": "지갑으로 가입한 후 '서명 받기'를 클릭하여 서명을 받으세요."
  },
  "QRHardwareSignRequestGetSignature": {
    "message": "서명 받기"
  },
  "QRHardwareSignRequestSubtitle": {
    "message": "지갑으로 QR 코드 스캔"
  },
  "QRHardwareSignRequestTitle": {
    "message": "서명 요청"
  },
  "QRHardwareUnknownQRCodeTitle": {
    "message": "오류"
  },
  "QRHardwareUnknownWalletQRCode": {
    "message": "잘못된 QR 코드입니다. 하드웨어 지갑의 동기화 QR 코드를 스캔하세요."
  },
  "QRHardwareWalletImporterTitle": {
    "message": "QR 코드 스캔"
  },
  "QRHardwareWalletSteps1Description": {
    "message": "아래의 QR 코드를 지원하는 협력업체의 목록에서 선택할 수 있습니다."
  },
  "QRHardwareWalletSteps1Title": {
    "message": "QR 기반 하드웨어 지갑"
  },
  "QRHardwareWalletSteps2Description": {
    "message": "Ngrave(출시 예정)"
  },
  "SIWEAddressInvalid": {
    "message": "로그인 요청 주소가 현재 로그인 계정의 주소와 일치하지 않습니다."
  },
  "SIWEDomainInvalidText": {
    "message": "로그인을 시도하는 사이트가 로그인 요청 도메인과 일치하지 않습니다. 주의하여 진행하세요."
  },
  "SIWEDomainInvalidTitle": {
    "message": "의심스러운 사이트 요청입니다."
  },
  "SIWEDomainWarningBody": {
    "message": "($1) 웹사이트가 잘못된 도메인에 로그인하도록 요청하고 있습니다. 이는 피싱 공격일 수도 있습니다.",
    "description": "$1 represents the website domain"
  },
  "SIWEDomainWarningLabel": {
    "message": "안전하지 않음"
  },
  "SIWELabelChainID": {
    "message": "체인 ID:"
  },
  "SIWELabelExpirationTime": {
    "message": "만료일:"
  },
  "SIWELabelIssuedAt": {
    "message": "발행처:"
  },
  "SIWELabelMessage": {
    "message": "메시지:"
  },
  "SIWELabelNonce": {
    "message": "논스:"
  },
  "SIWELabelNotBefore": {
    "message": "다음 이후:"
  },
  "SIWELabelRequestID": {
    "message": "요청 ID:"
  },
  "SIWELabelResources": {
    "message": "리소스: $1",
    "description": "$1 represents the number of resources"
  },
  "SIWELabelURI": {
    "message": "URI:"
  },
  "SIWELabelVersion": {
    "message": "버전:"
  },
  "SIWESiteRequestSubtitle": {
    "message": "이 사이트가 다음에 로그인하도록 요청하고 있습니다:"
  },
  "SIWESiteRequestTitle": {
    "message": "로그인 요청"
  },
  "SIWEWarningSubtitle": {
    "message": "이해하셨으면 다음을 체크하세요:"
  },
  "SIWEWarningTitle": {
    "message": "확실한가요?"
  },
  "about": {
    "message": "정보"
  },
  "acceptTermsOfUse": {
    "message": "$1의 내용을 읽고 이에 동의합니다.",
    "description": "$1 is the `terms` message"
  },
  "accessAndSpendNoticeNFT": {
    "message": "$1(은)는 이 자산에 접근하여 사용할 수 있습니다",
    "description": "$1 is the url of the site requesting ability to spend"
  },
  "accessYourWalletWithSRP": {
    "message": "비밀 복구 구문으로 지갑에 액세스하세요"
  },
  "accessYourWalletWithSRPDescription": {
    "message": "MetaMask는 사용자의 비밀번호를 복구할 수 없습니다. 사용자의 비밀 복구 구문을 이용하여 사용자의 소유권을 확인한 후, 지갑을 복구하고 새 비밀번호를 설정해 드립니다. 먼저 지갑을 생성할 때 받은 비밀 복구 구문을 입력하세요. $1",
    "description": "$1 is the words 'Learn More' from key 'learnMore', separated here so that it can be added as a link"
  },
  "accessingYourCamera": {
    "message": "카메라에 접근 중..."
  },
  "account": {
    "message": "계정"
  },
  "accountDetails": {
    "message": "계정 세부 정보"
  },
  "accountIdenticon": {
    "message": "계정 식별 아이콘"
  },
  "accountName": {
    "message": "계정 이름"
  },
  "accountNameDuplicate": {
    "message": "이 계정 이름은 이미 존재합니다.",
    "description": "This is an error message shown when the user enters a new account name that matches an existing account name"
  },
  "accountNameReserved": {
    "message": "이 계정 이름은 예약되었습니다",
    "description": "This is an error message shown when the user enters a new account name that is reserved for future use"
  },
  "accountOptions": {
    "message": "계정 옵션"
  },
  "accountSelectionRequired": {
    "message": "계정을 선택해야 합니다!"
  },
  "active": {
    "message": "활성"
  },
  "activity": {
    "message": "활동"
  },
  "activityLog": {
    "message": "활동 로그"
  },
  "add": {
    "message": "추가"
  },
  "addANetwork": {
    "message": "네트워크 추가"
  },
  "addANetworkManually": {
    "message": "네트워크 수동 추가"
  },
  "addANickname": {
    "message": "닉네임 추가"
  },
  "addAcquiredTokens": {
    "message": "MetaMask를 이용해 얻은 토큰 추가"
  },
  "addAlias": {
    "message": "별칭 추가"
  },
  "addBlockExplorer": {
    "message": "블록 익스플로러 추가"
  },
  "addContact": {
    "message": "연락처 추가"
  },
  "addCustomIPFSGateway": {
    "message": "사용자 지정 IPFS 게이트웨이 추가"
  },
  "addCustomIPFSGatewayDescription": {
    "message": "IPFS 게이트웨이를 사용하면 타사 호스팅 데이터에 액세스하여 이를 볼 수 있습니다. 사용자 지정 IPFS 게이트웨이를 추가하셔도 좋고 기본 설정을 계속 사용하셔도 됩니다."
  },
  "addCustomNetwork": {
    "message": "커스텀 네트워크 추가"
  },
  "addCustomToken": {
    "message": "커스텀 토큰 추가"
  },
  "addCustomTokenByContractAddress": {
    "message": "이 토큰을 찾을 수 없으신가요? 토큰 주소를 붙여넣으면 토큰을 직접 추가할 수 있습니다. 토큰의 계약 주소는 $1에서 찾을 수 있습니다.",
    "description": "$1 is a blockchain explorer for a specific network, e.g. Etherscan for Ethereum"
  },
  "addEthereumChainConfirmationDescription": {
    "message": "이렇게 하면 MetaMask 내에서 이 네트워크를 사용할 수 있습니다."
  },
  "addEthereumChainConfirmationRisks": {
    "message": "MetaMask는 맞춤형 네트워크를 검증하지 않습니다."
  },
  "addEthereumChainConfirmationRisksLearnMore": {
    "message": "$1에 대해 자세히 알아보세요.",
    "description": "$1 is a link with text that is provided by the 'addEthereumChainConfirmationRisksLearnMoreLink' key"
  },
  "addEthereumChainConfirmationRisksLearnMoreLink": {
    "message": "사기 및 네트워크 보안 위험",
    "description": "Link text for the 'addEthereumChainConfirmationRisksLearnMore' translation key"
  },
  "addEthereumChainConfirmationTitle": {
    "message": "이 사이트에서 네트워크를 추가하도록 허용할까요?"
  },
  "addEthereumChainWarningModalHeader": {
    "message": "신뢰할 수 있는 경우에만 이 RPC 제공업체를 추가하세요. $1",
    "description": "$1 is addEthereumChainWarningModalHeaderPartTwo passed separately so that it can be bolded"
  },
  "addEthereumChainWarningModalHeaderPartTwo": {
    "message": "악성 공급업체는 블록체인 상태와 네트워크 활동을 거짓으로 보고할 수 있습니다."
  },
  "addEthereumChainWarningModalListHeader": {
    "message": "다음과 같은 권한이 부여되기에 신뢰할 수 있는 공급업체만 추가해야 합니다."
  },
  "addEthereumChainWarningModalListPointOne": {
    "message": "사용자의 계정과 IP 주소를 확인하고 서로를 연결지을 수 있습니다"
  },
  "addEthereumChainWarningModalListPointThree": {
    "message": "계정 잔액 및 기타 블록체인 상황을 확인할 수 있습니다"
  },
  "addEthereumChainWarningModalListPointTwo": {
    "message": "거래를 공개할 수 있습니다"
  },
  "addEthereumChainWarningModalTitle": {
    "message": "이더리움 메인넷에 새로운 RPC 공급업체를 추가하려고 합니다"
  },
  "addFriendsAndAddresses": {
    "message": "신뢰하는 친구 및 주소 추가"
  },
  "addFromAListOfPopularNetworks": {
    "message": "주요 네트워크 목록에서 추가하거나 네트워크를 직접 추가합니다. 신뢰할 수 있는 엔터티만 이용하세요."
  },
  "addMemo": {
    "message": "메모 추가"
  },
  "addMoreNetworks": {
    "message": "네트워크 직접 추가"
  },
  "addNetwork": {
    "message": "네트워크 추가"
  },
  "addNetworkTooltipWarning": {
    "message": "이 네트워크 연결은 타사 서비스를 이용합니다. 연결의 보안이 취약하거나 타사에 연결 내용이 노출될 수 있습니다. $1",
    "description": "$1 is Learn more link"
  },
  "addSuggestedTokens": {
    "message": "추천 토큰 추가"
  },
  "addToken": {
    "message": "토큰 추가"
  },
  "address": {
    "message": "주소"
  },
  "addressBookIcon": {
    "message": "주소록 아이콘"
  },
  "advanced": {
    "message": "고급"
  },
  "advancedBaseGasFeeToolTip": {
    "message": "거래가 블록에 포함되면 최대 기본 요금과 실제 기본 요금 간의 차액이 환불됩니다. 총 금액은 최대 기본 요금(GWEI) 곱하기 가스 한도로 계산됩니다."
  },
  "advancedConfiguration": {
    "message": "고급 옵션"
  },
  "advancedGasFeeDefaultOptIn": {
    "message": "이 $1 옵션을 \"고급\"의 기본값으로 저장합니다"
  },
  "advancedGasFeeDefaultOptOut": {
    "message": "항상 이 값과 고급 설정을 기본값으로 사용합니다."
  },
  "advancedGasFeeModalTitle": {
    "message": "고급 가스 요금"
  },
  "advancedGasPriceTitle": {
    "message": "가스 가격"
  },
  "advancedPriorityFeeToolTip": {
    "message": "우선 요금(일명 \"채굴자 팁\")이란 나와 먼저 거래한 것에 대한 인센티브로 채굴자에게 직접 전달되는 금액입니다."
  },
  "affirmAgree": {
    "message": "동의함"
  },
  "airgapVault": {
    "message": "에어갭 볼트"
  },
  "alertDisableTooltip": {
    "message": "\"설정 > 경고\"에서 변경할 수 있습니다."
  },
  "alertSettingsUnconnectedAccount": {
    "message": "연결되지 않은 계정을 선택하여 웹사이트 탐색"
  },
  "alertSettingsUnconnectedAccountDescription": {
    "message": "이 경고는 연결된 web3 사이트를 탐색하고 있지만 현재 선택된 계정이 연결되지 않은 경우 팝업에 표시됩니다."
  },
  "alertSettingsWeb3ShimUsage": {
    "message": "웹사이트가 제거된 window.web3 API를 이용하는 경우"
  },
  "alertSettingsWeb3ShimUsageDescription": {
    "message": "이 경고는 제거된 window.web3 API를 이용하려다가 작동이 정지된 사이트를 탐색할 때 팝업으로 표시됩니다."
  },
  "alerts": {
    "message": "경고"
  },
  "allOfYour": {
    "message": "내 모든 $1",
    "description": "$1 is the symbol or name of the token that the user is approving spending"
  },
  "allowExternalExtensionTo": {
    "message": "이 외부 확장을 통해 다음을 허용:"
  },
  "allowSpendToken": {
    "message": "$1에 액세스할 수 있는 권한을 부여할까요?",
    "description": "$1 is the symbol of the token that are requesting to spend"
  },
  "allowThisSiteTo": {
    "message": "이 사이트에서 다음을 하도록 허용:"
  },
  "allowWithdrawAndSpend": {
    "message": "$1에서 다음 금액까지 인출 및 지출하도록 허용:",
    "description": "The url of the site that requested permission to 'withdraw and spend'"
  },
  "amount": {
    "message": "금액"
  },
  "appDescription": {
    "message": "브라우저의 이더리움 지갑",
    "description": "The description of the application"
  },
  "appName": {
    "message": "MetaMask",
    "description": "The name of the application"
  },
  "appNameBeta": {
    "message": "MetaMask Beta",
    "description": "The name of the application (Beta)"
  },
  "appNameFlask": {
    "message": "MetaMask Flask",
    "description": "The name of the application (Flask)"
  },
  "approve": {
    "message": "지출 한도 승인"
  },
  "approveAllTokensTitle": {
    "message": "내 모든 $1에 액세스 및 전송할 수 있는 권한을 부여할까요?",
    "description": "$1 is the symbol of the token for which the user is granting approval"
  },
  "approveAndInstall": {
    "message": "승인 및 설치"
  },
  "approveAndUpdate": {
    "message": "승인 및 업데이트"
  },
  "approveButtonText": {
    "message": "승인"
  },
  "approveTokenDescription": {
    "message": "이렇게 하면 사용자가 액세스를 취소할 때까지 제삼자가 가 통지 없이 다음과 같은 NFT에 액세스하고 이를 전송할 수 있습니다."
  },
  "approveTokenTitle": {
    "message": "내 $1에 액세스 및 전송할 수 있는 권한을 부여할까요?",
    "description": "$1 is the symbol of the token for which the user is granting approval"
  },
  "approveTokenDescription": {
    "message": "이렇게 하면 사용자가 액세스를 취소할 때까지 제삼자가 가 통지 없이 다음과 같은 NFT에 액세스하고 이를 전송할 수 있습니다."
  },
  "approveTokenTitle": {
    "message": "내 $1에 액세스 및 전송할 수 있는 권한을 부여할까요?",
    "description": "$1 is the symbol of the token for which the user is granting approval"
  },
  "approved": {
    "message": "승인됨"
  },
  "approvedAsset": {
    "message": "승인된 자산"
  },
  "approvedOn": {
    "message": "$1에 승인",
    "description": "$1 is the approval date for a permission"
  },
  "areYouSure": {
    "message": "확실한가요?"
  },
  "asset": {
    "message": "자산"
  },
  "assetOptions": {
    "message": "자산 옵션"
  },
  "assets": {
    "message": "자산"
  },
  "attemptSendingAssets": {
    "message": "한 네트워크에서 다른 네트워크로 자산을 직접 전송하면 자산이 영구적으로 손실될 수 있습니다. 반드시 브릿지를 이용하세요."
  },
  "attemptToCancel": {
    "message": "취소할까요?"
  },
  "attemptToCancelDescription": {
    "message": "이 시도를 제출한다고 해서 원래 거래가 반드시 취소되지는 않습니다. 취소 시도가 성공하면 위의 거래 수수료가 부과됩니다."
  },
  "attemptingConnect": {
    "message": "블록체인에 연결 중입니다."
  },
  "attributions": {
    "message": "속성"
  },
  "authorizedPermissions": {
    "message": "다음 권한을 승인받았습니다."
  },
  "autoDetectTokens": {
    "message": "토큰 자동 감지"
  },
  "autoDetectTokensDescription": {
    "message": "MetaMask는 지갑에 보내진 새로운 토큰을 감지해 표시하기 위해 타사 API를 사용합니다. 이 서비스로부터 데이터를 가져오기를 원치 않으시면 해당 기능을 끄세요.$1",
    "description": "$1 is a link to a support article"
  },
  "autoLockTimeLimit": {
    "message": "자동 잠금 타이머(분)"
  },
  "autoLockTimeLimitDescription": {
    "message": "MetaMask가 잠길 때까지 걸리는 시간을 분 단위로 설정합니다."
  },
  "average": {
    "message": "평균"
  },
  "back": {
    "message": "뒤로"
  },
  "backToAll": {
    "message": "전체 목록으로 돌아가기"
  },
  "backup": {
    "message": "백업"
  },
  "backupApprovalInfo": {
    "message": "이 비밀 코드는 장치를 분실하여 지갑을 복구해야 하거나, 비밀번호를 잊은 경우, MetaMask를 다시 설치해야 하거나, 다른 장치에서 지갑에 액세스해야 할 때 필요합니다."
  },
  "backupApprovalNotice": {
    "message": "비밀 복구 구문을 백업하여 지갑과 자금을 안전하게 보호하세요."
  },
  "backupNow": {
    "message": "지금 백업"
  },
  "backupUserData": {
    "message": "데이터를 백업하세요"
  },
  "backupUserDataDescription": {
    "message": "기본 설정과 계정 주소가 포함된 사용자 설정을 JSON 파일로 백업할 수 있습니다."
  },
  "balance": {
    "message": "잔액"
  },
  "balanceOutdated": {
    "message": "최종 잔액이 아닐 수도 있습니다."
  },
  "baseFee": {
    "message": "기본 요금"
  },
  "basic": {
    "message": "기본"
  },
  "beCareful": {
    "message": "주의하세요"
  },
  "beta": {
    "message": "베타"
<<<<<<< HEAD
  },
  "betaHeaderText": {
    "message": "베타 버전입니다. 버그는 $1로 보고하세요",
    "description": "$1 represents the word 'here' in a hyperlink"
  },
  "betaMetamaskDescription": {
    "message": "수백만 명이 신뢰하는 MetaMask(메타마스크)는 모든 사람이 web3의 세계에 접근할 수 있도록 하는 안전한 지갑입니다."
  },
  "betaMetamaskDescriptionDisclaimerHeading": {
    "message": "베타 버전 면책 조항"
  },
  "betaMetamaskDescriptionExplanation": {
    "message": "이 버전을 사용하면 새로운 기능을 출시되기도 전에 체험할 수 있어 MetaMask의 기능 향상에 큰 도움이 됩니다. 모든 베타 버전과 마찬가지로, 버그의 위험이 증가할 수 있습니다. MetaMask 베타 버전은 $1 및 $2의 적용 대상입니다.",
    "description": "$1 represents localization item betaMetamaskDescriptionExplanationTermsLinkText.  $2 represents localization item betaMetamaskDescriptionExplanationBetaTermsLinkText"
  },
  "betaMetamaskDescriptionExplanation2": {
    "message": "계속 진행하면 관련 위험 $1 및 $2에 동의하게 됩니다.",
    "description": "$1 represents localization item betaMetamaskDescriptionExplanationTermsLinkText.  $2 represents localization item betaMetamaskDescriptionExplanation2BetaTermsLinkText"
  },
  "betaMetamaskDescriptionExplanation2BetaTermsLinkText": {
    "message": "베타 약관"
  },
  "betaMetamaskDescriptionExplanationBetaTermsLinkText": {
    "message": "베타 버전 추가 약관"
  },
  "betaMetamaskDescriptionExplanationTermsLinkText": {
    "message": "일반 약관"
=======
  },
  "betaHeaderText": {
    "message": "베타 버전입니다. 버그는 $1로 보고하세요",
    "description": "$1 represents the word 'here' in a hyperlink"
>>>>>>> 7e97ff2b
  },
  "betaMetamaskVersion": {
    "message": "MetaMask 베타 버전"
  },
  "betaPortfolioSite": {
    "message": "베타 포트폴리오 사이트"
  },
  "betaTerms": {
    "message": "베타 이용약관"
  },
  "betaWalletCreationSuccessReminder1": {
    "message": "MetaMask 베타는 비밀 복구 구문을 복구할 수 없습니다."
  },
  "betaWalletCreationSuccessReminder2": {
    "message": "MetaMask 베타는 비밀 복구 구문을 절대 묻지 않습니다."
<<<<<<< HEAD
  },
  "betaWelcome": {
    "message": "MetaMask 베타 방문을 환영합니다"
=======
>>>>>>> 7e97ff2b
  },
  "blockExplorerAccountAction": {
    "message": "계정",
    "description": "This is used with viewOnEtherscan and viewInExplorer e.g View Account in Explorer"
  },
  "blockExplorerAssetAction": {
    "message": "자산",
    "description": "This is used with viewOnEtherscan and viewInExplorer e.g View Asset in Explorer"
  },
  "blockExplorerSwapAction": {
    "message": "스왑",
    "description": "This is used with viewOnEtherscan e.g View Swap on Etherscan"
  },
  "blockExplorerUrl": {
    "message": "블록 탐색기 URL"
  },
  "blockExplorerUrlDefinition": {
    "message": "이 네트워크에 대한 블록 탐색기로 사용되는 URL입니다."
  },
  "blockExplorerView": {
    "message": "$1의 계정 보기",
    "description": "$1 replaced by URL for custom block explorer"
  },
  "blockies": {
    "message": "Blockies"
  },
  "browserNotSupported": {
    "message": "지원되지 않는 브라우저입니다..."
  },
  "buildContactList": {
    "message": "연락처 목록 작성하기"
  },
  "builtAroundTheWorld": {
    "message": "MetaMask는 전 세계적으로 설계 및 구축되었습니다."
  },
  "busy": {
    "message": "바쁨"
  },
  "buy": {
    "message": "구매"
  },
  "buyAsset": {
    "message": "$1 구매",
    "description": "$1 is the ticker symbol of a an asset the user is being prompted to purchase"
  },
  "buyCryptoWithCoinbasePay": {
    "message": "Coinbase Pay로 $1 구매",
    "description": "$1 represents the crypto symbol to be purchased"
  },
  "buyCryptoWithCoinbasePayDescription": {
    "message": "Coinbase 계정으로 손쉽게 암호화폐를 구매하거나 전송할 수 있습니다.",
    "description": "$1 represents the crypto symbol to be purchased"
  },
  "buyCryptoWithMoonPay": {
    "message": "문페이(MoonPay)로 $1 구매",
    "description": "$1 represents the cypto symbol to be purchased"
  },
  "buyCryptoWithMoonPayDescription": {
    "message": "문페이는 비자, 마스터카드, 애플/구글/삼성 페이, 145개국 이상에서 이용 가능한 은행 송금을 비롯해 다양한 결제 방법을 지원합니다. 토큰은 MetaMask 계정에 입금됩니다."
  },
  "buyCryptoWithTransak": {
    "message": "트랜삭(Transak)으로 $1 구매",
    "description": "$1 represents the cypto symbol to be purchased"
  },
  "buyCryptoWithTransakDescription": {
    "message": "트랜삭은 100개국 이상에서 신용카드, 직불카드, 애플 페이, 모비퀵, 은행 송금(지역에 따라 지원이 안 될 수 있음)을 지원합니다. $1 입금은 MetaMask 계정으로 직접 처리됩니다.",
    "description": "$1 represents the crypto symbol to be purchased"
  },
  "buyNow": {
    "message": "지금 구매"
  },
  "buyWithWyre": {
    "message": "Wyre로 $1 구매"
  },
  "buyWithWyreDescription": {
    "message": "최대 $ 1000 구매까지 간편한 온보딩. 신속한 대화형 상한 구매 확인. 직불/신용 카드, Apple Pay, 은행 송금 지원. 100여국 이상에서 사용 가능. MetaMask 계정으로 토큰 입금"
  },
  "bytes": {
    "message": "바이트"
  },
  "canToggleInSettings": {
    "message": "설정 -> 경고에서 이 알림을 다시 활성화할 수 있습니다."
  },
  "cancel": {
    "message": "취소"
  },
  "cancelEdit": {
    "message": "편집 취소"
  },
  "cancelPopoverTitle": {
    "message": "거래 취소"
  },
  "cancelSpeedUp": {
    "message": "거래 취소 또는 속도 향상"
  },
  "cancelSpeedUpLabel": {
    "message": "이 가스비는 원금을 $1합니다.",
    "description": "$1 is text 'replace' in bold"
  },
  "cancelSpeedUpTransactionTooltip": {
    "message": "거래를 $1하려면 가스비를 최소 10%를 인상해야 네트워크에서 인식될 수 있습니다.",
    "description": "$1 is string 'cancel' or 'speed up'"
  },
  "cancelSwapForFee": {
    "message": "~$1 비용으로 스왑 취소",
    "description": "$1 could be e.g. $2.98, it is a cost for cancelling a Smart Transaction"
  },
  "cancelSwapForFree": {
    "message": "무료로 스왑 취소"
  },
  "cancellationGasFee": {
    "message": "가스 수수료 취소"
  },
  "cancelled": {
    "message": "취소됨"
  },
  "chainId": {
    "message": "체인 ID"
  },
  "chainIdDefinition": {
    "message": "이 네트워크의 거래에 서명하는 데 사용되는 체인 ID입니다."
  },
  "chainIdExistsErrorMsg": {
    "message": "이 체인 ID는 현재 $1 네트워크에서 사용됩니다."
  },
  "chainListReturnedDifferentTickerSymbol": {
    "message": "체인 ID $1의 네트워크는 입력한 것과 다른 통화 기호($2)를 사용할 수 있습니다. 확인 후 진행하세요.",
    "description": "$1 is the chain id currently entered in the network form and $2 is the return value of nativeCurrency.symbol from chainlist.network"
  },
  "chooseYourNetwork": {
    "message": "네트워크 선택"
  },
  "chooseYourNetworkDescription": {
    "message": "가능한 가장 안정적인 비공개 이더리움 액세스를 위해 Infura를 원격 프로시저 호출(RPC) 공급업체로 선정하였습니다. 사용자는 개인적으로 원하는 RPC를 선택할 수 있습니다. 하지만, 모든 RPC는 거래를 위해 사용자의 IP 주소와 이더리움 지갑을 수령한다는 점을 잊지 말아야 합니다. Infura의 데이터 처리 방법은 $1에서 상세히 확인할 수 있습니다.",
    "description": "$1 is a link to the privacy policy"
  },
  "chromeRequiredForHardwareWallets": {
    "message": "하드웨어 지갑에 연결하려면 Google Chrome에서 MetaMask를 사용해야 합니다."
  },
  "clickToConnectLedgerViaWebHID": {
    "message": "WebHID를 통해 Ledger을 연결하려면 여기를 클릭하세요.",
    "description": "Text that can be clicked to open a browser popup for connecting the ledger device via webhid"
  },
  "clickToManuallyAdd": {
    "message": "여기를 클릭하여 토큰을 수동으로 추가하세요."
  },
  "close": {
    "message": "닫기"
  },
  "collectibleAddFailedMessage": {
    "message": "소유권 정보가 일치하지 않아 NFT를 추가할 수 없습니다. 올바른 정보를 입력했는지 확인하세요."
  },
  "collectibleAddressError": {
    "message": "이 토큰은 NFT입니다. $1에 추가하세요",
    "description": "$1 is a clickable link with text defined by the 'importNFTPage' key"
  },
  "confirm": {
    "message": "확인"
  },
  "confirmPassword": {
    "message": "비밀번호 확인"
  },
  "confirmRecoveryPhrase": {
    "message": "비밀 복구 구문 확인"
  },
  "confirmed": {
    "message": "확인됨"
  },
  "confusableUnicode": {
    "message": "'$1'은(는) '$2'와(과) 유사합니다."
  },
  "confusableZeroWidthUnicode": {
    "message": "너비가 0인 문자가 있습니다."
  },
  "confusingEnsDomain": {
    "message": "ENS 이름에 혼동하기 쉬운 문자가 있습니다. 잠재적 사기를 막기 위해 ENS 이름을 확인하세요."
  },
  "connect": {
    "message": "연결"
  },
  "connectAccountOrCreate": {
    "message": "계정 연결 또는 새 계정 만들기"
  },
  "connectHardwareWallet": {
    "message": "하드웨어 지갑 연결"
  },
  "connectManually": {
    "message": "현재 사이트에 수동으로 연결"
  },
  "connectTo": {
    "message": "$1에 연결",
    "description": "$1 is the name/origin of a web3 site/application that the user can connect to metamask"
  },
  "connectToAll": {
    "message": "모든 $1에 연결",
    "description": "$1 will be replaced by the translation of connectToAllAccounts"
  },
  "connectToAllAccounts": {
    "message": "계정",
    "description": "will replace $1 in connectToAll, completing the sentence 'connect to all of your accounts', will be text that shows list of accounts on hover"
  },
  "connectToMultiple": {
    "message": "$1에 연결",
    "description": "$1 will be replaced by the translation of connectToMultipleNumberOfAccounts"
  },
  "connectToMultipleNumberOfAccounts": {
    "message": "$1개 계정",
    "description": "$1 is the number of accounts to which the web3 site/application is asking to connect; this will substitute $1 in connectToMultiple"
  },
  "connectWithMetaMask": {
    "message": "MetaMask로 연결"
  },
  "connectedAccountsDescriptionPlural": {
    "message": "이 사이트에 계정 $1개가 연결되어 있습니다.",
    "description": "$1 is the number of accounts"
  },
  "connectedAccountsDescriptionSingular": {
    "message": "이 사이트에 계정 1개가 연결되어 있습니다."
  },
  "connectedAccountsEmptyDescription": {
    "message": "MetaMask가 이 사이트에 연결되어 있지 않습니다. web3 사이트를 연결하려면 사이트에서 연결 버튼을 찾아 클릭하세요."
  },
  "connectedSites": {
    "message": "연결된 사이트"
  },
  "connectedSitesDescription": {
    "message": "$1 계정이 이 사이트에 연결되었습니다. 해당 계정 주소도 볼 수 있습니다.",
    "description": "$1 is the account name"
  },
  "connectedSitesEmptyDescription": {
    "message": "$1 계정은 어떤 사이트에도 연결되어 있지 않습니다.",
    "description": "$1 is the account name"
  },
  "connectedSnapSites": {
    "message": "$1 스냅이 이 사이트에 연결되어 있습니다. 이 사이트는 위에 나열된 접근 권한이 있습니다.",
    "description": "$1 represents the name of the snap"
  },
  "connecting": {
    "message": "연결 중..."
  },
  "connectingTo": {
    "message": "$1에 연결 중"
  },
  "connectingToGoerli": {
    "message": "Goerli 테스트 네트워크에 연결 중"
  },
  "connectingToMainnet": {
    "message": "이더리움 메인넷에 연결 중"
  },
  "connectingToSepolia": {
    "message": "Sepolia 테스트 네트워크에 연결 중"
  },
  "contactUs": {
    "message": "문의하기"
  },
  "contacts": {
    "message": "연락처"
  },
  "contentFromSnap": {
    "message": "콘텐츠 출처: $1",
    "description": "$1 represents the name of the snap"
  },
  "continue": {
    "message": "계속"
  },
  "continueToCoinbasePay": {
    "message": "Coinbase Pay로 계속하기"
  },
  "continueToMoonPay": {
    "message": "문페이로 계속하기"
  },
  "continueToTransak": {
    "message": "Transak으로 계속"
  },
  "continueToWyre": {
    "message": "Wyre로 넘어가기"
  },
  "contract": {
    "message": "계약"
  },
  "contractAddress": {
    "message": "계약 주소"
  },
  "contractAddressError": {
    "message": "토큰의 계약 주소로 토큰을 보냅니다. 이로 인해 토큰이 손실될 수 있습니다."
  },
  "contractDeployment": {
    "message": "계약 배포"
  },
  "contractDescription": {
    "message": "사기를 방지하려면 잠시 시간을 내어 계약의 세부 사항을 확인하세요."
  },
  "contractInteraction": {
    "message": "계약 상호 작용"
  },
  "contractNFT": {
    "message": "NFT 계약"
  },
  "contractRequestingAccess": {
    "message": "액세스 필요 계약"
  },
  "contractRequestingSignature": {
    "message": "서명 필수 계약"
  },
  "contractRequestingSpendingCap": {
    "message": "지출 한도 필요 계약"
  },
  "contractTitle": {
    "message": "계약 세부 사항"
  },
  "contractToken": {
    "message": "토큰 계약"
  },
  "convertTokenToNFTDescription": {
    "message": "이 자산은 NFT입니다. Metamask는 이제 NFT의 본래 기능에 따라 완전히 지원합니다. 이를 토큰 목록에서 제거하고 NFT로 추가할까요?"
  },
  "convertTokenToNFTExistDescription": {
    "message": "이 자산이 NFT로 추가되었습니다. 토큰 목록에서 제거할까요?"
  },
  "coolWallet": {
    "message": "CoolWallet"
  },
  "copiedExclamation": {
    "message": "복사 완료!"
  },
  "copyAddress": {
    "message": "주소를 클립보드에 복사"
  },
  "copyPrivateKey": {
    "message": "이는 귀하의 비공개 키입니다(클릭하여 복사)"
  },
  "copyRawTransactionData": {
    "message": "원시 거래 데이터 복사"
  },
  "copyToClipboard": {
    "message": "클립보드에 복사"
  },
  "copyTransactionId": {
    "message": "트랜잭션 ID 복사"
  },
  "create": {
    "message": "생성"
  },
  "createAccount": {
    "message": "계정 생성"
  },
  "createNewWallet": {
    "message": "새 지갑 생성"
  },
  "createPassword": {
    "message": "비밀번호 생성"
  },
  "currencyConversion": {
    "message": "통화 변환"
  },
  "currencySymbol": {
    "message": "통화 기호"
  },
  "currencySymbolDefinition": {
    "message": "이 네트워크의 통화를 표시하는 티커 기호입니다."
  },
  "currentAccountNotConnected": {
    "message": "현재 계정이 연결되어 있지 있습니다."
  },
  "currentExtension": {
    "message": "현재 확장 페이지"
  },
  "currentLanguage": {
    "message": "현재 언어"
  },
  "currentRpcUrlDeprecated": {
    "message": "해당 네트워크의 현재 rpc url의 지원이 중단되었습니다."
  },
  "currentTitle": {
    "message": "현재:"
  },
  "currentlyUnavailable": {
    "message": "이 네트워크에서 사용할 수 없음"
  },
  "curveHighGasEstimate": {
    "message": "공격적 가스비 추정치 그래프"
  },
  "curveLowGasEstimate": {
    "message": "낮은 가스비 추정치 그래프"
  },
  "curveMediumGasEstimate": {
    "message": "시장 가스비 추정치 그래프"
  },
  "custom": {
    "message": "고급"
  },
  "customContentSearch": {
    "message": "이전에 추가된 네트워크 검색"
  },
  "customGasSettingToolTipMessage": {
    "message": "$1을(를) 사용하여 가스 가격을 맞춤설정하세요. 익숙하지 않은 경우 혼동될 수 있습니다. 자신의 책임하에 상호 작용하세요.",
    "description": "$1 is key 'advanced' (text: 'Advanced') separated here so that it can be passed in with bold font-weight"
  },
  "customSpendLimit": {
    "message": "커스텀 지출 한도"
  },
  "customSpendingCap": {
    "message": "맞춤형 지출 한도"
  },
  "customToken": {
    "message": "커스텀 토큰"
  },
  "customTokenWarningInNonTokenDetectionNetwork": {
    "message": "이 네트워크에서는 아직 토큰 감지 기능을 사용할 수 없습니다. 토큰을 직접 가져오고 해당 토큰을 신뢰할 수 있는지 반드시 확인하세요. $1에 대해 알아보기"
  },
  "customTokenWarningInTokenDetectionNetwork": {
    "message": "토큰을 직접 가져오기 전에 해당 토큰을 신뢰할 수 있는지 반드시 확인하세요. $1에 대해 알아보세요."
  },
  "customTokenWarningInTokenDetectionNetworkWithTDOFF": {
    "message": "불러오기 전에 토큰의 신뢰성을 확인하세요. $1 상황을 피하는 방법을 알아보세요. 또한 $2 토큰 감지 기능을 활성화할 수 있습니다."
  },
  "customerSupport": {
    "message": "고객 지원"
  },
  "dappSuggested": {
    "message": "추천 사이트"
  },
  "dappSuggestedGasSettingToolTipMessage": {
    "message": "$1에서 이 가격을 제안했습니다.",
    "description": "$1 is url for the dapp that has suggested gas settings"
  },
  "dappSuggestedShortLabel": {
    "message": "사이트"
  },
  "dappSuggestedTooltip": {
    "message": "$1에서 이 가격을 추천했습니다.",
    "description": "$1 represents the Dapp's origin"
  },
  "darkTheme": {
    "message": "어둡게"
  },
  "data": {
    "message": "데이터"
  },
  "dataBackupSeemsCorrupt": {
    "message": "사용자 데이터를 복원할 수 없습니다. 파일이 손상된 것 같습니다."
  },
  "dataHex": {
    "message": "16진수"
  },
  "dcent": {
    "message": "D'Cent"
  },
  "decimal": {
    "message": "토큰 소수점"
  },
  "decimalsMustZerotoTen": {
    "message": "소수점 이하 자릿수는 0 이상, 36 이하여야 합니다."
  },
  "decrypt": {
    "message": "암호 해독"
  },
  "decryptCopy": {
    "message": "암호 해독된 메시지 복사"
  },
  "decryptInlineError": {
    "message": "다음 오류 때문에 이 메시지를 해독할 수 없습니다: $1",
    "description": "$1 is error message"
  },
  "decryptMessageNotice": {
    "message": "$1에서 작업 완료를 위해 이 메시지를 읽고자 합니다.",
    "description": "$1 is the web3 site name"
  },
  "decryptMetamask": {
    "message": "메시지 암호 해독"
  },
  "decryptRequest": {
    "message": "암호 해독 요청"
  },
  "delete": {
    "message": "삭제"
  },
  "deleteAccount": {
    "message": "계정 삭제"
  },
  "deleteNetwork": {
    "message": "네트워크를 삭제할까요?"
  },
  "deleteNetworkDescription": {
    "message": "이 네트워크를 삭제할까요?"
  },
  "deposit": {
    "message": "예치"
  },
  "depositCrypto": {
    "message": "$1 입금",
    "description": "$1 represents the crypto symbol to be purchased"
  },
  "deprecatedTestNetworksLink": {
    "message": "자세히 알아보기"
  },
  "deprecatedTestNetworksMsg": {
    "message": "이더리움 프로토콜 변경으로 인해 Rinkeby, Ropsten 및 Kovan 테스트 네트워크가 안정적으로 작동하지 않을 수 있습니다. 해당 네트워크는 곧 사용이 중단될 예정입니다."
  },
  "description": {
    "message": "설명"
  },
  "details": {
    "message": "세부 정보"
  },
  "directDepositCrypto": {
    "message": "$1 직접 입금"
  },
  "directDepositCryptoExplainer": {
    "message": "이미 $1(이)가 있는 경우 직접 입금하는 것이 새 지갑에 $1(을)를 넣는 가장 빠른 방법입니다."
  },
  "disabledGasOptionToolTipMessage": {
    "message": "“$1” 유형은 오리지널 가스비를 최소 10% 인상해야 하는 기준에 미치지 못하므로 비활성화되었습니다.",
    "description": "$1 is gas estimate type which can be market or aggressive"
  },
  "disconnect": {
    "message": "연결 해제"
  },
  "disconnectAllAccounts": {
    "message": "모든 계정 연결 해제"
  },
  "disconnectAllAccountsConfirmationDescription": {
    "message": "연결을 해제할까요? 사이트 기능을 이용하지 못하게 될 수도 있습니다."
  },
  "disconnectPrompt": {
    "message": "$1 연결 해제"
  },
  "disconnectThisAccount": {
    "message": "이 계정 연결 해제"
  },
  "dismiss": {
    "message": "해지"
  },
  "dismissReminderDescriptionField": {
    "message": "이 기능을 켜면 비밀 복구 구문 백업 알림 메시지를 해지할 수 있습니다. 단, 자금 손실을 방지하려면 비밀 복구 구문을 백업하는 것이 좋습니다."
  },
  "dismissReminderField": {
    "message": "비밀 복구 구문 백업 알림 해지"
  },
  "domain": {
    "message": "도메인"
  },
  "done": {
    "message": "완료"
  },
  "dontShowThisAgain": {
    "message": "다시 표시 안 함"
  },
  "downArrow": {
    "message": "하강 화살표"
  },
  "downloadGoogleChrome": {
    "message": "Google Chrome 다운로드"
  },
  "downloadNow": {
    "message": "지금 다운로드"
<<<<<<< HEAD
  },
  "downloadSecretBackup": {
    "message": "이 비밀 복구 구문을 다운로드하여 암호화된 외장 하드 드라이브나 저장 매체에 안전하게 보관하세요."
=======
>>>>>>> 7e97ff2b
  },
  "downloadStateLogs": {
    "message": "상태 로그 다운로드"
  },
  "dropped": {
    "message": "중단됨"
  },
  "edit": {
    "message": "편집"
  },
  "editANickname": {
    "message": "닉네임 편집"
  },
  "editAddressNickname": {
    "message": "주소 닉네임 편집"
  },
  "editCancellationGasFeeModalTitle": {
    "message": "가스비 취소 편집"
  },
  "editContact": {
    "message": "연락처 편집"
  },
  "editGasFeeModalTitle": {
    "message": "가스 요금 편집"
  },
  "editGasLimitOutOfBounds": {
    "message": "가스 최소 한도는 $1입니다."
  },
  "editGasLimitOutOfBoundsV2": {
    "message": "가스 한도는 $1보다 크고 $2 미만이어야 합니다.",
    "description": "$1 is the minimum limit for gas and $2 is the maximum limit"
  },
  "editGasLimitTooltip": {
    "message": "가스 한도는 사용하려는 가스의 최대 단위입니다. 가스 단위는 \"최대 우선 요금\" 및 \"최대 요금\"의 승수입니다."
  },
  "editGasMaxBaseFeeGWEIImbalance": {
    "message": "최대 기본 요금은 우선 요금보다 낮을 수 없습니다."
  },
  "editGasMaxBaseFeeHigh": {
    "message": "최대 기본 요금이 필요 이상으로 높습니다."
  },
  "editGasMaxBaseFeeLow": {
    "message": "최대 기본 요금이 현재 네트워크 조건에 비해 낮습니다."
  },
  "editGasMaxFeeHigh": {
    "message": "최대 요금이 필요 이상으로 높습니다."
  },
  "editGasMaxFeeLow": {
    "message": "최대 요금이 네트워크 조건에 비해 너무 낮습니다."
  },
  "editGasMaxFeePriorityImbalance": {
    "message": "최대 요금은 최대 우선 요금보다 낮을 수 없습니다."
  },
  "editGasMaxPriorityFeeBelowMinimum": {
    "message": "최대 우선 요금은 0GWEI보다 커야 합니다."
  },
  "editGasMaxPriorityFeeBelowMinimumV2": {
    "message": "우선 요금은 0보다 커야 합니다."
  },
  "editGasMaxPriorityFeeHigh": {
    "message": "최대 우선 요금이 필요 이상으로 높습니다. 필요 이상으로 지급될 수 있습니다."
  },
  "editGasMaxPriorityFeeHighV2": {
    "message": "우선 요금이 필요 이상으로 높습니다. 필요 이상으로 지급될 수 있습니다"
  },
  "editGasMaxPriorityFeeLow": {
    "message": "최대 우선 요금이 현재 네트워크 조건에 비해 낮습니다."
  },
  "editGasMaxPriorityFeeLowV2": {
    "message": "우선 요금이 현재 네트워크 조건에 비해 낮습니다."
  },
  "editGasPriceTooLow": {
    "message": "가스 가격은 0보다 커야 합니다."
  },
  "editGasPriceTooltip": {
    "message": "이 네트워크에서는 거래를 제출할 때 \"가스 가격\"을 필수 입력해야 합니다. 가스 가격은 가스 단위당 지급할 금액입니다."
  },
  "editGasSubTextAmountLabel": {
    "message": "최대 금액:",
    "description": "This is meant to be used as the $1 substitution editGasSubTextAmount"
  },
  "editGasSubTextFeeLabel": {
    "message": "최대 요금"
  },
  "editGasTitle": {
    "message": "우선 순위 편집"
  },
  "editGasTooLow": {
    "message": "알 수 없는 처리 시간"
  },
  "editNonceField": {
    "message": "논스 편집"
  },
  "editNonceMessage": {
    "message": "이는 고급 기능으로, 주의해서 사용해야 합니다."
  },
  "editPermission": {
    "message": "권한 편집"
  },
  "editSpeedUpEditGasFeeModalTitle": {
    "message": "가스비 가속 편집"
  },
  "enableAutoDetect": {
    "message": " 자동 감지 활성화"
  },
  "enableFromSettings": {
    "message": " 설정에서 이 기능을 활성화합니다."
  },
  "enableOpenSeaAPI": {
    "message": "OpenSea API 활성화"
  },
  "enableOpenSeaAPIDescription": {
    "message": "OpenSea의 API를 사용하여 NFT 데이터를 가져옵니다. NFT 자동 감지는 OpenSea의 API에 의존하며 이 API가 꺼져 있으면 사용할 수 없습니다."
  },
  "enableSmartTransactions": {
    "message": "스마트 트랜잭션 활성화"
  },
  "enableToken": {
    "message": "$1 활성화",
    "description": "$1 is a token symbol, e.g. ETH"
  },
  "encryptionPublicKeyNotice": {
    "message": "$1에서 귀하의 공개 암호화 키를 요구합니다. 동의를 받으면 이 사이트에서 암호화된 메시지를 작성하여 귀하에게 전송할 수 있습니다.",
    "description": "$1 is the web3 site name"
  },
  "encryptionPublicKeyRequest": {
    "message": "암호화 공개 키 요구"
  },
  "endpointReturnedDifferentChainId": {
    "message": "엔드포인트에서 다른 체인 ID를 반환했습니다. $1",
    "description": "$1 is the return value of eth_chainId from an RPC endpoint"
  },
  "enhancedTokenDetectionAlertMessage": {
    "message": "$1. $2에서 향상된 토큰 감지를 사용할 수 있습니다."
  },
  "ensIllegalCharacter": {
    "message": "ENS에 맞지 않는 문자입니다."
  },
  "ensNotFoundOnCurrentNetwork": {
    "message": "현재 네트워크에서 ENS 이름을 찾을 수 없습니다. 이더리움 메인넷으로 전환해 보세요."
  },
  "ensNotSupportedOnNetwork": {
    "message": "네트워크가 ENS를 지원하지 않습니다."
  },
  "ensRegistrationError": {
    "message": "ENS 이름 등록 중 오류 발생"
  },
  "ensUnknownError": {
    "message": "ENS를 조회하지 못했습니다."
  },
  "enterANumber": {
    "message": "금액 입력"
  },
  "enterMaxSpendLimit": {
    "message": "최대 지출 한도 입력"
  },
  "enterPassword": {
    "message": "비밀번호 입력"
  },
  "enterPasswordContinue": {
    "message": "계속하려면 비밀번호를 입력하세요"
  },
  "errorCode": {
    "message": "코드: $1",
    "description": "Displayed error code for debugging purposes. $1 is the error code"
  },
  "errorDetails": {
    "message": "오류 세부 정보",
    "description": "Title for collapsible section that displays error details for debugging purposes"
  },
  "errorMessage": {
    "message": "메시지: $1",
    "description": "Displayed error message for debugging purposes. $1 is the error message"
  },
  "errorName": {
    "message": "코드: $1",
    "description": "Displayed error name for debugging purposes. $1 is the error name"
  },
  "errorPageMessage": {
    "message": "페이지를 새로고침하여 다시 시도하거나 $1에 요청하여 도움을 받으세요.",
    "description": "Message displayed on generic error page in the fullscreen or notification UI, $1 is a clickable link with text defined by the 'here' key. The link will open to a form where users can file support tickets."
  },
  "errorPagePopupMessage": {
    "message": "팝업을 닫은 후 다시 열어 다시 시도하거나 $1에 요청하여 도움을 받으세요.",
    "description": "Message displayed on generic error page in the popup UI, $1 is a clickable link with text defined by the 'here' key. The link will open to a form where users can file support tickets."
  },
  "errorPageTitle": {
    "message": "MetaMask 오류 발생",
    "description": "Title of generic error page"
  },
  "errorStack": {
    "message": "스택:",
    "description": "Title for error stack, which is displayed for debugging purposes"
  },
  "ethGasPriceFetchWarning": {
    "message": "현재 주요 가스 견적 서비스를 사용할 수 없으므로 백업 가스 가격을 제공합니다."
  },
  "ethereumPublicAddress": {
    "message": "이더리움 공개 주소"
  },
  "etherscan": {
    "message": "Etherscan"
  },
  "etherscanView": {
    "message": "Etherscan에서 계정 보기"
  },
  "etherscanViewOn": {
    "message": "Etherscan에서 보기"
  },
  "expandExperience": {
    "message": "web3 경험 확대"
  },
  "expandView": {
    "message": "보기 확장"
  },
  "experimental": {
    "message": "실험적"
  },
  "exportPrivateKey": {
    "message": "비공개 키 내보내기"
  },
  "externalExtension": {
    "message": "외부 확장"
  },
  "failed": {
    "message": "실패"
  },
  "failedToFetchChainId": {
    "message": "체인 ID를 가져올 수 없습니다. RPC URL이 올바른가요?"
  },
  "failedToFetchTickerSymbolData": {
    "message": "현재 티커 기호 확인 데이터를 사용할 수 없습니다. 입력한 기호가 올바른지 확인하세요. 이는 네트워크에 표시되는 전환율에 영향을 미칩니다."
  },
  "failureMessage": {
    "message": "문제가 발생했습니다. 작업을 완료할 수 없습니다."
  },
  "fast": {
    "message": "빠름"
  },
  "feeAssociatedRequest": {
    "message": "수수료가 이 요청과 연결되어 있습니다."
  },
  "fiat": {
    "message": "명목",
    "description": "Exchange type"
  },
  "fileImportFail": {
    "message": "파일 가져오기가 작동하지 않나요? 여기를 클릭하세요.",
    "description": "Helps user import their account from a JSON file"
  },
  "flaskSnapSettingsCardButtonCta": {
    "message": "세부 정보 보기",
    "description": "Call to action a user can take to see more information about the Snap that is installed"
  },
  "flaskSnapSettingsCardDateAddedOn": {
    "message": "추가하기",
    "description": "Start of the sentence describing when and where snap was added"
  },
  "flaskSnapSettingsCardFrom": {
    "message": "발신",
    "description": "Part of the sentence describing when and where snap was added"
  },
  "flaskWelcomeUninstall": {
    "message": "이 확장 프로그램을 삭제해야 합니다",
    "description": "This request is shown on the Flask Welcome screen. It is intended for non-developers, and will be bolded."
  },
  "flaskWelcomeWarning1": {
    "message": "플라스크(Flask)는 개발자가 불안정한 신규 API를 실험하기 위한 것입니다. 개발자나 베타 테스터가 아니면 $1하세요.",
    "description": "This is a warning shown on the Flask Welcome screen, intended to encourage non-developers not to proceed any further. $1 is the bolded message 'flaskWelcomeUninstall'"
  },
  "flaskWelcomeWarning2": {
    "message": "이 확장 프로그램은 안전성이나 안정성을 보장하지 않습니다. 플라스크에서 제공하는 새로운 API는 피싱 공격에 대비한 강화 과정을 거치지 않았습니다. 즉, 플라스크가 필요한 모든 사이트나 스냅은 자산을 훔치려는 악의적 시도일 수 있습니다.",
    "description": "This explains the risks of using MetaMask Flask"
  },
  "flaskWelcomeWarning3": {
    "message": "모든 플라스크의 API는 실험 단계입니다. 따라서 예고 없이 변경, 제거되거나 안정적인 MetaMask로 마이그레이션되지 않고 플라스크에 무기한 남아 있을 수 있습니다. 사용 시 위험은 자기 책임입니다.",
    "description": "This message warns developers about unstable Flask APIs"
  },
  "flaskWelcomeWarning4": {
    "message": "Flask를 사용할 때는 정규 MetaMask 익스텐션을 비활성화하세요.",
    "description": "This message calls to pay attention about multiple versions of MetaMask running on the same site (Flask + Prod)"
  },
  "flaskWelcomeWarningAcceptButton": {
    "message": "본인은 위험을 감수합니다",
    "description": "this text is shown on a button, which the user presses to confirm they understand the risks of using Flask"
  },
  "followUsOnTwitter": {
    "message": "트위터에서 팔로우하세요"
  },
  "forbiddenIpfsGateway": {
    "message": "금지된 IPFS 게이트웨이: CID 게이트웨이를 지정하세요."
  },
  "forgetDevice": {
    "message": "이 장치 잊기"
  },
  "forgotPassword": {
    "message": "비밀번호를 잊으셨나요?"
  },
  "from": {
    "message": "발신"
  },
  "fromAddress": {
    "message": "발신: $1",
    "description": "$1 is the address to include in the From label. It is typically shortened first using shortenAddress"
  },
  "fromTokenLists": {
    "message": "가져올 토큰 목록: $1"
  },
  "functionApprove": {
    "message": "기능: 승인"
  },
  "functionSetApprovalForAll": {
    "message": "함수: SetApprovalForAll"
  },
  "functionType": {
    "message": "기능 유형"
  },
  "gas": {
    "message": "가스"
  },
  "gasDisplayAcknowledgeDappButtonText": {
    "message": "제안된 가스 요금 편집"
  },
  "gasDisplayDappWarning": {
    "message": "$1에서 이 가스 요금을 제안했습니다. 이를 무시하면 거래에 문제가 발생할 수 있습니다. 질문이 있는 경우 $1에 문의하세요.",
    "description": "$1 represents the Dapp's origin"
  },
  "gasFee": {
    "message": "가스 수수료"
  },
  "gasLimit": {
    "message": "가스 한도"
  },
  "gasLimitInfoTooltipContent": {
    "message": "가스 한도는 지불할 가스 단위의 최대 금액입니다."
  },
  "gasLimitRecommended": {
    "message": "권장 가스비 한도는 $1입니다. 가스 한도가 이보다 낮으면 실패할 수 있습니다."
  },
  "gasLimitTooLow": {
    "message": "가스 한도는 21000 이상이어야 합니다."
  },
  "gasLimitTooLowWithDynamicFee": {
    "message": "가스 한도는 $1 이상이어야 합니다.",
    "description": "$1 is the custom gas limit, in decimal."
  },
  "gasLimitV2": {
    "message": "가스 한도"
  },
  "gasOption": {
    "message": "가스 옵션"
  },
  "gasPrice": {
    "message": "가스 가격(GWEI)"
  },
  "gasPriceExcessive": {
    "message": "가스 수수료가 불필요하게 높게 설정되었습니다. 가격을 낮추는 것을 고려해 보세요."
  },
  "gasPriceExcessiveInput": {
    "message": "가스 가격 초과"
  },
  "gasPriceExtremelyLow": {
    "message": "가스 가격이 너무 낮음"
  },
  "gasPriceFetchFailed": {
    "message": "네트워크 오류로 인해 가스 가격 견적 추산을 실패했습니다."
  },
  "gasPriceInfoTooltipContent": {
    "message": "가스 가격은 각 가스 단위에 대해 지불할 Ether 금액을 지정합니다."
  },
  "gasTimingHoursShort": {
    "message": "$1 시간",
    "description": "$1 represents a number of hours"
  },
  "gasTimingMinutes": {
    "message": "$1 분",
    "description": "$1 represents a number of minutes"
  },
  "gasTimingMinutesShort": {
    "message": "$1 분",
    "description": "$1 represents a number of minutes"
  },
  "gasTimingNegative": {
    "message": "약 $1 후",
    "description": "$1 represents an amount of time"
  },
  "gasTimingPositive": {
    "message": "아마도 < $1 후",
    "description": "$1 represents an amount of time"
  },
  "gasTimingSeconds": {
    "message": "$1 초",
    "description": "$1 represents a number of seconds"
  },
  "gasTimingSecondsShort": {
    "message": "$1 초",
    "description": "$1 represents a number of seconds"
  },
  "gasTimingVeryPositive": {
    "message": "거의 < $1 이내",
    "description": "$1 represents an amount of time"
  },
  "gasUsed": {
    "message": "가스 사용됨"
  },
  "gdprMessage": {
    "message": "이 데이터는 집계 처리된 정보이며 일반 데이터 보호 규정 (EU) 2016/679의 목적에 따라 익명으로 관리됩니다. 당사의 개인정보보호 관행에 관한 자세한 내용은 $1을 참조하세요.",
    "description": "$1 refers to the gdprMessagePrivacyPolicy message, the translation of which is meant to be used exclusively in the context of gdprMessage"
  },
  "gdprMessagePrivacyPolicy": {
    "message": "개인정보처리방침",
    "description": "this translation is intended to be exclusively used as the replacement for the $1 in the gdprMessage translation"
  },
  "general": {
    "message": "일반"
  },
  "getEther": {
    "message": "Ether 얻기"
  },
  "getEtherFromFaucet": {
    "message": "$1 네크워크 포시트에서 Ether 얻기",
    "description": "Displays network name for Ether faucet"
  },
  "goBack": {
    "message": "뒤로 가기"
  },
  "goerli": {
    "message": "Goerli 테스트 네트워크"
  },
  "gotIt": {
    "message": "확인했습니다!"
  },
  "grantedToWithColon": {
    "message": "부여 대상:"
  },
  "gwei": {
    "message": "GWEI"
  },
  "hardware": {
    "message": "하드웨어"
  },
  "hardwareWalletConnected": {
    "message": "하드웨어 지갑 연결됨"
  },
  "hardwareWalletLegacyDescription": {
    "message": "(레거시)",
    "description": "Text representing the MEW path"
  },
  "hardwareWalletSupportLinkConversion": {
    "message": "여기를 클릭"
  },
  "hardwareWallets": {
    "message": "하드웨어 지갑 연결"
  },
  "hardwareWalletsMsg": {
    "message": "MetaMask와 함께 사용할 하드웨어 지갑을 선택하세요."
  },
  "here": {
    "message": "여기",
    "description": "as in -click here- for more information (goes with troubleTokenBalances)"
  },
  "hexData": {
    "message": "16진수 데이터"
  },
  "hide": {
    "message": "숨기기"
  },
  "hideFullTransactionDetails": {
    "message": "전체 거래 세부정보 숨기기"
  },
  "hideSeedPhrase": {
    "message": "시드 구문 숨기기"
  },
  "hideToken": {
    "message": "토큰 숨기기"
  },
  "hideTokenPrompt": {
    "message": "토큰을 숨길까요?"
  },
  "hideTokenSymbol": {
    "message": "$1 숨기기",
    "description": "$1 is the symbol for a token (e.g. 'DAI')"
  },
  "hideZeroBalanceTokens": {
    "message": "잔액 없는 토큰 숨기기"
  },
  "high": {
    "message": "공격적"
  },
  "highGasSettingToolTipMessage": {
    "message": "인기 있는 NFT의 하락 등으로 인한 네트워크 트래픽 급증을 커버하려면 $1을 사용하세요.",
    "description": "$1 is key 'high' (text: 'Aggressive') separated here so that it can be passed in with bold font-weight"
  },
  "highLowercase": {
    "message": "높음"
  },
  "history": {
    "message": "기록"
  },
  "ignoreAll": {
    "message": "모두 무시"
  },
  "ignoreTokenWarning": {
    "message": "토큰을 숨기면 지갑에 표시되지 않습니다. 하지만 이를 검색하여 추가할 수 있습니다."
  },
  "import": {
    "message": "가져오기",
    "description": "Button to import an account from a selected file"
  },
  "importAccount": {
    "message": "계정 가져오기"
  },
  "importAccountError": {
    "message": "계정 가져오기 오류"
  },
  "importAccountMsg": {
    "message": "가져온 계정은 본래 생성한 MetaMask 계정 비밀 복구 구문과 연결하지 못합니다. 가져온 계정에 대해 자세히 알아보기"
  },
  "importMyWallet": {
    "message": "내 지갑 가져오기"
  },
  "importNFT": {
    "message": "NFT 가져오기"
  },
  "importNFTAddressToolTip": {
    "message": "예를 들어 OpenSea의 NFT 페이지 세부 정보에는 '계약 주소'라는 파란색 하이퍼링크 값이 있습니다. 이를 클릭하면 Etherscan의 계약 주소로 이동합니다. 해당 페이지의 왼쪽 상단에는 '계약(Contract)'이라고 표시된 아이콘이 있고 오른쪽으로 문자와 숫자로 구성된 긴 문자열이 있어야 합니다. 이것이 바로 NFT를 생성한 계약 주소입니다. 주소 오른쪽의 '복사' 아이콘을 클릭하면 이를 클립보드에 저장할 수 있습니다."
  },
  "importNFTPage": {
    "message": "NFT 페이지 가져오기"
  },
  "importNFTTokenIdToolTip": {
    "message": "수집물의 ID는 고유한 식별자이므로 ID가 동일한 NFT는 존재하지 않습니다. 다시 말하지만, OpenSea에서 이 번호는 '세부 정보(Details)'에서 찾아볼 수 있습니다. 이를 기록하거나 클립보드에 복사해 두세요."
  },
  "importNFTs": {
    "message": "NFT 가져오기"
  },
  "importSelectedTokens": {
    "message": "선택한 토큰을 불러올까요?"
  },
  "importSelectedTokensDescription": {
    "message": "선택한 토큰만 지갑에 표시됩니다. 숨긴 토큰은 토큰 검색을 통해 나중에 언제든지 불러올 수 있습니다."
  },
  "importTokenQuestion": {
    "message": "토큰을 가져올까요?"
  },
  "importTokenWarning": {
    "message": "기존 토큰의 가짜 버전을 포함하여 누구나 어떤 이름으로든 토큰을 만들 수 있습니다. 추가 및 거래는 사용자의 책임입니다."
  },
  "importTokens": {
    "message": "토큰 가져오기"
  },
  "importTokensCamelCase": {
    "message": "토큰 가져오기"
  },
  "importWithCount": {
    "message": "$1 불러오기",
    "description": "$1 will the number of detected tokens that are selected for importing, if all of them are selected then $1 will be all"
  },
  "imported": {
    "message": "가져옴",
    "description": "status showing that an account has been fully loaded into the keyring"
  },
  "improvedTokenAllowance": {
    "message": "토큰 허용 기능이 개선되었습니다"
  },
  "improvedTokenAllowanceDescription": {
    "message": "Dapp에서 ERC20 승인을 요청할 때마다 이 기능을 켜시면 토큰 허용 기능을 이용할 수 있습니다"
  },
  "inYourSettings": {
    "message": "설정에서"
  },
  "infuraBlockedNotification": {
    "message": "MetaMask이 블록체인 호스트에 연결할 수 없습니다. $1 오류 가능성을 검토하세요.",
    "description": "$1 is a clickable link with with text defined by the 'here' key"
  },
  "initialTransactionConfirmed": {
    "message": "최초 거래를 네트워크에서 확인했습니다. 돌아가려면 확인을 클릭하세요."
  },
  "inputLogicEmptyState": {
    "message": "계약에서 현재나 추후 지출하기에 무리가 없는 금액만 입력하세요. 지출 한도는 나중에 언제든지 상향할 수 있습니다."
  },
  "inputLogicEqualOrSmallerNumber": {
    "message": "계약이 현재 잔액에서 $1만큼 지출할 수 있게 됩니다.",
    "description": "$1 is the current token balance in the account and the name of the current token"
  },
  "inputLogicHigherNumber": {
    "message": "토큰 잔액이 한도에 도달하거나 지출 한도를 철회할 때까지 계약이 모든 토큰 잔액을 지출할 수 있게 됩니다. 이를 원하지 않는다면 지출 한도를 하향하세요."
  },
  "install": {
    "message": "설치"
  },
  "insufficientBalance": {
    "message": "잔액이 부족합니다."
  },
  "insufficientCurrencyBuyOrDeposit": {
    "message": "$2 네트워크의 거래 수수료를 지불할 계정에 $1(이)가 부족합니다. $3 또는 다른 계정에서 입금하세요.",
    "description": "$1 is the native currency of the network, $2 is the name of the current network, $3 is the key 'buy' + the ticker symbol of the native currency of the chain wrapped in a button"
  },
  "insufficientCurrencyBuyOrReceive": {
    "message": "$2 네트워크의 거래 수수료를 지불할 계정에 $1(이)가 부족합니다. 다른 계정에서 $3 또는 $4 하세요.",
    "description": "$1 is the native currency of the network, $2 is the name of the current network, $3 is the key 'buy' + the ticker symbol of the native currency of the chain wrapped in a button, $4 is the key 'deposit' button"
  },
  "insufficientCurrencyDeposit": {
    "message": "$2 네트워크의 거래 수수료를 지불할 계정에 $1(이)가 부족합니다. 다른 계좌에서 $1(을)를 입금하세요.",
    "description": "$1 is the native currency of the network, $2 is the name of the current network"
  },
  "insufficientFunds": {
    "message": "자금이 부족합니다."
  },
  "insufficientFundsForGas": {
    "message": "가스 자금 부족"
  },
  "insufficientTokens": {
    "message": "토큰이 부족합니다."
  },
  "invalidAddress": {
    "message": "잘못된 주소"
  },
  "invalidAddressRecipient": {
    "message": "수신인 주소가 올바르지 않음"
  },
  "invalidAddressRecipientNotEthNetwork": {
    "message": "ETH 네트워크가 아닙니다. 소문자로 설정하세요."
  },
  "invalidAssetType": {
    "message": "이 자산은 NFT이므로 NFT 탭에 있는 NFT 가져오기 페이지에서 다시 추가해야 합니다"
  },
  "invalidBlockExplorerURL": {
    "message": "잘못된 블록 탐색기 URL"
  },
  "invalidChainIdTooBig": {
    "message": "잘못된 체인 ID. 체인 ID가 너무 큽니다."
  },
  "invalidCustomNetworkAlertContent1": {
    "message": "맞춤형 네트워크 '$1'의 체인 ID를 다시 입력해야 합니다.",
    "description": "$1 is the name/identifier of the network."
  },
  "invalidCustomNetworkAlertContent2": {
    "message": "악성 또는 결함이 있는 네트워크 공급업체의 공격을 방어하려면, 이제 모든 맞춤형 네트워크에 체인 ID를 사용해야 합니다."
  },
  "invalidCustomNetworkAlertContent3": {
    "message": "설정 > 네트워크로 이동한 후 체인 ID를 입력하세요. $1에서 가장 인기 있는 네트워크의 체인 ID를 찾을 수 있습니다.",
    "description": "$1 is a link to https://chainid.network"
  },
  "invalidCustomNetworkAlertTitle": {
    "message": "잘못된 커스텀 네트워크"
  },
  "invalidHexNumber": {
    "message": "잘못된 16진수입니다."
  },
  "invalidHexNumberLeadingZeros": {
    "message": "잘못된 16진수입니다. 앞에 있는 0을 모두 제거하세요."
  },
  "invalidIpfsGateway": {
    "message": "잘못된 IPFS 게이트웨이: 값은 올바른 URL이어야 합니다."
  },
  "invalidNumber": {
    "message": "숫자가 올바르지 않습니다. 십진수나 '0x'로 시작하는 16진수를 입력하세요."
  },
  "invalidNumberLeadingZeros": {
    "message": "숫자가 올바르지 않습니다. 앞에 있는 0을 모두 제거하세요."
  },
  "invalidRPC": {
    "message": "잘못된 RPC URL"
  },
  "invalidSeedPhrase": {
    "message": "잘못된 비밀 복구 구문"
  },
  "invalidSeedPhraseCaseSensitive": {
    "message": "입력 오류: 비밀 복구 구문은 대소문자를 구분해야 합니다."
  },
  "jazzAndBlockies": {
    "message": "Jazzicons와 Blockies는 계정을 한눈에 식별할 수 있게 도와주는 두 가지 고유한 아이콘 스타일입니다."
  },
  "jazzicons": {
    "message": "Jazzicons"
  },
  "jsDeliver": {
    "message": "jsDeliver"
  },
  "jsonFile": {
    "message": "JSON 파일",
    "description": "format for importing an account"
  },
  "keepTapsOnTokens": {
    "message": "계정 및 네트워크 전반의 토큰과 NFT를 관리할 수 있습니다."
  },
  "keystone": {
    "message": "Keystone"
  },
  "knownAddressRecipient": {
    "message": "알려진 계약 주소입니다."
  },
  "knownTokenWarning": {
    "message": "이 작업은 지갑에 이미 나열되어 있고 피싱에 사용될 수 있는 토큰을 편집합니다. 해당 토큰이 나타내는 내용을 변경하려는 경우에만 작업을 승인하세요. $1에 대해 자세히 알아보기"
  },
  "lastConnected": {
    "message": "마지막으로 연결됨"
  },
  "learnCancelSpeeedup": {
    "message": "$1하는 방법 알아보기",
    "description": "$1 is link to cancel or speed up transactions"
  },
  "learnMore": {
    "message": "자세히 알아보기"
  },
  "learnMoreAboutGas": {
    "message": "가스에 대해 $1하시겠습니까?",
    "description": "$1 will be replaced by the learnMore translation key"
  },
  "learnMoreUpperCase": {
    "message": "자세히 알아보기"
  },
  "learnScamRisk": {
    "message": "사기 및 보안 위험"
  },
  "ledgerAccountRestriction": {
    "message": "새 계정을 추가하려면 먼저 기존의 최종 계정을 사용해야 합니다."
  },
  "ledgerConnectionInstructionCloseOtherApps": {
    "message": "장치에 연결된 다른 소프트웨어를 닫은 다음 여기를 클릭하여 새로 고침하세요."
  },
  "ledgerConnectionInstructionHeader": {
    "message": "확인을 클릭하기 전:"
  },
  "ledgerConnectionInstructionStepFour": {
    "message": "Ledger 장치에서 \"스마트 계약 데이터\" 또는 \"블라인드 서명\"을 활성화하세요"
  },
  "ledgerConnectionInstructionStepOne": {
    "message": "설정 > 고급에서 Ledger Live 사용을 활성화하세요."
  },
  "ledgerConnectionInstructionStepThree": {
    "message": "Ledger 장치를 연결하고 이더리움 앱을 선택하세요."
  },
  "ledgerConnectionInstructionStepTwo": {
    "message": "Ledger Live 앱 열기 및 잠금 해제"
  },
  "ledgerConnectionPreferenceDescription": {
    "message": "Ledger를 메타마스크에 연결하는 방법을 지정하세요. $1 방법을 추천하지만 다른 옵션도 사용할 수 있습니다. 여기에서 더 알아보세요: $2",
    "description": "A description that appears above a dropdown where users can select between up to three options - Ledger Live, U2F or WebHID - depending on what is supported in their browser. $1 is the recommended browser option, it will be either WebHID or U2f. $2 is a link to an article where users can learn more, but will be the translation of the learnMore message."
  },
  "ledgerDeviceOpenFailureMessage": {
    "message": "Ledger 장치를 열지 못했습니다. Ledger가 다른 소프트웨어에 연결되어 있을 수 있습니다. Ledger Live 또는 Ledger 장치에 연결된 다른 응용 프로그램을 닫고 다시 연결하세요."
  },
  "ledgerLive": {
    "message": "Ledger Live",
    "description": "The name of a desktop app that can be used with your ledger device. We can also use it to connect a users Ledger device to MetaMask."
  },
  "ledgerLiveApp": {
    "message": "Ledger Live 앱"
  },
  "ledgerLocked": {
    "message": "Ledger 장치에 연결할 수 없습니다. 장치의 잠금이 해제되어 있고 이더리움 앱이 열려 있는지 확인하세요."
  },
  "ledgerTimeout": {
    "message": "Ledger Live의 응답 시간이 너무 길거나 연결 시간을 초과했습니다. Ledger Live 앱이 열려 있고 장치의 잠금이 해제되어 있는지 확인하세요."
  },
  "ledgerTransportChangeWarning": {
    "message": "Ledger Live 앱이 열려 있으면 열려 있는 Ledger Live 연결을 끊고 Ledger Live 앱을 닫으세요."
  },
  "ledgerWebHIDNotConnectedErrorMessage": {
    "message": "Ledger 장치가 연결되지 않았습니다. Ledger을 연결하려면 '계속'을 다시 클릭하고 HID 연결을 승인하세요.",
    "description": "An error message shown to the user during the hardware connect flow."
  },
  "levelArrow": {
    "message": "수평 화살표"
  },
  "lightTheme": {
    "message": "라이트"
  },
  "likeToImportTokens": {
    "message": "이 토큰을 추가할까요?"
  },
  "link": {
    "message": "링크"
  },
  "links": {
    "message": "링크"
  },
  "loadMore": {
    "message": "더 불러오기"
  },
  "loading": {
    "message": "로드 중..."
  },
  "loadingNFTs": {
    "message": "NFT 불러오는 중..."
  },
  "loadingTokens": {
    "message": "토큰 불러오는 중..."
  },
  "localhost": {
    "message": "Localhost 8545"
  },
  "lock": {
    "message": "잠금"
  },
  "lockTimeTooGreat": {
    "message": "잠금 시간이 너무 깁니다"
  },
  "logo": {
    "message": "$1 로고",
    "description": "$1 is the name of the ticker"
  },
  "low": {
    "message": "낮음"
  },
  "lowGasSettingToolTipMessage": {
    "message": "$1 사용을 통해 더 저렴한 가격을 기다리세요. 가격 예측이 힘들기 때문에 시간 추정은 더욱 부정확합니다.",
    "description": "$1 is key 'low' separated here so that it can be passed in with bold font-weight"
  },
  "lowLowercase": {
    "message": "낮음"
  },
  "lowPriorityMessage": {
    "message": "향후 거래는 이 거래 이후에 대기열에 추가됩니다. 이 가격은 얼마 전에 마지막으로 확인되었습니다."
  },
  "mainnet": {
    "message": "이더리움 메인넷"
  },
  "mainnetToken": {
    "message": "이 주소는 알려진 이더리움 메인넷 토큰 주소와 일치합니다. 추가하려는 토큰의 계약 주소와 네트워크를 다시 확인하세요."
  },
  "makeAnotherSwap": {
    "message": "새 스왑 생성"
  },
  "makeSureNoOneWatching": {
    "message": "다른 사람이 이 화면을 보고 있지는 않은지 확인하세요.",
    "description": "Warning to users to be care while creating and saving their new Secret Recovery Phrase"
  },
  "malformedData": {
    "message": "잘못된 데이터"
  },
  "manageSnaps": {
    "message": "설치된 스냅(Snap)을 관리합니다"
  },
  "max": {
    "message": "최대"
  },
  "maxBaseFee": {
    "message": "최대 기본 요금"
  },
  "maxFee": {
    "message": "최대 요금"
  },
  "maxPriorityFee": {
    "message": "최대 우선 요금"
  },
  "medium": {
    "message": "시장"
  },
  "mediumGasSettingToolTipMessage": {
    "message": "현재 시장 가격으로 빠르게 처리할 수 있도록 $1을(를) 사용하세요.",
    "description": "$1 is key 'medium' (text: 'Market') separated here so that it can be passed in with bold font-weight"
  },
  "memo": {
    "message": "메모"
  },
  "message": {
    "message": "메시지"
  },
  "metaMaskConnectStatusParagraphOne": {
    "message": "이제 MetaMask에서 계정 연결을 더 효과적으로 제어할 수 있습니다."
  },
  "metaMaskConnectStatusParagraphThree": {
    "message": "클릭하여 연결된 계정을 관리하세요."
  },
  "metaMaskConnectStatusParagraphTwo": {
    "message": "방문 중인 웹사이트가 현재 선택한 계정에 연결되어 있다면 연결 상태 버튼이 표시됩니다."
  },
  "metamaskSwapsOfflineDescription": {
    "message": "MetaMask Swaps가 점검 중입니다. 나중에 다시 확인하세요."
  },
  "metamaskVersion": {
    "message": "MetaMask 버전"
  },
  "metametricsCommitmentsAllowOptOut": {
    "message": "언제든 설정을 통해 옵트아웃할 수 있습니다."
  },
  "metametricsCommitmentsBoldNever": {
    "message": "절대로",
    "description": "This string is localized separately from some of the commitments so that we can bold it"
  },
  "metametricsCommitmentsIntro": {
    "message": "MetaMask에서는.."
  },
  "metametricsCommitmentsNeverCollectIP": {
    "message": "전체 IP 주소를 절대 수집하지 않습니다.",
    "description": "The $1 is the bolded word 'Never', from 'metametricsCommitmentsBoldNever'"
  },
  "metametricsCommitmentsNeverCollectKeysEtc": {
    "message": "키, 주소, 거래, 잔액, 해시 또는 개인 정보를 절대 수집하지 않습니다.",
    "description": "The $1 is the bolded word 'Never', from 'metametricsCommitmentsBoldNever'"
  },
  "metametricsCommitmentsNeverSellDataForProfit": {
    "message": "$1 수익을 위해 데이터를 판매하지 않습니다!",
    "description": "The $1 is the bolded word 'Never', from 'metametricsCommitmentsBoldNever'"
  },
  "metametricsCommitmentsSendAnonymizedEvents": {
    "message": "익명화된 클릭 및 페이지뷰 이벤트 보내기"
  },
  "metametricsHelpImproveMetaMask": {
    "message": "MetaMask 개선에 참여"
  },
  "metametricsOptInDescription": {
    "message": "MetaMask는 사용자가 확장 프로그램과 상호작용하는 방식을 자세히 이해하기 위해 사용 데이터를 수집하고자 합니다. 수집한 데이터는 당사의 제품과 이더리움 에코시스템의 사용 편의성 및 사용자 경험을 지속적으로 개선하는 데 활용됩니다."
  },
  "mismatchedChainLinkText": {
    "message": "네트워크 세부 정보 검증",
    "description": "Serves as link text for the 'mismatchedChain' key. This text will be embedded inside the translation for that key."
  },
  "mismatchedChainRecommendation": {
    "message": "계속 진행하기 전에 $1(을)를 확인하시기 바랍니다.",
    "description": "$1 is a clickable link with text defined by the 'mismatchedChainLinkText' key. The link will open to instructions for users to validate custom network details."
  },
  "mismatchedNetworkName": {
    "message": "기록에 따르면 네트워크 이름이 이 체인 ID와 일치하지 않습니다."
  },
  "mismatchedNetworkSymbol": {
    "message": "제출한 화폐 기호가 이 체인 ID의 화폐 기호와 일치하지 않습니다."
  },
  "mismatchedRpcUrl": {
    "message": "기록에 따르면 제출한 RPC URL 값이 이 체인 ID의 알려진 공급업체와 일치하지 않습니다."
  },
  "missingNFT": {
    "message": "NFT가 보이지 않나요?"
  },
  "missingSetting": {
    "message": "설정을 찾으세요?"
  },
  "missingSettingRequest": {
    "message": "여기에서 요청하세요"
  },
  "missingToken": {
    "message": "토큰이 보이지 않나요?"
  },
  "mobileSyncWarning": {
    "message": "'확장 프로그램과 동기화' 기능이 일시적으로 비활성화됩니다. MetaMask 모바일에서 확장 지갑을 사용하려면 모바일 앱에서 지갑 설정 옵션으로 돌아가 '비밀 복구 구문 가져오기' 옵션을 선택하세요. 확장 지갑의 비밀 구문을 사용하시면 지갑을 모바일로 가져올 수 있습니다."
  },
  "mustSelectOne": {
    "message": "토큰을 1개 이상 선택해야 합니다."
  },
  "myAccounts": {
    "message": "내 계정"
  },
  "name": {
    "message": "이름"
  },
  "nativeToken": {
    "message": "이 네트워크의 네이티브 토큰은 $1입니다. 이는 가스비 지불에 사용하는 토큰입니다.",
    "description": "$1 represents the name of the native token on the current network"
  },
  "needCryptoInWallet": {
    "message": "MetaMask로 디앱을 이용하려면 지갑에 $1(이)가 있어야 합니다.",
    "description": "$1 represents the cypto symbol to be purchased"
  },
  "needHelp": {
    "message": "도움이 필요하신가요? $1에 문의하세요.",
    "description": "$1 represents `needHelpLinkText`, the text which goes in the help link"
  },
  "needHelpFeedback": {
    "message": "피드백 공유"
  },
  "needHelpLinkText": {
    "message": "MetaMask 지원"
  },
  "needHelpSubmitTicket": {
    "message": "티켓 제출"
  },
  "needImportFile": {
    "message": "가져올 파일을 선택해야 합니다.",
    "description": "User is important an account and needs to add a file to continue"
  },
  "negativeETH": {
    "message": "음수 ETH 양은 전송할 수 없습니다."
  },
  "network": {
    "message": "네트워크:"
  },
  "networkAddedSuccessfully": {
    "message": "성공적으로 네트워크를 추가했습니다!"
  },
  "networkDetails": {
    "message": "네트워크 세부 정보"
  },
  "networkIsBusy": {
    "message": "네트워크 사용량이 많습니다. 가스비가 높고 견적의 정확도도 떨어집니다."
  },
  "networkName": {
    "message": "네트워크 이름"
  },
  "networkNameArbitrum": {
    "message": "Arbitrum"
  },
  "networkNameAvalanche": {
    "message": "Avalanche"
  },
  "networkNameBSC": {
    "message": "BSC"
  },
  "networkNameDefinition": {
    "message": "이 네트워크와 연결된 이름입니다."
  },
  "networkNameEthereum": {
    "message": "이더리움"
  },
  "networkNameGoerli": {
    "message": "Goerli"
  },
  "networkNameOptimism": {
    "message": "Optimism"
  },
  "networkNamePolygon": {
    "message": "Polygon"
  },
  "networkNameTestnet": {
    "message": "테스트넷"
  },
  "networkProvider": {
    "message": "네트워크 공급업체"
  },
  "networkSettingsChainIdDescription": {
    "message": "체인 ID는 거래 서명에 사용됩니다. 이는 네트워크에서 반환하는 체인 ID와 일치해야 합니다. 십진수나 '0x'로 시작하는 16진수를 입력할 수 있지만, 표시되는 형식은 십진수입니다."
  },
  "networkStatus": {
    "message": "네트워크 상태"
  },
  "networkStatusBaseFeeTooltip": {
    "message": "기본 요금은 네트워크에 의해 설정되며 13-14초마다 변경됩니다. 당사의 $1 및 $2 옵션이 갑작스러운 증가를 설명해줍니다.",
    "description": "$1 and $2 are bold text for Medium and Aggressive respectively."
  },
  "networkStatusPriorityFeeTooltip": {
    "message": "우선 요금의 범위(일명 \"채굴자 팁\"). 이것은 채굴자에게 전달되어 거래의 우선 순위를 정하도록 장려합니다."
  },
  "networkStatusStabilityFeeTooltip": {
    "message": "가스 요금이 지난 72시간에 비해 $1입니다.",
    "description": "$1 is networks stability value - stable, low, high"
  },
  "networkURL": {
    "message": "네트워크 URL"
  },
  "networkURLDefinition": {
    "message": "이 네트워크에 액세스하는 데 사용되는 URL입니다."
  },
  "networks": {
    "message": "네트워크"
  },
  "nevermind": {
    "message": "괜찮습니다"
  },
  "new": {
    "message": "신규!"
  },
  "newAccount": {
    "message": "새 계정"
  },
  "newAccountNumberName": {
    "message": "계정 $1",
    "description": "Default name of next account to be created on create account screen"
  },
  "newCollectibleAddedMessage": {
    "message": "수집이 성공적으로 추가되었습니다!"
  },
  "newContact": {
    "message": "새 연락처"
  },
  "newContract": {
    "message": "새 계약"
  },
  "newNFTDetectedMessage": {
    "message": "MetaMask가 Opensea에서 자동으로 NFT를 감지하고 지갑에 표시할 수 있게 허용하세요."
  },
  "newNFTsDetected": {
    "message": "신규! NFT 감지"
  },
  "newNetworkAdded": {
    "message": "“$1”가 성공적으로 추가되었습니다!"
  },
  "newPassword": {
    "message": "새 비밀번호(8자 이상)"
  },
  "newTokensImportedMessage": {
    "message": "$1 토큰을 성공적으로 불러왔습니다.",
    "description": "$1 is the string of symbols of all the tokens imported"
  },
  "newTokensImportedTitle": {
    "message": "불러온 토큰"
  },
  "newValues": {
    "message": "새로운 가치"
  },
  "next": {
    "message": "다음"
  },
  "nextNonceWarning": {
    "message": "임시값이 권장 임시값인 $1보다 큽니다.",
    "description": "The next nonce according to MetaMask's internal logic"
  },
  "nft": {
    "message": "NFT\n"
  },
  "nftTokenIdPlaceholder": {
    "message": "토큰 ID 입력"
  },
  "nftWarningContent": {
    "message": "향후 소유할 수 있는 모든 $1에 대한 액세스를 허용하는 것입니다. 이 허용을 취소하지 않는 한, 상대방이 언제든지 허락 없이 지갑에서 NFT를 전송할 수 있습니다. $2",
    "description": "$1 is nftWarningContentBold bold part, $2 is Learn more link"
  },
  "nftWarningContentBold": {
    "message": "내 모든 $1 NFT",
    "description": "$1 is name of the collection"
  },
  "nftWarningContentGrey": {
    "message": "주의하여 진행하세요."
  },
  "nfts": {
    "message": "NFT"
  },
  "nickname": {
    "message": "닉네임"
  },
  "noAccountsFound": {
    "message": "검색어에 해당하는 계정이 없습니다."
  },
  "noAddressForName": {
    "message": "이 이름에 설정된 주소가 없습니다."
  },
  "noConversionDateAvailable": {
    "message": "사용 가능한 통화 변환 날짜 없음"
  },
  "noConversionRateAvailable": {
    "message": "사용 가능한 환율 없음"
  },
  "noNFTs": {
    "message": "아직 NFT가 없음"
  },
  "noSnaps": {
    "message": "설치된 스냅이 없습니다"
  },
  "noThanks": {
    "message": "괜찮습니다"
  },
  "noThanksVariant2": {
    "message": "아니요, 괜찮습니다."
  },
  "noTransactions": {
    "message": "거래가 없습니다."
  },
  "noWebcamFound": {
    "message": "컴퓨터의 웹캠을 찾을 수 없습니다. 다시 시도하세요."
  },
  "noWebcamFoundTitle": {
    "message": "웹캠을 찾을 수 없음"
  },
  "nonce": {
    "message": "임시값"
  },
  "nonceField": {
    "message": "거래 임시값 맞춤화"
  },
  "nonceFieldDescription": {
    "message": "이 기능을 켜면 확인 화면에서 임시값(거래 번호)을 변경할 수 있습니다. 이는 고급 기능으로, 주의해서 사용해야 합니다."
  },
  "nonceFieldHeading": {
    "message": "커스텀 논스"
  },
  "notBusy": {
    "message": "바쁘지 않음"
  },
  "notCurrentAccount": {
    "message": "올바른 계정인가요? 현재 지갑에서 선택된 계정과 다릅니다."
  },
  "notEnoughGas": {
    "message": "가스 부족"
  },
  "notifications": {
    "message": "알림"
  },
  "notifications10ActionText": {
    "message": "설정으로 이동하기",
    "description": "The 'call to action' on the button, or link, of the 'Visit in Settings' notification. Upon clicking, users will be taken to Settings page."
  },
  "notifications10DescriptionOne": {
    "message": "향상된 토큰 감지 기능을 현재 이더리움 메인넷과 Polygon, BSC, Avalanche 네트워크에서 이용할 수 있습니다. 더 많은 기능이 준비 중입니다!"
  },
  "notifications10DescriptionThree": {
    "message": "토큰 감지 기능이 기본적으로 켜져 있으며, 설정에서 끌 수 있습니다."
  },
  "notifications10DescriptionTwo": {
    "message": "토큰은 타사 토큰 목록에서 가져옵니다. 2군데 이상의 목록에 등재된 토큰은 자동으로 감지됩니다."
  },
  "notifications10Title": {
    "message": "개선된 토큰 감지 기능은 여기서 확인하세요"
  },
  "notifications11Description": {
    "message": "토큰은 누구나 만들 수 있기에 이름이 중복될 수도 있습니다. 신뢰하지 않거나 취급하지 않은 토큰이 표시될 경우 신뢰하지 않는 것이 안전합니다."
  },
  "notifications11Title": {
    "message": "사기 및 보안 위험"
  },
  "notifications12ActionText": {
    "message": "다크모드 활성화"
  },
  "notifications12Description": {
    "message": "이제 확장 프로그램에서 다크 모드를 사용할 수 있습니다! 설정 -> 시험 기능으로 이동하여 라이트, 다크, 시스템 중 원하는 옵션을 선택하세요."
  },
  "notifications12Title": {
    "message": "다크모드를 원하세요? 이제 다크모드를 사용하세요! 🕶️🦊"
  },
  "notifications13ActionText": {
    "message": "사용자 정의 네트워크 목록 보기"
  },
  "notifications13Description": {
    "message": "이제 Arbitrum, Avalanche, Binance Smart Chain, Fantom, Harmony, Optimism, Palm 및 Polygon과 같은 인기 커스텀 네트워크를 쉽게 추가할 수 있습니다! 이 기능을 활성화하려면 설정 -> 실험으로 이동하여 \"커스텀 네트워크 목록 표시\"를 활성화하세요!",
    "description": "Description of a notification in the 'See What's New' popup. Describes popular network feature."
  },
  "notifications13Title": {
    "message": "인기 네트워크 추가"
  },
  "notifications14ActionText": {
    "message": "백업 설정 표시"
  },
  "notifications14Description": {
    "message": "10월 초에 3Box 데이터 기능의 지원이 중단됩니다. 사용자 지갑을 수동으로 백업하고 복원하려면 고급 설정에서 \"지금 백업하기(Backup now)\" 버튼을 사용하세요.",
    "description": "Description of a notification in the 'See What's New' popup. Describes 3box deprecation."
  },
  "notifications14Title": {
    "message": "3Box 지원 중단"
  },
  "notifications15Description": {
    "message": "사용자가 진행해야 할 작업은 없습니다. 지갑은 원래대로 계속 사용할 수 있습니다. 머지 관련 사기를 주의하세요.",
    "description": "Description of a notification in the 'See What's New' popup. Advises users about the ethereum merge (https://ethereum.org/en/upgrades/merge/#main-content) and potential scams."
  },
  "notifications15Title": {
    "message": "이더리움 머지가 완료되었습니다!"
  },
<<<<<<< HEAD
  "notifications16ActionText": {
    "message": "여기서 체험하세요"
  },
  "notifications16Description": {
    "message": "토큰 허용 확인 과정을 재설계하여 사용자가 정보에 의한 결정을 할 수 있도록 하였습니다."
  },
  "notifications16Title": {
    "message": "토큰 허용 경험 개선됨"
  },
=======
>>>>>>> 7e97ff2b
  "notifications17ActionText": {
    "message": "보안 및 개인정보 설정 표시"
  },
  "notifications17Description": {
    "message": "이 업데이트에는 자신의 개인정보 보호를 위해 행사할 수 있는 옵션이 더욱 많습니다. 데이터 수집 방법을 더욱 투명하게 하였고, 데이터 공유에 관련하여 명확한 옵션을 추가했습니다. 보안 및 개인 정보 설정을 통해 기본 설정을 변경하거나 확장 프로그램 사용 데이터를 삭제하세요."
  },
  "notifications17Title": {
    "message": "보안 및 개인정보 설정 표시"
  },
  "notifications1Description": {
    "message": "MetaMask 모바일 사용자는 이제 모바일 지갑에서 토큰을 스왑할 수 있습니다. QR 코드를 스캔하여 모바일 앱을 설치하고 스왑을 시작하세요.",
    "description": "Description of a notification in the 'See What's New' popup. Describes the swapping on mobile feature."
  },
  "notifications1Title": {
    "message": "모바일 스왑은 여기서 진행됩니다!",
    "description": "Title for a notification in the 'See What's New' popup. Tells users that they can now use MetaMask Swaps on Mobile."
  },
  "notifications3ActionText": {
    "message": "더 읽어보기",
    "description": "The 'call to action' on the button, or link, of the 'Stay secure' notification. Upon clicking, users will be taken to a page about security on the metamask support website."
  },
  "notifications3Description": {
    "message": "MetaMask 보안 관련 최신 모범 사례를 알아보고 공식 MetaMask 지원에서 최신 보안 팁을 확인하세요.",
    "description": "Description of a notification in the 'See What's New' popup. Describes the information they can get on security from the linked support page."
  },
  "notifications3Title": {
    "message": "보안 유지",
    "description": "Title for a notification in the 'See What's New' popup. Encourages users to consider security."
  },
  "notifications4ActionText": {
    "message": "스왑 시작",
    "description": "The 'call to action' on the button, or link, of the 'Swap on Binance Smart Chain!' notification. Upon clicking, users will be taken to a page where then can swap tokens on Binance Smart Chain."
  },
  "notifications4Description": {
    "message": "토큰 스왑 최고가를 지갑에서 바로 이용하세요. MetaMask는 이제 바이낸스 스마트 체인의 여러 분산형 교환 애그리게이터 및 투자전문기관과 연결됩니다.",
    "description": "Description of a notification in the 'See What's New' popup."
  },
  "notifications4Title": {
    "message": "바이낸스 스마트 체인에서 스왑",
    "description": "Title for a notification in the 'See What's New' popup. Encourages users to do swaps on Binance Smart Chain."
  },
  "notifications5Description": {
    "message": "\"시드 구문\"은 이제 \"비밀 복구 구문\"이라고 합니다.",
    "description": "Description of a notification in the 'See What's New' popup. Describes the seed phrase wording update."
  },
  "notifications6DescriptionOne": {
    "message": "Chrome 버전 91부터 Ledger 지원(U2F)이 활성화된 API는 더 이상 하드웨어 지갑을 지원하지 않습니다. MetaMask는 Ledger Live 지원을 새롭게 구축하여 Ledger Live 데스크톱 앱을 통해 Ledger 장치에 계속해서 연결할 수 있도록 보완했습니다.",
    "description": "Description of a notification in the 'See What's New' popup. Describes the Ledger support update."
  },
  "notifications6DescriptionThree": {
    "message": "MetaMask에서 Ledger 계정을 이용하려면 새 탭이 열리고 Ledger Live 앱을 열라는 메시지가 표시됩니다.  앱이 열리면 MetaMask 계정에 대한 WebSocket 연결을 허용하라는 메시지가 표시됩니다. 그러면 성공입니다!",
    "description": "Description of a notification in the 'See What's New' popup. Describes the Ledger support update."
  },
  "notifications6DescriptionTwo": {
    "message": "Ledger Live 지원은 설정 > 고급 > Ledger Live 사용을 클릭하여 활성화할 수 있습니다.",
    "description": "Description of a notification in the 'See What's New' popup. Describes the Ledger support update."
  },
  "notifications6Title": {
    "message": "Chrome 사용자용 Ledger 지원 업데이트",
    "description": "Title for a notification in the 'See What's New' popup. Lets users know about the Ledger support update"
  },
  "notifications7DescriptionOne": {
    "message": "MetaMask v10.1.0에는 Ledger 장치를 사용에서 EIP-1559 거래가 새롭게 지원되도록 했습니다.",
    "description": "Description of a notification in the 'See What's New' popup. Describes changes for ledger and EIP1559 in v10.1.0"
  },
  "notifications7DescriptionTwo": {
    "message": "이더리움 메인넷에서 거래를 완료하려면 Ledger 장치에 최신 펌웨어가 있는지 확인하세요.",
    "description": "Description of a notification in the 'See What's New' popup. Describes the need to update ledger firmware."
  },
  "notifications7Title": {
    "message": "Ledger 폄웨어 업데이트",
    "description": "Title for a notification in the 'See What's New' popup. Notifies ledger users of the need to update firmware."
  },
  "notifications8ActionText": {
    "message": "설정 > 고급으로 이동",
    "description": "Description on an action button that appears in the What's New popup. Tells the user that if they click it, they will go to our Advanced settings page."
  },
  "notifications8DescriptionOne": {
    "message": "MetaMask v10.4.0부터는 Ledger 장치를 MetaMask에 연결할 때 더 이상 Ledger Live를 사용하지 않아도 됩니다.",
    "description": "Description of a notification in the 'See What's New' popup. Describes changes for how Ledger Live is no longer needed to connect the device."
  },
  "notifications8DescriptionTwo": {
    "message": "더 쉽고 안정적인 Ledger 경험을 위해 설정의 고급 탭으로 이동하여 '선호하는 Ledger 연결 유형'을 'WebHID'로 전환하세요.",
    "description": "Description of a notification in the 'See What's New' popup. Describes how the user can turn off the Ledger Live setting."
  },
  "notifications8Title": {
    "message": "Ledger 연결 개선 사항",
    "description": "Title for a notification in the 'See What's New' popup. Notifies ledger users that there is an improvement in how they can connect their device."
  },
  "notifications9DescriptionOne": {
    "message": "이제 스마트 계약 거래를 확인할 때 '데이터' 탭을 통해 더 많은 통찰력을 얻을 수 있습니다."
  },
  "notifications9DescriptionTwo": {
    "message": "이제 확인하기 전에 거래 세부 정보를 더 잘 이해할 수 있고 주소록에 거래 주소를 더 쉽게 추가할 수 있어 안전하며 정보에 입각한 결정을 내리는 데 도움이 됩니다."
  },
  "notifications9Title": {
    "message": "👓 사용자가 거래를 이해하기 쉽게 도와드립니다."
  },
  "notificationsEmptyText": {
    "message": "표시할 항목이 없습니다."
  },
  "notificationsHeader": {
    "message": "알림"
  },
  "notificationsInfos": {
    "message": "$1($2)",
    "description": "$1 is the date at which the notification has been dispatched and $2 is the link to the snap that dispatched the notification."
  },
  "notificationsMarkAllAsRead": {
    "message": "모두 읽음으로 표시"
  },
  "numberOfNewTokensDetectedPlural": {
    "message": "계정에서 $1개의 새로운 토큰이 발견됨",
    "description": "$1 is the number of new tokens detected"
  },
  "numberOfNewTokensDetectedSingular": {
    "message": "계정에서 1개의 새 토큰을 찾았습니다"
  },
  "ofTextNofM": {
    "message": "/"
  },
  "off": {
    "message": "끄기"
  },
  "offlineForMaintenance": {
    "message": "점검을 위한 오프라인 상태"
  },
  "ok": {
    "message": "확인"
  },
  "on": {
    "message": "켜기"
  },
  "onboardingAdvancedPrivacyIPFSDescription": {
    "message": "IPFS 게이트웨이를 사용하면 타사 호스팅 데이터에 액세스하여 이를 볼 수 있습니다. 사용자 지정 IPFS 게이트웨이를 추가하셔도 좋고 기본 설정을 계속 사용하셔도 됩니다."
  },
  "onboardingAdvancedPrivacyIPFSInvalid": {
    "message": "유효한 URL을 입력하세요"
  },
  "onboardingAdvancedPrivacyIPFSTitle": {
    "message": "사용자 지정 IPFS 게이트웨이 추가"
  },
  "onboardingAdvancedPrivacyIPFSValid": {
    "message": "PFS 게이트웨이 URL이 유효합니다"
  },
  "onboardingAdvancedPrivacyNetworkButton": {
    "message": "사용자 정의 네트워크 추가"
  },
  "onboardingAdvancedPrivacyNetworkDescription": {
    "message": "가능한 가장 안정적인 비공개 이더리움 액세스를 위해 Infura를 원격 프로시저 호출(RPC) 공급업체로 선정하였습니다. 사용자는 개인적으로 원하는 RPC를 선택할 수 있습니다. 하지만, 모든 RPC는 거래를 위해 사용자의 IP 주소와 이더리움 지갑을 수령한다는 점을 잊지 말아야 합니다. Infura의 데이터 처리 방법은 $1에서 상세히 확인할 수 있습니다."
  },
  "onboardingAdvancedPrivacyNetworkTitle": {
    "message": "네트워크 선택"
  },
  "onboardingCreateWallet": {
    "message": "새 지갑 생성"
  },
  "onboardingImportWallet": {
    "message": "기존 지갑 가져오기"
  },
  "onboardingMetametricsAgree": {
    "message": "동의함"
  },
  "onboardingMetametricsAllowOptOut": {
    "message": "언제든 설정을 통해 옵트아웃할 수 있습니다."
  },
  "onboardingMetametricsDataTerms": {
    "message": "이 데이터는 집계 처리된 정보이며 일반 데이터 보호 규정 (EU) 2016/679의 목적에 따라 익명으로 관리됩니다."
  },
  "onboardingMetametricsDescription": {
    "message": "MetaMask는 사용자가 MetaMask를 어떻게 사용하는지 이해하기 위해 기본적인 사용 데이터를 수집하고자 합니다. 이 데이터는 사용자 경험을 통한 서비스 개선에 사용됩니다."
  },
  "onboardingMetametricsDescription2": {
    "message": "MetaMask에서는..."
  },
  "onboardingMetametricsDisagree": {
    "message": "괜찮습니다"
  },
  "onboardingMetametricsInfuraTerms": {
    "message": "* MetaMask에서 Infura를 기본 RPC 공급업체로 이용하는 경우, 거래 전송 시 Infura가 IP 주소와 이더리움 지갑 주소 정보를 수집합니다. MetaMask는 해당 두 정보를 연계할 수 있는 방식으로 정보를 저장하지 않습니다. 데이터 수집 관점에서 MetaMask와 Infura가 상호 작용하는 방법에 대한 자세한 내용은 $1 업데이트를 참조하세요. 일반적인 개인정보 보호 정책에 대한 자세한 내용은 $2에서 확인하세요.",
    "description": "$1 represents `onboardingMetametricsInfuraTermsPolicyLink`, $2 represents `onboardingMetametricsInfuraTermsPolicy`"
  },
  "onboardingMetametricsInfuraTermsPolicy": {
    "message": "개인정보 보호정책"
  },
  "onboardingMetametricsInfuraTermsPolicyLink": {
    "message": "여기"
  },
  "onboardingMetametricsModalTitle": {
    "message": "커스텀 네트워크 추가"
  },
  "onboardingMetametricsNeverCollect": {
    "message": "$1에서는 서비스 제공에 필요하지 않은 정보(예: 키, 주소, 거래 해시 또는 잔액)를 수집합니다.",
    "description": "$1 represents `onboardingMetametricsNeverEmphasis`"
  },
  "onboardingMetametricsNeverCollectIP": {
    "message": "$1에서는 사용자의 IP 주소 전체를 수집합니다.",
    "description": "$1 represents `onboardingMetametricsNeverEmphasis`"
  },
  "onboardingMetametricsNeverEmphasis": {
    "message": "항상 강조하지 않음"
  },
  "onboardingMetametricsNeverSellData": {
    "message": "$1에서는 데이터를 판매합니다. 항상요!",
    "description": "$1 represents `onboardingMetametricsNeverEmphasis`"
  },
  "onboardingMetametricsSendAnonymize": {
    "message": "익명 클릭 및 페이지뷰 이벤트 보내기"
  },
  "onboardingMetametricsTitle": {
    "message": "MetaMask 개선에 도움을 주세요"
  },
  "onboardingPinExtensionBillboardAccess": {
    "message": "전체 액세스"
  },
  "onboardingPinExtensionBillboardDescription": {
    "message": "이 익스텐션은 정보를 확인하고 변경할 수 있습니다."
  },
  "onboardingPinExtensionBillboardDescription2": {
    "message": "정보를 확인하고 변경할 수 있습니다."
  },
  "onboardingPinExtensionBillboardTitle": {
    "message": "확장 프로그램"
  },
  "onboardingPinExtensionChrome": {
    "message": "브라우저 확장 아이콘 클릭"
  },
  "onboardingPinExtensionDescription": {
    "message": "쉽게 액세스하여 거래를 확인할 있도록 브라우저에 MetaMask를 고정해 놓으세요."
  },
  "onboardingPinExtensionDescription2": {
    "message": "익스텐션 클릭으로 MetaMask를 열면 클릭 한 번으로 지갑에 액세스할 수 있습니다."
  },
  "onboardingPinExtensionDescription3": {
    "message": "브라우저 확장 아이콘을 클릭하여 즉시 액세스하세요."
  },
  "onboardingPinExtensionLabel": {
    "message": "MetaMask 고정"
  },
  "onboardingPinExtensionStep1": {
    "message": "1"
  },
  "onboardingPinExtensionStep2": {
    "message": "2"
  },
  "onboardingPinExtensionTitle": {
    "message": "MetaMask 설치가 완료되었습니다!"
  },
  "onboardingShowIncomingTransactionsDescription": {
    "message": "지갑에 들어오는 거래를 표시하려면 $1 링크와의 통신이 필요합니다. Etherscan은 이더리움 주소와 IP 주소에 액세스할 수 있습니다. $2 보기.",
    "description": "$1 is a clickable link with text defined by the 'etherscan' key. $2 is a clickable link with text defined by the 'privacyMsg' key."
  },
  "onboardingUsePhishingDetectionDescription": {
    "message": "피싱 감지 경보는 $1과(와)의 통신에 의존합니다. jsDeliver는 귀하의 IP 주소에 액세스할 수 있습니다. $2 보기.",
    "description": "The $1 is the word 'jsDeliver', from key 'jsDeliver' and $2 is the words Privacy Policy from key 'privacyMsg', both separated here so that it can be wrapped as a link"
  },
  "onlyAddTrustedNetworks": {
    "message": "악성 네트워크 공급업체는 블록체인 상태를 거짓으로 보고하고 네트워크 활동을 기록할 수 있습니다. 신뢰하는 맞춤형 네트워크만 추가하세요."
  },
  "onlyConnectTrust": {
    "message": "신뢰하는 사이트만 연결하세요."
  },
  "openFullScreenForLedgerWebHid": {
    "message": "전체 화면에서 MetaMask를 열어 WebHID를 통해 Ledger를 연결합니다.",
    "description": "Shown to the user on the confirm screen when they are viewing MetaMask in a popup window but need to connect their ledger via webhid."
  },
  "openInBlockExplorer": {
    "message": "블록 탐색기 열기"
  },
  "optional": {
    "message": "옵션"
  },
  "optionalWithParanthesis": {
    "message": "(옵션)"
  },
  "or": {
    "message": "또는"
  },
  "origin": {
    "message": "원본"
  },
  "osTheme": {
    "message": "시스템"
  },
  "otherSnaps": {
    "message": "기타 스냅",
    "description": "Used in the 'permission_rpc' message."
  },
  "padlock": {
    "message": "패드락"
  },
  "parameters": {
    "message": "매개변수"
  },
  "participateInMetaMetrics": {
    "message": "MetaMetrics에 참여"
  },
  "participateInMetaMetricsDescription": {
    "message": "MetaMetrics에 참여하여 MetaMask 개선에 도움을 주세요."
  },
  "password": {
    "message": "비밀번호"
  },
  "passwordNotLongEnough": {
    "message": "비밀번호가 짧습니다."
  },
  "passwordSetupDetails": {
    "message": "이 비밀번호는 이 기기에서만 MetaMask 지갑의 잠금을 해제합니다. MetaMask는 이 비밀번호를 복구할 수 없습니다."
  },
  "passwordStrength": {
    "message": "비밀번호 강도: $1",
    "description": "Return password strength to the user when user wants to create password."
  },
  "passwordStrengthDescription": {
    "message": "기기가 도난되거나 해킹되는 경우에 대비해 강력한 암호를 설정하면 지갑의 보안을 향상시킬 수 있습니다."
  },
  "passwordTermsWarning": {
    "message": "MetaMask가 이 비밀번호를 복구할 수 없음을 이해합니다. $1"
  },
  "passwordsDontMatch": {
    "message": "비밀번호가 일치하지 않습니다."
  },
  "pastePrivateKey": {
    "message": "여기에 비공개 키 문자열을 붙여넣으세요.",
    "description": "For importing an account from a private key"
  },
  "pending": {
    "message": "보류 중"
  },
  "pendingTransactionInfo": {
    "message": "이 거래는 다른 거래가 완료될 때까지 처리되지 않습니다."
  },
  "pendingTransactionMultiple": {
    "message": "보류 중인 ($1) 거래가 있습니다."
  },
  "pendingTransactionSingle": {
    "message": "보류 중인 (1) 거래가 있습니다.",
    "description": "$1 is count of pending transactions"
  },
  "permissionRequest": {
    "message": "승인 요청"
  },
  "permissionRequestCapitalized": {
    "message": "권한 요청"
  },
  "permissionRequested": {
    "message": "지금 요청됨"
  },
  "permissionRevoked": {
    "message": "이 업데이트에서 취소됨"
  },
  "permission_accessNetwork": {
    "message": "인터넷에 액세스합니다.",
    "description": "The description of the `endowment:network-access` permission."
  },
  "permission_accessSnap": {
    "message": "$1 스냅에 연결합니다.",
    "description": "The description for the `wallet_snap_*` permission. $1 is the name of the Snap."
  },
  "permission_cronjob": {
    "message": "정기적 활동 예약 및 실행",
    "description": "The description for the `snap_cronjob` permission"
  },
  "permission_customConfirmation": {
    "message": "MetaMask에 확인을 표시합니다.",
    "description": "The description for the `snap_confirm` permission"
  },
  "permission_dialog": {
    "message": "MetaMask 대화창 표시",
    "description": "The description for the `snap_dialog` permission"
  },
  "permission_ethereumAccounts": {
    "message": "허용되는 계정의 주소 보기(필수)",
    "description": "The description for the `eth_accounts` permission"
  },
  "permission_ethereumProvider": {
    "message": "이더리움 공급자에 액세스합니다.",
    "description": "The description for the `endowment:ethereum-provider` permission"
  },
  "permission_getEntropy": {
    "message": "이 스냅에 대해 고유한 키를 임의로 파생합니다.",
    "description": "The description for the `snap_getEntropy` permission"
  },
  "permission_longRunning": {
    "message": "무기한 운용됩니다.",
    "description": "The description for the `endowment:long-running` permission"
  },
  "permission_manageBip32Keys": {
    "message": "'$1'($2) 하에서 계정과 자산을 통제합니다.",
    "description": "The description for the `snap_getBip32Entropy` permission. $1 is a derivation path, e.g. 'm/44'/0'/0''. $2 is the elliptic curve name, e.g. 'secp256k1'."
  },
  "permission_manageBip44Keys": {
    "message": "'$1' 계정과 자산을 통제합니다.",
    "description": "The description for the `snap_getBip44Entropy` permission. $1 is the name of a protocol, e.g. 'Filecoin'."
  },
  "permission_manageState": {
    "message": "기기의 데이터를 저장하고 관리합니다.",
    "description": "The description for the `snap_manageState` permission"
  },
  "permission_notifications": {
    "message": "알림을 표시합니다.",
    "description": "The description for the `snap_notify` permission"
  },
  "permission_rpc": {
    "message": "$1에서 이 스냅으로 커뮤니케이션하도록 허용합니다.",
    "description": "The description for the `endowment:rpc` permission. $1 is 'other snaps' or 'websites'."
  },
  "permission_transactionInsight": {
    "message": "거래 인사이트를 가져오고 표시하세요.",
    "description": "The description for the `endowment:transaction-insight` permission"
  },
  "permission_transactionInsightOrigin": {
    "message": "거래 추천 웹사이트 출처 보기",
    "description": "The description for the `transactionOrigin` caveat, to be used with the `endowment:transaction-insight` permission"
  },
  "permission_unknown": {
    "message": "알 수 없는 권한: $1",
    "description": "$1 is the name of a requested permission that is not recognized."
  },
  "permission_viewBip32PublicKeys": {
    "message": "$1 공개 키($2) 보기.",
    "description": "The description for the `snap_getBip32PublicKey` permission. $1 is a derivation path, e.g. 'm/44'/0'/0''. $2 is the elliptic curve name, e.g. 'secp256k1'."
  },
  "permissions": {
    "message": "권한"
  },
  "personalAddressDetected": {
    "message": "개인 주소가 발견되었습니다. 토큰 계약 주소를 입력하세요."
  },
  "pleaseConfirm": {
    "message": "확인하세요"
  },
  "plusXMore": {
    "message": "+ 그 외 $1개",
    "description": "$1 is a number of additional but unshown items in a list- this message will be shown in place of those items"
  },
  "popularCustomNetworks": {
    "message": "인기 사용자 정의 네트워크"
  },
  "portfolioSite": {
    "message": "포트폴리오 사이트"
  },
  "preferredLedgerConnectionType": {
    "message": "선호하는 Ledger 연결 유형",
    "description": "A header for a dropdown in Settings > Advanced. Appears above the ledgerConnectionPreferenceDescription message"
  },
  "preparingSwap": {
    "message": "스왑 준비 중..."
  },
  "prev": {
    "message": "이전"
  },
  "primaryCurrencySetting": {
    "message": "기본 통화"
  },
  "primaryCurrencySettingDescription": {
    "message": "체인의 고유 통화(예: ETH)로 값을 우선 표시하려면 고유를 선택합니다. 선택한 명목 통화로 값을 우선 표시하려면 명목을 선택합니다."
  },
  "priorityFee": {
    "message": "우선 요금"
  },
  "priorityFeeProperCase": {
    "message": "우선 요금"
  },
  "privacy": {
    "message": "개인정보 보호"
  },
  "privacyMsg": {
    "message": "개인정보처리방침"
  },
  "privateKey": {
    "message": "비공개 키",
    "description": "select this type of file to use to import an account"
  },
  "privateKeyWarning": {
    "message": "경고: 이 키를 노출하지 마세요. 비공개 키가 있는 사람이라면 누구든 귀하의 계정에 있는 자산을 훔칠 수 있습니다."
  },
  "privateNetwork": {
    "message": "비공개 네트워크"
  },
  "proceedWithTransaction": {
    "message": "계속 진행"
  },
  "proposedApprovalLimit": {
    "message": "제안된 승인 한도"
  },
  "provide": {
    "message": "제공"
  },
  "publicAddress": {
    "message": "공개 주소"
  },
  "queue": {
    "message": "대기열"
  },
  "queued": {
    "message": "대기열에 지정됨"
  },
  "reAddAccounts": {
    "message": "다른 계정을 다시 추가"
  },
  "reAdded": {
    "message": "다시 추가 완료"
  },
  "readdToken": {
    "message": "나중에 계정 옵션 메뉴의 '토큰 추가'로 이동하면 이 토큰을 다시 추가할 수 있습니다."
  },
  "receive": {
    "message": "받기"
  },
  "recents": {
    "message": "최근"
  },
  "recipientAddressPlaceholder": {
    "message": "검색, 공개 주소(0x) 또는 ENS"
  },
  "recommendedGasLabel": {
    "message": "권장됨"
  },
  "recoveryPhraseReminderBackupStart": {
    "message": "여기에서 시작"
  },
  "recoveryPhraseReminderConfirm": {
    "message": "확인"
  },
  "recoveryPhraseReminderHasBackedUp": {
    "message": "계정 시드 구문은 언제나 보안이 유지되고 알려지지 않은 곳에 보관해야 합니다."
  },
  "recoveryPhraseReminderHasNotBackedUp": {
    "message": "계정 시드 구문을 다시 백업해야 합니까?"
  },
  "recoveryPhraseReminderItemOne": {
    "message": "절대로 다른 사람과 계정 시드 구문을 공유하지 마십시오"
  },
  "recoveryPhraseReminderItemTwo": {
    "message": "MetaMask 팀에서는 절대로 계정 시드 구문을 묻지 않습니다"
  },
  "recoveryPhraseReminderSubText": {
    "message": "비밀 복구 구문은 모든 계정을 관리합니다."
  },
  "recoveryPhraseReminderTitle": {
    "message": "자신의 자금을 지키세요"
  },
  "refreshList": {
    "message": "새로 고침 목록"
  },
  "reject": {
    "message": "거부"
  },
  "rejectAll": {
    "message": "모두 거부"
  },
  "rejectRequestsDescription": {
    "message": "$1 요청 전부를 거절하려고 합니다."
  },
  "rejectRequestsN": {
    "message": "$1 요청 거절"
  },
  "rejectTxsDescription": {
    "message": "거래 $1개를 모두 거부합니다."
  },
  "rejectTxsN": {
    "message": "거래 $1개 거부"
  },
  "rejected": {
    "message": "거부됨"
  },
  "remember": {
    "message": "참고:"
  },
  "remove": {
    "message": "제거"
  },
  "removeAccount": {
    "message": "계정 제거"
  },
  "removeAccountDescription": {
    "message": "이 계정이 지갑에서 제거됩니다. 계속하기 전에 가져온 이 계정에 대한 원본 비밀 복구 구문이나 비공개 키가 있는지 확인하세요. 계정 드롭다운에서 계정을 가져오거나 다시 만들 수 있습니다. "
  },
  "removeNFT": {
    "message": "NFT 제거"
  },
  "removeSnap": {
    "message": "스냅 제거"
  },
  "removeSnapConfirmation": {
    "message": "$1(을)를 제거할까요?",
    "description": "$1 represents the name of the snap"
  },
  "removeSnapDescription": {
    "message": "이 작업을 하면 스냅과 데이터가 삭제되고 허용된 권한이 취소됩니다."
  },
  "replace": {
    "message": "대체"
  },
  "requestsAwaitingAcknowledgement": {
    "message": "확인 대기 중인 요청"
  },
  "required": {
    "message": "필요"
  },
  "reset": {
    "message": "재설정"
  },
  "resetAccount": {
    "message": "계정 재설정"
  },
  "resetAccountDescription": {
    "message": "계정을 재설정하면 거래 내역이 지워집니다. 계정의 잔액은 변경되지 않으며 비밀 복구 구문을 다시 입력하지 않아도 됩니다."
  },
  "resetWallet": {
    "message": "지갑 초기화"
  },
  "resetWalletSubHeader": {
    "message": "MetaMask는 사용자의 비밀번호를 보관하지 않습니다. 계정 잠금을 해제하는 데 문제가 있는 경우, 지갑 설정 시 사용한 비밀 복구 구문을 이용하여 지갑을 초기화해야 합니다."
  },
  "resetWalletUsingSRP": {
    "message": "이 작업을 하면 정리해둔 계정 목록과 함께 현재 지갑과 비밀 복구 구문이 이 기기에서 삭제됩니다. 비밀 복구 구문으로 초기화하면 해당 비밀 복구 구문과 연관된 계정 목록이 표시됩니다. 새 목록에는 잔액이 남아있는 계정이 자동으로 나타납니다. 이전에 생성한 $1도 가능합니다. 가져온 사용자 정의 계정은 $2이어야 하며 계정에 추가한 사용자 정의 토큰도 $3이어야 합니다."
  },
  "resetWalletWarning": {
    "message": "계속하기 전에 비밀 복구 구문이 정확한지 확인하세요. 이 작업은 취소할 수 없습니다."
  },
  "restartMetamask": {
    "message": "MetaMask 재시작"
  },
  "restore": {
    "message": "복구"
  },
  "restoreFailed": {
    "message": "제공된 파일에서 데이터를 복원할 수 없습니다."
  },
  "restoreSuccessful": {
    "message": "데이터가 성공적으로 복원되었습니다."
  },
  "restoreUserData": {
    "message": "사용자 데이터 복원"
  },
  "restoreUserDataDescription": {
    "message": "이전에 백업한 JSON 파일에서 기본 설정과 계정 주소가 포함된 사용자 설정을 복원할 수 있습니다."
  },
  "retryTransaction": {
    "message": "트랜잭션 재시도"
  },
  "reusedTokenNameWarning": {
    "message": "여기에 있는 토큰은 사용자가 주시 중인 다른 토큰의 기호를 재사용하기 때문에 혼동되거나 속기 쉽습니다."
  },
  "revealSeedWords": {
    "message": "비밀 복구 구문 공개"
  },
  "revealSeedWordsDescription": {
    "message": "브라우저를 변경하거나 컴퓨터를 옮긴 경우, 계정에 액세스하려면 이 비밀 복구 구문이 필요합니다. 기밀이 보장된 안전한 곳에 보관하세요."
  },
  "revealSeedWordsWarning": {
    "message": "이 구문은 계정 전체를 도용하는 데 사용될 수 있습니다."
  },
  "revealSeedWordsWarningTitle": {
    "message": "이 구문은 누구와도 공유하지 마세요!"
  },
  "revealTheSeedPhrase": {
    "message": "시드 구문 보기"
  },
  "reviewSpendingCap": {
    "message": "지출 한도 검토"
  },
  "revokeAllTokensTitle": {
    "message": "내 모든 $1에 액세스할 수 있는 권한을 철회합니까?",
    "description": "$1 is the symbol of the token for which the user is revoking approval"
  },
  "revokeApproveForAllDescription": {
    "message": "권한을 철회하면 다음 $1(이)가 더 이상 $2에 액세스할 수 없습니다.",
    "description": "$1 is either a string or link of a given token symbol or name"
  },
  "revokeSpendingCap": {
    "message": "$1에 대한 지출 한도 취소",
    "description": "$1 is a token symbol"
  },
  "revokeSpendingCap": {
    "message": "$1에 대한 지출 한도 취소",
    "description": "$1 is a token symbol"
  },
  "revokeSpendingCapTooltipText": {
    "message": "이 계약은 현재나 미래의 토큰을 더 이상 사용할 수 없습니다."
  },
  "rpcUrl": {
    "message": "새 RPC URL"
  },
  "safeTransferFrom": {
    "message": "다음에서 안전하게 송금:"
  },
  "save": {
    "message": "저장"
  },
  "saveAsCsvFile": {
    "message": "CSV 파일로 저장"
  },
  "scanInstructions": {
    "message": "QR 코드를 카메라 앞에 놓으세요"
  },
  "scanQrCode": {
    "message": "QR 코드 스캔"
  },
  "scrollDown": {
    "message": "화면을 아래로 내리세요"
  },
  "search": {
    "message": "검색"
  },
  "searchAccounts": {
    "message": "계정 검색"
  },
  "searchResults": {
    "message": "검색 결과"
  },
  "searchSettings": {
    "message": "설정에서 찾기"
  },
  "searchTokens": {
    "message": "토큰 검색"
  },
  "secretRecoveryPhrase": {
    "message": "비밀 복구 구문"
  },
  "secureWallet": {
    "message": "보안 지갑"
  },
  "security": {
    "message": "보안"
  },
  "securityAndPrivacy": {
    "message": "보안 및 프라이버시"
  },
  "seedPhraseConfirm": {
    "message": "비밀 복구 구문 확인"
  },
  "seedPhraseEnterMissingWords": {
    "message": "비밀 복구 구문 확인"
  },
  "seedPhraseIntroNotRecommendedButtonCopy": {
    "message": "나중에 알림(권장하지 않음)"
  },
  "seedPhraseIntroRecommendedButtonCopy": {
    "message": "내 지갑 보호(권장)"
  },
  "seedPhraseIntroSidebarBulletFour": {
    "message": "적어서 여러 비밀 장소에 보관하세요."
  },
  "seedPhraseIntroSidebarBulletOne": {
    "message": "비밀번호 관리자에 저장"
  },
  "seedPhraseIntroSidebarBulletThree": {
    "message": "대여 금고에 보관."
  },
  "seedPhraseIntroSidebarCopyOne": {
    "message": "복구 구문은 지갑과 자금의 '마스터 키'입니다."
  },
  "seedPhraseIntroSidebarCopyThree": {
    "message": "복구 구문을 요청하는 사람은 사기를 치려는 것입니다."
  },
  "seedPhraseIntroSidebarCopyTwo": {
    "message": "절대로, 누구와도, 심지어 MetaMask와도 비밀 구문을 공유하면 안 됩니다!"
  },
  "seedPhraseIntroSidebarTitleOne": {
    "message": "'비밀 복구 구문'이란 무엇인가요?"
  },
  "seedPhraseIntroSidebarTitleThree": {
    "message": "비밀 복구 구문을 공유해야 하나요?"
  },
  "seedPhraseIntroSidebarTitleTwo": {
    "message": "비밀 복구 구문은 어떻게 저장하나요?"
  },
  "seedPhraseIntroTitle": {
    "message": "지갑 보호하기"
  },
  "seedPhraseIntroTitleCopy": {
    "message": "시작하기 전에 이 짧은 동영상을 보고 비밀 복구 구문과 지갑을 안전하게 보호하는 방법에 대해 알아보세요."
  },
  "seedPhraseReq": {
    "message": "비밀 복구 구문은 12, 15, 18, 21 또는 24개의 단어로 구성됩니다"
  },
  "seedPhraseWriteDownDetails": {
    "message": "이 12단어 비밀 복구 구문을 기록하고 본인만 접근 가능한 믿을 만한 장소에 저장하세요."
  },
  "seedPhraseWriteDownHeader": {
    "message": "비밀 복구 구문 기록"
  },
  "selectAccounts": {
    "message": "계정 선택"
  },
  "selectAll": {
    "message": "모두 선택"
  },
  "selectAnAccount": {
    "message": "계정 선택"
  },
  "selectAnAccountAlreadyConnected": {
    "message": "이 계정은 이미 MetaMask와 연결되어 있습니다."
  },
  "selectHdPath": {
    "message": "HD 경로 선택"
  },
  "selectNFTPrivacyPreference": {
    "message": "설정에서 NFT 감지 켜기"
  },
  "selectPathHelp": {
    "message": "아래에 기존 Ledger 계정이 표시되지 않는다면 경로를 \"Legacy (MEW / MyCrypto)\"로 변경해 보세요."
  },
  "selectType": {
    "message": "유형 선택"
  },
  "selectingAllWillAllow": {
    "message": "모두 선택하면 이 사이트에서 귀하의 현재 계정을 모두 볼 수 있습니다. 이 사이트를 신뢰하는지 확인하세요."
  },
  "send": {
    "message": "보내기"
  },
  "sendBugReport": {
    "message": "버그 리포트 전송"
  },
  "sendSpecifiedTokens": {
    "message": "$1 보내기",
    "description": "Symbol of the specified token"
  },
  "sendTo": {
    "message": "보낼 대상:"
  },
  "sendTokens": {
    "message": "토큰 보내기"
  },
  "sendingDisabled": {
    "message": "ERC-1155 NFT 자산은 아직 지원되지 않습니다."
  },
  "sendingNativeAsset": {
    "message": "$1 보내기",
    "description": "$1 represents the native currency symbol for the current network (e.g. ETH or BNB)"
  },
  "sendingToTokenContractWarning": {
    "message": "경고: 자금 손실이 발생할 수 있는 토큰 계약으로 전송하게 됩니다. $1",
    "description": "$1 is a clickable link with text defined by the 'learnMoreUpperCase' key. The link will open to a support article regarding the known contract address warning"
  },
  "sepolia": {
    "message": "Sepolia 테스트 네트워크"
  },
  "setAdvancedPrivacySettingsDetails": {
    "message": "이와 같이 MetaMask는 신용있는 타사의 서비스를 사용하여 제품 가용성과 안전성을 향상합니다."
  },
  "setApprovalForAll": {
    "message": "모두 승인 설정"
  },
  "setApprovalForAllTitle": {
    "message": "$1 무제한 지출 승인",
    "description": "The token symbol that is being approved"
  },
  "setSpendingCap": {
    "message": "$1에 대한 지출 한도 설정",
    "description": "$1 is a token symbol"
  },
  "settings": {
    "message": "설정"
  },
  "settingsSearchMatchingNotFound": {
    "message": "검색 결과가 없습니다."
  },
  "shorthandVersion": {
    "message": "v$1",
    "description": "$1 is replaced by a version string (e.g. 1.2.3)"
  },
  "show": {
    "message": "보기"
  },
  "showAdvancedGasInline": {
    "message": "고급 가스 제어 기능"
  },
  "showAdvancedGasInlineDescription": {
    "message": "이 항목을 선택하면 보내기 및 확인 화면에서 바로 가스 가격과 한도 조절을 확인할 수 있습니다."
  },
  "showFiatConversionInTestnets": {
    "message": "테스트넷에 전환 표시"
  },
  "showFiatConversionInTestnetsDescription": {
    "message": "이 항목을 선택하면 테스트넷에 명목 전환이 표시됩니다."
  },
  "showHexData": {
    "message": "16진수 데이터 표시"
  },
  "showHexDataDescription": {
    "message": "이 항목을 선택하면 보내기 화면에 16진수 데이터 필드가 표시됩니다."
  },
  "showHide": {
    "message": "보기/숨기기"
  },
  "showIncomingTransactions": {
    "message": "수신 거래 표시"
  },
  "showIncomingTransactionsDescription": {
    "message": "이 항목을 선택하면 Etherscan을 사용해 거래 목록에 수신 거래를 표시할 수 있습니다.",
    "description": "$1 is the link to etherscan url and $2 is the link to the privacy policy of consensys APIs"
  },
  "showPermissions": {
    "message": "권한 표시"
  },
  "showPrivateKeys": {
    "message": "비공개 키 표시"
  },
  "showTestnetNetworks": {
    "message": "테스트 네트워크 보기"
  },
  "showTestnetNetworksDescription": {
    "message": "네트워크 목록에서 표시하려는 테스트 네트워크를 선택하세요."
  },
  "sigRequest": {
    "message": "서명 요청"
  },
  "sign": {
    "message": "서명"
  },
  "signatureRequest": {
    "message": "서명 요청"
  },
  "signatureRequestGuidance": {
    "message": "요청하는 사이트를 신뢰하고 그 내용을 완전히 이해하는 경우에만 이 메시지에 서명하세요."
  },
  "signatureRequestWarning": {
    "message": "본 메시지에 서명하는 행위는 위험의 가능성을 내포하고 있습니다. 본 서명을 통해 메시지 발신 당사자에게 귀하의 계정 및 모든 자산에 대해 완전한 권한을 부여할 수 있기 때문입니다. 이를 통해 계정의 모든 잔액을 인출할 수 있기도 하다는 뜻입니다. 주의하여 진행하세요. $1"
  },
  "signed": {
    "message": "서명완료"
  },
  "signin": {
    "message": "로그인"
  },
  "simulationErrorMessageV2": {
    "message": "가스 요금을 추정할 수 없었습니다. 계약에 오류가 있을 수 있으며 이 거래가 실패할 수 있습니다."
  },
  "skip": {
    "message": "건너뛰기"
  },
  "skipAccountSecurity": {
    "message": "계정 보안을 건너뛸까요?"
  },
  "skipAccountSecurityDetails": {
    "message": "본인은 본인의 비밀 복구 구문을 백업하지 않는 한 본인의 계정과 모든 자산을 잃을 수 있다는 사실을 이해합니다."
  },
  "smartTransaction": {
    "message": "스마트 트랜잭션"
  },
  "snapAccess": {
    "message": "$1 스냅이 접근할 수 있는 대상:",
    "description": "$1 represents the name of the snap"
  },
  "snapAdded": {
    "message": "$1에 $2에서 추가됨",
    "description": "$1 represents the date the snap was installed, $2 represents which origin installed the snap."
  },
  "snapContent": {
    "message": "콘텐츠 출처: $1",
    "description": "This is shown when a snap shows transaction insight information in the confirmation UI. $1 is a link to the snap's settings page with the link text being the name of the snap."
  },
  "snapError": {
    "message": "스냅 오류: '$1'. 오류 코드: '$2'",
    "description": "This is shown when a snap encounters an error. $1 is the error message from the snap, and $2 is the error code."
  },
  "snapInstall": {
    "message": "스냅 설치"
  },
  "snapInstallWarningCheck": {
    "message": "이해하셨으면 모두 체크해 주세요."
  },
  "snapInstallWarningCheckPlural": {
    "message": "이해하셨으면 모든 란에 체크하세요."
  },
  "snapInstallWarningKeyAccess": {
    "message": "'$1' 스냅 이용에 필요한 $2 키 액세스 권한을 부여하고 있습니다. 이 작업은 사용자의 $2 계정과 자산에 '$1' 제어 권한을 부여하며 취소가 불가능합니다. '$1의 신뢰성을 확인한 후에 진행하세요.",
    "description": "The first parameter is the name of the snap and the second one is the protocol"
  },
  "snapRequestsPermission": {
    "message": "이 스냅이 다음 권한을 요청하고 있습니다."
  },
  "snapUpdate": {
    "message": "스냅 업데이트"
  },
  "snapUpdateExplanation": {
    "message": "$1에는 스냅의 새 버전이 필요합니다",
    "description": "$1 is the dapp that is requesting an update to the snap."
  },
  "snaps": {
    "message": "스냅"
  },
  "snapsInsightError": {
    "message": "$1 관련 오류 발생: $2",
    "description": "This is shown when the insight snap throws an error. $1 is the snap name, $2 is the error message."
  },
  "snapsInsightLoading": {
    "message": "거래 인사이트를 가져오는 중..."
  },
  "snapsNoInsight": {
    "message": "스냅이 인사이트를 가져오지 못했습니다"
  },
  "snapsSettingsDescription": {
    "message": "스냅 관리"
  },
  "snapsStatus": {
    "message": "스냅 상태는 활동에 따라 달라집니다."
  },
  "snapsToggle": {
    "message": "스냅은 활성화된 상태에서만 작동합니다."
  },
  "snapsUIError": {
    "message": "스냅에서 지정한 UI가 올바르지 않습니다."
  },
  "someNetworksMayPoseSecurity": {
    "message": "네트워크에 따라 보안이나 개인 정보 유출의 위험이 있을 수 있습니다. 네트워크 추가 및 사용 이전에 위험 요소를 파악하세요."
  },
  "somethingIsWrong": {
    "message": "문제가 발생했습니다. 페이지를 다시 로드하세요."
  },
  "somethingWentWrong": {
    "message": "죄송합니다! 문제가 생겼습니다."
  },
  "source": {
    "message": "소스"
  },
  "speedUp": {
    "message": "가속화"
  },
  "speedUpCancellation": {
    "message": "이 취소 가속화"
  },
  "speedUpExplanation": {
    "message": "현재 네트워크 상태를 기반으로 가스 요금을 업데이트하고 최소 10% 인상했습니다(네트워크에서 요구함)."
  },
  "speedUpPopoverTitle": {
    "message": "거래 가속화"
  },
  "speedUpTooltipText": {
    "message": "새로운 가스 요금"
  },
  "speedUpTransaction": {
    "message": "이 거래 가속화"
  },
  "spendLimitInsufficient": {
    "message": "지출 한도 부족"
  },
  "spendLimitInvalid": {
    "message": "지출 한도가 올바르지 않습니다. 지출 한도는 양수여야 합니다."
  },
  "spendLimitPermission": {
    "message": "지출 한도 권한"
  },
  "spendLimitRequestedBy": {
    "message": "$1에서 요청한 지출 한도",
    "description": "Origin of the site requesting the spend limit"
  },
  "spendLimitTooLarge": {
    "message": "지출 한도가 너무 큼"
  },
  "spendingCapError": {
    "message": "오류: 숫자만 입력 가능"
  },
  "spendingCapErrorDescription": {
    "message": "$1에서 현재나 추후 지출하기에 무리가 없는 금액만 입력하세요. 지출 한도는 나중에 언제든지 상향할 수 있습니다.",
    "description": "$1 is origin of the site requesting the token limit"
  },
  "srpInputNumberOfWords": {
    "message": "제 구문은 $1개의 단어로 이루어져 있습니다",
    "description": "This is the text for each option in the dropdown where a user selects how many words their secret recovery phrase has during import. The $1 is the number of words (either 12, 15, 18, 21, or 24)."
  },
  "srpPasteFailedTooManyWords": {
    "message": "단어가 24개를 초과하여 붙여넣기에 실패했습니다. 비밀 복구 구문은 24개 이하의 단어로 이루어집니다.",
    "description": "Description of SRP paste erorr when the pasted content has too many words"
  },
  "srpPasteTip": {
    "message": "비밀 복구 구문 전체를 아무 입력란에 붙여넣을 수 있습니다",
    "description": "Our secret recovery phrase input is split into one field per word. This message explains to users that they can paste their entire secrete recovery phrase into any field, and we will handle it correctly."
  },
  "srpToggleShow": {
    "message": "비밀 복구 구문 중에서 이 단어 공개하기/숨기기",
    "description": "Describes a toggle that is used to show or hide a single word of the secret recovery phrase"
  },
  "srpWordHidden": {
    "message": "이 단어는 숨겨져 있습니다",
    "description": "Explains that a word in the secret recovery phrase is hidden"
  },
  "srpWordShown": {
    "message": "이 단어는 공개되어 있습니다",
    "description": "Explains that a word in the secret recovery phrase is being shown"
  },
  "stable": {
    "message": "안정적"
  },
  "stableLowercase": {
    "message": "안정적"
  },
  "stateLogError": {
    "message": "상태 로그를 가져오는 도중 오류가 발생했습니다."
  },
  "stateLogFileName": {
    "message": "MetaMask 상태 로그"
  },
  "stateLogs": {
    "message": "상태 로그"
  },
  "stateLogsDescription": {
    "message": "상태 로그에 공개 계정 주소와 전송된 거래가 있습니다."
  },
  "status": {
    "message": "상태"
  },
  "statusConnected": {
    "message": "연결됨"
  },
  "statusNotConnected": {
    "message": "연결되지 않음"
  },
  "step1LatticeWallet": {
    "message": "Lattice1을 연결하세요."
  },
  "step1LatticeWalletMsg": {
    "message": "Lattice1이 장치 설정을 마치고 온라인 상태가 되면 MetaMask를 연결할 수 있습니다. 장치의 잠금을 해제하고 장치 ID를 준비하세요.",
    "description": "$1 represents the `hardwareWalletSupportLinkConversion` localization key"
  },
  "step1LedgerWallet": {
    "message": "Ledger 앱 다운로드"
  },
  "step1LedgerWalletMsg": {
    "message": "$1의 잠금을 해제하려면 다운로드, 설정 및 비밀번호를 입력하세요.",
    "description": "$1 represents the `ledgerLiveApp` localization value"
  },
  "step1TrezorWallet": {
    "message": "Trezor 지갑 연결"
  },
  "step1TrezorWalletMsg": {
    "message": "Trezor 지갑을 컴퓨터에 바로 연결하세요. 반드시 올바른 비밀구문을 사용하세요.",
    "description": "$1 represents the `hardwareWalletSupportLinkConversion` localization key"
  },
  "step2LedgerWallet": {
    "message": "Ledger 지갑 연결"
  },
  "step2LedgerWalletMsg": {
    "message": "지갑을 컴퓨터에 바로 연결하고 잠금 해제한 후 이더리움 앱을 여세요..",
    "description": "$1 represents the `hardwareWalletSupportLinkConversion` localization key"
  },
  "stillGettingMessage": {
    "message": "아직 이 메시지가 표시되시나요?"
  },
  "strong": {
    "message": "강함"
  },
  "stxAreHere": {
    "message": "스마트 거래가 가능합니다!"
  },
  "stxBenefit1": {
    "message": "거래 비용 최소화하기"
  },
  "stxBenefit2": {
    "message": "거래 실패 줄이기"
  },
  "stxBenefit3": {
    "message": "중단된 거래 제거하기"
  },
  "stxBenefit4": {
    "message": "프런트 러닝 방지"
  },
  "stxCancelled": {
    "message": "스왑이 실패했을 것입니다"
  },
  "stxCancelledDescription": {
    "message": "트랜잭션 실패가 예상되었습니다. 불필요한 가스 수수료 지출을 방지하기 위해 트랜잭션이 취소되었습니다."
  },
  "stxCancelledSubDescription": {
    "message": "스왑을 다시 진행하세요. 다음에도 유사한 위험이 발생한다면 보호해 드리겠습니다."
  },
  "stxDescription": {
    "message": "MetaMask 스왑이 더욱 스마트해졌습니다! 스마트 거래를 활성화하면 MetaMask가 프로그램을 통해 스왑을 최적화하여 다음을 도울 수 있습니다."
  },
  "stxErrorNotEnoughFunds": {
    "message": "스마트 거래 자금 부족"
  },
  "stxErrorUnavailable": {
    "message": "스마트 거래를 잠시 사용할 수 없습니다."
  },
  "stxFailure": {
    "message": "스왑 실패"
  },
  "stxFailureDescription": {
    "message": "시장 상황이 갑자기 변하면 실패할 수 있습니다. 문제가 지속되면 $1(으)로 문의하세요.",
    "description": "This message is shown to a user if their swap fails. The $1 will be replaced by support.metamask.io"
  },
  "stxPendingPrivatelySubmittingSwap": {
    "message": "스왑을 비공개로 제출하는 중..."
  },
  "stxPendingPubliclySubmittingSwap": {
    "message": "스왑을 공개로 제출하는 중..."
  },
  "stxSubDescription": {
    "message": "*스마트 거래는 비공개로 거래를 제출하기 위해 여러 번 시도할 것입니다. 모든 시도가 실패하면 성공적인 스왑을 위해 거래는 공개적으로 브로드캐스트될 것입니다."
  },
  "stxSuccess": {
    "message": "스왑 완료!"
  },
  "stxSuccessDescription": {
    "message": "현재 $1(을)를 사용할 수 있습니다.",
    "description": "$1 is a token symbol, e.g. ETH"
  },
  "stxSwapCompleteIn": {
    "message": "스왑 완료까지 남은 시간:",
    "description": "'<' means 'less than', e.g. Swap will complete in < 2:59"
  },
  "stxTooltip": {
    "message": "제출하기 전에 거래를 시뮬레이션하면 거래 비용을 줄이고 실패율을 낮출 수 있습니다."
  },
  "stxTryingToCancel": {
    "message": "거래를 취소하려고 합니다..."
  },
  "stxUnknown": {
    "message": "알 수 없는 상태"
  },
  "stxUnknownDescription": {
    "message": "거래가 성공했지만 어떤 거래인지 확인되지 않습니다. 이 스왑이 처리되는 동안 다른 거래가 제출되었기 때문일 수 있습니다."
  },
  "stxUserCancelled": {
    "message": "스왑 취소됨"
  },
  "stxUserCancelledDescription": {
    "message": "트랜잭션이 취소되어 가스 수수료를 지불하지 않았습니다."
  },
  "stxYouCanOptOut": {
    "message": "고급 설정에서 언제든지 옵트아웃할 수 있습니다."
  },
  "submit": {
    "message": "제출"
  },
  "submitted": {
    "message": "제출됨"
  },
  "support": {
    "message": "지원"
  },
  "supportCenter": {
    "message": "지원 센터 방문하기"
  },
  "swap": {
    "message": "스왑"
  },
  "swapAggregator": {
    "message": "애그리게이터"
  },
  "swapAllowSwappingOf": {
    "message": "$1 스왑 허용",
    "description": "Shows a user that they need to allow a token for swapping on their hardware wallet"
  },
  "swapAmountReceived": {
    "message": "보장 금액"
  },
  "swapAmountReceivedInfo": {
    "message": "수신하는 최소 금액입니다. 슬리패지에 따라 추가 금액을 받을 수도 있습니다."
  },
  "swapApproval": {
    "message": "스왑을 위해 $1 승인",
    "description": "Used in the transaction display list to describe a transaction that is an approve call on a token that is to be swapped.. $1 is the symbol of a token that has been approved."
  },
  "swapApproveNeedMoreTokens": {
    "message": "이 스왑을 완료하려면 $1개의 추가 $2이(가) 필요합니다.",
    "description": "Tells the user how many more of a given token they need for a specific swap. $1 is an amount of tokens and $2 is the token symbol."
  },
  "swapBestOfNQuotes": {
    "message": "$1의 최고 견적",
    "description": "$1 is the number of quotes that the user can select from when opening the list of quotes on the 'view quote' screen"
  },
  "swapBuildQuotePlaceHolderText": {
    "message": "$1와(과) 일치하는 토큰이 없습니다.",
    "description": "Tells the user that a given search string does not match any tokens in our token lists. $1 can be any string of text"
  },
  "swapConfirmWithHwWallet": {
    "message": "하드웨어 지갑으로 확인합니다."
  },
  "swapContractDataDisabledErrorDescription": {
    "message": "Ledger의 이더리움 앱에서 \"설정 \"으로 이동하여 계약 데이터를 허용한 후, 스왑을 다시 시도하세요."
  },
  "swapContractDataDisabledErrorTitle": {
    "message": "Ledger에서 계약 데이터를 사용할 수 없습니다."
  },
  "swapCustom": {
    "message": "맞춤형"
  },
  "swapDecentralizedExchange": {
    "message": "분산형 교환"
  },
  "swapDirectContract": {
    "message": "직접 계약"
  },
  "swapEditLimit": {
    "message": "한도 편집"
  },
  "swapEnableDescription": {
    "message": "MetaMask에게 $1 스왑 권한을 부여하는 것으로, 이는 필수입니다.",
    "description": "Gives the user info about the required approval transaction for swaps. $1 will be the symbol of a token being approved for swaps."
  },
  "swapEnableTokenForSwapping": {
    "message": "스왑하려면 $1이(가) 필요합니다.",
    "description": "$1 is for the 'enableToken' key, e.g. 'enable ETH'"
  },
  "swapEstimatedNetworkFees": {
    "message": "예상 네트워크 수수료"
  },
  "swapEstimatedNetworkFeesInfo": {
    "message": "스왑을 완료하는 데 사용될 예상 네트워크 수수료입니다. 실제 금액은 네트워크 상태에 따라 달라질 수 있습니다."
  },
  "swapFailedErrorDescriptionWithSupportLink": {
    "message": "거래가 실패할 경우 언제든 문의하세요. 오류가 해결되지 않는다면 고객 지원 $1에 문의하세요.",
    "description": "This message is shown to a user if their swap fails. The $1 will be replaced by support.metamask.io"
  },
  "swapFailedErrorTitle": {
    "message": "스왑 실패"
  },
  "swapFetchingQuoteNofN": {
    "message": "$2 중 $1 견적 가져오기",
    "description": "A count of possible quotes shown to the user while they are waiting for quotes to be fetched. $1 is the number of quotes already loaded, and $2 is the total number of resources that we check for quotes. Keep in mind that not all resources will have a quote for a particular swap."
  },
  "swapFetchingQuotes": {
    "message": "견적을 가져오는 중"
  },
  "swapFetchingQuotesErrorDescription": {
    "message": "음.... 문제가 발생했습니다. 다시 시도해 보고 오류가 해결되지 않는다면 고객 지원에 문의하세요."
  },
  "swapFetchingQuotesErrorTitle": {
    "message": "견적을 가져오는 중 오류 발생"
  },
  "swapFetchingTokens": {
    "message": "토큰 가져오는 중..."
  },
  "swapFromTo": {
    "message": "$1을(를) $2(으)로 스왑",
    "description": "Tells a user that they need to confirm on their hardware wallet a swap of 2 tokens. $1 is a source token and $2 is a destination token"
  },
  "swapGasFeesDetails": {
    "message": "가스 요금은 예상치이며 네트워크 트래픽 및 거래 복잡성에 따라 변동됩니다."
  },
  "swapGasFeesLearnMore": {
    "message": "가스 요금 자세히 알아보기"
  },
  "swapGasFeesSplit": {
    "message": "이전 화면의 가스 수수료는 이 두 거래로 나뉩니다."
  },
  "swapGasFeesSummary": {
    "message": "가스요금은 $1 네트워크에서 거래를 처리하는 암호화폐 채굴자에게 지급됩니다. MetaMask는 가스 요금으로 수익을 창출하지 않습니다.",
    "description": "$1 is the selected network, e.g. Ethereum or BSC"
  },
  "swapHighSlippageWarning": {
    "message": "슬리패지 금액이 아주 큽니다."
  },
  "swapIncludesMMFee": {
    "message": "$1%의 MetaMask 요금이 포함됩니다.",
    "description": "Provides information about the fee that metamask takes for swaps. $1 is a decimal number."
  },
  "swapLowSlippageError": {
    "message": "거래가 실패할 수도 있습니다. 최대 슬리패지가 너무 낮습니다."
  },
  "swapMaxSlippage": {
    "message": "최대 슬리패지"
  },
  "swapMetaMaskFee": {
    "message": "MetaMask 수수료"
  },
  "swapMetaMaskFeeDescription": {
    "message": "당사는 매번 최상의 유동성 소스에서 최적의 가격을 찾아드립니다. 이 견적에는 $1%의 수수료가 자동으로 반영됩니다.",
    "description": "Provides information about the fee that metamask takes for swaps. $1 is a decimal number."
  },
  "swapNQuotesWithDot": {
    "message": "$1 견적.",
    "description": "$1 is the number of quotes that the user can select from when opening the list of quotes on the 'view quote' screen"
  },
  "swapNewQuoteIn": {
    "message": "$1의 새 견적",
    "description": "Tells the user the amount of time until the currently displayed quotes are update. $1 is a time that is counting down from 1:00 to 0:00"
  },
  "swapOnceTransactionHasProcess": {
    "message": "$1은(는) 이 거래가 처리되면 귀하의 계정에 추가됩니다.",
    "description": "This message communicates the token that is being transferred. It is shown on the awaiting swap screen. The $1 will be a token symbol."
  },
  "swapPriceDifference": {
    "message": "$1 $2(~$3)을(를) $4 $5(~$6)(으)로 스왑하려고 합니다.",
    "description": "This message represents the price slippage for the swap.  $1 and $4 are a number (ex: 2.89), $2 and $5 are symbols (ex: ETH), and $3 and $6 are fiat currency amounts."
  },
  "swapPriceDifferenceTitle": {
    "message": "~$1%의 가격 차이",
    "description": "$1 is a number (ex: 1.23) that represents the price difference."
  },
  "swapPriceImpactTooltip": {
    "message": "가격 영향은 현재 시장 가격과 거래 실행 도중 받은 금액 사이의 차이입니다. 가격 영향은 유동성 풀의 크기 대비 거래의 크기를 나타내는 함수입니다."
  },
  "swapPriceUnavailableDescription": {
    "message": "시장 가격 데이터가 부족하여 가격 영향을 파악할 수 없습니다. 스왑하기 전에 받게 될 토큰 수가 만족스러운지 확인하시기 바랍니다."
  },
  "swapPriceUnavailableTitle": {
    "message": "진행하기 전에 요율 확인"
  },
  "swapProcessing": {
    "message": "처리 중"
  },
  "swapQuoteDetails": {
    "message": "견적 세부 정보"
  },
  "swapQuoteSource": {
    "message": "견적 소스"
  },
  "swapQuotesExpiredErrorDescription": {
    "message": "새 견적을 요청해 최신 요율을 확인하세요."
  },
  "swapQuotesExpiredErrorTitle": {
    "message": "견적 시간 초과"
  },
  "swapQuotesNotAvailableErrorDescription": {
    "message": "금액 또는 슬리패지 설정을 조정한 후 다시 시도해 보세요."
  },
  "swapQuotesNotAvailableErrorTitle": {
    "message": "사용 가능한 견적 없음"
  },
  "swapRate": {
    "message": "요율"
  },
  "swapReceiving": {
    "message": "수신 중"
  },
  "swapReceivingInfoTooltip": {
    "message": "이것은 예상치입니다. 정확한 금액은 슬리패지에 따라 달라집니다."
  },
  "swapRequestForQuotation": {
    "message": "견적 요청"
  },
  "swapReviewSwap": {
    "message": "스왑 검토"
  },
  "swapSearchNameOrAddress": {
    "message": "이름 검색 또는 주소 붙여넣기"
  },
  "swapSelect": {
    "message": "선택"
  },
  "swapSelectAQuote": {
    "message": "견적 선택"
  },
  "swapSelectAToken": {
    "message": "토큰 선택"
  },
  "swapSelectQuotePopoverDescription": {
    "message": "다음은 여러 유동성 소스에서 수집한 전체 견적입니다."
  },
  "swapSlippageNegative": {
    "message": "슬리패지는 0보다 크거나 같아야 합니다."
  },
  "swapSlippagePercent": {
    "message": "$1%",
    "description": "$1 is the amount of % for slippage"
  },
  "swapSlippageTooltip": {
    "message": "주문 시점과 확인 시점 사이에 가격이 변동되는 현상을 \"슬리패지\"라고 합니다. 슬리패지가 \"최대 슬리패지\" 설정을 초과하면 스왑이 자동으로 취소됩니다."
  },
  "swapSource": {
    "message": "유동성 소스"
  },
  "swapSourceInfo": {
    "message": "저희는 여러 유동성 소스(교환, 애그리게이터, 투자전문기관)를 검색하여 최상의 요율과 최저 네트워크 수수료를 찾아드립니다."
  },
  "swapSuggested": {
    "message": "제안 스왑"
  },
  "swapSuggestedGasSettingToolTipMessage": {
    "message": "스왑은 복잡하고 시간에 민감한 거래입니다. 성공적인 스왑의 비용과 확신 사이의 적절한 균형을 위해 이 가스 요금을 권장합니다."
  },
  "swapSwapFrom": {
    "message": "다음에서 스왑"
  },
  "swapSwapSwitch": {
    "message": "토큰에서 또는 토큰으로 전환"
  },
  "swapSwapTo": {
    "message": "다음으로 스왑"
  },
  "swapToConfirmWithHwWallet": {
    "message": "하드웨어 지갑으로 확인하기 위해"
  },
  "swapTokenAvailable": {
    "message": "$1이(가) 계정에 추가되었습니다.",
    "description": "This message is shown after a swap is successful and communicates the exact amount of tokens the user has received for a swap. The $1 is a decimal number of tokens followed by the token symbol."
  },
  "swapTokenBalanceUnavailable": {
    "message": "$1 잔액을 불러오지 못했습니다.",
    "description": "This message communicates to the user that their balance of a given token is currently unavailable. $1 will be replaced by a token symbol"
  },
  "swapTokenToToken": {
    "message": "$1에서 $2(으)로 스왑",
    "description": "Used in the transaction display list to describe a swap. $1 and $2 are the symbols of tokens in involved in a swap."
  },
  "swapTokenVerificationAddedManually": {
    "message": "이 토큰은 수동으로 추가되었습니다."
  },
  "swapTokenVerificationMessage": {
    "message": "항상 $1에서 토큰 주소를 확인하세요.",
    "description": "Points the user to Etherscan as a place they can verify information about a token. $1 is replaced with the translation for \"Etherscan\" followed by an info icon that shows more info on hover."
  },
  "swapTokenVerificationOnlyOneSource": {
    "message": "1개의 소스에서만 확인됩니다."
  },
  "swapTokenVerificationSources": {
    "message": "$1개 소스에서 확인되었습니다.",
    "description": "Indicates the number of token information sources that recognize the symbol + address. $1 is a decimal number."
  },
  "swapTooManyDecimalsError": {
    "message": "$1은(는) 소수점 이하 $2까지 허용됩니다.",
    "description": "$1 is a token symbol and $2 is the max. number of decimals allowed for the token"
  },
  "swapTransactionComplete": {
    "message": "거래 완료"
  },
  "swapTwoTransactions": {
    "message": "거래 2개"
  },
  "swapUnknown": {
    "message": "알 수 없음"
  },
  "swapVerifyTokenExplanation": {
    "message": "여러 토큰이 같은 이름과 기호를 사용할 수 있습니다. $1에서 원하는 토큰인지 확인하세요.",
    "description": "This appears in a tooltip next to the verifyThisTokenOn message. It gives the user more information about why they should check the token on a block explorer. $1 will be the name or url of the block explorer, which will be the translation of 'etherscan' or a block explorer url specified for a custom network."
  },
  "swapYourTokenBalance": {
    "message": "$1 $2 스왑 가능",
    "description": "Tells the user how much of a token they have in their balance. $1 is a decimal number amount of tokens, and $2 is a token symbol"
  },
  "swapZeroSlippage": {
    "message": "0% 슬리패지"
  },
  "swapsAdvancedOptions": {
    "message": "고급 옵션"
  },
  "swapsExcessiveSlippageWarning": {
    "message": "슬리패지 금액이 너무 커서 전환율이 좋지 않습니다. 슬리패지 허용치를 15% 값 이하로 줄이세요."
  },
  "swapsMaxSlippage": {
    "message": "슬리피지 허용치"
  },
  "swapsNotEnoughForTx": {
    "message": "$1이(가) 부족하여 이 거래를 완료할 수 없습니다.",
    "description": "Tells the user that they don't have enough of a token for a proposed swap. $1 is a token symbol"
  },
  "swapsViewInActivity": {
    "message": "활동에서 보기"
  },
  "switchEthereumChainConfirmationDescription": {
    "message": "이는 MetaMask에서 선택한 네트워크를 이전에 추가한 다음 네트워크로 전환하게 됩니다:"
  },
  "switchEthereumChainConfirmationTitle": {
    "message": "이 사이트가 네트워크를 전환하도록 허용할까요?"
  },
  "switchNetwork": {
    "message": "네트워크 전환"
  },
  "switchNetworks": {
    "message": "네트워크 전환"
  },
  "switchToNetwork": {
    "message": "$1 네트워크로 전환",
    "description": "$1 represents the custom network that has previously been added"
  },
  "switchToThisAccount": {
    "message": "이 계정으로 전환"
  },
  "switchedTo": {
    "message": "다음으로 변경했습니다:"
  },
  "switchingNetworksCancelsPendingConfirmations": {
    "message": "네트워크를 전환하면 대기 중인 모든 확인 작업이 취소됩니다."
  },
  "symbol": {
    "message": "기호"
  },
  "symbolBetweenZeroTwelve": {
    "message": "기호는 11자 이하여야 합니다."
  },
  "syncFailed": {
    "message": "동기화 실패"
  },
  "syncInProgress": {
    "message": "동기화 진행 중"
  },
  "syncWithMobile": {
    "message": "모바일과 동기화"
  },
  "syncWithMobileBeCareful": {
    "message": "이 코드를 스캔할 때는 다른 사람이 화면을 보지 못하게 하세요"
  },
  "syncWithMobileComplete": {
    "message": "데이터가 동기화되었습니다. MetaMask 모바일 앱을 마음껏 이용하세요!"
  },
  "syncWithMobileDesc": {
    "message": "계정과 정보를 모바일 장치와 동기화할 수 있습니다. MetaMask 모바일 앱을 열고 \"설정\"으로 이동하여 \"브라우저 확장에서 동기화\"를 탭합니다."
  },
  "syncWithMobileDescNewUsers": {
    "message": "MetaMask 모바일 앱을 처음 여는 경우라면 휴대폰에 나타나는 지시사항을 따르세요."
  },
  "syncWithMobileScanThisCode": {
    "message": "MetaMask 모바일 앱으로 이 코드를 스캔하세요"
  },
  "syncWithMobileTitle": {
    "message": "모바일과 동기화"
  },
  "tenPercentIncreased": {
    "message": "10% 인상"
  },
  "terms": {
    "message": "이용 약관"
  },
  "termsOfService": {
    "message": "서비스 약관"
  },
  "testFaucet": {
    "message": "수도꼭지(faucet) 테스트"
  },
  "testNetworks": {
    "message": "테스트 네트워크"
  },
  "theme": {
    "message": "테마"
  },
  "themeDescription": {
    "message": "원하는 MetaMask 테마를 선택하세요."
  },
  "thingsToKeep": {
    "message": "유의 사항:"
  },
  "time": {
    "message": "시간"
  },
  "tips": {
    "message": "팁"
  },
  "to": {
    "message": "수신"
  },
  "toAddress": {
    "message": "수신: $1",
    "description": "$1 is the address to include in the To label. It is typically shortened first using shortenAddress"
  },
  "toggleTestNetworks": {
    "message": "$1 테스트 네트워크",
    "description": "$1 is a clickable link with text defined by the 'showHide' key. The link will open Settings > Advanced where users can enable the display of test networks in the network dropdown."
  },
  "token": {
    "message": "토큰"
  },
  "tokenAddress": {
    "message": "토큰 주소"
  },
  "tokenAlreadyAdded": {
    "message": "토큰이 이미 추가되었습니다."
  },
  "tokenContractAddress": {
    "message": "토큰 계약 주소"
  },
  "tokenDecimalFetchFailed": {
    "message": "토큰 소수자리 필요"
  },
  "tokenDecimalTitle": {
    "message": "토큰 소수점:"
  },
  "tokenDetails": {
    "message": "토큰 상세 정보"
  },
  "tokenFoundTitle": {
    "message": "$1개의 새 토큰을 찾았습니다"
  },
  "tokenId": {
    "message": "토큰 ID"
  },
  "tokenList": {
    "message": "토큰 목록:"
  },
  "tokenNftAutoDetection": {
    "message": "토큰 및 NFT 자동 감지"
  },
  "tokenScamSecurityRisk": {
    "message": "토큰 사기 및 보안 위험"
  },
  "tokenShowUp": {
    "message": "토큰이 지갑에서 자동으로 표시되지 않을 수 있습니다."
  },
  "tokenSymbol": {
    "message": "토큰 기호"
  },
  "tokensFoundTitle": {
    "message": "$1개의 새 토큰을 찾았습니다",
    "description": "$1 is the number of new tokens detected"
  },
  "tooltipApproveButton": {
    "message": "이해했습니다"
  },
  "total": {
    "message": "합계"
  },
  "transaction": {
    "message": "거래"
  },
  "transactionCancelAttempted": {
    "message": "$2에서 가스 수수료가 $1인 거래의 취소가 시도되었습니다."
  },
  "transactionCancelSuccess": {
    "message": "$2에서 성공적으로 거래를 취소했습니다"
  },
  "transactionConfirmed": {
    "message": "$2에서 거래가 확인되었습니다."
  },
  "transactionCreated": {
    "message": "$2에서 $1 값으로 거래가 생성되었습니다."
  },
  "transactionData": {
    "message": "거래 데이터"
  },
  "transactionDecodingAccreditationDecoded": {
    "message": "Truffle에 의한 디코딩"
  },
  "transactionDecodingAccreditationVerified": {
    "message": "$1에 대한 확인된 계약"
  },
  "transactionDecodingUnsupportedNetworkError": {
    "message": "체인 id $1에 대한 거래 디코딩을 사용할 수 없습니다."
  },
  "transactionDetailDappGasMoreInfo": {
    "message": "추천 사이트"
  },
  "transactionDetailDappGasTooltip": {
    "message": "최신 블록을 기반으로 MetaMask의 권장 가스 요금을 사용하도록 편집합니다."
  },
  "transactionDetailGasHeading": {
    "message": "예상 가스 요금"
  },
  "transactionDetailGasInfoV2": {
    "message": "예상치"
  },
  "transactionDetailGasTooltipConversion": {
    "message": "가스 요금 자세히 알아보기"
  },
  "transactionDetailGasTooltipExplanation": {
    "message": "가스 요금은 네트워크에 의해 설정되며 네트워크 트래픽 및 거래의 복잡성에 따라 변동합니다."
  },
  "transactionDetailGasTooltipIntro": {
    "message": "가스요금은 $1 네트워크에서 거래를 처리하는 암호화폐 채굴자에게 지급됩니다. MetaMask는 가스 요금으로 수익을 창출하지 않습니다."
  },
  "transactionDetailGasTotalSubtitle": {
    "message": "금액 + 가스 요금"
  },
  "transactionDetailLayer2GasHeading": {
    "message": "Layer 2 가스 요금"
  },
  "transactionDetailMultiLayerTotalSubtitle": {
    "message": "금액 + 요금"
  },
  "transactionDropped": {
    "message": "$2에서의 거래가 중단되었습니다."
  },
  "transactionError": {
    "message": "거래 오류입니다. 계약 코드에서 예외가 반환되었습니다."
  },
  "transactionErrorNoContract": {
    "message": "비계약 주소에서 함수를 호출하고 있습니다."
  },
  "transactionErrored": {
    "message": "거래에서 오류가 발생했습니다."
  },
  "transactionFee": {
    "message": "거래 수수료"
  },
  "transactionHistoryBaseFee": {
    "message": "기본 수수료(GWEI)"
  },
  "transactionHistoryL1GasLabel": {
    "message": "총 L1 가스 수수료"
  },
  "transactionHistoryL2GasLimitLabel": {
    "message": "L2 가스 한도"
  },
  "transactionHistoryL2GasPriceLabel": {
    "message": "L2 가스 가격"
  },
  "transactionHistoryMaxFeePerGas": {
    "message": "가스당 최대 수수료"
  },
  "transactionHistoryPriorityFee": {
    "message": "우선 수수료(GWEI)"
  },
  "transactionHistoryTotalGasFee": {
    "message": "총 가스 수수료"
  },
  "transactionResubmitted": {
    "message": "$2에서 가스 수수료가 $1(으)로 증가한 거래가 다시 제출되었습니다."
  },
  "transactionSecurityCheck": {
    "message": "결제 보안 점검"
  },
  "transactionSecurityCheckDescription": {
    "message": "이 기능을 활성화하여 타사(OpenSea)가 사용자의 모든 결제 내역과 서명 요청을 검토하고 허위 요청이 발생할 경우 경고를 발송하도록 하세요."
  },
  "transactionSubmitted": {
    "message": "$2에서 가스 수수료가 $1인 거래가 제출되었습니다."
  },
  "transactionUpdated": {
    "message": "$2에서 거래가 업데이트되었습니다."
  },
  "transactions": {
    "message": "거래"
  },
  "transfer": {
    "message": "전송"
  },
  "transferBetweenAccounts": {
    "message": "내 계정 간 전송"
  },
  "transferFrom": {
    "message": "전송 위치"
  },
  "troubleConnectingToWallet": {
    "message": "$1 연결 도중 문제가 발생했습니다. $2을(를) 검토하고 다시 시도해 보세요.",
    "description": "$1 is the wallet device name; $2 is a link to wallet connection guide"
  },
  "troubleStarting": {
    "message": "MetaMask 실행 중 오류가 발생했습니다. 일시적인 오류일 수 있으니 확장 프로그램을 재시작해 보세요."
  },
  "troubleTokenBalances": {
    "message": "토큰 잔액을 로드하는 도중 문제가 발생했습니다. 다음에서 잔액을 확인하세요. ",
    "description": "Followed by a link (here) to view token balances"
  },
  "trustSiteApprovePermission": {
    "message": "권한을 부여하면 다음 $1이(가) 귀하의 자금에 액세스할 수 있습니다."
  },
  "tryAgain": {
    "message": "다시 시도"
  },
  "tryOur": {
    "message": "다음을 체험하기:"
  },
  "turnOnTokenDetection": {
    "message": "향상된 토큰 감지 켜기"
  },
  "tutorial": {
    "message": "튜토리얼"
  },
  "twelveHrTitle": {
    "message": "12시간:"
  },
  "txInsightsNotSupported": {
    "message": "현재 이 계약에 대해 거래 인사이트가 지원되지 않습니다."
  },
  "typePassword": {
    "message": "MetaMask 비밀번호를 입력하세요"
  },
  "typeYourSRP": {
    "message": "비밀 복구 구문을 입력하세요"
  },
  "u2f": {
    "message": "U2F",
    "description": "A name on an API for the browser to interact with devices that support the U2F protocol. On some browsers we use it to connect MetaMask to Ledger devices."
  },
  "unapproved": {
    "message": "승인되지 않음"
  },
  "units": {
    "message": "단위"
  },
  "unknown": {
    "message": "알 수 없음"
  },
  "unknownCameraError": {
    "message": "카메라에 액세스하는 도중 오류가 발생했습니다. 다시 시도하세요..."
  },
  "unknownCameraErrorTitle": {
    "message": "죄송합니다! 문제가 생겼습니다...."
  },
  "unknownCollection": {
    "message": "제목 미지정 컬렉션"
  },
  "unknownNetwork": {
    "message": "알 수 없는 비공개 네트워크"
  },
  "unknownQrCode": {
    "message": "오류: QR 코드를 식별할 수 없습니다."
  },
  "unlimited": {
    "message": "무제한"
  },
  "unlock": {
    "message": "잠금 해제"
  },
  "unlockMessage": {
    "message": "분산된 웹이 다음을 대기 중"
  },
  "unrecognizedChain": {
    "message": "이 커스텀 네트워크는 인식되지 않았습니다.",
    "description": "$1 is a clickable link with text defined by the 'unrecognizedChanLinkText' key. The link will open to instructions for users to validate custom network details."
  },
  "unrecognizedProtocol": {
    "message": "$1 (인식할 수 없는 프로트콜)",
    "description": "Shown when the protocol is unknown by the extension. $1 is the protocol code."
  },
  "unsendableAsset": {
    "message": "수집 가능한(ERC-721) 토큰 전송은 현재 지원되지 않습니다.",
    "description": "This is an error message we show the user if they attempt to send a collectible asset type, for which currently don't support sending"
  },
  "unverifiedContractAddressMessage": {
    "message": "이 계약을 확인할 수 없습니다. 믿을 수 있는 주소인지 확인하세요."
  },
  "upArrow": {
    "message": "상승 화살표"
  },
  "updatedWithDate": {
    "message": "$1에 업데이트됨"
  },
  "urlErrorMsg": {
    "message": "URI에는 적절한 HTTP/HTTPS 접두사가 필요합니다."
  },
  "urlExistsErrorMsg": {
    "message": "이 URL은 현재 $1 네트워크에서 사용됩니다."
  },
  "useCollectibleDetection": {
    "message": "NFT 자동 감지"
  },
  "useCollectibleDetectionDescription": {
    "message": "NFT 미디어 및 데이터를 표시하면 IP 주소가 중앙 서버에 노출될 수 있습니다. 지갑에서 NFT를 감지하려면 (OpenSea와 같은) 타사 API를 사용해야 합니다. 이렇게 하면 해당 서비스의 계정 주소가 노출됩니다. 앱이 해당 서비스에서 데이터를 가져오지 않도록 하려면 비활성화된 상태로 유지하세요."
  },
  "useCollectibleDetectionDescriptionLine2": {
    "message": "아울러, 다음을 명심하세요:"
  },
  "useCollectibleDetectionDescriptionLine3": {
    "message": "NFT 메타 데이터에는 사기 또는 허위 사이트로 안내하는 링크가 있을 수 있습니다."
  },
  "useCollectibleDetectionDescriptionLine4": {
    "message": "누구든지 회원님의 계정으로 NFT를 에어드롭할 수 있습니다. 여기에는 지갑에 자동으로 표시될 수도 있는 공격적인 콘텐츠도 포함될 수 있습니다."
  },
  "useDefault": {
    "message": "기본값 사용"
  },
  "useMultiAccountBalanceChecker": {
    "message": "일괄 계정 잔액 요청"
  },
  "useMultiAccountBalanceCheckerDescription": {
    "message": "모든 계정을 일괄 처리하여 잔액을 신속하게 표시하도록 Infura에 요청합니다. 이 기능을 끄면 활성 계정에 대한 잔액만 요청합니다. 일부 dapp은 지갑을 연결하지 않으면 작동하지 않습니다."
  },
  "usePhishingDetection": {
    "message": "피싱 감지 사용"
  },
  "usePhishingDetectionDescription": {
    "message": "이더리움 사용자를 노리는 피싱 도메인에 대한 경고를 표시합니다"
  },
  "useTokenDetectionPrivacyDesc": {
    "message": "계정으로 전송된 토큰이 자동으로 표시되도록 하려면 타사 서버와의 통신을 통해 토큰 이미지를 불러와야 합니다. 이를 위해 타사 서버는 사용자의 IP 주소에 액세스하게 됩니다."
  },
  "usedByClients": {
    "message": "다양한 클라이언트에서 사용합니다."
  },
  "userName": {
    "message": "사용자 이름"
  },
  "verifyContractDetails": {
    "message": "연락처 정보 인증"
  },
  "verifyThisTokenDecimalOn": {
    "message": "토큰 십진수는 $1에서 찾을 수 있습니다.",
    "description": "Points the user to etherscan as a place they can verify information about a token. $1 is replaced with the translation for \"etherscan\""
  },
  "verifyThisTokenOn": {
    "message": "$1에서 이 토큰 확인",
    "description": "Points the user to etherscan as a place they can verify information about a token. $1 is replaced with the translation for \"etherscan\""
  },
  "verifyThisUnconfirmedTokenOn": {
    "message": "$1에서 이 토큰이 거래할 토큰이 맞는지 확인하세요.",
    "description": "Points the user to etherscan as a place they can verify information about a token. $1 is replaced with the translation for \"etherscan\""
  },
  "view": {
    "message": "보기"
  },
  "viewAccount": {
    "message": "계정 보기"
  },
  "viewAllDetails": {
    "message": "모든 세부 정보 보기"
  },
  "viewContact": {
    "message": "연락처 보기"
  },
  "viewDetails": {
    "message": "세부 정보 보기"
  },
  "viewFullTransactionDetails": {
    "message": "전체 거래 세부정보 보기"
  },
  "viewMore": {
    "message": "더 보기"
  },
  "viewOnBlockExplorer": {
    "message": "블록 탐색기에서 보기"
  },
  "viewOnCustomBlockExplorer": {
    "message": "$2에서 $1 보기",
    "description": "$1 is the action type. e.g (Account, Transaction, Swap) and $2 is the Custom Block Exporer URL"
  },
  "viewOnEtherscan": {
    "message": "Etherscan에서 $1 보기",
    "description": "$1 is the action type. e.g (Account, Transaction, Swap)"
  },
  "viewOnOpensea": {
    "message": "Opensea에서 보기"
  },
  "viewinExplorer": {
    "message": "Explorer에서 $1 보기",
    "description": "$1 is the action type. e.g (Account, Transaction, Swap)"
  },
  "visitWebSite": {
    "message": "웹사이트를 방문하세요"
  },
  "walletConnectionGuide": {
    "message": "당사의 하드웨어 지갑 연결 가이드"
  },
  "walletCreationSuccessDetail": {
    "message": "지갑을 성공적으로 보호했습니다. 비밀 복구 구문을 안전하게 비밀로 유지하세요. 이는 귀하의 책임입니다!"
  },
  "walletCreationSuccessReminder1": {
    "message": "MetaMask는 비밀 복구 구문을 복구할 수 없습니다."
  },
  "walletCreationSuccessReminder2": {
    "message": "MetaMask는 비밀 복구 구문을 절대 묻지 않습니다."
  },
  "walletCreationSuccessReminder3": {
    "message": "누군가와 $1 또는 귀하의 자금을 도난당할 위험이 있습니다.",
    "description": "$1 is separated as walletCreationSuccessReminder3BoldSection so that we can bold it"
  },
  "walletCreationSuccessReminder3BoldSection": {
    "message": "비밀 복구 구문을 절대 공유하지 마세요.",
    "description": "This string is localized separately from walletCreationSuccessReminder3 so that we can bold it"
  },
  "walletCreationSuccessTitle": {
    "message": "지갑 생성 성공"
  },
  "wantToAddThisNetwork": {
    "message": "이 네트워크를 추가할까요?"
  },
  "warning": {
    "message": "경고"
  },
  "warningTooltipText": {
    "message": "$1 계약은 추가 통보나 동의 없이도 남은 토큰 전체를 사용할 수 있습니다. 보호를 위해 최소 지출 한도를 설정하세요.",
    "description": "$1 is a fa-exclamation-circle icon with text 'Be careful' in 'warning' colour"
  },
  "weak": {
    "message": "약함"
  },
  "web3ShimUsageNotification": {
    "message": "현재의 웹사이트가 제거된 window.web3 API를 이용하려고 합니다. 이 사이트가 제대로 작동하지 않는 경우, $1을(를) 클릭해 자세히 알아보세요.",
    "description": "$1 is a clickable link."
  },
  "webhid": {
    "message": "WebHID",
    "description": "Refers to a interface for connecting external devices to the browser. Used for connecting ledger to the browser. Read more here https://developer.mozilla.org/en-US/docs/Web/API/WebHID_API"
  },
  "websites": {
    "message": "웹사이트",
    "description": "Used in the 'permission_rpc' message."
<<<<<<< HEAD
  },
  "welcome": {
    "message": "MetaMask 방문을 환영합니다"
=======
>>>>>>> 7e97ff2b
  },
  "welcomeBack": {
    "message": "재방문을 환영합니다!"
  },
  "welcomeExploreDescription": {
    "message": "암호화폐와 자산을 저장, 전송 및 사용히세요."
  },
  "welcomeExploreTitle": {
    "message": "Explore 분산화 앱"
  },
  "welcomeLoginDescription": {
    "message": "MetaMask를 사용하여 분산화 앱에 로그인하세요. 가입은 필요 없습니다."
  },
  "welcomeLoginTitle": {
    "message": "내 지갑 처음 알아보기"
  },
  "welcomeToMetaMask": {
    "message": "시작하기"
  },
  "welcomeToMetaMaskIntro": {
    "message": "수백만 명이 신뢰하는 MetaMask(메타마스크)는 모든 사람이 web3의 세계에 접근할 수 있도록 하는 안전한 지갑입니다."
  },
  "whatsNew": {
    "message": "새로운 소식",
    "description": "This is the title of a popup that gives users notifications about new features and updates to MetaMask."
  },
  "whatsThis": {
    "message": "이것은 무엇인가요?"
  },
  "xOfY": {
    "message": "$1/$2개",
    "description": "$1 and $2 are intended to be two numbers, where $2 is a total, and $1 is a count towards that total"
  },
  "xOfYPending": {
    "message": "$1/$2개 보류 중",
    "description": "$1 and $2 are intended to be two numbers, where $2 is a total number of pending confirmations, and $1 is a count towards that total"
  },
  "yes": {
    "message": "예"
  },
  "yesLetsTry": {
    "message": "예, 시도하겠습니다."
  },
  "youHaveAddedAll": {
    "message": "모든 인기 네트워크를 추가했습니다. $1에서 더 많은 네트워크를 확인하거나 $2을(를) 할 수 있습니다.",
    "description": "$1 is a link with the text 'here' and $2 is a button with the text 'add more networks manually'"
  },
  "youNeedToAllowCameraAccess": {
    "message": "이 기능을 사용하려면 카메라 액세스를 허용해야 합니다."
  },
  "youSign": {
    "message": "서명 중입니다."
  },
  "yourFundsMayBeAtRisk": {
    "message": "자금이 위험할 수 있습니다"
  },
  "yourNFTmayBeAtRisk": {
    "message": "NFT가 위험할 수 있습니다"
  },
  "yourPrivateSeedPhrase": {
    "message": "비공개 비밀 복구 구문"
  },
  "zeroGasPriceOnSpeedUpError": {
    "message": "가속화 시 가스 가격 0"
  }
}<|MERGE_RESOLUTION|>--- conflicted
+++ resolved
@@ -377,13 +377,6 @@
     "message": "내 $1에 액세스 및 전송할 수 있는 권한을 부여할까요?",
     "description": "$1 is the symbol of the token for which the user is granting approval"
   },
-  "approveTokenDescription": {
-    "message": "이렇게 하면 사용자가 액세스를 취소할 때까지 제삼자가 가 통지 없이 다음과 같은 NFT에 액세스하고 이를 전송할 수 있습니다."
-  },
-  "approveTokenTitle": {
-    "message": "내 $1에 액세스 및 전송할 수 있는 권한을 부여할까요?",
-    "description": "$1 is the symbol of the token for which the user is granting approval"
-  },
   "approved": {
     "message": "승인됨"
   },
@@ -481,41 +474,11 @@
   },
   "beta": {
     "message": "베타"
-<<<<<<< HEAD
   },
   "betaHeaderText": {
     "message": "베타 버전입니다. 버그는 $1로 보고하세요",
     "description": "$1 represents the word 'here' in a hyperlink"
   },
-  "betaMetamaskDescription": {
-    "message": "수백만 명이 신뢰하는 MetaMask(메타마스크)는 모든 사람이 web3의 세계에 접근할 수 있도록 하는 안전한 지갑입니다."
-  },
-  "betaMetamaskDescriptionDisclaimerHeading": {
-    "message": "베타 버전 면책 조항"
-  },
-  "betaMetamaskDescriptionExplanation": {
-    "message": "이 버전을 사용하면 새로운 기능을 출시되기도 전에 체험할 수 있어 MetaMask의 기능 향상에 큰 도움이 됩니다. 모든 베타 버전과 마찬가지로, 버그의 위험이 증가할 수 있습니다. MetaMask 베타 버전은 $1 및 $2의 적용 대상입니다.",
-    "description": "$1 represents localization item betaMetamaskDescriptionExplanationTermsLinkText.  $2 represents localization item betaMetamaskDescriptionExplanationBetaTermsLinkText"
-  },
-  "betaMetamaskDescriptionExplanation2": {
-    "message": "계속 진행하면 관련 위험 $1 및 $2에 동의하게 됩니다.",
-    "description": "$1 represents localization item betaMetamaskDescriptionExplanationTermsLinkText.  $2 represents localization item betaMetamaskDescriptionExplanation2BetaTermsLinkText"
-  },
-  "betaMetamaskDescriptionExplanation2BetaTermsLinkText": {
-    "message": "베타 약관"
-  },
-  "betaMetamaskDescriptionExplanationBetaTermsLinkText": {
-    "message": "베타 버전 추가 약관"
-  },
-  "betaMetamaskDescriptionExplanationTermsLinkText": {
-    "message": "일반 약관"
-=======
-  },
-  "betaHeaderText": {
-    "message": "베타 버전입니다. 버그는 $1로 보고하세요",
-    "description": "$1 represents the word 'here' in a hyperlink"
->>>>>>> 7e97ff2b
-  },
   "betaMetamaskVersion": {
     "message": "MetaMask 베타 버전"
   },
@@ -530,12 +493,6 @@
   },
   "betaWalletCreationSuccessReminder2": {
     "message": "MetaMask 베타는 비밀 복구 구문을 절대 묻지 않습니다."
-<<<<<<< HEAD
-  },
-  "betaWelcome": {
-    "message": "MetaMask 베타 방문을 환영합니다"
-=======
->>>>>>> 7e97ff2b
   },
   "blockExplorerAccountAction": {
     "message": "계정",
@@ -1092,12 +1049,6 @@
   },
   "downloadNow": {
     "message": "지금 다운로드"
-<<<<<<< HEAD
-  },
-  "downloadSecretBackup": {
-    "message": "이 비밀 복구 구문을 다운로드하여 암호화된 외장 하드 드라이브나 저장 매체에 안전하게 보관하세요."
-=======
->>>>>>> 7e97ff2b
   },
   "downloadStateLogs": {
     "message": "상태 로그 다운로드"
@@ -1660,12 +1611,6 @@
     "message": "가져옴",
     "description": "status showing that an account has been fully loaded into the keyring"
   },
-  "improvedTokenAllowance": {
-    "message": "토큰 허용 기능이 개선되었습니다"
-  },
-  "improvedTokenAllowanceDescription": {
-    "message": "Dapp에서 ERC20 승인을 요청할 때마다 이 기능을 켜시면 토큰 허용 기능을 이용할 수 있습니다"
-  },
   "inYourSettings": {
     "message": "설정에서"
   },
@@ -2334,18 +2279,6 @@
   "notifications15Title": {
     "message": "이더리움 머지가 완료되었습니다!"
   },
-<<<<<<< HEAD
-  "notifications16ActionText": {
-    "message": "여기서 체험하세요"
-  },
-  "notifications16Description": {
-    "message": "토큰 허용 확인 과정을 재설계하여 사용자가 정보에 의한 결정을 할 수 있도록 하였습니다."
-  },
-  "notifications16Title": {
-    "message": "토큰 허용 경험 개선됨"
-  },
-=======
->>>>>>> 7e97ff2b
   "notifications17ActionText": {
     "message": "보안 및 개인정보 설정 표시"
   },
@@ -3022,10 +2955,6 @@
     "message": "$1에 대한 지출 한도 취소",
     "description": "$1 is a token symbol"
   },
-  "revokeSpendingCap": {
-    "message": "$1에 대한 지출 한도 취소",
-    "description": "$1 is a token symbol"
-  },
   "revokeSpendingCapTooltipText": {
     "message": "이 계약은 현재나 미래의 토큰을 더 이상 사용할 수 없습니다."
   },
@@ -4022,9 +3951,6 @@
   "tokenList": {
     "message": "토큰 목록:"
   },
-  "tokenNftAutoDetection": {
-    "message": "토큰 및 NFT 자동 감지"
-  },
   "tokenScamSecurityRisk": {
     "message": "토큰 사기 및 보안 위험"
   },
@@ -4409,12 +4335,6 @@
   "websites": {
     "message": "웹사이트",
     "description": "Used in the 'permission_rpc' message."
-<<<<<<< HEAD
-  },
-  "welcome": {
-    "message": "MetaMask 방문을 환영합니다"
-=======
->>>>>>> 7e97ff2b
   },
   "welcomeBack": {
     "message": "재방문을 환영합니다!"
