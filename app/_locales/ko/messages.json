--- conflicted
+++ resolved
@@ -2392,13 +2392,10 @@
   "floatAmountToken": {
     "message": "토큰 금액은 정수여야 합니다"
   },
-<<<<<<< HEAD
-=======
   "followUsOnX": {
     "message": "$1에서 팔로우하기",
     "description": "$1 is the x icon"
   },
->>>>>>> 9ab104b0
   "forbiddenIpfsGateway": {
     "message": "금지된 IPFS 게이트웨이: CID 게이트웨이를 지정하세요."
   },
@@ -4735,11 +4732,7 @@
     "message": "지금 백업"
   },
   "recoveryPhraseReminderConfirm": {
-<<<<<<< HEAD
-    "message": "확인"
-=======
     "message": "나중에 알림"
->>>>>>> 9ab104b0
   },
   "recoveryPhraseReminderSubText": {
     "message": "지갑을 백업하지 않으면 앱에 접근할 수 없거나 새 기기를 사용할 때 자산 접근 권한을 잃게 됩니다."
@@ -5975,8 +5968,6 @@
   "standardAccountLabel": {
     "message": "표준 계정"
   },
-<<<<<<< HEAD
-=======
   "stateCorruptionAreYouSure": {
     "message": "계속 진행하시겠습니까?"
   },
@@ -6016,7 +6007,6 @@
   "stateCorruptionTheseInstructionsLinkTitle": {
     "message": "비밀복구구문 복구 방법"
   },
->>>>>>> 9ab104b0
   "stateLogError": {
     "message": "상태 로그를 가져오는 도중 오류가 발생했습니다."
   },
