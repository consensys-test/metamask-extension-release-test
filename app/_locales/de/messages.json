{
  "QRHardwareInvalidTransactionTitle": {
    "message": "Fehler"
  },
  "QRHardwareMismatchedSignId": {
    "message": "Inkongruente Transaktionsdaten. Bitte überprüfen Sie die Transaktionsdetails."
  },
  "QRHardwarePubkeyAccountOutOfRange": {
    "message": "Keine weiteren Konten. Wenn Sie auf ein Konto zugreifen möchten, das unten nicht aufgelistet ist, verbinden Sie bitte erneut Ihre Hardware-Wallet und wählen Sie diese."
  },
  "QRHardwareScanInstructions": {
    "message": "Platzieren Sie den QR-Code vor Ihrer Kamera. Der Bildschirm ist verschwommen, das wirkt sich aber nicht auf das Scannen aus."
  },
  "QRHardwareSignRequestCancel": {
    "message": "Ablehnen"
  },
  "QRHardwareSignRequestDescription": {
    "message": "Nachdem Sie sich mit Ihrer Wallet angemeldet haben, klicken Sie auf 'Signatur erhalten', um die Signatur zu bekommen."
  },
  "QRHardwareSignRequestGetSignature": {
    "message": "Signatur abrufen"
  },
  "QRHardwareSignRequestSubtitle": {
    "message": "Scannen Sie den QR-Code mit Ihrer Wallet."
  },
  "QRHardwareSignRequestTitle": {
    "message": "Signatur abrufen"
  },
  "QRHardwareUnknownQRCodeTitle": {
    "message": "Fehler"
  },
  "QRHardwareUnknownWalletQRCode": {
    "message": "Ungültiger QR-Code. Bitte scannen Sie den QR-Code der Hardware-Wallet."
  },
  "QRHardwareWalletImporterTitle": {
    "message": "QR-Code scannen"
  },
  "QRHardwareWalletSteps1Description": {
    "message": "Sie können aus der folgenden Liste offizieller QR-Code-unterstützender Partner wählen."
  },
  "QRHardwareWalletSteps1Title": {
    "message": "Verbinden Sie Ihre QR-basierte Hardware-Wallet."
  },
  "QRHardwareWalletSteps2Description": {
    "message": "Ngrave Zero"
  },
  "SrpListHideAccounts": {
    "message": "$1 Konten verbergen",
    "description": "$1 is the number of accounts"
  },
  "SrpListHideSingleAccount": {
    "message": "$1 Konto verbergen"
  },
  "SrpListShowAccounts": {
    "message": "$1-Konten anzeigen",
    "description": "$1 is the number of accounts"
  },
  "SrpListShowSingleAccount": {
    "message": "1 Konto anzeigen"
  },
  "about": {
    "message": "Über"
  },
  "accept": {
    "message": "Akzeptieren"
  },
  "acceptTermsOfUse": {
    "message": "Ich habe die $1 gelesen und stimme ihnen zu.",
    "description": "$1 is the `terms` message"
  },
  "accessingYourCamera": {
    "message": "Zugriff auf Ihre Kamera …"
  },
  "account": {
    "message": "Konto"
  },
  "accountActivity": {
    "message": "Kontoaktivität"
  },
  "accountActivityText": {
    "message": "Wählen Sie die Konten aus, über die Sie benachrichtigt werden möchten:"
  },
  "accountDetails": {
    "message": "Kontodetails"
  },
  "accountIdenticon": {
    "message": "Konto-Identicon"
  },
  "accountIsntConnectedToastText": {
    "message": "$1 ist nicht mit $2 verbunden"
  },
  "accountName": {
    "message": "Kontoname"
  },
  "accountNameDuplicate": {
    "message": "Dieser Kontoname existiert bereits.",
    "description": "This is an error message shown when the user enters a new account name that matches an existing account name"
  },
  "accountNameReserved": {
    "message": "Dieser Kontoname ist reserviert.",
    "description": "This is an error message shown when the user enters a new account name that is reserved for future use"
  },
  "accountOptions": {
    "message": "Kontooptionen"
  },
  "accountPermissionToast": {
    "message": "Kontogenehmigungen aktualisiert"
  },
  "accountSelectionRequired": {
    "message": "Sie müssen ein Konto auswählen!"
  },
  "accountTypeNotSupported": {
    "message": "Kontotyp nicht unterstützt"
  },
  "accounts": {
    "message": "Konten"
  },
  "accountsConnected": {
    "message": "Konten wurden verbunden"
  },
  "accountsPermissionsTitle": {
    "message": "Ihre Konten einsehen und Transaktionen vorschlagen"
  },
  "accountsSmallCase": {
    "message": "Konten"
  },
  "active": {
    "message": "Aktiv"
  },
  "activity": {
    "message": "Aktivität"
  },
  "activityLog": {
    "message": "Aktivitätsprotokoll"
  },
  "add": {
    "message": "Hinzufügen"
  },
  "addACustomNetwork": {
    "message": "Benutzerdefiniertes Netzwerk hinzufügen"
  },
  "addANetwork": {
    "message": "Ein neues Netzwerk hinzufügen"
  },
  "addANickname": {
    "message": "Spitznamen hinzufügen"
  },
  "addAUrl": {
    "message": "URL hinzufügen"
  },
  "addAccount": {
    "message": "Konto hinzufügen"
  },
  "addAccountFromNetwork": {
    "message": "$1-Konto hinzufügen",
    "description": "$1 is the network name, e.g. Bitcoin or Solana"
  },
  "addAccountToMetaMask": {
    "message": "Konto zu MetaMask hinzufügen"
  },
  "addAcquiredTokens": {
    "message": "Fügen Sie die Tokens hinzu, die Sie mittels MetaMask erlangt haben."
  },
  "addAlias": {
    "message": "Alias hinzufügen"
  },
  "addBitcoinAccountLabel": {
<<<<<<< HEAD
    "message": "Bitcoin-Konto (Beta)"
=======
    "message": "Bitcoin-Konto"
>>>>>>> 82db9a9c
  },
  "addBlockExplorer": {
    "message": "Einen Block-Explorer hinzufügen"
  },
  "addBlockExplorerUrl": {
    "message": "Eine Block-Explorer-URL hinzufügen"
  },
  "addContact": {
    "message": "Kontakt hinzufügen"
  },
  "addCustomNetwork": {
    "message": "Benutzerdefiniertes Netzwerk hinzufügen"
  },
  "addEthereumChainWarningModalHeader": {
    "message": "Fügen Sie diesen RPC-Anbieter nur hinzu, wenn Sie sich sicher sind, dass Sie ihm vertrauen können. $1",
    "description": "$1 is addEthereumChainWarningModalHeaderPartTwo passed separately so that it can be bolded"
  },
  "addEthereumChainWarningModalHeaderPartTwo": {
    "message": "Betrügerische Anbieter könnten in Hinischt auf den Zustand der Blockchain lügen und Ihre Netzwerkaktivitäten aufzeichnen."
  },
  "addEthereumChainWarningModalListHeader": {
    "message": "Es ist wichtig, dass Sie sich auf Ihren Anbieter verlassen können, da er die Fähigkeit dazu hat:"
  },
  "addEthereumChainWarningModalListPointOne": {
    "message": "– Ihre Konten und IP-Adressen einzusehen und diese miteinander in Verbindung zu setzen."
  },
  "addEthereumChainWarningModalListPointThree": {
    "message": "– Kontoguthaben und andere On-Chain-Zustände anzuzeigen."
  },
  "addEthereumChainWarningModalListPointTwo": {
    "message": "– Ihre Transaktionen zu veröffentlichen."
  },
  "addEthereumChainWarningModalTitle": {
    "message": "Sie fügen einen neuen RPC-Anbieter für das Ethereum-Hauptnetz hinzu."
  },
  "addEthereumWatchOnlyAccount": {
    "message": "Ein Ethereum-Konto ansehen (Beta)"
  },
  "addFriendsAndAddresses": {
    "message": "Freunde und Adressen hinzufügen, welchen Sie vertrauen"
  },
  "addHardwareWalletLabel": {
    "message": "Hardware-Wallet"
  },
  "addIPFSGateway": {
    "message": "Fügen Sie Ihr bevorzugtes IPFS-Gateway hinzu."
  },
  "addImportAccount": {
    "message": "Konto oder Hardware-Wallet hinzufügen"
  },
  "addMemo": {
    "message": "Notiz hinzufügen"
  },
  "addNetwork": {
    "message": "Netzwerk hinzufügen"
  },
  "addNetworkConfirmationTitle": {
    "message": "$1 hinzufügen",
    "description": "$1 represents network name"
  },
  "addNewAccount": {
    "message": "Ein neues Konto hinzufügen"
  },
  "addNewEthereumAccountLabel": {
    "message": "Ethereum-Konto"
  },
  "addNewSolanaAccountLabel": {
    "message": "Solana-Konto"
  },
  "addNft": {
    "message": "NFT hinzufügen"
  },
  "addNfts": {
    "message": "NFTs hinzufügen"
  },
  "addNonEvmAccount": {
    "message": "$1-Konto hinzufügen",
    "description": "$1 is the non EVM network where the account is going to be created, e.g. Bitcoin or Solana"
  },
  "addNonEvmAccountFromNetworkPicker": {
    "message": "Um das $1-Netzwerk zu aktivieren, müssen Sie ein $2-Konto erstellen.",
    "description": "$1 is the non EVM network where the account is going to be created, e.g. Solana Mainnet or Solana Devnet. $2 is the account type, e.g. Bitcoin or Solana"
  },
  "addRpcUrl": {
    "message": "RPC-URL hinzufügen"
  },
  "addSnapAccountToggle": {
    "message": "„Konto-Snap (Beta) hinzufügen“ aktivieren"
  },
  "addSnapAccountsDescription": {
    "message": "Wenn Sie diese Funktion aktivieren, haben Sie die Möglichkeit, die neuen Beta-Konto-Snaps direkt aus Ihrer Kontoliste hinzuzufügen. Denken Sie bei der Installation eines Konto-Snaps bitte daran, dass es sich dabei um einen Dienst von Drittanbietern handelt."
  },
  "addSuggestedNFTs": {
    "message": "Vorgeschlagene NFTs hinzufügen"
  },
  "addSuggestedTokens": {
    "message": "Vorgeschlagene Tokens hinzufügen"
  },
  "addToken": {
    "message": "Token hinzufügen"
  },
  "addTokenByContractAddress": {
    "message": "Sie können kein Token finden? Sie können ein beliebiges Token manuell hinzufügen, indem Sie seine Adresse eingeben. Token-Contract-Adressen finden Sie auf $1.",
    "description": "$1 is a blockchain explorer for a specific network, e.g. Etherscan for Ethereum"
  },
  "addUrl": {
    "message": "URL hinzufügen"
  },
  "addingAccount": {
    "message": "Konto hinzufügen"
  },
  "addingCustomNetwork": {
    "message": "Netzwerk wird hinzugefügt"
  },
  "additionalNetworks": {
    "message": "Zusätzliche Netzwerke"
  },
  "address": {
    "message": "Adresse"
  },
  "addressCopied": {
    "message": "Adresse wurde kopiert!"
  },
  "addressMismatch": {
    "message": "Nichtübereinstimmung der Website-Adresse"
  },
  "addressMismatchOriginal": {
    "message": "Aktuelle URL: $1",
    "description": "$1 replaced by origin URL in confirmation request"
  },
  "addressMismatchPunycode": {
    "message": "Punycode-Version: $1",
    "description": "$1 replaced by punycode version of the URL in confirmation request"
  },
  "advanced": {
    "message": "Erweitert"
  },
  "advancedBaseGasFeeToolTip": {
    "message": "Wenn Ihre Transaktion in den Block aufgenommen wird, wird die Differenz zwischen Ihrer maximalen Grundgebühr und der tatsächlichen Grundgebühr erstattet. Der Gesamtbetrag wird berechnet als maximale Grundgebühr (in GWEI) * Gas-Limit."
  },
  "advancedDetailsDataDesc": {
    "message": "Daten"
  },
  "advancedDetailsHexDesc": {
    "message": "Hexadezimal"
  },
  "advancedDetailsNonceDesc": {
    "message": "Nonce"
  },
  "advancedDetailsNonceTooltip": {
    "message": "Dies ist die Transaktionsnummer eines Kontos. Die Nonce für die erste Transaktion ist 0 und sie erhöht sich in fortlaufender Reihenfolge."
  },
  "advancedGasFeeDefaultOptIn": {
    "message": "Speichern Sie diese Werte als Standard für das $1-Netzwerk.",
    "description": "$1 is the current network name."
  },
  "advancedGasFeeModalTitle": {
    "message": "Erweiterte Gas-Gebühr"
  },
  "advancedGasPriceTitle": {
    "message": "Gas-Preis"
  },
  "advancedPriorityFeeToolTip": {
    "message": "Prioritätsgebühr (alias „Miner Tip“) geht direkt an Miner und veranlasst sie, Ihre Transaktion zu priorisieren."
  },
  "airDropPatternDescription": {
    "message": "Der On-Chain-Verlauf des Tokens zeigt frühere Fälle von verdächtigen Airdrop-Aktivitäten."
  },
  "airDropPatternTitle": {
    "message": "Airdrop-Muster"
  },
  "airgapVault": {
    "message": "AirGap-Tresor"
  },
  "alert": {
    "message": "Warnhinweis"
  },
  "alertAccountTypeUpgradeMessage": {
    "message": "Sie aktualisieren Ihr Konto auf ein Smart-Konto. Sie behalten die gleiche Kontoadresse und profitieren gleichzeitig von schnelleren Transaktionen und niedrigeren Netzwerkgebühren. $1."
  },
  "alertAccountTypeUpgradeTitle": {
    "message": "Kontotyp"
  },
  "alertActionBuyWithNativeCurrency": {
    "message": "$1 kaufen"
  },
  "alertActionUpdateGas": {
    "message": "Gas-Limit aktualisieren"
  },
  "alertActionUpdateGasFee": {
    "message": "Gebühr aktualisieren"
  },
  "alertActionUpdateGasFeeLevel": {
    "message": "Gas-Optionen aktualisieren"
  },
  "alertDisableTooltip": {
    "message": "Dies kann in „Einstellungen > Benachrichtigungen“ geändert werden."
  },
  "alertMessageAddressMismatchWarning": {
    "message": "Angreifer imitieren manchmal Websites, indem sie kleine Änderungen an der Adresse der Website vornehmen. Vergewissern Sie sich, dass Sie mit der beabsichtigten Website interagieren, bevor Sie fortfahren."
  },
  "alertMessageChangeInSimulationResults": {
    "message": "Die voraussichtlichen Änderungen für diese Transaktion wurden aktualisiert. Überprüfen Sie diese sorgfältig, bevor Sie fortfahren."
  },
  "alertMessageFirstTimeInteraction": {
    "message": "Sie interagieren zum ersten Mal mit dieser Adresse. Vergewissern Sie sich, dass sie korrekt ist, bevor Sie fortfahren."
  },
  "alertMessageGasEstimateFailed": {
    "message": "Wir sind nicht in der Lage, eine genaue Gebühr anzugeben, und diese Schätzung könnte zu hoch sein. Wir schlagen vor, dass Sie ein individuelles Gas-Limit eingeben, aber es besteht das Risiko, dass die Transaktion trotzdem fehlschlägt."
  },
  "alertMessageGasFeeLow": {
    "message": "Wenn Sie eine niedrige Gebühr wählen, müssen Sie mit langsameren Transaktionen und längeren Wartezeiten rechnen. Für schnellere Transaktionen wählen Sie die Gebührenoptionen Markt oder Aggressiv."
  },
  "alertMessageGasTooLow": {
    "message": "Um mit dieser Transaktion fortzufahren, müssen Sie das Gas-Limit auf 21.000 oder mehr erhöhen."
  },
  "alertMessageInsufficientBalanceWithNativeCurrency": {
    "message": "Sie haben nicht genug $1 auf Ihrem Konto, um die Netzwerkgebühren zu bezahlen."
  },
  "alertMessageNetworkBusy": {
    "message": "Die Gas-Preise sind hoch und die Schätzungen sind weniger genau."
  },
  "alertMessageNoGasPrice": {
    "message": "Wir können mit dieser Transaktion nicht fortfahren, bis Sie die Gebühr manuell aktualisieren."
  },
  "alertMessageSignInDomainMismatch": {
    "message": "Die Website, die die Anfrage stellt, ist nicht die Website, bei der Sie sich anmelden. Dies könnte ein Versuch sein, Ihre Anmeldedaten zu stehlen."
  },
  "alertMessageSignInWrongAccount": {
    "message": "Diese Seite fordert Sie auf, sich mit dem falschen Konto anzumelden."
  },
  "alertModalAcknowledge": {
    "message": "Ich habe das Risiko erkannt und möchte trotzdem fortfahren"
  },
  "alertModalDetails": {
    "message": "Details zum Warnhinweis"
  },
  "alertModalReviewAllAlerts": {
    "message": "Alle Benachrichtigungen überprüfen"
  },
  "alertReasonChangeInSimulationResults": {
    "message": "Ergebnisse haben sich geändert"
  },
  "alertReasonFirstTimeInteraction": {
    "message": "1. Interaktion"
  },
  "alertReasonGasEstimateFailed": {
    "message": "Ungenaue Gebühr"
  },
  "alertReasonGasFeeLow": {
    "message": "Langsame Geschwindigkeit"
  },
  "alertReasonGasTooLow": {
    "message": "Niedriges Gas-Limit"
  },
  "alertReasonInsufficientBalance": {
    "message": "Unzureichende Gelder"
  },
  "alertReasonNetworkBusy": {
    "message": "Netzwerk ist ausgelastet"
  },
  "alertReasonNoGasPrice": {
    "message": "Gebührenschätzung nicht verfügbar"
  },
  "alertReasonPendingTransactions": {
    "message": "Ausstehende Transaktion"
  },
  "alertReasonSignIn": {
    "message": "Verdächtige Anmeldeanfrage"
  },
  "alertReasonWrongAccount": {
    "message": "Falsches Konto"
  },
  "alertSelectedAccountWarning": {
    "message": "Diese Anfrage bezieht sich auf ein anderes Konto als das ausgewählte in Ihrer Wallet. Um ein anderes Konto zu verwenden, verbinden Sie es mit der Website."
  },
  "alerts": {
    "message": "Benachrichtigungen"
  },
  "all": {
    "message": "Alle"
  },
  "allNetworks": {
    "message": "Alle Netzwerke"
  },
  "allPermissions": {
    "message": "Alle Genehmigungen"
  },
  "allTimeHigh": {
    "message": "Allzeithoch"
  },
  "allTimeLow": {
    "message": "Allzeittief"
  },
  "allowNotifications": {
    "message": "Benachrichtigungen erlauben"
  },
  "allowWithdrawAndSpend": {
    "message": "$1 erlauben, bis zu dem folgenden Betrag abzuheben und auszugeben:",
    "description": "The url of the site that requested permission to 'withdraw and spend'"
  },
  "amount": {
    "message": "Betrag"
  },
  "amountReceived": {
    "message": "Empfangener Betrag"
  },
  "amountSent": {
    "message": "Gesendeter Betrag"
  },
  "andForListItems": {
    "message": "$1 und $2",
    "description": "$1 is the first item, $2 is the last item in a list of items. Used in Snap Install Warning modal."
  },
  "andForTwoItems": {
    "message": "$1 und $2 ",
    "description": "$1 is the first item, $2 is the second item. Used in Snap Install Warning modal."
  },
  "appDescription": {
    "message": "Die weltweit vertrauenswürdigste Krypto-Wallet",
    "description": "The description of the application"
  },
  "appName": {
    "message": "MetaMask",
    "description": "The name of the application"
  },
  "appNameBeta": {
    "message": "MetaMask Beta",
    "description": "The name of the application (Beta)"
  },
  "appNameFlask": {
    "message": "MetaMask Flask",
    "description": "The name of the application (Flask)"
  },
  "apply": {
    "message": "Anwenden"
  },
  "approve": {
    "message": "Ausgabenlimit genehmigen"
  },
  "approveButtonText": {
    "message": "Genehmigen"
  },
  "approveIncreaseAllowance": {
    "message": "$1 Ausgabenobergrenze erhöhen",
    "description": "The token symbol that is being approved"
  },
  "approveSpendingCap": {
    "message": "$1 Ausgabenobergrenze genehmigen",
    "description": "The token symbol that is being approved"
  },
  "approved": {
    "message": "Genehmigt"
  },
  "approvedOn": {
    "message": "Genehmigt am $1",
    "description": "$1 is the approval date for a permission"
  },
  "approvedOnForAccounts": {
    "message": "Genehmigt am $1 für $2",
    "description": "$1 is the approval date for a permission. $2 is the AvatarGroup component displaying account images."
  },
  "areYouSure": {
    "message": "Sind Sie sicher?"
  },
  "asset": {
    "message": "Asset"
  },
  "assetChartNoHistoricalPrices": {
    "message": "Wir konnten keine historischen Daten abrufen"
  },
  "assetMultipleNFTsBalance": {
    "message": "$1 NFTs"
  },
  "assetOptions": {
    "message": "Asset-Optionen"
  },
  "assetSingleNFTBalance": {
    "message": "$1 NFT"
  },
  "assets": {
    "message": "Assets"
  },
  "assetsDescription": {
    "message": "Automatische Erkennung von Tokens in Ihrer Wallet, Anzeige von NFTs und stapelweise Aktualisierung des Kontostands"
  },
  "attemptToCancelSwapForFree": {
    "message": "Versuch, den Swap kostenlos zu stornieren"
  },
  "attributes": {
    "message": "Attribute"
  },
  "attributions": {
    "message": "Zuschreibungen"
  },
  "auroraRpcDeprecationMessage": {
    "message": "Die Infura RPC URL unterstützt Aurora nicht mehr."
  },
  "authorizedPermissions": {
    "message": "Sie haben die folgenden Genehmigungen autorisiert."
  },
  "autoDetectTokens": {
    "message": "Tokens automatisch erkennen"
  },
  "autoDetectTokensDescription": {
    "message": "Wir verwenden APIs von Drittanbietern, um neue Token zu erkennen und anzuzeigen, die in Ihrer Wallet gesendet werden. Deaktivieren Sie dies, wenn Sie keine Daten von diesen Diensten beziehen möchten. $1",
    "description": "$1 is a link to a support article"
  },
  "autoLockTimeLimit": {
    "message": "Auto-Lock-Timer (Minuten)"
  },
  "autoLockTimeLimitDescription": {
    "message": "Legen Sie die Leerlaufzeit in Minuten fest, nach der MetaMask gesperrt werden soll."
  },
  "average": {
    "message": "Durchschnitt"
  },
  "back": {
    "message": "Zurück"
  },
  "backupAndSync": {
    "message": "Backup und Synchronisierung"
  },
  "backupAndSyncBasicFunctionalityNameMention": {
    "message": "Grundfunktionalität"
  },
  "backupAndSyncEnable": {
    "message": "Backup und Synchronisierung einschalten"
  },
  "backupAndSyncEnableConfirmation": {
    "message": "Beim Einschalten von Backup und Synchronisierung schalten Sie auch $1 ein. Möchten Sie fortfahren?",
    "description": "$1 is backupAndSyncBasicFunctionalityNameMention in bold."
  },
  "backupAndSyncEnableDescription": {
    "message": "Mit Backup und Synchronisierung können wir verschlüsselte Daten für Ihre benutzerdefinierten Einstellungen und Funktionen speichern. Dadurch bleibt Ihr MetaMask-Erlebnis auf allen Geräten gleich und die Einstellungen und Funktionen werden bei eventueller Neuinstallation von MetaMask wiederhergestellt. Ihre geheime Wiederherstellungsphrase wird dabei nicht gesichert. $1.",
    "description": "$1 is link to the backup and sync privacy policy."
  },
  "backupAndSyncEnableDescriptionUpdatePreferences": {
    "message": "Sie können Ihre Einstellungen jederzeit in $1 aktualisieren",
    "description": "$1 is a bolded text that highlights the path to the settings page."
  },
  "backupAndSyncEnableDescriptionUpdatePreferencesPath": {
    "message": "Einstellungen > Backup und Synchronisierung."
  },
  "backupAndSyncFeatureAccounts": {
    "message": "Konten"
  },
  "backupAndSyncManageWhatYouSync": {
    "message": "Verwalten Sie, was Sie synchronisieren"
  },
  "backupAndSyncManageWhatYouSyncDescription": {
    "message": "Schalten Sie ein, was Sie zwischen Ihren Geräten synchronisieren."
  },
  "backupAndSyncPrivacyLink": {
    "message": "Erfahren Sie, wie wir Ihre Privatsphäre schützen"
  },
  "backupAndSyncSlideDescription": {
    "message": "Sichern Sie Ihre Konten und Synchronisierungseinstellungen."
  },
  "backupAndSyncSlideTitle": {
    "message": "Einführung in Backup und Synchronisierung"
  },
  "backupApprovalInfo": {
    "message": "Dieser geheime Code ist zum Wiedererlangen Ihrer Wallet erforderlich, falls Sie Ihr Gerät verlieren, Ihr Passwort vergessen, MetaMask neu installieren müssen oder auf einem anderen Gerät auf Ihre Wallet zugreifen möchten."
  },
  "backupApprovalNotice": {
    "message": "Sichern Sie Ihre geheime Wiederherstellungsphrase, um Ihre Wallet und Ihr Geld geschützt zu halten."
  },
  "backupKeyringSnapReminder": {
    "message": "Vergewissern Sie sich, dass Sie eigenständig Zugang zu von diesem Snap erstellten Konten haben, bevor sie ihn entfernen"
  },
  "backupNow": {
    "message": "Jetzt sichern"
  },
  "balance": {
    "message": "Guthaben:"
  },
  "balanceOutdated": {
    "message": "Kontostand könnte überholt sein"
  },
  "baseFee": {
    "message": "Grundgebühr"
  },
  "basic": {
    "message": "Grundlegend"
  },
  "basicConfigurationBannerTitle": {
    "message": "Grundfunktionalität ist ausgeschaltet"
  },
  "basicConfigurationDescription": {
    "message": "MetaMask bietet grundlegende Funktionen wie Token-Details und Gas-Einstellungen über Internetdienste. Wenn Sie Internetdienste nutzen, wird Ihre IP-Adresse weitergegeben, in diesem Fall an MetaMask. Das ist genau so, wie wenn Sie eine beliebige Website besuchen. MetaMask verwendet diese Daten vorübergehend und verkauft Ihre Daten niemals. Sie können ein VPN verwenden oder diese Dienste abschalten, aber das kann Ihr MetaMask-Erlebnis beeinträchtigen. Um mehr zu erfahren, lesen Sie unsere $1.",
    "description": "$1 is to be replaced by the message for privacyMsg, and will link to https://consensys.io/privacy-policy"
  },
  "basicConfigurationLabel": {
    "message": "Grundfunktionalität"
  },
  "basicConfigurationModalCheckbox": {
    "message": "Ich verstehe und möchte fortfahren"
  },
  "basicConfigurationModalDisclaimerOff": {
    "message": "Das bedeutet, dass Sie Ihre Zeit auf MetaMask nicht vollständig optimieren können. Grundlegende Funktionen (wie Token-Details, optimale Gas-Einstellungen und andere) stehen Ihnen nicht zur Verfügung."
  },
  "basicConfigurationModalDisclaimerOffAdditionalText": {
    "message": "Durch Ausschalten dieser Funktion werden auch alle Funktionen innerhalb von $1 und $2 deaktiviert.",
    "description": "$1 and $2 are bold text for basicConfigurationModalDisclaimerOffAdditionalTextFeaturesFirst and basicConfigurationModalDisclaimerOffAdditionalTextFeaturesLast respectively"
  },
  "basicConfigurationModalDisclaimerOffAdditionalTextFeaturesFirst": {
    "message": "Sicherheit und Datenschutz, Backup und Synchronisierung"
  },
  "basicConfigurationModalDisclaimerOffAdditionalTextFeaturesLast": {
    "message": "Benachrichtigungen"
  },
  "basicConfigurationModalDisclaimerOn": {
    "message": "Um Ihre Zeit auf MetaMask zu optimieren, müssen Sie diese Funktion einschalten. Grundlegende Funktionen (wie Token-Details, optimale Gas-Einstellungen und andere) sind für das Web3-Erlebnis wichtig."
  },
  "basicConfigurationModalHeadingOff": {
    "message": "Grundfunktionalität ausschalten"
  },
  "basicConfigurationModalHeadingOn": {
    "message": "Grundfunktionalität einschalten"
  },
  "bestPrice": {
    "message": "Bester Preis"
  },
  "beta": {
    "message": "Beta"
  },
  "betaHeaderText": {
    "message": "Dies ist eine BETA-Version. Bitte melden Sie Fehler $1."
  },
  "betaMetamaskVersion": {
    "message": "MetaMask-Version"
  },
  "betaTerms": {
    "message": "Beta-Nutzungsbedingungen"
  },
  "billionAbbreviation": {
    "message": "B",
    "description": "Shortened form of 'billion'"
  },
  "blockExplorerAccountAction": {
    "message": "Konto",
    "description": "This is used with viewOnEtherscan and viewInExplorer e.g View Account in Explorer"
  },
  "blockExplorerAssetAction": {
    "message": "Asset",
    "description": "This is used with viewOnEtherscan and viewInExplorer e.g View Asset in Explorer"
  },
  "blockExplorerSwapAction": {
    "message": "Swap",
    "description": "This is used with viewOnEtherscan e.g View Swap on Etherscan"
  },
  "blockExplorerUrl": {
    "message": "Block-Explorer"
  },
  "blockExplorerUrlDefinition": {
    "message": "Die URL, die als Block-Explorer für dieses Netzwerk verwendet wird."
  },
  "blockExplorerView": {
    "message": "Konto bei $1 anzeigen",
    "description": "$1 replaced by URL for custom block explorer"
  },
  "blockaid": {
    "message": "Blockaid"
  },
  "blockaidAlertDescriptionBlur": {
    "message": "Wenn Sie so weitermachen, könnten alle von Ihnen auf Blur aufgeführten Assets gefährdet sein."
  },
  "blockaidAlertDescriptionMalicious": {
    "message": "Sie interagieren mit einer schädlichen Website. Wenn Sie fortfahren, werden Sie Ihre Assets verlieren."
  },
  "blockaidAlertDescriptionOpenSea": {
    "message": "Wenn Sie fortfahren, könnten von Ihnen auf OpenSea aufgeführten Assets gefährdet sein."
  },
  "blockaidAlertDescriptionOthers": {
    "message": "Wenn Sie diese Anfrage bestätigen, könnten Sie Ihre Assets verlieren. Wir empfehlen Ihnen, diese Anfrage abzubrechen."
  },
  "blockaidAlertDescriptionTokenTransfer": {
    "message": "Sie senden Ihre Assets an einen Betrüger. Wenn Sie fortfahren, werden Sie diese Assets verlieren."
  },
  "blockaidAlertDescriptionWithdraw": {
    "message": "Wenn Sie diese Anfrage bestätigen, erlauben Sie einem Betrüger, sich Ihre Assets abzahlen zu lassen und auszugeben. Sie erhalten diese nicht zurück."
  },
  "blockaidDescriptionApproveFarming": {
    "message": "Wenn Sie diese Anfrage genehmigen, könnte eine dritte Partei, die für Betrügereien bekannt ist, Ihre gesamten Assets an sich reißen."
  },
  "blockaidDescriptionBlurFarming": {
    "message": "Wenn Sie diese Anfrage genehmigen, kann jemand Ihre bei Blur aufgelisteten Assets stehlen."
  },
  "blockaidDescriptionErrored": {
    "message": "Aufgrund eines Fehlers konnten wir nicht auf Sicherheitsalarme prüfen. Fahren Sie nur fort, wenn Sie jeder involvierten Adresse vertrauen."
  },
  "blockaidDescriptionMaliciousDomain": {
    "message": "Sie interagieren mit einer schädlichen Domain. Wenn Sie diese Anfrage bestätigen, verlieren Sie eventuell Ihre Assets."
  },
  "blockaidDescriptionMightLoseAssets": {
    "message": "Wenn Sie diese Anfrage genehmigen, verlieren Sie eventuell Ihre Assets."
  },
  "blockaidDescriptionSeaportFarming": {
    "message": "Wenn Sie diese Anfrage genehmigen, kann jemand Ihre bei Blur aufgelisteten Assets stehlen."
  },
  "blockaidDescriptionTransferFarming": {
    "message": "Wenn Sie diese Anfrage genehmigen, wird eine dritte Partei, die für Betrügereien bekannt ist, Ihre gesamten Assets an sich reißen."
  },
  "blockaidMessage": {
    "message": "Wahrung der Privatsphäre – keine Daten werden an Dritte weitergegeben. Verfügbar auf Arbitrum, Avalanche, BNB chain, Ethereum Mainnet, Linea, Optimism, Polygon, Base und Sepolia."
  },
  "blockaidTitleDeceptive": {
    "message": "Dies ist eine betrügerische Anfrage."
  },
  "blockaidTitleMayNotBeSafe": {
    "message": "Seien Sie vorsichtig"
  },
  "blockaidTitleSuspicious": {
    "message": "Dies ist eine verdächtige Anfrage."
  },
  "blockies": {
    "message": "Blockies"
  },
  "borrowed": {
    "message": "Ausgeliehen"
  },
  "boughtFor": {
    "message": "Gekauft für"
  },
  "bridge": {
    "message": "Bridge"
  },
  "bridgeAllowSwappingOf": {
    "message": "Genehmigen Sie für das Bridging genauen Zugriff auf $1 $2 fûr $3",
    "description": "Shows a user that they need to allow a token for swapping on their hardware wallet"
  },
  "bridgeApproval": {
    "message": "$1 für Bridge genehmigen",
    "description": "Used in the transaction display list to describe a transaction that is an approve call on a token that is to be bridged. $1 is the symbol of a token that has been approved."
  },
  "bridgeApprovalWarning": {
    "message": "Sie genehmigen den Zugriff auf den angegebenen Betrag, $1 $2. Der Contract gewährt keinen Zugriff auf weitere Gelder."
  },
  "bridgeApprovalWarningForHardware": {
    "message": "Sie müssen für das Bridging den Zugriff auf $1 $2 gewähren und dann das Bridging auf $2 genehmigen. Dies bedarf zweier separater Bestätigungen."
  },
  "bridgeBlockExplorerLinkCopied": {
    "message": "Block-Explorer-Link kopiert!"
  },
  "bridgeCalculatingAmount": {
    "message": "Berechnen ..."
  },
  "bridgeConfirmTwoTransactions": {
    "message": "Sie werden 2 Transaktionen auf Ihrer Hardware-Wallet bestätigen müssen:"
  },
  "bridgeCreateSolanaAccount": {
    "message": "Solana-Konto erstellen"
  },
  "bridgeCreateSolanaAccountDescription": {
    "message": "Um zum Solana-Netzwerk zu swappen, benötigen Sie ein Konto und eine Empfangsadresse."
  },
  "bridgeCreateSolanaAccountTitle": {
    "message": "Zunächst benötigen Sie ein Solana-Konto."
  },
  "bridgeDetailsTitle": {
    "message": "Brigde-Details",
    "description": "Title for the modal showing details about a bridge transaction."
  },
  "bridgeEnterAmount": {
    "message": "Betrag auswählen"
  },
  "bridgeEnterAmountAndSelectAccount": {
    "message": "Betrag eingeben und Zielkonto auswählen"
  },
  "bridgeExplorerLinkViewOn": {
    "message": "Auf $1 ansehen"
  },
  "bridgeFetchNewQuotes": {
    "message": "Eine neue suchen?"
  },
  "bridgeFrom": {
    "message": "Bridge von"
  },
  "bridgeFromTo": {
    "message": "Bridge $1 $2 auf $3",
    "description": "Tells a user that they need to confirm on their hardware wallet a bridge. $1 is amount of source token, $2 is the source network, and $3 is the destination network"
  },
  "bridgeGasFeesSplit": {
    "message": "Die auf dem vorherigen Bildschirm angegebenen Netzwerkgebühren umfassen beide Transaktionen und werden aufgeteilt."
  },
  "bridgeNetCost": {
    "message": "Nettokosten"
  },
  "bridgeQuoteExpired": {
    "message": "Ihr Angebot ist abgelaufen."
  },
  "bridgeSelectDestinationAccount": {
    "message": "Zielkonto auswählen"
  },
  "bridgeSelectNetwork": {
    "message": "Netzwerk wählen"
  },
  "bridgeSelectTokenAmountAndAccount": {
    "message": "Token, Betrag und Zielkonto auswählen"
  },
  "bridgeSelectTokenAndAmount": {
    "message": "Token und Betrag auswählen"
  },
  "bridgeSolanaAccountCreated": {
    "message": "Solana-Konto erstellt"
  },
  "bridgeStatusComplete": {
    "message": "Vollständig",
    "description": "Status text indicating a bridge transaction has successfully completed."
  },
  "bridgeStatusFailed": {
    "message": "Fehlgeschlagen",
    "description": "Status text indicating a bridge transaction has failed."
  },
  "bridgeStatusInProgress": {
    "message": "In Bearbeitung",
    "description": "Status text indicating a bridge transaction is currently processing."
  },
  "bridgeStepActionBridgeComplete": {
    "message": "$1 am $2 empfangen",
    "description": "$1 is the amount of the destination asset, $2 is the name of the destination network"
  },
  "bridgeStepActionBridgePending": {
    "message": "Empfang von $1 am $2",
    "description": "$1 is the amount of the destination asset, $2 is the name of the destination network"
  },
  "bridgeStepActionSwapComplete": {
    "message": "$1 für $2 geswappt",
    "description": "$1 is the amount of the source asset, $2 is the amount of the destination asset"
  },
  "bridgeStepActionSwapPending": {
    "message": "Swapping von $1 für $2",
    "description": "$1 is the amount of the source asset, $2 is the amount of the destination asset"
  },
  "bridgeTerms": {
    "message": "Bedingungen"
  },
  "bridgeTimingMinutes": {
    "message": "$1 Min.",
    "description": "$1 is the ticker symbol of a an asset the user is being prompted to purchase"
  },
  "bridgeTo": {
    "message": "Bridge nach"
  },
  "bridgeToChain": {
    "message": "Bridge nach $1"
  },
  "bridgeTokenCannotVerifyDescription": {
    "message": "Wenn Sie dieses Token manuell hinzugefügt haben, stellen Sie sicher, dass Sie sich der Risiken für Ihre Gelder bewusst sind, bevor Sie bridgen."
  },
  "bridgeTokenCannotVerifyTitle": {
    "message": "Wir können diesen Token nicht verifizieren."
  },
  "bridgeTransactionProgress": {
    "message": "Transaktion $1 von 2"
  },
  "bridgeTxDetailsBridging": {
    "message": "Bridging"
  },
  "bridgeTxDetailsDelayedDescription": {
    "message": "Wenden Sie sich an"
  },
  "bridgeTxDetailsDelayedDescriptionSupport": {
    "message": "MetaMask-Support"
  },
  "bridgeTxDetailsDelayedTitle": {
    "message": "Ist es länger als 3 Stunden her?"
  },
  "bridgeTxDetailsNonce": {
    "message": "Nonce"
  },
  "bridgeTxDetailsStatus": {
    "message": "Status"
  },
  "bridgeTxDetailsTimestamp": {
    "message": "Zeitstempel"
  },
  "bridgeTxDetailsTimestampValue": {
    "message": "$1 zu $2",
    "description": "$1 is the date, $2 is the time"
  },
  "bridgeTxDetailsTokenAmountOnChain": {
    "message": "$1 $2 auf",
    "description": "$1 is the amount of the token, $2 is the ticker symbol of the token"
  },
  "bridgeTxDetailsTotalGasFee": {
    "message": "Gesamte Gasgebühr"
  },
  "bridgeTxDetailsYouReceived": {
    "message": "Sie empfingen"
  },
  "bridgeTxDetailsYouSent": {
    "message": "Sie sandten"
  },
  "bridgeValidationInsufficientGasMessage": {
    "message": "Sie haben nicht genug $1, um die Gasgebühr für diese Bridge zu entrichten. Geben Sie einen kleineren Betrag ein oder kaufen Sie weitere $1."
  },
  "bridgeValidationInsufficientGasTitle": {
    "message": "Mehr $1 für Gas benötigt"
  },
  "bridging": {
    "message": "Bridging"
  },
  "browserNotSupported": {
    "message": "Ihr Browser wird nicht unterstützt …"
  },
  "buildContactList": {
    "message": "Erstellen Sie Ihre Kontaktliste."
  },
  "builtAroundTheWorld": {
    "message": "MetaMask ist weltweit konzipiert und aufgebaut."
  },
  "bulletpoint": {
    "message": "·"
  },
  "busy": {
    "message": "Ausgelastet"
  },
  "buyAndSell": {
    "message": "Kaufen/Verkaufen"
  },
  "buyMoreAsset": {
    "message": "Mehr $1 kaufen",
    "description": "$1 is the ticker symbol of a an asset the user is being prompted to purchase"
  },
  "buyNow": {
    "message": "Jetzt kaufen"
  },
  "bytes": {
    "message": "Bytes"
  },
  "canToggleInSettings": {
    "message": "Sie können diese Benachrichtigung unter Einstellungen -> Warnungen wieder aktivieren."
  },
  "cancel": {
    "message": "Stornieren"
  },
  "cancelPopoverTitle": {
    "message": "Transaktion stornieren"
  },
  "cancelSpeedUpLabel": {
    "message": "Diese Gas-Gebühr kostet $1 das Original.",
    "description": "$1 is text 'replace' in bold"
  },
  "cancelSpeedUpTransactionTooltip": {
    "message": "Für eine Transaktion im Wert von $1 muss die Gasgebühr um mindestens 10 % erhöht werden, damit sie vom Netz erkannt wird.",
    "description": "$1 is string 'cancel' or 'speed up'"
  },
  "cancelled": {
    "message": "Storniert"
  },
  "chainId": {
    "message": "Chain-ID"
  },
  "chainIdDefinition": {
    "message": "Die Chain-ID, die verwendet wird, um Transaktionen für dieses Netzwerk zu unterzeichnen."
  },
  "chainIdExistsErrorMsg": {
    "message": "Diese Chain-ID wird derzeit vom $1-Netzwerk verwendet."
  },
  "chainListReturnedDifferentTickerSymbol": {
    "message": "Dieses Token-Symbol stimmt nicht mit dem eingegebenen Netzwerknamen oder der Chain-ID überein. Viele beliebte Token verwenden ähnliche Symbole, die Betrüger nutzen können, um Sie dazu zu bringen, ihnen im Gegenzug einen wertvolleren Token zu senden. Überprüfen Sie alles, bevor Sie fortfahren."
  },
  "chooseYourNetwork": {
    "message": "Wählen Sie Ihr Netzwerk"
  },
  "chooseYourNetworkDescription": {
    "message": "Wenn Sie unsere Standardeinstellungen und -konfigurationen verwenden, nutzen wir Infura als Standard-RPC-Anbieter (Remote Procedure Call), um einen möglichst zuverlässigen und privaten Zugriff auf Ethereum-Daten zu gewährleisten. In Ausnahmefällen können wir auch andere RPC-Anbieter einsetzen, um unseren Nutzern das bestmögliche Erlebnis zu bieten. Sie können Ihren eigenen RPC wählen, doch bedenken Sie dabei, dass jeder RPC Ihre IP-Adresse und Ihr Ethereum-Wallet zur Durchführung von Transaktionen erhalten wird. Weitere Informationen darüber, wie Infura Daten für EVM-Konten verarbeitet, finden Sie in unserer $1 und für Solana-Konten in der $2.",
    "description": "$1 is a link to the privacy policy, $2 is a link to Solana accounts support"
  },
  "chooseYourNetworkDescriptionCallToAction": {
    "message": "klicken Sie hier"
  },
  "chromeRequiredForHardwareWallets": {
    "message": "Sie müssen MetaMask unter Google Chrome nutzen, um sich mit Ihrer Hardware-Wallet zu verbinden."
  },
  "circulatingSupply": {
    "message": "Zirkulierende Versorgung"
  },
  "clear": {
    "message": "Löschen"
  },
  "clearActivity": {
    "message": "Aktivitäten und Nonce-Daten löschen"
  },
  "clearActivityButton": {
    "message": "Aktivitäten-Tab-Daten löschen"
  },
  "clearActivityDescription": {
    "message": "Dies setzt die Nonce des Kontos zurück und löscht Daten aus dem Aktivitäten-Tab in Ihrer Wallet. Nur das aktuelle Konto und Netzwerk sind betroffen. Ihr Guthaben und eingehenden Transaktionen ändern sich nicht."
  },
  "click": {
    "message": "Klicken"
  },
  "clickToConnectLedgerViaWebHID": {
    "message": "Klicken Sie hier, um Ihren Ledger über WebHID zu verbinden.",
    "description": "Text that can be clicked to open a browser popup for connecting the ledger device via webhid"
  },
  "close": {
    "message": "Schließen"
  },
  "closeExtension": {
    "message": "Erweiterung schließen"
  },
  "closeWindowAnytime": {
    "message": "Sie können dieses Fenster jederzeit schließen."
  },
  "coingecko": {
    "message": "CoinGecko"
  },
  "collectionName": {
    "message": "Name der Sammlung"
  },
  "comboNoOptions": {
    "message": "Keine Option gefunden",
    "description": "Default text shown in the combo field dropdown if no options."
  },
  "concentratedSupplyDistributionDescription": {
    "message": "Der Großteil des Token-Angebots wird von den wichtigsten Token-Inhabern gehalten, was das Risiko einer zentralisierten Preismanipulation birgt"
  },
  "concentratedSupplyDistributionTitle": {
    "message": "Konzentrierte Angebotsverteilung"
  },
  "configureSnapPopupDescription": {
    "message": "Sie verlassen jetzt MetaMask, um diesen Snap zu konfigurieren."
  },
  "configureSnapPopupInstallDescription": {
    "message": "Sie verlassen jetzt MetaMask, um diesen Snap zu installieren."
  },
  "configureSnapPopupInstallTitle": {
    "message": "Snap installieren"
  },
  "configureSnapPopupLink": {
    "message": "Zum Fortfahren auf diesen Link klicken:"
  },
  "configureSnapPopupTitle": {
    "message": "Snap konfigurieren"
  },
  "confirm": {
    "message": "Bestätigen"
  },
  "confirmAccountTypeSmartContract": {
    "message": "Smart-Konto"
  },
  "confirmAccountTypeStandard": {
    "message": "Standardkonto"
  },
  "confirmAlertModalAcknowledgeMultiple": {
    "message": "Ich habe die Benachrichtigungen zur Kenntnis genommen und möchte trotzdem fortfahren"
  },
  "confirmAlertModalAcknowledgeSingle": {
    "message": "Ich habe die Benachrichtigung zur Kenntnis genommen und möchte trotzdem fortfahren"
  },
  "confirmFieldPaymaster": {
    "message": "Gebühr bezahlt von"
  },
  "confirmFieldTooltipPaymaster": {
    "message": "Die Gebühr für diese Transaktion wird durch den Paymaster Smart Contract bezahlt."
  },
  "confirmGasFeeTokenBalance": {
    "message": "Guth:"
  },
  "confirmGasFeeTokenInsufficientBalance": {
    "message": "Unzureichende Gelder"
  },
  "confirmGasFeeTokenMetaMaskFee": {
    "message": "Einschließlich $1 Gebühr"
  },
  "confirmGasFeeTokenModalNativeToggleMetaMask": {
    "message": "MetaMask ergänzt den Saldo, um diese Transaktion abzuschließen."
  },
  "confirmGasFeeTokenModalNativeToggleWallet": {
    "message": "Begleichen Sie die Netzwerkgebühr mit dem Guthaben in Ihrer Wallet."
  },
  "confirmGasFeeTokenModalPayETH": {
    "message": "Mit ETH bezahlen"
  },
  "confirmGasFeeTokenModalPayToken": {
    "message": "Mit anderen Tokens bezahlen"
  },
  "confirmGasFeeTokenModalTitle": {
    "message": "Token auswählen"
  },
  "confirmGasFeeTokenToast": {
    "message": "Sie bezahlen diese Netzwerkgebühr mit $1"
  },
  "confirmGasFeeTokenTooltip": {
    "message": "Diese Gebühr wird für die Bearbeitung Ihrer Transaktion an das Netzwerk gezahlt. Sie umfasst eine MetaMask-Gebühr von $1 für Nicht-ETH-Tokens bzw. vorfinanzierte ETH."
  },
  "confirmInfoAccountNow": {
    "message": "Jetzt"
  },
  "confirmInfoSwitchingTo": {
    "message": "Wechseln zu"
  },
  "confirmNestedTransactionTitle": {
    "message": "Transaktion $1"
  },
  "confirmPassword": {
    "message": "Passwort bestätigen"
  },
  "confirmRecoveryPhrase": {
    "message": "Geheime Wiederherstellungsphrase bestätigen"
  },
  "confirmSimulationApprove": {
    "message": "Sie genehmigen"
  },
  "confirmTitleAccountTypeSwitch": {
    "message": "Konto-Update"
  },
  "confirmTitleApproveTransactionNFT": {
    "message": "Auszahlungsanfrage"
  },
  "confirmTitleDeployContract": {
    "message": "Einen Kontrakt nutzen"
  },
  "confirmTitleDescApproveTransaction": {
    "message": "Diese Website möchte die Genehmigung, Ihre NFTs abzuheben."
  },
  "confirmTitleDescDelegationRevoke": {
    "message": "Sie wechseln zurück zu einem Standardkonto (EOA)."
  },
  "confirmTitleDescDelegationUpgrade": {
    "message": "Sie wechseln zu einem Smart-Konto"
  },
  "confirmTitleDescDeployContract": {
    "message": "Diese Website möchte, dass Sie einen Kontrakt nutzen."
  },
  "confirmTitleDescERC20ApproveTransaction": {
    "message": "Diese Website möchte die Genehmigung, Ihre Tokens abzuheben."
  },
  "confirmTitleDescPermitSignature": {
    "message": "Diese Website möchte die Genehmigung, Ihre Tokens auszugeben."
  },
  "confirmTitleDescSIWESignature": {
    "message": "Eine Website möchte, dass Sie sich anmelden, um zu beweisen, dass Sie dieses Konto besitzen."
  },
  "confirmTitleDescSign": {
    "message": "Überprüfen Sie vor der Bestätigung die Details der Anfrage."
  },
  "confirmTitlePermitTokens": {
    "message": "Antrag auf Ausgabenobergrenze"
  },
  "confirmTitleRevokeApproveTransaction": {
    "message": "Genehmigung entfernen"
  },
  "confirmTitleSIWESignature": {
    "message": "Anmeldeanfrage"
  },
  "confirmTitleSetApprovalForAllRevokeTransaction": {
    "message": "Genehmigung entfernen"
  },
  "confirmTitleSignature": {
    "message": "Signaturanfrage"
  },
  "confirmTitleTransaction": {
    "message": "Transaktionsanfrage"
  },
  "confirmationAlertDetails": {
    "message": "Um Ihre Assets zu schützen, empfehlen wir die Ablehnung der Anfrage."
  },
  "confirmationAlertModalTitleDescription": {
    "message": "Ihre Assets könnten gefährdet sein"
  },
  "confirmed": {
    "message": "Bestätigt"
  },
  "confusableUnicode": {
    "message": "'$1' ist ähnlich wie '$2'."
  },
  "confusableZeroWidthUnicode": {
    "message": "Breitenloses Zeichen gefunden."
  },
  "confusingEnsDomain": {
    "message": "Wir haben ein missverständliches Zeichen im ENS-Namen entdeckt. Prüfen Sie den ENS-Namen, um möglichen Betrug zu vermeiden."
  },
  "connect": {
    "message": "Verbinden"
  },
  "connectAccount": {
    "message": "Konto verbinden"
  },
  "connectAccountOrCreate": {
    "message": "Konto verbinden oder neues erstellen"
  },
  "connectAccounts": {
    "message": "Konten verbinden"
  },
  "connectAnAccountHeader": {
    "message": "Konten verbinden"
  },
  "connectManually": {
    "message": "Manuelle Verbindung zur aktuellen Seite"
  },
  "connectMoreAccounts": {
    "message": "Weitere Konten verbinden"
  },
  "connectSnap": {
    "message": "Mit $1 verbinden",
    "description": "$1 is the snap for which a connection is being requested."
  },
  "connectWithMetaMask": {
    "message": "Mit MetaMask verbinden"
  },
  "connectedAccounts": {
    "message": "Verbundene Konten"
  },
  "connectedAccountsDescriptionPlural": {
    "message": "Sie haben $1 Konten mit dieser Seite verbunden.",
    "description": "$1 is the number of accounts"
  },
  "connectedAccountsDescriptionSingular": {
    "message": "Sie haben $1 Konten mit dieser Seite verbunden."
  },
  "connectedAccountsEmptyDescription": {
    "message": "MetaMask ist nicht mit dieser Seite verbunden. Um sich mit einer Web3-Seite zu verbinden, finden und klicken Sie auf die Schaltfläche „Verbinden“."
  },
  "connectedAccountsListTooltip": {
    "message": "$1 kann den Kontostand, die Adresse und die Aktivitäten einsehen und Transaktionen vorschlagen, um für verbundene Konten zu genehmigen.",
    "description": "$1 is the origin name"
  },
  "connectedAccountsToast": {
    "message": "Verbundene Konten aktualisiert"
  },
  "connectedSites": {
    "message": "Verbundene Seiten"
  },
  "connectedSitesAndSnaps": {
    "message": "Verbundene Websites und Snaps"
  },
  "connectedSitesDescription": {
    "message": "$1 ist mit diesen Seiten verbunden. Sie können Ihre Konto-Adresse einsehen.",
    "description": "$1 is the account name"
  },
  "connectedSitesEmptyDescription": {
    "message": "$1 ist mit keiner Seite verbunden.",
    "description": "$1 is the account name"
  },
  "connectedSnapAndNoAccountDescription": {
    "message": "MetaMask ist mit dieser Seite verbunden, aber es sind noch keine Konten verbunden"
  },
  "connectedSnaps": {
    "message": "Verbundene Snaps"
  },
  "connectedWithAccount": {
    "message": "$1 Konten verbunden",
    "description": "$1 represents account length"
  },
  "connectedWithAccountName": {
    "message": "Verbunden mit $1",
    "description": "$1 represents account name"
  },
  "connectedWithNetwork": {
    "message": "$1 Netzwerke verbunden",
    "description": "$1 represents network length"
  },
  "connectedWithNetworkName": {
    "message": "Verbunden mit $1",
    "description": "$1 represents network name"
  },
  "connecting": {
    "message": "Verbinden"
  },
  "connectingTo": {
    "message": "Verbindung mit $1 wird hergestellt"
  },
  "connectingToDeprecatedNetwork": {
    "message": "‚$1‘ wird eingestellt und funktioniert möglicherweise nicht mehr. Versuchen Sie ein anderes Netzwerk."
  },
  "connectingToGoerli": {
    "message": "Verbindungsaufbau zum Goerli-Testnetzwerk"
  },
  "connectingToLineaGoerli": {
    "message": "Verbindungsaufbau zum Linea-Testnetzwerk"
  },
  "connectingToLineaMainnet": {
    "message": "Verbindung zum Linea Mainnet wird hergestellt"
  },
  "connectingToLineaSepolia": {
    "message": "Herstellung der Verbindung zum Linea-Sepolia-Testnetzwerk"
  },
  "connectingToMainnet": {
    "message": "Verbindung zum Ethereum Mainnet wird hergestellt"
  },
  "connectingToSepolia": {
    "message": "Verbindung zum Sepolia-Testnetzwerk wird hergestellt"
  },
  "connectionDescription": {
    "message": "Diese Website mit MetaMask verbinden"
  },
  "connectionFailed": {
    "message": "Verbindung fehlgeschlagen"
  },
  "connectionFailedDescription": {
    "message": "Abrufen von $1 fehlgeschlagen. Netzwerkverbindung überprüfen und erneut versuchen.",
    "description": "$1 is the name of the snap being fetched."
  },
  "connectionPopoverDescription": {
    "message": "Um eine Verbindung zu einer Website herzustellen, klicken Sie auf die Schaltfläche „Verbinden“. MetaMask kann sich nur mit web3-Websites verbinden."
  },
  "connectionRequest": {
    "message": "Verbindungsanfrage"
  },
  "contactUs": {
    "message": "Kontaktaufnahme"
  },
  "contacts": {
    "message": "Kontaktaufnahme"
  },
  "contentFromSnap": {
    "message": "Inhalt von $1",
    "description": "$1 represents the name of the snap"
  },
  "continue": {
    "message": "Weiter"
  },
  "contract": {
    "message": "Contract"
  },
  "contractAddress": {
    "message": "Contract-Adresse"
  },
  "contractAddressError": {
    "message": "Sie senden Tokens an die Contract-Adresse des Tokens. Dies kann zum Verlust dieser Tokens führen."
  },
  "contractDeployment": {
    "message": "Contract-Einsatz"
  },
  "contractInteraction": {
    "message": "Contract-Interaktion"
  },
  "convertTokenToNFTDescription": {
    "message": "Wir haben festgestellt, dass dieses Asset eine NFT ist. MetaMask hat jetzt volle native Unterstützung für NFTs. Möchten Sie es aus Ihrer Tokenliste entfernen und als NFT hinzufügen?"
  },
  "convertTokenToNFTExistDescription": {
    "message": "Wir haben festgestellt, dass dieses Asset als NFT hinzugefügt wurde. Möchten Sie es aus Ihrer Token-Liste entfernen?"
  },
  "coolWallet": {
    "message": "CoolWallet"
  },
  "copiedExclamation": {
    "message": "Kopiert."
  },
  "copyAddress": {
    "message": "Adresse in die Zwischenablage kopieren"
  },
  "copyAddressShort": {
    "message": "Adresse kopieren"
  },
  "copyPrivateKey": {
    "message": "Privaten Schlüssel kopieren"
  },
  "copyToClipboard": {
    "message": "In die Zwischenablage kopieren"
  },
  "copyTransactionId": {
    "message": "Transaktions-ID kopieren"
  },
  "create": {
    "message": "Erstellen"
  },
  "createNewAccountHeader": {
    "message": "Neues Konto erstellen"
  },
  "createPassword": {
    "message": "Passwort erstellen"
  },
  "createSnapAccountDescription": {
    "message": "$1 möchte ein neues Konto zu MetaMask hinzufügen."
  },
  "createSnapAccountTitle": {
    "message": "Konto erstellen"
  },
  "createSolanaAccount": {
    "message": "Solana-Konto erstellen"
  },
  "creatorAddress": {
    "message": "Adresse des Erstellers"
  },
  "crossChainSwapsLink": {
    "message": "Netzwerkübergreifender Austausch mit MetaMask Portfolio"
  },
  "crossChainSwapsLinkNative": {
    "message": "Netzwerkübergreifender Austausch mit Bridge"
  },
  "cryptoCompare": {
    "message": "CryptoCompare"
  },
  "currencyConversion": {
    "message": "Währung"
  },
  "currencyRateCheckToggle": {
    "message": "Guthaben und Token-Preisprüfer anzeigen"
  },
  "currencyRateCheckToggleDescription": {
    "message": "Wie verwenden $1- und $2-APIs, um Ihr Guthaben und den Tokenpreis anzuzeigen. $3",
    "description": "$1 represents Coingecko, $2 represents CryptoCompare and $3 represents Privacy Policy"
  },
  "currencySymbol": {
    "message": "Währungssymbol"
  },
  "currencySymbolDefinition": {
    "message": "Das Ticker-Symbol, das für die Währung dieses Netzwerks angezeigt wird."
  },
  "currentAccountNotConnected": {
    "message": "Ihr aktuelles Konto ist nicht verbunden."
  },
  "currentExtension": {
    "message": "Aktuelle Erweiterungsseite"
  },
  "currentLanguage": {
    "message": "Aktuelle Sprache"
  },
  "currentNetwork": {
    "message": "Aktuelles Netzwerk",
    "description": "Speicifies to token network filter to filter by current Network. Will render when network nickname is not available"
  },
  "currentRpcUrlDeprecated": {
    "message": "Die aktuelle RPC-URL für dieses Netzwerk ist veraltet."
  },
  "currentTitle": {
    "message": "Aktuell:"
  },
  "currentlyUnavailable": {
    "message": "Nicht verfügbar in diesem Netzwerk"
  },
  "curveHighGasEstimate": {
    "message": "Aggressives Gas-Schätzungsdiagramm"
  },
  "curveLowGasEstimate": {
    "message": "Diagramm für eine niedrige Gasschätzung"
  },
  "curveMediumGasEstimate": {
    "message": "Markt-Gas-Schätzungsdiagramm"
  },
  "custom": {
    "message": "Erweitert"
  },
  "customGasSettingToolTipMessage": {
    "message": "$1 verwenden, um den Gas-Preis anzupassen. Das kann verwirrend sein, wenn Sie damit nicht vertraut sind. Interaktion auf eigene Gefahr.",
    "description": "$1 is key 'advanced' (text: 'Advanced') separated here so that it can be passed in with bold font-weight"
  },
  "customSlippage": {
    "message": "Benutzerdefiniert"
  },
  "customSpendLimit": {
    "message": "Benutzerdefiniertes Ausgabenlimit"
  },
  "customToken": {
    "message": "Benutzerdefiniertes Token"
  },
  "customTokenWarningInNonTokenDetectionNetwork": {
    "message": "Die Token-Erkennung ist in diesem Netzwerk noch nicht verfügbar. Bitte importieren Sie das Token manuell und stellen Sie sicher, dass Sie ihm vertrauen. Erfahren Sie mehr über $1."
  },
  "customTokenWarningInTokenDetectionNetwork": {
    "message": "Jeder kann einen Token erstellen, auch gefälschte Versionen von bestehenden Token. Erfahren Sie mehr über $1."
  },
  "customTokenWarningInTokenDetectionNetworkWithTDOFF": {
    "message": "Stellen Sie sicher, dass Sie einem Token vertrauen, bevor Sie es importieren. Erfahren Sie, wie Sie 1$ vermeiden und die Token-Erkennung $2 aktivieren können."
  },
  "customerSupport": {
    "message": "Kundensupport"
  },
  "customizeYourNotifications": {
    "message": "Passen Sie Ihre Benachrichtigungen an"
  },
  "customizeYourNotificationsText": {
    "message": "Schalten Sie die Arten von Benachrichtigungen ein, die Sie empfangen möchten:"
  },
  "dappSuggested": {
    "message": "Seite vorgeschlagen"
  },
  "dappSuggestedGasSettingToolTipMessage": {
    "message": "$1 hat diesen Preis vorgeschlagen.",
    "description": "$1 is url for the dapp that has suggested gas settings"
  },
  "dappSuggestedHigh": {
    "message": "Seite vorgeschlagen"
  },
  "dappSuggestedHighShortLabel": {
    "message": "Seite (hoch)"
  },
  "dappSuggestedShortLabel": {
    "message": "Seite"
  },
  "dappSuggestedTooltip": {
    "message": "$1 hat diesen Preis vorgeschlagen.",
    "description": "$1 represents the Dapp's origin"
  },
  "darkTheme": {
    "message": "Dunkel"
  },
  "data": {
    "message": "Daten"
  },
  "dataCollectionForMarketing": {
    "message": "Datenerhebung für das Marketing"
  },
  "dataCollectionForMarketingDescription": {
    "message": "Wir verwenden MetaMetrics, um zu erfahren, wie Sie mit unserer Marketingkommunikation umgehen. Wir können relevante Neuigkeiten (wie Produktmerkmale und andere Materialien) teilen."
  },
  "dataCollectionWarningPopoverButton": {
    "message": "Okay"
  },
  "dataCollectionWarningPopoverDescription": {
    "message": "Sie haben die Datenerhebung für unsere Marketingzwecke deaktiviert. Dies gilt nur für dieses Gerät. Wenn Sie MetaMask auf anderen Geräten verwenden, stellen Sie sicher, dass Sie sich auch dort abmelden."
  },
  "dataUnavailable": {
    "message": "Daten nicht verfügbar"
  },
  "dateCreated": {
    "message": "Datum erstellt"
  },
  "dcent": {
    "message": "D'Cent"
  },
  "debitCreditPurchaseOptions": {
    "message": "Kaufoptionen per Debit- oder Kreditkarte"
  },
  "decimal": {
    "message": "Token-Dezimale"
  },
  "decimalsMustZerotoTen": {
    "message": "Dezimalzahlen müssen mindestens 0 und dürfen höchstens 36 betragen."
  },
  "decrypt": {
    "message": "Entschlüsseln"
  },
  "decryptCopy": {
    "message": "Verschlüsselte Nachricht kopieren"
  },
  "decryptInlineError": {
    "message": "Diese Nachricht kann aufgrund eines Fehlers nicht entschlüsselt werden: $1",
    "description": "$1 is error message"
  },
  "decryptMessageNotice": {
    "message": "$1 möchte diese Nachricht lesen, um Ihre Aktion abzuschließen.",
    "description": "$1 is the web3 site name"
  },
  "decryptMetamask": {
    "message": "Nachricht entschlüsseln"
  },
  "decryptRequest": {
    "message": "Anfrage entschlüsseln"
  },
  "defaultRpcUrl": {
    "message": "Standard-RPC-URL"
  },
  "defaultSettingsSubTitle": {
    "message": "MetaMask verwendet Standardeinstellungen, um ein optimales Gleichgewicht zwischen Sicherheit und Benutzerfreundlichkeit herzustellen. Ändern Sie diese Einstellungen, um Ihre Privatsphäre weiter zu verbessern."
  },
  "defaultSettingsTitle": {
    "message": "Standard-Datenschutzeinstellungen"
  },
  "defi": {
    "message": "DeFi"
  },
  "defiTabErrorContent": {
    "message": "Schauen Sie später nochmal vorbei."
  },
  "defiTabErrorTitle": {
    "message": "Diese Seite konnte nicht geladen werden."
  },
  "delete": {
    "message": "Löschen"
  },
  "deleteContact": {
    "message": "Kontakt löschen"
  },
  "deleteMetaMetricsData": {
    "message": "MetaMetrics-Daten löschen"
  },
  "deleteMetaMetricsDataDescription": {
    "message": "Dadurch werden historische, mit Ihrer Nutzung auf diesem Gerät verbundene MetaMetrics-Daten gelöscht. Ihre Wallet und Ihre Konten bleiben nach dem Löschen dieser Daten unverändert. Dieser Vorgang kann bis zu 30 Tage dauern. Lesen Sie unsere $1.",
    "description": "$1 will have text saying Privacy Policy "
  },
  "deleteMetaMetricsDataErrorDesc": {
    "message": "Diese Anfrage kann aufgrund eines Serverproblems des Analysesystems derzeit nicht bearbeitet werden. Bitte versuchen Sie es später erneut."
  },
  "deleteMetaMetricsDataErrorTitle": {
    "message": "Wir können diese Daten im Moment nicht löschen"
  },
  "deleteMetaMetricsDataModalDesc": {
    "message": "Wir sind dabei, Ihre gesamten MetaMetrics-Daten zu löschen. Sind Sie sicher?"
  },
  "deleteMetaMetricsDataModalTitle": {
    "message": "MetaMetrics-Daten löschen?"
  },
  "deleteMetaMetricsDataRequestedDescription": {
    "message": "Sie haben diese Aktion am $1 initiiert. Dieser Vorgang kann bis zu 30 Tage dauern. $2 anzeigen",
    "description": "$1 will be the date on which teh deletion is requested and $2 will have text saying Privacy Policy "
  },
  "deleteNetworkIntro": {
    "message": "Wenn Sie dieses Netzwerk löschen, müssen Sie es erneut hinzufügen, um Ihre Assets in diesem Netzwerk anzuzeigen."
  },
  "deleteNetworkTitle": {
    "message": "$1-Netzwerk löschen?",
    "description": "$1 represents the name of the network"
  },
  "depositCrypto": {
    "message": "Zahlen Sie Krypto von einem anderen Konto über eine Wallet-Adresse oder einen QR-Code ein."
  },
  "deprecatedGoerliNtwrkMsg": {
    "message": "Aufgrund von Aktualisierungen des Ethereum-Systems wird das Goerli-Testnetzwerk bald eingestellt."
  },
  "deprecatedNetwork": {
    "message": "Dieses Netzwerk ist veraltet"
  },
  "deprecatedNetworkButtonMsg": {
    "message": "Verstanden"
  },
  "deprecatedNetworkDescription": {
    "message": "Das Netzwerk, zu dem Sie eine Verbindung herstellen möchten, wird von Metamask nicht mehr unterstützt. $1"
  },
  "description": {
    "message": "Beschreibung"
  },
  "descriptionFromSnap": {
    "message": "Beschreibung von $1",
    "description": "$1 represents the name of the snap"
  },
  "destinationAccountPickerNoEligible": {
    "message": "Keine berechtigten Konten gefunden"
  },
  "destinationAccountPickerNoMatching": {
    "message": "Keine übereinstimmenden Konten gefunden"
  },
  "destinationAccountPickerReceiveAt": {
    "message": "Empfangen am"
  },
  "destinationAccountPickerSearchPlaceholderToMainnet": {
    "message": "Empfangsadresse oder ENS"
  },
  "destinationAccountPickerSearchPlaceholderToSolana": {
    "message": "Empfangsadresse"
  },
  "destinationTransactionIdLabel": {
    "message": "Ziel-Tx-ID",
    "description": "Label for the destination transaction ID field."
  },
  "details": {
    "message": "Details"
  },
  "developerOptions": {
    "message": "Entwickler-Optionen"
  },
  "disabledGasOptionToolTipMessage": {
    "message": "“$1” ist deaktiviert, weil es nicht das Minimum einer zehnprozentigen Erhöhung gegenüber der ursprünglichen Gasgebühr erfüllt.",
    "description": "$1 is gas estimate type which can be market or aggressive"
  },
  "disconnect": {
    "message": "Verbindung trennen"
  },
  "disconnectAllAccounts": {
    "message": "Alle Konten trennen"
  },
  "disconnectAllAccountsConfirmationDescription": {
    "message": "Sind Sie sicher, dass Sie die Verbindung trennen möchten? Die Seitenfunktionalität könnte verloren gehen."
  },
  "disconnectAllAccountsText": {
    "message": "Konten"
  },
  "disconnectAllDescriptionText": {
    "message": "Falls Sie die Verbindung zu dieser Seite trennen, müssen Sie Ihre Konten und Netzwerke bei einer weiteren Nutzung dieser Website erneut verbinden."
  },
  "disconnectAllSnapsText": {
    "message": "Snaps"
  },
  "disconnectMessage": {
    "message": "Dadurch wird die Verbindung zu dieser Seite getrennt"
  },
  "disconnectPrompt": {
    "message": "$1 trennen"
  },
  "disconnectThisAccount": {
    "message": "Dieses Konto trennen"
  },
  "disconnectedAllAccountsToast": {
    "message": "Alle Konten wurden von $1 getrennt",
    "description": "$1 is name of the dapp`"
  },
  "disconnectedSingleAccountToast": {
    "message": "$1 wurde von $2 getrennt",
    "description": "$1 is name of the name and $2 represents the dapp name`"
  },
  "discover": {
    "message": "Entdecken"
  },
  "discoverSnaps": {
    "message": "Snaps entdecken",
    "description": "Text that links to the Snaps website. Displayed in a banner on Snaps list page in settings."
  },
  "dismiss": {
    "message": "Verwerfen"
  },
  "dismissReminderDescriptionField": {
    "message": "Aktivieren Sie diese Option, um die Erinnerungsmeldung zur Sicherung der geheimen Wiederherstellungsphrase zu deaktivieren. Wir empfehlen Ihnen dringend, ein Backup Ihrer geheimen Wiederherstellungsphrase zu erstellen, um den Verlust von Geldern zu vermeiden."
  },
  "dismissReminderField": {
    "message": "Backup-Erinnerung zur geheimen Wiederherstellungsphrase verwerfen"
  },
  "dismissSmartAccountSuggestionEnabledDescription": {
    "message": "Schalten Sie dies ein, um den Vorschlag „Zum Smart-Konto wechseln“ für kein Konto mehr zu sehen. Smart-Konten ermöglichen schnellere Transaktionen, niedrigere Netzwerkgebühren und mehr Flexibilität bei der Zahlung."
  },
  "dismissSmartAccountSuggestionEnabledTitle": {
    "message": "Vorschlag „Zum Smart-Konto wechseln“ ausblenden"
  },
  "displayNftMedia": {
    "message": "NFT-Medien anzeigen"
  },
  "displayNftMediaDescription": {
    "message": "Durch die Anzeige von NFT-Medien und -Daten wird Ihre IP-Adresse an OpenSea oder andere Dritte weitergegeben. Dies kann es Angreifern ermöglichen, Ihre IP-Adresse mit Ihrer Ethereum-Adresse in Verbindung zu bringen. Die automatische NFT-Erkennung basiert auf dieser Einstellung und ist nicht verfügbar, wenn diese ausgeschaltet ist."
  },
  "doNotShare": {
    "message": "Teilen Sie dies mit niemanden"
  },
  "domain": {
    "message": "Domain"
  },
  "done": {
    "message": "Fertig"
  },
  "dontShowThisAgain": {
    "message": "Nicht mehr anzeigen"
  },
  "downArrow": {
    "message": "Abwärtspfeil"
  },
  "downloadGoogleChrome": {
    "message": "Google Chrome herunterladen"
  },
  "downloadNow": {
    "message": "Jetzt herunterladen"
  },
  "downloadStateLogs": {
    "message": "Statusprotokolle herunterladen"
  },
  "dragAndDropBanner": {
    "message": "Sie können Netzwerke ziehen, um sie neu anzuordnen."
  },
  "dropped": {
    "message": "Abgebrochen"
  },
  "duplicateContactTooltip": {
    "message": "Dieser Kontaktname kollidiert mit einem bestehenden Konto bzw. Kontakt"
  },
  "duplicateContactWarning": {
    "message": "Sie haben doppelte Kontakte"
  },
  "durationSuffixDay": {
    "message": "T",
    "description": "Shortened form of 'day'"
  },
  "durationSuffixHour": {
    "message": "STD",
    "description": "Shortened form of 'hour'"
  },
  "durationSuffixMillisecond": {
    "message": "MS",
    "description": "Shortened form of 'millisecond'"
  },
  "durationSuffixMinute": {
    "message": "M",
    "description": "Shortened form of 'minute'"
  },
  "durationSuffixMonth": {
    "message": "M",
    "description": "Shortened form of 'month'"
  },
  "durationSuffixSecond": {
    "message": "S",
    "description": "Shortened form of 'second'"
  },
  "durationSuffixWeek": {
    "message": "W",
    "description": "Shortened form of 'week'"
  },
  "durationSuffixYear": {
    "message": "J",
    "description": "Shortened form of 'year'"
  },
  "earn": {
    "message": "Verdienen"
  },
  "edit": {
    "message": "Bearbeiten"
  },
  "editANickname": {
    "message": "Spitznamen bearbeiten"
  },
  "editAccounts": {
    "message": "Konten bearbeiten"
  },
  "editAddressNickname": {
    "message": "Adressenspitznamen bearbeiten"
  },
  "editCancellationGasFeeModalTitle": {
    "message": "Stornogasgebühr bearbeiten"
  },
  "editContact": {
    "message": "Kontakt bearbeiten"
  },
  "editGasFeeModalTitle": {
    "message": "Gas-Gebühr bearbeiten"
  },
  "editGasLimitOutOfBounds": {
    "message": "Gas-Limit muss mindestens $1 betragen"
  },
  "editGasLimitOutOfBoundsV2": {
    "message": "Gas-Limit muss größer als $1 und kleiner als $2 sein",
    "description": "$1 is the minimum limit for gas and $2 is the maximum limit"
  },
  "editGasLimitTooltip": {
    "message": "Gas-Limit ist die maximale Gas-Einheit, die Sie zu verwenden bereit sind. Gas-Einheiten sind ein Multiplikator der „Max. Prioritätsgebühr“ und der „Max. Gebühr“."
  },
  "editGasMaxBaseFeeGWEIImbalance": {
    "message": "Die maximale Grundgebühr darf nicht niedriger sein als die Prioritätsgebühr."
  },
  "editGasMaxBaseFeeHigh": {
    "message": "Die maximale Grundgebühr ist höher als erforderlich."
  },
  "editGasMaxBaseFeeLow": {
    "message": "Die maximale Grundgebühr ist für aktuelle Netzwerkkonditionen niedrig."
  },
  "editGasMaxFeeHigh": {
    "message": "Die maximale Grundgebühr ist höher als erforderlich."
  },
  "editGasMaxFeeLow": {
    "message": "Die maximale Gebühr ist zu niedrig für Netzwerkkonditionen."
  },
  "editGasMaxFeePriorityImbalance": {
    "message": "Die maximale Gebühr darf nicht niedriger sein als die maximale Prioritätsgebühr."
  },
  "editGasMaxPriorityFeeBelowMinimum": {
    "message": "Die maximale Prioritätsgebühr muss größer als 0 GWEI sein."
  },
  "editGasMaxPriorityFeeBelowMinimumV2": {
    "message": "Die Prioritätsgebühr muss größer als 0 sein."
  },
  "editGasMaxPriorityFeeHigh": {
    "message": "Die maximale Prioritätsgebühr ist höher als nötig. Sie können mehr zahlen als nötig."
  },
  "editGasMaxPriorityFeeHighV2": {
    "message": "Die maximale Prioritätsgebühr ist höher als nötig. Sie können mehr zahlen als nötig."
  },
  "editGasMaxPriorityFeeLow": {
    "message": "Die maximale Prioritätsgebühr ist niedrig für aktuelle Netzwerkkonditionen."
  },
  "editGasMaxPriorityFeeLowV2": {
    "message": "Die Prioritätsgebühr ist niedrig für aktuelle Netzwerkkonditionen."
  },
  "editGasPriceTooLow": {
    "message": "Der Gas-Preis muss größer als 0 sein."
  },
  "editGasPriceTooltip": {
    "message": "Dieses Netzwerk erfordert ein „Gas-Preis“-Feld beim Absenden einer Transaktion. Der Gas-Preis ist der Betrag, den Sie pro Gas-Einheit bezahlen."
  },
  "editGasSubTextFeeLabel": {
    "message": "Maximale Gebühr:"
  },
  "editGasTitle": {
    "message": "Priorität bearbeiten"
  },
  "editGasTooLow": {
    "message": "Unbekannte Bearbeitungszeit"
  },
  "editInPortfolio": {
    "message": "Im Portfolio bearbeiten"
  },
  "editNetworkLink": {
    "message": "Das ursprüngliche Netzwerk bearbeiten"
  },
  "editNetworksTitle": {
    "message": "Netzwerke bearbeiten"
  },
  "editNonceField": {
    "message": "Nonce bearbeiten"
  },
  "editNonceMessage": {
    "message": "Dies ist eine erweiterte Funktion, verwenden Sie diese vorsichtig."
  },
  "editPermission": {
    "message": "Genehmigung bearbeiten"
  },
  "editPermissions": {
    "message": "Genehmigungen bearbeiten"
  },
  "editSpeedUpEditGasFeeModalTitle": {
    "message": "Beschleunigung der Gasgebühr bearbeiten"
  },
  "editSpendingCap": {
    "message": "Ausgabenobergrenze bearbeiten"
  },
  "editSpendingCapAccountBalance": {
    "message": "Kontostand: $1 $2"
  },
  "editSpendingCapDesc": {
    "message": "Geben Sie den von Ihnen gewünschten Betrag ein, der in Ihrem Namen ausgegeben werden soll."
  },
  "editSpendingCapError": {
    "message": "Die Ausgabenobergrenze darf nicht mehr als $1 Dezimalstellen überschreiten. Entfernen Sie die Dezimalstellen, um fortzufahren."
  },
  "editSpendingCapSpecialCharError": {
    "message": "Nur Zahlen eingeben"
  },
  "enableAutoDetect": {
    "message": " Automatische Erkennung aktivieren"
  },
  "enableFromSettings": {
    "message": " In den Einstellungen aktivieren."
  },
  "enableSnap": {
    "message": "Aktivieren"
  },
  "enableToken": {
    "message": "$1 aktivieren",
    "description": "$1 is a token symbol, e.g. ETH"
  },
  "enabled": {
    "message": "Aktiviert"
  },
  "enabledNetworks": {
    "message": "Aktivierte Netzwerke"
  },
  "encryptionPublicKeyNotice": {
    "message": "$1 wünscht Ihren öffentlichen Verschlüsselungsschlüssel. Durch Ihre Zustimmung kann diese Seite verschlüsselte Nachrichten an Sie verfassen.",
    "description": "$1 is the web3 site name"
  },
  "encryptionPublicKeyRequest": {
    "message": "Öffentlichen Verschlüsselungsschlüssel anfordern"
  },
  "endpointReturnedDifferentChainId": {
    "message": "Die von Ihnen eingegebene RPC-URL hat eine andere Chain-ID ($1) zurückgegeben.",
    "description": "$1 is the return value of eth_chainId from an RPC endpoint"
  },
  "enhancedTokenDetectionAlertMessage": {
    "message": "Erweiterte Token-Erkennung ist derzeit über $1 verfügbar. $2"
  },
  "ensDomainsSettingDescriptionIntroduction": {
    "message": "MetaMask zeigt Ihnen ENS-Domains direkt in der Adressleiste Ihres Browsers an. So funktioniert es:"
  },
  "ensDomainsSettingDescriptionOutroduction": {
    "message": "Beachten Sie bitte, dass durch die Nutzung dieser Funktion Ihre IP-Adresse für IPFS-Dienste anbietende Dritte sichtbar wird."
  },
  "ensDomainsSettingDescriptionPart1": {
    "message": "MetaMask findet mithilfe von Ethereums ENS-Contract den mit dem ENS-Namen verbundenen Code."
  },
  "ensDomainsSettingDescriptionPart2": {
    "message": "Wenn der Code mit IPFS verknüpft ist, wird der dazugehörige Content (in der Regel eine Website) wiedergegeben."
  },
  "ensDomainsSettingTitle": {
    "message": "ENS-Domains in der Adresszeile anzeigen"
  },
  "ensUnknownError": {
    "message": "ENS-Lookup fehlgeschlagen."
  },
  "enterANameToIdentifyTheUrl": {
    "message": "Geben Sie zur Identifizierung der URL einen Namen ein"
  },
  "enterChainId": {
    "message": "Chain-ID eingeben"
  },
  "enterMaxSpendLimit": {
    "message": "Max. Ausgabenlimit eingeben"
  },
  "enterNetworkName": {
    "message": "Netzwerkname eingeben"
  },
  "enterOptionalPassword": {
    "message": "Optionales Passwort eingeben"
  },
  "enterPasswordContinue": {
    "message": "Zum Fortfahren Passwort eingeben"
  },
  "enterRpcUrl": {
    "message": "RPC-URL eingeben"
  },
  "enterSymbol": {
    "message": "Symbol eingeben"
  },
  "enterTokenNameOrAddress": {
    "message": "Tokennamen eingeben oder Adresse einfügen"
  },
  "enterYourPassword": {
    "message": "Passwort eingeben"
  },
  "errorCode": {
    "message": "Code: $1",
    "description": "Displayed error code for debugging purposes. $1 is the error code"
  },
  "errorGettingSafeChainList": {
    "message": "Fehler beim Abrufen der Liste sicherer Ketten, bitte mit Vorsicht fortfahren."
  },
  "errorMessage": {
    "message": "Nachricht: $1",
    "description": "Displayed error message for debugging purposes. $1 is the error message"
  },
  "errorName": {
    "message": "Code: $1",
    "description": "Displayed error name for debugging purposes. $1 is the error name"
  },
  "errorPageContactSupport": {
    "message": "Support kontaktieren",
    "description": "Button for contact MM support"
  },
  "errorPageDescribeUsWhatHappened": {
    "message": "Beschreiben Sie, was vorgefallen ist",
    "description": "Button for submitting report to sentry"
  },
  "errorPageInfo": {
    "message": "Ihre Daten können nicht angezeigt werden. Keine Sorge, Ihre Wallet und Ihr Geld sind sicher.",
    "description": "Information banner shown in the error page"
  },
  "errorPageMessageTitle": {
    "message": "Fehlermeldung",
    "description": "Title for description, which is displayed for debugging purposes"
  },
  "errorPageSentryFormTitle": {
    "message": "Beschreiben Sie, was vorgefallen ist",
    "description": "In sentry feedback form, The title at the top of the feedback form."
  },
  "errorPageSentryMessagePlaceholder": {
    "message": "Die Übermittlung von Details, z. B. wie wir den Fehler reproduzieren können, wird uns bei der Behebung des Problems helfen.",
    "description": "In sentry feedback form, The placeholder for the feedback description input field."
  },
  "errorPageSentrySuccessMessageText": {
    "message": "Vielen Dank! Wir werden uns bald damit befassen.",
    "description": "In sentry feedback form, The message displayed after a successful feedback submission."
  },
  "errorPageTitle": {
    "message": "MetaMask hat einen Fehler festgestellt.",
    "description": "Title of generic error page"
  },
  "errorPageTryAgain": {
    "message": "Erneut versuchen",
    "description": "Button for try again"
  },
  "errorStack": {
    "message": "Stapel:",
    "description": "Title for error stack, which is displayed for debugging purposes"
  },
  "errorWhileConnectingToRPC": {
    "message": "Fehler bei der Verbindung zum benutzerdefinierten Netzwerk."
  },
  "errorWithSnap": {
    "message": "Fehler bei $1",
    "description": "$1 represents the name of the snap"
  },
  "estimatedFee": {
    "message": "Geschätzte Gebühr"
  },
  "estimatedFeeTooltip": {
    "message": "Betrag, der für die Bearbeitung der Transaktion im Netzwerk gezahlt wurde."
  },
  "ethGasPriceFetchWarning": {
    "message": "Der Gas-Preis, der sich aus der Gas-Hauptschätzungsdienst ergibt, ist derzeit nicht verfügbar."
  },
  "ethereumProviderAccess": {
    "message": "Ethereum-Anbieter Zugriff auf $1 gewähren",
    "description": "The parameter is the name of the requesting origin"
  },
  "ethereumPublicAddress": {
    "message": "Öffentliche Ethereum-Adresse"
  },
  "etherscan": {
    "message": "Etherscan"
  },
  "etherscanView": {
    "message": "Account auf Etherscan anschauen"
  },
  "etherscanViewOn": {
    "message": "Auf Etherscan anzeigen"
  },
  "existingChainId": {
    "message": "Die von Ihnen eingegebenen Informationen sind mit einer bestehenden Chain-ID verknüpft."
  },
  "expandView": {
    "message": "Ansicht erweitern"
  },
  "experimental": {
    "message": "Experimentell"
  },
  "exploreweb3": {
    "message": "Web3 erkunden"
  },
  "exportYourData": {
    "message": "Ihre Daten exportieren"
  },
  "exportYourDataButton": {
    "message": "Herunterladen"
  },
  "exportYourDataDescription": {
    "message": "Sie können Daten wie Ihre Kontakte und Einstellungen exportieren."
  },
  "extendWalletWithSnaps": {
    "message": "Erkunden Sie die von der Community erstellten Snaps, um Ihr web3-Erlebnis individuell zu gestalten.",
    "description": "Banner description displayed on Snaps list page in Settings when less than 6 Snaps is installed."
  },
  "externalAccount": {
    "message": "Externes Konto"
  },
  "externalExtension": {
    "message": "Externe Erweiterung"
  },
  "externalNameSourcesSetting": {
    "message": "Vorgeschlagene Spitznamen"
  },
  "externalNameSourcesSettingDescription": {
    "message": "Wir rufen die vorgeschlagenen Spitznamen für Adressen, mit denen Sie interagieren, aus Drittanbieterquellen wie Etherscan, Infura und Lens Protocol ab. Diese Anbieter sind in der Lage, die betreffenden Adressen sowie Ihre IP-Adresse einzusehen. Ihre Kontoadresse wird jedoch nicht an Drittparteien weitergegeben."
  },
  "failed": {
    "message": "Fehlgeschlagen"
  },
  "failedToFetchChainId": {
    "message": "Chain-ID konnte nicht abgerufen werden. Ist Ihre RPC-URL korrekt?"
  },
  "failover": {
    "message": "Failover"
  },
  "failoverRpcUrl": {
    "message": "Failover-RPC-URL"
  },
  "failureMessage": {
    "message": "Etwas ist schiefgelaufen und wir konnten die Aktion nicht abschließen."
  },
  "fast": {
    "message": "Schnell"
  },
  "feeDetails": {
    "message": "Details zur Gebühr"
  },
  "fileImportFail": {
    "message": "Dateiimport fehlgeschlagen? Bitte hier klicken!",
    "description": "Helps user import their account from a JSON file"
  },
  "flaskWelcomeUninstall": {
    "message": "Sie sollten diese Erweiterung deinstallieren.",
    "description": "This request is shown on the Flask Welcome screen. It is intended for non-developers, and will be bolded."
  },
  "flaskWelcomeWarning1": {
    "message": "Flask ist für Entwickler gedacht, um mit neuen instabilen APIs zu experimentieren. Wenn Sie kein Entwickler oder Beta-Tester sind, $1.",
    "description": "This is a warning shown on the Flask Welcome screen, intended to encourage non-developers not to proceed any further. $1 is the bolded message 'flaskWelcomeUninstall'"
  },
  "flaskWelcomeWarning2": {
    "message": "Wir übernehmen keine Garantie für die Sicherheit oder Stabilität dieser Erweiterung. Die neuen von Flask angebotenen APIs sind nicht gegen Phishing-Angriffe gehärtet. Das bedeutet, dass jede Webseite oder jeder Snap, der Flask benötigt, ein böswilliger Versuch sein könnte, Ihre Assets zu stehlen.",
    "description": "This explains the risks of using MetaMask Flask"
  },
  "flaskWelcomeWarning3": {
    "message": "Alle Flask-APIs sind experimentell. Sie können ohne Vorankündigung geändert oder entfernt werden oder sie können auf unbestimmte Zeit in Flask bleiben, ohne jemals in die stabile MetaMask migriert zu werden. Die Verwendung erfolgt auf eigene Gefahr.",
    "description": "This message warns developers about unstable Flask APIs"
  },
  "flaskWelcomeWarning4": {
    "message": "Stellen Sie sicher, dass Sie Ihre normale MetaMask-Erweiterung deaktivieren, wenn Sie Flask verwenden.",
    "description": "This message calls to pay attention about multiple versions of MetaMask running on the same site (Flask + Prod)"
  },
  "flaskWelcomeWarningAcceptButton": {
    "message": "Ich akzeptiere die Risiken",
    "description": "this text is shown on a button, which the user presses to confirm they understand the risks of using Flask"
  },
  "floatAmountToken": {
    "message": "Token-Betrag muss eine ganze Zahl sein"
  },
  "followUsOnTwitter": {
    "message": "Folgen Sie uns auf Twitter."
  },
  "forbiddenIpfsGateway": {
    "message": "Verbotene IPFS-Gateway: Bitte geben Sie ein CID-Gateway an."
  },
  "forgetDevice": {
    "message": "Dieses Gerät entfernen"
  },
  "forgotPassword": {
    "message": "Passwort vergessen?"
  },
  "form": {
    "message": "Formular"
  },
  "from": {
    "message": "Von"
  },
  "fromAddress": {
    "message": "Von: $1",
    "description": "$1 is the address to include in the From label. It is typically shortened first using shortenAddress"
  },
  "fromTokenLists": {
    "message": "Von Token-Liste: $1"
  },
  "function": {
    "message": "Funktion: $1"
  },
  "fundingMethod": {
    "message": "Methode der Mittelbereitstellung"
  },
  "gas": {
    "message": "Gas"
  },
  "gasDisplayAcknowledgeDappButtonText": {
    "message": "Vorgeschlagene Gas-Gebühr bearbeiten"
  },
  "gasDisplayDappWarning": {
    "message": "Diese Gas-Gebühr wurde von $1 vorgeschlagen. Dies kann ein Problem mit Ihrer Transaktion verursachen. Bei Fragen wenden Sie sich bitte an $1.",
    "description": "$1 represents the Dapp's origin"
  },
  "gasFee": {
    "message": "Gas-Gebühr"
  },
  "gasLimit": {
    "message": "Gas-Limit"
  },
  "gasLimitRecommended": {
    "message": "Empfohlenes Gas-Limit ist $1. Wenn das Gas-Limit weniger beträgt, kann es fehlschlagen."
  },
  "gasLimitTooLow": {
    "message": "Gas-Limit muss mindestens 21000 betragen."
  },
  "gasLimitV2": {
    "message": "Gas-Limit"
  },
  "gasOption": {
    "message": "Gas-Option"
  },
  "gasPriceExcessive": {
    "message": "Ihre Gas-Gebühr ist unnötig hoch. Denken Sie darüber nach, den Betrag zu senken."
  },
  "gasPriceFetchFailed": {
    "message": "Die Gas-Preis-Schätzung ist aufgrund eines Netzwerkfehlers fehlgeschlagen."
  },
  "gasTimingHoursShort": {
    "message": "$1 Stunde",
    "description": "$1 represents a number of hours"
  },
  "gasTimingLow": {
    "message": "Langsam"
  },
  "gasTimingMinutesShort": {
    "message": "Min. $1",
    "description": "$1 represents a number of minutes"
  },
  "gasTimingSecondsShort": {
    "message": "$1 Sek.",
    "description": "$1 represents a number of seconds"
  },
  "gasUsed": {
    "message": "Verwendetes Gas"
  },
  "general": {
    "message": "Allgemein"
  },
  "generalCameraError": {
    "message": "Wir konnten nicht auf Ihre Kamera zugreifen. Bitte versuchen Sie es erneut."
  },
  "generalCameraErrorTitle": {
    "message": "Etwas ist schiefgelaufen ...."
  },
  "generalDescription": {
    "message": "Synchronisieren Sie Einstellungen geräteübergreifend, wählen Sie Netzwerkeinstellungen aus und verfolgen Sie Token-Daten"
  },
  "genericExplorerView": {
    "message": "Konto auf $1 ansehen"
  },
  "goToSite": {
    "message": "Zur Seite gehen"
  },
  "goerli": {
    "message": "Goerli-Testnetzwerk"
  },
  "gotIt": {
    "message": "Verstanden!"
  },
  "grantExactAccess": {
    "message": "Exakten Zugriff genehmigen"
  },
  "gwei": {
    "message": "GWEI"
  },
  "hardware": {
    "message": "Hardware"
  },
  "hardwareWalletConnected": {
    "message": "Hardware-Wallet verknüpft"
  },
  "hardwareWalletLegacyDescription": {
    "message": "(veraltet)",
    "description": "Text representing the MEW path"
  },
  "hardwareWalletSubmissionWarningStep1": {
    "message": "Stellen Sie sicher, dass Ihr $1 angeschlossen ist und die Ethereum-App ausgewählt ist."
  },
  "hardwareWalletSubmissionWarningStep2": {
    "message": "Aktivieren Sie „Smart-Contract-Daten“ oder „Blindes Signieren“ auf Ihrem $1-Gerät."
  },
  "hardwareWalletSubmissionWarningTitle": {
    "message": "Vor dem Klicken auf Absenden:"
  },
  "hardwareWalletSupportLinkConversion": {
    "message": "hier klicken"
  },
  "hardwareWallets": {
    "message": "Eine Hardware-Wallet verknüpfen"
  },
  "hardwareWalletsInfo": {
    "message": "Hardware-Wallet-Integrationen nutzen API-Aufrufe zur Kommunikation mit externen Servern, die Ihre IP-Adresse und die Adressen der Smart Contracts, mit denen Sie interagieren, sehen können."
  },
  "hardwareWalletsMsg": {
    "message": "Wählen Sie eine Hardware-Wallet aus, die Sie mit MetaMask verwenden möchten."
  },
  "here": {
    "message": "hier",
    "description": "as in -click here- for more information (goes with troubleTokenBalances)"
  },
  "hexData": {
    "message": "Hexdaten"
  },
  "hiddenAccounts": {
    "message": "Versteckte Konten"
  },
  "hide": {
    "message": "Verbergen"
  },
  "hideAccount": {
    "message": "Konto verbergen"
  },
  "hideAdvancedDetails": {
    "message": "Erweiterte Details verbergen"
  },
  "hideSentitiveInfo": {
    "message": "Sensible Informationen verbergen"
  },
  "hideTokenPrompt": {
    "message": "Token verbergen?"
  },
  "hideTokenSymbol": {
    "message": "$1 verbergen",
    "description": "$1 is the symbol for a token (e.g. 'DAI')"
  },
  "hideZeroBalanceTokens": {
    "message": "Token ohne Guthaben verbergen"
  },
  "high": {
    "message": "Aggressiv"
  },
  "highGasSettingToolTipMessage": {
    "message": "Hohe Wahrscheinlichkeit, auch in volatilen Märkten. Verwenden Sie $1, um Schwankungen im Netzwerk-Traffic, die z. B. durch den Ausfall beliebter NFTs entstehen, abzudecken.",
    "description": "$1 is key 'high' (text: 'Aggressive') separated here so that it can be passed in with bold font-weight"
  },
  "highLowercase": {
    "message": "hoch"
  },
  "highestCurrentBid": {
    "message": "Höchstes aktuelles Gebot"
  },
  "highestFloorPrice": {
    "message": "Höchster Mindestpreis"
  },
  "history": {
    "message": "Verlauf"
  },
  "holdToRevealContent1": {
    "message": "Ihre geheime Wiederherstellungsphrase bietet $1",
    "description": "$1 is a bolded text with the message from 'holdToRevealContent2'"
  },
  "holdToRevealContent2": {
    "message": "vollen Zugriff auf Ihre Wallet und Ihr Guthaben.",
    "description": "Is the bolded text in 'holdToRevealContent1'"
  },
  "holdToRevealContent3": {
    "message": "Teilen Sie dies mit niemandem. $1 $2",
    "description": "$1 is a message from 'holdToRevealContent4' and $2 is a text link with the message from 'holdToRevealContent5'"
  },
  "holdToRevealContent4": {
    "message": "Der MetaMask-Support wird Sie nicht danach fragen,",
    "description": "Part of 'holdToRevealContent3'"
  },
  "holdToRevealContent5": {
    "message": "Betrüger aber schon.",
    "description": "The text link in 'holdToRevealContent3'"
  },
  "holdToRevealContentPrivateKey1": {
    "message": "Ihr privater Schlüssel bietet $1",
    "description": "$1 is a bolded text with the message from 'holdToRevealContentPrivateKey2'"
  },
  "holdToRevealContentPrivateKey2": {
    "message": "vollständigen Zugriff auf Ihre Wallet und Ihr Guthaben.",
    "description": "Is the bolded text in 'holdToRevealContentPrivateKey2'"
  },
  "holdToRevealLockedLabel": {
    "message": "Halten zum Offenlegen des gesperrten Kreises"
  },
  "holdToRevealPrivateKey": {
    "message": "Halten, um privaten Schlüssel offenzulegen."
  },
  "holdToRevealPrivateKeyTitle": {
    "message": "Bewaren Sie Ihren privaten Schlüssel sicher auf."
  },
  "holdToRevealSRP": {
    "message": "Halten, um GWP anzuzeigen."
  },
  "holdToRevealSRPTitle": {
    "message": "Bewahren Sie Ihre GWP sicher auf."
  },
  "holdToRevealUnlockedLabel": {
    "message": "zur-Anzeige-Halten-Kreis entsperrt"
  },
  "honeypotDescription": {
    "message": "Dieser Token könnte ein Honeypot-Risiko bergen. Es empfiehlt sich, vor der Interaktion eine Sorgfaltsprüfung vorzunehmen, um einen möglichen finanziellen Verlust zu vermeiden."
  },
  "honeypotTitle": {
    "message": "Honeypot"
  },
  "howNetworkFeesWorkExplanation": {
    "message": "Geschätzte Gebühr für die Abwicklung der Transaktion. Die maximale Gebühr ist $1."
  },
  "howQuotesWork": {
    "message": "Funktionsweise von Angeboten"
  },
  "howQuotesWorkExplanation": {
    "message": "Dieses Angebot hat die höchste Rendite von den von uns gesuchten Angeboten. Dieser Wert basiert auf dem Swap-Satz, der Bridging-Gebühren und eine MetaMask-Gebühr von $1 % einschließt, abzüglich der Gasgebühren. Die Gasgebühren hängen von der Auslastung des Netzwerks sowie der Komplexität der Transaktion ab."
  },
  "id": {
    "message": "ID"
  },
  "ignoreAll": {
    "message": "Alle ignorieren"
  },
  "ignoreTokenWarning": {
    "message": "Wenn Sie Tokens verbergen, werden Sie nicht in Ihrer Wallet angezeigt. Sie können sie jedoch weiterhin hinzufügen, indem Sie nach ihnen suchen."
  },
  "imToken": {
    "message": "imToken"
  },
  "import": {
    "message": "Importieren",
    "description": "Button to import an account from a selected file"
  },
  "importAccountError": {
    "message": "Fehler beim Importieren des Kontos."
  },
  "importAccountErrorIsSRP": {
    "message": "Sie haben eine geheime Wiederherstellungsphrase (oder mnemonische Phrase) eingegeben. Um hier ein Konto zu importieren, müssen Sie einen privaten Schlüssel eingeben, wobei es sich um einen hexadezimalen String mit 64 Zeichen handelt."
  },
  "importAccountErrorNotAValidPrivateKey": {
    "message": "Dies ist ein ungültiger privater Schlüssel. Sie haben eine hexadezimale Zeichenfolge eingegeben, sie muss aber 64 Zeichen lang sein."
  },
  "importAccountErrorNotHexadecimal": {
    "message": "Dies ist ein ungültiger privater Schlüsseln. Sie müssen eine hexadezimale Zeichenfolge mit 64 Zeichen eingeben."
  },
  "importAccountJsonLoading1": {
    "message": "Rechnen Sie damit, dass dieser JSON-Import ein paar Minuten dauert und MetaMask nicht reagiert."
  },
  "importAccountJsonLoading2": {
    "message": "Wir entschuldigen uns hierfür und werden dies in Zukunft beschleunigen."
  },
  "importAccountMsg": {
    "message": "Importierte Konten werden nicht mit der geheimen Wiederherstellungsphrase von MetaMask verknüpft. Erfahren Sie mehr über importierte Konten."
  },
  "importNFT": {
    "message": "NFT importieren"
  },
  "importNFTAddressToolTip": {
    "message": "Auf OpenSea gibt es zum Beispiel auf der NFT-Seite unter Details einen blauen Hyperlink mit der Bezeichnung „Contract-Adresse“. Wenn Sie darauf klicken, werden Sie zur Adresse des Contracts auf Etherscan weitergeleitet. Oben links auf der Seite sollte ein Symbol mit der Aufschrift „Contract“ zu sehen sein und rechts daneben eine lange Reihe von Buchstaben und Zahlen. Dies ist die Adresse des Contracts, mit dem Ihr NFT erstellt wurde. Klicken Sie auf das „Kopieren“-Symbol rechts neben der Adresse und Sie haben sie in Ihrer Zwischenablage."
  },
  "importNFTPage": {
    "message": "NFT-Seite importieren"
  },
  "importNFTTokenIdToolTip": {
    "message": "Die ID eines NFTs ist eine eindeutige Kennung, da keine zwei NFTs gleich sind. Auch diese Nummer finden Sie in OpenSea unter „Details“. Notieren Sie diese oder kopieren Sie sie in Ihre Zwischenablage."
  },
  "importNWordSRP": {
    "message": "Ich habe eine $1-Wort-Wiederherstellungsphrase",
    "description": "$1 is the number of words in the recovery phrase"
  },
  "importPrivateKey": {
    "message": "Privater Schlüssel"
  },
  "importSRPDescription": {
    "message": "Importieren Sie eine bereits vorhandene Wallet mit Ihrer geheimen 12- oder 24-Wort-Wiederherstellungsphrase."
  },
  "importSRPNumberOfWordsError": {
    "message": "Geheime Wiederherstellungsphrasen bestehen aus 12 oder 24 Wörtern"
  },
  "importSRPWordError": {
    "message": "Das Wort $1 ist falsch oder falsch geschrieben.",
    "description": "$1 is the word that is incorrect or misspelled"
  },
  "importSRPWordErrorAlternative": {
    "message": "Wort $1 und $2 sind falsch oder falsch geschrieben.",
    "description": "$1 and $2 are multiple words that are mispelled."
  },
  "importSecretRecoveryPhrase": {
    "message": "Geheime Wiederherstellungsphrase importieren"
  },
  "importSecretRecoveryPhraseUnknownError": {
    "message": "Ein unbekannter Fehler ist aufgetreten."
  },
  "importSelectedTokens": {
    "message": "Ausgewählte Tokens importieren?"
  },
  "importSelectedTokensDescription": {
    "message": "Es werden nur die von Ihnen ausgewählten Tokens in Ihrer Wallet angezeigt. Sie können verborgene Tokens später jederzeit importieren, indem Sie nach ihnen suchen."
  },
  "importTokenQuestion": {
    "message": "Token importieren?"
  },
  "importTokenWarning": {
    "message": "Jeder kann ein Token mit beliebigem Namen erstellen, einschließlich gefälschter Versionen bestehender Tokens. Hinzufügen und Handeln auf eigene Gefahr!"
  },
  "importTokensCamelCase": {
    "message": "Tokens importieren"
  },
  "importTokensError": {
    "message": "Wir konnten die Tokens nicht importieren. Bitte versuchen Sie es später erneut."
  },
  "importWallet": {
    "message": "Wallet importieren"
  },
  "importWalletOrAccountHeader": {
    "message": "Wallet oder Konto importieren"
  },
  "importWalletSuccess": {
    "message": "Geheime Wiederherstellungsphrase $1 importiert",
    "description": "$1 is the index of the secret recovery phrase"
  },
  "importWithCount": {
    "message": "$1 importieren",
    "description": "$1 will the number of detected tokens that are selected for importing, if all of them are selected then $1 will be all"
  },
  "imported": {
    "message": "Importiert",
    "description": "status showing that an account has been fully loaded into the keyring"
  },
  "inYourSettings": {
    "message": "in Ihren Einstellungen"
  },
  "included": {
    "message": "einschließlich"
  },
  "includesXTransactions": {
    "message": "Beinhaltet $1 Transaktionen"
  },
  "infuraBlockedNotification": {
    "message": "MetaMask kann sich nicht mit dem Blockchain Host verbinden. Überprüfen Sie mögliche Gründe $1.",
    "description": "$1 is a clickable link with with text defined by the 'here' key"
  },
  "initialTransactionConfirmed": {
    "message": "Ihre erste Transaktion wurde vom Netzwerk bestätigt. Klicken Sie auf „OK“, um zurückzukehren."
  },
  "insightsFromSnap": {
    "message": "Einblicke von $1",
    "description": "$1 represents the name of the snap"
  },
  "install": {
    "message": "Installieren"
  },
  "installOrigin": {
    "message": "Origin installieren"
  },
  "installRequest": {
    "message": "Zu MetaMask hinzufügen"
  },
  "installedOn": {
    "message": "Installiert auf $1",
    "description": "$1 is the date when the snap has been installed"
  },
  "insufficientBalance": {
    "message": "Guthaben reicht nicht aus."
  },
  "insufficientFunds": {
    "message": "Nicht genügend Gelder."
  },
  "insufficientFundsForGas": {
    "message": "Unzureichende Gelder für Gas"
  },
  "insufficientLockedLiquidityDescription": {
    "message": "Aufgrund des Mangels an ausreichend gesicherter oder verbrannter Liquidität ist das Token anfällig für plötzliche Liquiditätsabflüsse, was zu Marktinstabilität führen kann."
  },
  "insufficientLockedLiquidityTitle": {
    "message": "Unzureichende gesperrte Liquidität"
  },
  "insufficientTokens": {
    "message": "Nicht genügend Tokens."
  },
  "interactWithSmartContract": {
    "message": "Smart Contract"
  },
  "interactingWith": {
    "message": "Interaktion mit"
  },
  "interactingWithTransactionDescription": {
    "message": "Dies ist der Kontrakt, mit dem Sie interagieren. Schützen Sie sich vor Betrügern, indem Sie die Details überprüfen."
  },
  "interaction": {
    "message": "Interaktion"
  },
  "invalidAddress": {
    "message": "Ungültige Adresse"
  },
  "invalidAddressRecipient": {
    "message": "Empfängeradresse ist unzulässig"
  },
  "invalidAssetType": {
    "message": "Dieses Asset ist ein NFT und muss auf der Seite „NFTs importieren“ unter dem Tab NFTs erneut hinzugefügt werden."
  },
  "invalidChainIdTooBig": {
    "message": "Ungültige Chain-ID. Die Chain-ID ist zu groß."
  },
  "invalidCustomNetworkAlertContent1": {
    "message": "Die Chain-ID für benutzerdefiniertes Netzwerk '$1' muss neu eingegeben werden.",
    "description": "$1 is the name/identifier of the network."
  },
  "invalidCustomNetworkAlertContent2": {
    "message": "Um Sie vor betrügerischen oder böswilligen Netzanbietern zu schützen, sind nun Chain-IDs für alle benutzerdefinierten Netzwerke erforderlich."
  },
  "invalidCustomNetworkAlertContent3": {
    "message": "Gehen Sie zu Einstellungen > Netzwerk und geben Sie die Chain-ID ein. Sie finden die Chain-IDs der beliebtesten Netzwerke auf $1.",
    "description": "$1 is a link to https://chainid.network"
  },
  "invalidCustomNetworkAlertTitle": {
    "message": "Ungültiges benutzerdefiniertes Netzwerk"
  },
  "invalidHexData": {
    "message": "Ungültige Hex-Daten"
  },
  "invalidHexNumber": {
    "message": "Ungültige Hexadezimalzahl."
  },
  "invalidHexNumberLeadingZeros": {
    "message": "Ungültige Hexadezimalnummer. Entfernen Sie alle führenden Nulle."
  },
  "invalidIpfsGateway": {
    "message": "Ungültiges IPFS-Gateway: Der Wert muss eine gültige URL sein."
  },
  "invalidNumber": {
    "message": "Ungültige Zahl. Geben Sie eine dezimale oder mit '0x' vorangestellte hexadezimale Zahl ein."
  },
  "invalidNumberLeadingZeros": {
    "message": "Ungültige Hexadezimalnummer. Entfernen Sie alle führenden Nulle."
  },
  "invalidRPC": {
    "message": "Ungültige RPC URI"
  },
  "invalidSeedPhrase": {
    "message": "Ungültige geheime Wiederherstellungsphrase"
  },
  "invalidSeedPhraseCaseSensitive": {
    "message": "Ungültige Eingabe! Die geheime Wiederherstellungsphrase berücksichtigt Groß- und Kleinschreibung."
  },
  "ipfsGateway": {
    "message": "IPFS-Gateway"
  },
  "ipfsGatewayDescription": {
    "message": "MetaMask verwendet Dienste von Drittanbietern, um Bilder Ihrer auf IPFS gespeicherten NFTs wiederzugeben, Informationen zu ENS-Adressen anzuzeigen, die Sie in die Adressleiste Ihres Browsers eingegeben haben, und Symbole für verschiedene Tokens abzurufen. Ihre IP-Adresse kann diesen Diensten offengelegt werden, wenn Sie diese nutzen."
  },
  "ipfsToggleModalDescriptionOne": {
    "message": "Wir verwenden Dienste von Drittanbietern, um Bilder Ihrer auf IPFS gespeicherten NFTs wiederzugeben, Informationen zu ENS-Adressen anzuzeigen, die Sie in die Adressleiste Ihres Browsers eingeben, und Symbole für verschiedene Tokens abzurufen. Ihre IP-Adresse kann diesen Diensten offengelegt werden, wenn Sie diese nutzen."
  },
  "ipfsToggleModalDescriptionTwo": {
    "message": "Durch die Auswahl von „Bestätigen“ wird die IPFS-Auflösung eingeschaltet. Sie lässt sich jederzeit in $1 wieder ausschalten.",
    "description": "$1 is the method to turn off ipfs"
  },
  "ipfsToggleModalSettings": {
    "message": "Einstellungen > Sicherheit und Datenschutz"
  },
  "isSigningOrSubmitting": {
    "message": "Eine frühere Transaktion wird noch signiert oder eingereicht"
  },
  "jazzAndBlockies": {
    "message": "Jazzicons und Blockies sind zwei verschiedene Arten von einzigartigen Symbolen, mit denen Sie ein Konto auf einen Blick erkennen können."
  },
  "jazzicons": {
    "message": "Jazzicons"
  },
  "jsonFile": {
    "message": "JSON Datei",
    "description": "format for importing an account"
  },
  "keyringAccountName": {
    "message": "Kontoname"
  },
  "keyringAccountPublicAddress": {
    "message": "Öffentliche Adresse"
  },
  "keyringSnapRemovalResult1": {
    "message": "$1 $2entfernt",
    "description": "Displays the result after removal of a keyring snap. $1 is the snap name, $2 is whether it is successful or not"
  },
  "keyringSnapRemovalResultNotSuccessful": {
    "message": "nicht ",
    "description": "Displays the `not` word in $2."
  },
  "keyringSnapRemoveConfirmation": {
    "message": "„$1“ eingeben, um zu bestätigen, dass Sie diesen Snap entfernen möchten:",
    "description": "Asks user to input the name nap prior to deleting the snap. $1 is the snap name"
  },
  "keystone": {
    "message": "Keystone"
  },
  "knownAddressRecipient": {
    "message": "Bekannte Contract-Adresse."
  },
  "knownTokenWarning": {
    "message": "Mit dieser Aktion werden Tokens bearbeitet, die bereits in Ihrer Wallet aufgelistet sind und die dazu verwendet werden können, Sie zu betrügen. Genehmigen Sie diese Aktion nur, wenn Sie sicher sind, dass Sie den Wert dieser Tokens ändern möchten. Erfahren Sie mehr über $1."
  },
  "l1Fee": {
    "message": "L1-Gebühr"
  },
  "l1FeeTooltip": {
    "message": "L1-Gas-Gebühr"
  },
  "l2Fee": {
    "message": "L2-Gebühr"
  },
  "l2FeeTooltip": {
    "message": "L2-Gas-Gebühr"
  },
  "lastConnected": {
    "message": "Zuletzt verbunden"
  },
  "lastSold": {
    "message": "Zuletzt verkauft"
  },
  "lavaDomeCopyWarning": {
    "message": "Zu Ihrer Sicherheit ist die Auswahl dieses Textes im Moment nicht möglich."
  },
  "layer1Fees": {
    "message": "Layer 1 Gebühren"
  },
  "layer2Fees": {
    "message": "Layer-2-Gebühren"
  },
  "learnHow": {
    "message": "Erfahren Sie, wie es funktioniert"
  },
  "learnMore": {
    "message": "Mehr erfahren"
  },
  "learnMoreAboutGas": {
    "message": "Wollen Sie $1 über Gas?",
    "description": "$1 will be replaced by the learnMore translation key"
  },
  "learnMoreAboutPrivacy": {
    "message": "Erfahren Sie mehr über bewährte Datenschutzpraktiken."
  },
  "learnMoreAboutSolanaAccounts": {
    "message": "Erfahren Sie mehr über Solana-Konten"
  },
  "learnMoreKeystone": {
    "message": "Mehr erfahren"
  },
  "learnMoreUpperCase": {
    "message": "Mehr erfahren"
  },
  "learnMoreUpperCaseWithDot": {
    "message": "Erfahren Sie mehr."
  },
  "learnScamRisk": {
    "message": "Betrügereien und Sicherheitsrisiken."
  },
  "leaveMetaMask": {
    "message": "MetaMask verlassen?"
  },
  "leaveMetaMaskDesc": {
    "message": "Sie sind im Begriff, eine Seite außerhalb von MetaMask zu besuchen. Überprüfen Sie die URL, bevor Sie fortfahren."
  },
  "ledgerAccountRestriction": {
    "message": "Sie müssen Ihr letztes Konto verwenden, ehe Sie ein neues hinzufügen können."
  },
  "ledgerConnectionInstructionCloseOtherApps": {
    "message": "Schließen Sie jede andere Software, die mit Ihrem Gerät verbunden ist und klicken Sie dann hier zum Aktualisieren."
  },
  "ledgerConnectionInstructionHeader": {
    "message": "Vor dem Klicken bestätigen:"
  },
  "ledgerConnectionInstructionStepFour": {
    "message": "Aktivieren Sie „Smart Contract Data“ oder „blind signing“ auf Ihrem Ledger-Gerät."
  },
  "ledgerConnectionInstructionStepThree": {
    "message": "Stellen Sie sicher, dass Ihr Ledger angeschlossen ist und die Ethereum-App ausgewählt ist."
  },
  "ledgerDeviceOpenFailureMessage": {
    "message": "Das Ledger-Gerät konnte nicht geöffnet werden. Ihr Ledger könnte mit anderer Software verbunden sein. Bitte schließen Sie Ledger Live oder andere Anwendungen, die mit Ihrem Ledger Gerät verbunden sind, und versuchen Sie es erneut."
  },
  "ledgerErrorConnectionIssue": {
    "message": "Verbinden Sie Ihr Ledger nochmals, öffnen Sie die ETH-App und versuchen Sie es erneut."
  },
  "ledgerErrorDevicedLocked": {
    "message": "Ihr Ledger ist gesperrt. Entsperren Sie es und versuchen Sie es erneut."
  },
  "ledgerErrorEthAppNotOpen": {
    "message": "Um das Problem zu lösen, öffnen Sie die ETH-Anwendung auf Ihrem Gerät und versuchen Sie es erneut."
  },
  "ledgerErrorTransactionDataNotPadded": {
    "message": "Die Eingabedaten der Ethereum-Transaktion sind nicht ausreichend aufgefüllt."
  },
  "ledgerLiveApp": {
    "message": "Ledger Live App"
  },
  "ledgerLocked": {
    "message": "Keine Verbindung zum Ledger-Gerät. Bitte stellen Sie sicher, dass Ihr Gerät entsperrt ist und die Ethereum-App geöffnet ist."
  },
<<<<<<< HEAD
=======
  "ledgerMultipleDevicesUnsupportedInfoDescription": {
    "message": "Um ein neues Gerät anzuschließen, trennen Sie das vorherige."
  },
  "ledgerMultipleDevicesUnsupportedInfoTitle": {
    "message": "Es kann jeweils nur ein Ledger verbunden werden"
  },
>>>>>>> 82db9a9c
  "ledgerTimeout": {
    "message": "Ledger Live braucht zu lange für eine Reaktion oder um eine Verbindung herzustellen. Stellen Sie sicher, dass die Ledger Live-App geöffnet und Ihr Gerät entsperrt ist."
  },
  "ledgerWebHIDNotConnectedErrorMessage": {
    "message": "Das Gerät wurde nicht verbunden. Wenn Sie Ihren Ledger verbinden möchten, klicken Sie bitte erneut auf „Weiter“ und genehmigen Sie die HID-Verbindung",
    "description": "An error message shown to the user during the hardware connect flow."
  },
  "levelArrow": {
    "message": "Richtungspfeil"
  },
  "lightTheme": {
    "message": "Leicht"
  },
  "likeToImportToken": {
    "message": "Möchten Sie diesen Token importieren?"
  },
  "likeToImportTokens": {
    "message": "Möchten Sie diese Tokens hinzufügen?"
  },
  "lineaGoerli": {
    "message": "Linea-Testnetzwerk"
  },
  "lineaMainnet": {
    "message": "Linea Mainnet"
  },
  "lineaSepolia": {
    "message": "Linea-Sepolia-Testnetzwerk"
  },
  "link": {
    "message": "Link"
  },
  "linkCentralizedExchanges": {
    "message": "Verlinken Sie Ihre Coinbase- oder Binance-Konten, um Kryptos kostenfrei an MetaMask zu übweisen."
  },
  "links": {
    "message": "Links"
  },
  "loadMore": {
    "message": "Mehr laden"
  },
  "loading": {
    "message": "Wird geladen ..."
  },
  "loadingScreenSnapMessage": {
    "message": "Bitte schließen Sie die Transaktion im Snap ab."
  },
  "loadingTokenList": {
    "message": "Token-Liste wird geladen"
  },
  "localhost": {
    "message": "Localhost 8545"
  },
  "lock": {
    "message": "Sperren"
  },
  "lockMetaMask": {
    "message": "MetaMask sperren"
  },
  "lockTimeInvalid": {
    "message": "Sperrzeit muss eine Zahl zwischen 0 und 10080 sein"
  },
  "logo": {
    "message": "$1-Logo",
    "description": "$1 is the name of the ticker"
  },
  "low": {
    "message": "Niedrig"
  },
  "lowEstimatedReturnTooltipMessage": {
    "message": "Sie zahlen mehr als $1 % Ihres Anfangsbetrags an Gebühren. Prüfen Sie Ihren Empfangsbetrag und die Netzwerkgebühren."
  },
  "lowEstimatedReturnTooltipTitle": {
    "message": "Hohe Kosten"
  },
  "lowGasSettingToolTipMessage": {
    "message": "Verwenden Sie $1, um auf einen günstigeren Preis zu warten. Zeitschätzungen sind viel ungenauer, da die Preise nicht vorhersehbar sind.",
    "description": "$1 is key 'low' separated here so that it can be passed in with bold font-weight"
  },
  "lowLowercase": {
    "message": "niedrig"
  },
  "mainnet": {
    "message": "Ethereum Mainnet"
  },
  "mainnetToken": {
    "message": "Diese Adresse stimmt mit einer bekannten Ethereum Mainnet-Token-Adresse überein. Überprüfen Sie erneut die Contract-Adresse und das Netzwerk für das Token, das Sie hinzufügen möchten."
  },
  "makeAnotherSwap": {
    "message": "Neuen Swap erstellen"
  },
  "makeSureNoOneWatching": {
    "message": "Stellen Sie sicher, dass niemand zuschaut.",
    "description": "Warning to users to be care while creating and saving their new Secret Recovery Phrase"
  },
  "manageDefaultSettings": {
    "message": "Standard-Datenschutzeinstellungen verwalten"
  },
  "manageInstitutionalWallets": {
    "message": "Institutionelle Wallets verwalten"
  },
  "manageInstitutionalWalletsDescription": {
    "message": "Schalten Sie dies ein, um institutionelle Wallets zu aktivieren."
  },
  "manageNetworksMenuHeading": {
    "message": "Netzwerke verwalten"
  },
  "managePermissions": {
    "message": "Genehmigungen verwalten"
  },
  "marketCap": {
    "message": "Marktkapitalisierung"
  },
  "marketDetails": {
    "message": "Marktdetails"
  },
  "max": {
    "message": "Max."
  },
  "maxBaseFee": {
    "message": "Max. Grundgebühr"
  },
  "maxFee": {
    "message": "Maximale Gebühr"
  },
  "maxFeeTooltip": {
    "message": "Eine maximale Gebühr, die für die Bezahlung der Transaktion vorgesehen ist."
  },
  "maxPriorityFee": {
    "message": "Maximale Prioritätsgebühr"
  },
  "medium": {
    "message": "Markt"
  },
  "mediumGasSettingToolTipMessage": {
    "message": "Verwenden Sie $1 für schnelle Verarbeitung zum aktuellen Marktpreis.",
    "description": "$1 is key 'medium' (text: 'Market') separated here so that it can be passed in with bold font-weight"
  },
  "memo": {
    "message": " Memo"
  },
  "message": {
    "message": "Nachricht"
  },
  "metaMaskConnectStatusParagraphOne": {
    "message": "Sie haben nun mehr Kontrolle über Ihre Kontoverbindungen in MetaMask."
  },
  "metaMaskConnectStatusParagraphThree": {
    "message": "Klicken Sie hier, um Ihre verbundenen Konten zu verwalten."
  },
  "metaMaskConnectStatusParagraphTwo": {
    "message": "Die Schaltfläche Verbindungsstatus zeigt an, ob die Webseite, die Sie besuchen, mit Ihrem aktuell ausgewählten Konto verbunden ist."
  },
  "metaMetricsIdNotAvailableError": {
    "message": "Da Sie sich noch nie für MetaMetrics angemeldet haben, gibt es hier keine Daten zu löschen."
  },
  "metadataModalSourceTooltip": {
    "message": "$1 wird auf npm gehostet und $2 ist die einzige Kennung dieses Snaps.",
    "description": "$1 is the snap name and $2 is the snap NPM id."
  },
  "metamaskNotificationsAreOff": {
    "message": "Wallet-Benachrichtigungen sind momentan nicht aktiv."
  },
  "metamaskSwapsOfflineDescription": {
    "message": "MetaMask Swaps wird gewartet. Bitte versuchen Sie es später erneut."
  },
  "metamaskVersion": {
    "message": "MetaMask-Version"
  },
  "methodData": {
    "message": "Methode"
  },
  "methodDataTransactionDesc": {
    "message": "Funktion, die auf der Grundlage der dekodierten Eingabedaten ausgeführt wird."
  },
  "methodNotSupported": {
    "message": "Bei diesem Konto nicht unterstützt."
  },
  "metrics": {
    "message": "Metriken"
  },
  "millionAbbreviation": {
    "message": "M",
    "description": "Shortened form of 'million'"
  },
  "mismatchedChainLinkText": {
    "message": "verifizieren Sie die Netzwerkdetails",
    "description": "Serves as link text for the 'mismatchedChain' key. This text will be embedded inside the translation for that key."
  },
  "mismatchedChainRecommendation": {
    "message": "Wir empfehlen, dass Sie vor dem Fortfahren $1.",
    "description": "$1 is a clickable link with text defined by the 'mismatchedChainLinkText' key. The link will open to instructions for users to validate custom network details."
  },
  "mismatchedNetworkName": {
    "message": "Laut unseren Aufzeichnungen stimmt dieser Netzwerkname nicht mit dieser Chain-ID überein."
  },
  "mismatchedNetworkSymbol": {
    "message": "Das angegebene Währungssymbol entspricht nicht dem Symbol, das wir für diese Chain-ID erwarten."
  },
  "mismatchedRpcChainId": {
    "message": "Die vom benutzerdefinierten Netzwerk zurückgesendete Chain-ID stimmt nicht mit der angegebenen Chain-ID überein."
  },
  "mismatchedRpcUrl": {
    "message": "Laut unseren Aufzeichnungen stimmt der angegebene RPC-URL-Wert nicht mit einem bekannten Anbieter für diese Chain-ID überein."
  },
  "missingSetting": {
    "message": "Sie können eine Einstellung nicht finden?"
  },
  "missingSettingRequest": {
    "message": "Hier anfragen"
  },
  "more": {
    "message": "mehr"
  },
  "moreAccounts": {
    "message": "Über $1 mehr Konten",
    "description": "$1 is the number of accounts"
  },
  "moreNetworks": {
    "message": "Über $1 mehr Netzwerke",
    "description": "$1 is the number of networks"
  },
  "moreQuotes": {
    "message": "Mehr Angebote"
  },
  "multichainAddEthereumChainConfirmationDescription": {
    "message": "Sie fügen dieses Netzwerk zu MetaMask hinzu und geben dieser Website die Genehmigung, es zu nutzen."
  },
  "multichainQuoteCardBridgingLabel": {
    "message": "Bridging"
  },
  "multichainQuoteCardQuoteLabel": {
    "message": "Angebot"
  },
  "multichainQuoteCardTimeLabel": {
    "message": "Zeit"
  },
  "multipleSnapConnectionWarning": {
    "message": "$1 möchte $2 Snaps verwenden",
    "description": "$1 is the dapp and $2 is the number of snaps it wants to connect to."
  },
  "mustSelectOne": {
    "message": "Sie müssen mindestens 1 Token auswählen."
  },
  "name": {
    "message": "Name"
  },
  "nameAddressLabel": {
    "message": "Adresse",
    "description": "Label above address field in name component modal."
  },
  "nameAlreadyInUse": {
    "message": "Der Name wird bereits verwendet"
  },
  "nameInstructionsNew": {
    "message": "Falls Sie diese Adresse kennen, können Sie ihr einen Spitznamen zuweisen, um sie künftig wiederzuerkennen.",
    "description": "Instruction text in name component modal when value is not recognised."
  },
  "nameInstructionsRecognized": {
    "message": "Diese Adresse hat einen vorgegebenen Spitznamen, den Sie jedoch bearbeiten oder weitere Empfehlungen einholen können.",
    "description": "Instruction text in name component modal when value is recognized but not saved."
  },
  "nameInstructionsSaved": {
    "message": "Sie haben bereits einen Spitznamen für diese Adresse hinzugefügt. Sie können weitere vorgeschlagene Spitznamen bearbeiten oder einsehen.",
    "description": "Instruction text in name component modal when value is saved."
  },
  "nameLabel": {
    "message": "Spitzname",
    "description": "Label above name input field in name component modal."
  },
  "nameModalMaybeProposedName": {
    "message": "Vielleicht: $1",
    "description": "$1 is the proposed name"
  },
  "nameModalTitleNew": {
    "message": "Unbekannte Adresse",
    "description": "Title of the modal created by the name component when value is not recognised."
  },
  "nameModalTitleRecognized": {
    "message": "Erkannte Adresse",
    "description": "Title of the modal created by the name component when value is recognized but not saved."
  },
  "nameModalTitleSaved": {
    "message": "Gespeicherte Adresse",
    "description": "Title of the modal created by the name component when value is saved."
  },
  "nameProviderProposedBy": {
    "message": "Vorgeschlagen von $1",
    "description": "$1 is the name of the provider"
  },
  "nameProvider_ens": {
    "message": "Ethereum Name Service (ENS)"
  },
  "nameProvider_etherscan": {
    "message": "Etherscan"
  },
  "nameProvider_lens": {
    "message": "Lens Protocol"
  },
  "nameProvider_token": {
    "message": "MetaMask"
  },
  "nameSetPlaceholder": {
    "message": "Wählen Sie einen Spitznamen ...",
    "description": "Placeholder text for name input field in name component modal."
  },
  "nativeNetworkPermissionRequestDescription": {
    "message": "$1 bittet um Ihre Zustimmung zu:",
    "description": "$1 represents dapp name"
  },
  "nativeTokenScamWarningConversion": {
    "message": "Netzwerkdetails bearbeiten"
  },
  "nativeTokenScamWarningDescription": {
    "message": "Das native Token-Symbol stimmt nicht mit dem erwarteten Symbol des nativen Tokens für das Netzwerk mit der zugehörigen Chain-ID überein. Sie haben $1 eingegeben, während das erwartete Token-Symbol $2 ist. Überprüfen Sie bitte, ob Sie mit der richtigen Chain verbunden sind.",
    "description": "$1 represents the currency name, $2 represents the expected currency symbol"
  },
  "nativeTokenScamWarningDescriptionExpectedTokenFallback": {
    "message": "etwas anderes",
    "description": "graceful fallback for when token symbol isn't found"
  },
  "nativeTokenScamWarningTitle": {
    "message": "Unerwartetes natives Token-Symbol",
    "description": "Title for nativeTokenScamWarningDescription"
  },
  "needHelp": {
    "message": "Brauchen Sie Hilfe? Kontaktieren Sie $1.",
    "description": "$1 represents `needHelpLinkText`, the text which goes in the help link"
  },
  "needHelpFeedback": {
    "message": "Teilen Sie Ihr Feedback"
  },
  "needHelpLinkText": {
    "message": "MetaMask-Support"
  },
  "needHelpSubmitTicket": {
    "message": "Ticket absenden"
  },
  "needImportFile": {
    "message": "Sie müssen eine zu importierende Datei auswählen.",
    "description": "User is important an account and needs to add a file to continue"
  },
  "negativeETH": {
    "message": "Negative ETH Beträge können nicht versendet werden."
  },
  "negativeOrZeroAmountToken": {
    "message": "Negative oder Nullbeträge von Assets können nicht gesendet werden."
  },
  "network": {
    "message": "Netzwerk"
  },
  "networkChanged": {
    "message": "Netzwerk geändert"
  },
  "networkChangedMessage": {
    "message": "Sie führen jetzt eine Transaktion bei $1 durch.",
    "description": "$1 is the name of the network"
  },
  "networkDetails": {
    "message": "Netzwerkdetails"
  },
  "networkFee": {
    "message": "Netzwerkgebühr"
  },
  "networkIsBusy": {
    "message": "Das Netzwerk ist ausgelastet. Die Gas-Preise sind hoch und die Schätzungen sind weniger genau."
  },
  "networkMenu": {
    "message": "Netzwerkmenü"
  },
  "networkMenuHeading": {
    "message": "Netzwerk wählen"
  },
  "networkName": {
    "message": "Netzwerkname"
  },
  "networkNameArbitrum": {
    "message": "Arbitrum"
  },
  "networkNameAvalanche": {
    "message": "Avalanche"
  },
  "networkNameBSC": {
    "message": "BSC"
  },
  "networkNameBase": {
    "message": "Basis"
  },
  "networkNameBitcoin": {
    "message": "Bitcoin"
  },
  "networkNameDefinition": {
    "message": "Der diesem Netzwerk zugeordnete Name."
  },
  "networkNameEthereum": {
    "message": "Ethereum"
  },
  "networkNameGoerli": {
    "message": "Goerli"
  },
  "networkNameLinea": {
    "message": "Linea"
  },
  "networkNameOpMainnet": {
    "message": "OP Mainnet"
  },
  "networkNamePolygon": {
    "message": "Polygon"
  },
  "networkNameSolana": {
    "message": "Solana"
  },
  "networkNameTestnet": {
    "message": "Testnet"
  },
  "networkNameZkSyncEra": {
    "message": "zkSync Era"
  },
  "networkOptions": {
    "message": "Netzwerkoptionen"
  },
  "networkPermissionToast": {
    "message": "Netzwerkgenehmigungen aktualisiert"
  },
  "networkProvider": {
    "message": "Netzwerkanbieter"
  },
  "networkStatus": {
    "message": "Netzwerkstatus"
  },
  "networkStatusBaseFeeTooltip": {
    "message": "Die Grundgebühr wird vom Netzwerk festgelegt und ändert sich alle 13 bis 14 Sekunden. Unsere $1 und $2 Optionen berücksichtigen plötzliche Erhöhungen.",
    "description": "$1 and $2 are bold text for Medium and Aggressive respectively."
  },
  "networkStatusPriorityFeeTooltip": {
    "message": "Bandbreite der Prioritätsgebühren (alias „Miner Tip“). Dieser Betrag geht an die Miner und ist ein Anreiz für sie, Ihre Transaktion zu priorisieren."
  },
  "networkStatusStabilityFeeTooltip": {
    "message": "Die Gas-Gebühren betragen $1 bezogen auf die letzten 72 Stunden.",
    "description": "$1 is networks stability value - stable, low, high"
  },
  "networkSwitchConnectionError": {
    "message": "Wir können keine Verbindung zu $1 aufbauen.",
    "description": "$1 represents the network name"
  },
  "networkURL": {
    "message": "Netzwerk-URL"
  },
  "networkURLDefinition": {
    "message": "Die URL, die für den Zugriff auf dieses Netzwerk verwendet wird."
  },
  "networkUrlErrorWarning": {
    "message": "Angreifer imitieren manchmal Websites, indem sie kleine Änderungen an der Adresse der Website vornehmen. Vergewissern Sie sich, dass Sie mit der beabsichtigten Website interagieren, bevor Sie fortfahren. Punycode-Version: $1",
    "description": "$1 replaced by RPC URL for network"
  },
  "networks": {
    "message": "Netzwerke"
  },
  "networksSmallCase": {
    "message": "Netzwerke"
  },
  "nevermind": {
    "message": "Schon gut"
  },
  "new": {
    "message": "Neu!"
  },
  "newAccount": {
    "message": "Neues Konto"
  },
  "newAccountNumberName": {
    "message": "Konto $1",
    "description": "Default name of next account to be created on create account screen"
  },
  "newContact": {
    "message": "Neuer Kontakt"
  },
  "newContract": {
    "message": "Neuer Contract"
  },
  "newNFTDetectedInImportNFTsMessageStrongText": {
    "message": "Einstellungen > Sicherheit und Datenschutz"
  },
  "newNFTDetectedInImportNFTsMsg": {
    "message": "Um Opensea zu verwenden, um Ihre NFTs zu sehen, aktivieren Sie ‚NFT-Medien anzeigen‘ in $1.",
    "description": "$1 is used for newNFTDetectedInImportNFTsMessageStrongText"
  },
  "newNFTDetectedInNFTsTabMessage": {
    "message": "Lassen Sie zu, dass MetaMask NFTs automatisch erkennt und anzeigt."
  },
  "newNFTsAutodetected": {
    "message": "Automatische NFT-Erkennung"
  },
  "newNetworkAdded": {
    "message": "„$1“ wurde erfolgreich hinzugefügt!"
  },
  "newNetworkEdited": {
    "message": "„$1“ wurde erfolgreich bearbeitet!"
  },
  "newNftAddedMessage": {
    "message": "NFT wurde erfolgreich hinzugefügt!"
  },
  "newPassword": {
    "message": "Neues Passwort (min. 8 Zeichen)"
  },
  "newPrivacyPolicyActionButton": {
    "message": "Mehr erfahren"
  },
  "newPrivacyPolicyTitle": {
    "message": "Wir haben unsere Datenschutzrichtlinie aktualisiert"
  },
  "newRpcUrl": {
    "message": "Neue RPC-URL"
  },
  "newTokensImportedMessage": {
    "message": "Sie haben $1 erfolgreich importiert.",
    "description": "$1 is the string of symbols of all the tokens imported"
  },
  "newTokensImportedTitle": {
    "message": "Token importiert"
  },
  "next": {
    "message": "Weiter"
  },
  "nftAddFailedMessage": {
    "message": "NFT kann nicht hinzugefügt werden, da die Eigentumsangaben nicht übereinstimmen. Stellen Sie sicher, dass Sie die richtigen Informationen eingegeben haben."
  },
  "nftAddressError": {
    "message": "Dieses Token ist ein NFT. Bei $1 hinzufügen.",
    "description": "$1 is a clickable link with text defined by the 'importNFTPage' key"
  },
  "nftAlreadyAdded": {
    "message": "NFT wurde bereits hinzugefügt."
  },
  "nftAutoDetectionEnabled": {
    "message": "Automatische NFT-Erkennung aktiviert"
  },
  "nftDisclaimer": {
    "message": "Haftungsausschluss: MetaMask bezieht die Mediendatei aus der Quellen-URL. Diese URL wird manchmal vom Markt, auf dem das NFT erstellt wurde, geändert."
  },
  "nftOptions": {
    "message": "NFT-Optionen"
  },
  "nftTokenIdPlaceholder": {
    "message": "Token-ID eingeben"
  },
  "nftWarningContent": {
    "message": "Sie gewähren den Zugriff auf $1, auch auf solche, die Sie in Zukunft besitzen könnten. Die Gegenseite kann diese NFTs jederzeit aus Ihrer Wallet übertragen, ohne Sie zu fragen, bis Sie diese Genehmigung widerrufen. $2",
    "description": "$1 is nftWarningContentBold bold part, $2 is Learn more link"
  },
  "nftWarningContentBold": {
    "message": "alle Ihre $1-NFTs",
    "description": "$1 is name of the collection"
  },
  "nftWarningContentGrey": {
    "message": "Seien Sie vorsichtig."
  },
  "nfts": {
    "message": "NFTs"
  },
  "nftsPreviouslyOwned": {
    "message": "Zuvor besessen"
  },
  "nickname": {
    "message": "Spitzname"
  },
  "noAccountsFound": {
    "message": "Keine Konten für die angegebene Suchanfrage gefunden"
  },
  "noActivity": {
    "message": "Noch keine Aktivität"
  },
  "noConnectedAccountTitle": {
    "message": "MetaMask ist nicht mit dieser Website verbunden"
  },
  "noConnectionDescription": {
    "message": "Um eine Verbindung zu einer Website herzustellen, suchen und wählen Sie die Schaltfläche „Verbinden“. Beachten Sie, dass MetaMask nur Verbindungen zu Websites auf Web3 herstellen kann"
  },
  "noConversionRateAvailable": {
    "message": "Kein Umrechnungskurs verfügbar"
  },
  "noDeFiPositions": {
    "message": "Noch keine Positionen"
  },
  "noDomainResolution": {
    "message": "Keine Auflösung für die Domain angegeben."
  },
  "noHardwareWalletOrSnapsSupport": {
    "message": "Snaps und die meisten Hardware-Wallets funktionieren nicht mit Ihrer aktuellen Browserversion."
  },
  "noNFTs": {
    "message": "Noch keine NFTs"
  },
  "noNetworksFound": {
    "message": "Für die vorliegende Suchanfrage wurde kein Netzwerk gefunden."
  },
  "noOptionsAvailableMessage": {
    "message": "Diese Handelsroute ist derzeit nicht verfügbar. Versuchen Sie, den Betrag, das Netzwerk oder den Token zu ändern, und wir werden die bestmögliche Option suchen."
  },
  "noSnaps": {
    "message": "Keine Snaps installiert"
  },
  "noThanks": {
    "message": "Nein, danke!"
  },
  "noTransactions": {
    "message": "Sie haben keine Transaktionen"
  },
  "noWebcamFound": {
    "message": "Die Webcam Ihres Computers wurde nicht gefunden. Bitte versuchen Sie es erneut."
  },
  "noWebcamFoundTitle": {
    "message": "Webcam nicht gefunden"
  },
  "nonContractAddressAlertDesc": {
    "message": "Sie senden Anrufdaten an eine Adresse, die kein Kontrakt ist. Dies könnte zu einem Geldverlust führen. Stellen Sie sicher, dass Sie die richtige Adresse und das richtige Netzwerk verwenden, bevor Sie fortfahren."
  },
  "nonContractAddressAlertTitle": {
    "message": "Möglicher Fehler"
  },
  "nonce": {
    "message": "Unbekannt"
  },
  "none": {
    "message": "Keine"
  },
  "notBusy": {
    "message": "Nicht ausgelastet"
  },
  "notCurrentAccount": {
    "message": "Ist dies das richtige Konto? Es unterscheidet sich von dem aktuell ausgewählten Konto in Ihrer Wallet."
  },
  "notEnoughBalance": {
    "message": "Unzureichendes Guthaben"
  },
  "notEnoughGas": {
    "message": "Nicht genügend Gas"
  },
  "notNow": {
    "message": "Nicht jetzt"
  },
  "notificationDetail": {
    "message": "Details"
  },
  "notificationDetailBaseFee": {
    "message": "Grundgebühr (GWEI)"
  },
  "notificationDetailGasLimit": {
    "message": "Gas-Limit (Einheiten)"
  },
  "notificationDetailGasUsed": {
    "message": "Verbrauchtes Gas (Einheiten)"
  },
  "notificationDetailMaxFee": {
    "message": "Maximale Gebühr pro Gas"
  },
  "notificationDetailNetwork": {
    "message": "Netzwerk"
  },
  "notificationDetailNetworkFee": {
    "message": "Netzwerkgebühr"
  },
  "notificationDetailPriorityFee": {
    "message": "Prioritätsgebühr (GWEI)"
  },
  "notificationItemCheckBlockExplorer": {
    "message": "Auf dem Block-Explorer überprüfen"
  },
  "notificationItemCollection": {
    "message": "Sammlung"
  },
  "notificationItemConfirmed": {
    "message": "Bestätigt"
  },
  "notificationItemError": {
    "message": "Gebühren können derzeit nicht abgerufen werden"
  },
  "notificationItemFrom": {
    "message": "Von"
  },
  "notificationItemLidoStakeReadyToBeWithdrawn": {
    "message": "Auszahlung bereit"
  },
  "notificationItemLidoStakeReadyToBeWithdrawnMessage": {
    "message": "Sie können sich nun Ihre Unstaked $1 auszahlen lassen"
  },
  "notificationItemLidoWithdrawalRequestedMessage": {
    "message": "Ihre Anfrage zum Unstake von $1 wurde gesendet"
  },
  "notificationItemNFTReceivedFrom": {
    "message": "NFT empfangen von"
  },
  "notificationItemNFTSentTo": {
    "message": "NFT gesendet an"
  },
  "notificationItemNetwork": {
    "message": "Netzwerk"
  },
  "notificationItemRate": {
    "message": "Kurs (inklusive Gebühr)"
  },
  "notificationItemReceived": {
    "message": "Empfangen"
  },
  "notificationItemReceivedFrom": {
    "message": "Empfangen von"
  },
  "notificationItemSent": {
    "message": "Gesendet"
  },
  "notificationItemSentTo": {
    "message": "Gesendet an"
  },
  "notificationItemStakeCompleted": {
    "message": "Stake abgeschlossen"
  },
  "notificationItemStaked": {
    "message": "Staked"
  },
  "notificationItemStakingProvider": {
    "message": "Staking-Anbieter"
  },
  "notificationItemStatus": {
    "message": "Status"
  },
  "notificationItemSwapped": {
    "message": "Geswappt"
  },
  "notificationItemSwappedFor": {
    "message": "für"
  },
  "notificationItemTo": {
    "message": "An"
  },
  "notificationItemTransactionId": {
    "message": "Transaktions-ID"
  },
  "notificationItemUnStakeCompleted": {
    "message": "UnStaking abgeschlossen"
  },
  "notificationItemUnStaked": {
    "message": "Unstaked"
  },
  "notificationItemUnStakingRequested": {
    "message": "Unstaking angefordert"
  },
  "notificationTransactionFailedMessage": {
    "message": "Transaktion $1 ist fehlgeschlagen! $2",
    "description": "Content of the browser notification that appears when a transaction fails"
  },
  "notificationTransactionFailedTitle": {
    "message": "Fehlgeschlagene Transaktion",
    "description": "Title of the browser notification that appears when a transaction fails"
  },
  "notificationTransactionSuccessMessage": {
    "message": "Transaktion $1 wurde bestätigt!",
    "description": "Content of the browser notification that appears when a transaction is confirmed"
  },
  "notificationTransactionSuccessTitle": {
    "message": "Bestätigte Transaktion",
    "description": "Title of the browser notification that appears when a transaction is confirmed"
  },
  "notificationTransactionSuccessView": {
    "message": "Auf $1 ansehen",
    "description": "Additional content in a notification that appears when a transaction is confirmed and has a block explorer URL."
  },
  "notifications": {
    "message": "Benachrichtigungen"
  },
  "notificationsFeatureToggle": {
    "message": "Wallet-Benachrichtigungen aktivieren",
    "description": "Experimental feature title"
  },
  "notificationsFeatureToggleDescription": {
    "message": "Dies ermöglicht Wallet-Benachrichtigungen wie das Senden/Empfangen von Geldern oder NFTs und Funktionsankündigungen.",
    "description": "Description of the experimental notifications feature"
  },
  "notificationsMarkAllAsRead": {
    "message": "Alle als gelesen markieren"
  },
  "notificationsPageEmptyTitle": {
    "message": "Hier gibt es nichts zu sehen"
  },
  "notificationsPageErrorContent": {
    "message": "Bitte versuchen Sie, diese Seite erneut zu besuchen."
  },
  "notificationsPageErrorTitle": {
    "message": "Ein Fehler ist aufgetreten"
  },
  "notificationsPageNoNotificationsContent": {
    "message": "Sie haben noch keine Benachrichtigungen empfangen."
  },
  "notificationsSettingsBoxError": {
    "message": "Etwas ist schiefgelaufen! Bitte versuchen Sie es erneut."
  },
  "notificationsSettingsPageAllowNotifications": {
    "message": "Bleiben Sie mit Benachrichtigungen stets darüber auf dem Laufenden, was in Ihrer Wallet passiert. Zur Nutzung von Benachrichtigungen verwenden wir ein Profil, um bestimmte Einstellungen auf Ihren Geräten zu synchronisieren. $1"
  },
  "notificationsSettingsPageAllowNotificationsLink": {
    "message": "Erfahren Sie, wie wir Ihre Privatsphäre bei der Nutzung dieser Funktion schützen."
  },
  "numberOfNewTokensDetectedPlural": {
    "message": "$1 neue Tokens in diesem Konto gefunden.",
    "description": "$1 is the number of new tokens detected"
  },
  "numberOfNewTokensDetectedSingular": {
    "message": "1 neues Token in diesem Konto gefunden."
  },
  "numberOfTokens": {
    "message": "Anzahl von Tokens"
  },
  "ofTextNofM": {
    "message": "von"
  },
  "off": {
    "message": "Aus"
  },
  "offlineForMaintenance": {
    "message": "Offline für Wartung"
  },
  "ok": {
    "message": "Ok"
  },
  "on": {
    "message": "An"
  },
  "onboardedMetametricsAccept": {
    "message": "Ich stimme zu"
  },
  "onboardedMetametricsDisagree": {
    "message": "Nein, danke"
  },
  "onboardedMetametricsKey1": {
    "message": "Neueste Entwicklungen"
  },
  "onboardedMetametricsKey2": {
    "message": "Produktmerkmale"
  },
  "onboardedMetametricsKey3": {
    "message": "Andere relevante Werbematerialien"
  },
  "onboardedMetametricsLink": {
    "message": "MetaMetrics"
  },
  "onboardedMetametricsParagraph1": {
    "message": "Zusätzlich zu $1 möchten wir Daten verwenden, um zu verstehen, wie Sie mit Marketingkommunikation umgehen.",
    "description": "$1 represents the 'onboardedMetametricsLink' locale string"
  },
  "onboardedMetametricsParagraph2": {
    "message": "Dies hilft uns, das, was wir mit Ihnen teilen, zu personalisieren, wie z. B.:"
  },
  "onboardedMetametricsParagraph3": {
    "message": "Denken Sie daran, dass wir die von Ihnen bereitgestellten Daten niemals verkaufen und Sie sich jederzeit abmelden können."
  },
  "onboardedMetametricsTitle": {
    "message": "Helfen Sie uns, Ihr Erlebnis zu verbessern"
  },
  "onboardingAdvancedPrivacyIPFSDescription": {
    "message": "Das IPFS-Gateway ermöglicht es, auf von Dritten gehostete Daten zuzugreifen und diese einzusehen. Sie können ein benutzerdefiniertes IPFS-Gateway hinzufügen oder weiterhin das Standard-Gateway verwenden."
  },
  "onboardingAdvancedPrivacyIPFSInvalid": {
    "message": "Bitte geben Sie eine gültige URL ein."
  },
  "onboardingAdvancedPrivacyIPFSTitle": {
    "message": "Benutzerdefiniertes IPFS-Gateway hinzufügen"
  },
  "onboardingAdvancedPrivacyIPFSValid": {
    "message": "URL für IPFS-Gateway ist gültig"
  },
  "onboardingAdvancedPrivacyNetworkDescription": {
    "message": "Wenn Sie unsere Standardeinstellungen und -konfigurationen verwenden, nutzen wir Infura als Standard-RPC-Anbieter (Remote Procedure Call), um einen möglichst zuverlässigen und privaten Zugriff auf Ethereum-Daten zu gewährleisten. In Ausnahmefällen können wir auch andere RPC-Anbieter einsetzen, um unseren Nutzern das bestmögliche Erlebnis zu bieten. Sie können Ihren eigenen RPC wählen, doch bedenken Sie dabei, dass jeder RPC Ihre IP-Adresse und Ihr Ethereum-Wallet zur Durchführung von Transaktionen erhalten wird. Weitere Informationen darüber, wie Infura Daten für EVM-Konten verarbeitet, finden Sie in unserer $1; und für Solana-Konten in der $2."
  },
  "onboardingAdvancedPrivacyNetworkDescriptionCallToAction": {
    "message": "klicken Sie hier"
  },
  "onboardingAdvancedPrivacyNetworkTitle": {
    "message": "Wählen Sie Ihr Netzwerk."
  },
  "onboardingCreateWallet": {
    "message": "Eine neue Wallet erstellen"
  },
  "onboardingImportWallet": {
    "message": "Existierende Wallet importieren"
  },
  "onboardingMetametricsAgree": {
    "message": "Ich stimme zu"
  },
  "onboardingMetametricsDescription": {
    "message": "Wir würden gerne grundlegende Nutzungs- und Diagnosedaten sammeln, um MetaMask zu verbessern. Sie sollten wissen, dass wir die Daten, die Sie uns hier zur Verfügung stellen, niemals verkaufen."
  },
  "onboardingMetametricsInfuraTerms": {
    "message": "Wir werden Sie informieren, wenn wir beschließen, diese Daten für andere Zwecke zu verwenden. Für weitere Informationen können Sie unsere $1 einsehen. Vergessen Sie nicht, dass Sie jederzeit zu Einstellungen gehen und sich abmelden können.",
    "description": "$1 represents `onboardingMetametricsInfuraTermsPolicy`"
  },
  "onboardingMetametricsInfuraTermsPolicy": {
    "message": "Datenschutzrichtlinie"
  },
  "onboardingMetametricsNeverCollect": {
    "message": "$1 Klicks und Aufrufe der App werden gespeichert, andere Details (wie Ihre öffentliche Adresse) jedoch nicht.",
    "description": "$1 represents `onboardingMetametricsNeverCollectEmphasis`"
  },
  "onboardingMetametricsNeverCollectEmphasis": {
    "message": "Privat:"
  },
  "onboardingMetametricsNeverCollectIP": {
    "message": "$1 wir verwenden Ihre IP-Adresse vorübergehend, um einen allgemeinen Standort zu ermitteln (z. B. Ihr Land oder Ihre Region), aber er wird niemals gespeichert.",
    "description": "$1 represents `onboardingMetametricsNeverCollectIPEmphasis`"
  },
  "onboardingMetametricsNeverCollectIPEmphasis": {
    "message": "Allgemein:"
  },
  "onboardingMetametricsNeverSellData": {
    "message": "$1 Sie können jederzeit über die Einstellungen entscheiden, ob Sie Ihre Nutzungsdaten freigeben oder löschen möchten.",
    "description": "$1 represents `onboardingMetametricsNeverSellDataEmphasis`"
  },
  "onboardingMetametricsNeverSellDataEmphasis": {
    "message": "Optional:"
  },
  "onboardingMetametricsTitle": {
    "message": "Helfen Sie uns, MetaMask zu verbessern."
  },
  "onboardingMetametricsUseDataCheckbox": {
    "message": "Wir verwenden diese Daten, um zu erfahren, wie Sie mit unserer Marketingkommunikation umgehen. Wir können relevante Neuigkeiten (wie Produktmerkmale) teilen."
  },
  "onboardingPinExtensionDescription": {
    "message": "Heften Sie MetaMask in Ihrem Browser ab, damit Sie auf die Transaktionsbestätigungen zugreifen und sie leicht einsehen können."
  },
  "onboardingPinExtensionDescription2": {
    "message": "Sie können MetaMask öffnen, indem Sie auf die Erweiterung klicken, und mit nur einem Klick auf Ihre Wallet zugreifen."
  },
  "onboardingPinExtensionDescription3": {
    "message": "Klicken Sie auf das Symbol der Browser-Erweiterung, um sofort darauf zuzugreifen.",
    "description": "$1 is the browser name"
  },
  "onboardingPinExtensionTitle": {
    "message": "Ihre MetaMask Installation ist abgeschlossen!"
  },
  "onekey": {
    "message": "OneKey"
  },
  "only": {
    "message": "nur"
  },
  "onlyConnectTrust": {
    "message": "Verbinden Sie sich nur mit Websites, denen Sie vertrauen. $1",
    "description": "Text displayed above the buttons for connection confirmation. $1 is the link to the learn more web page."
  },
  "openFullScreenForLedgerWebHid": {
    "message": "Öffnen Sie MetaMask im Vollbildmodus, um Ihren Ledger über WebHID zu verbinden.",
    "description": "Shown to the user on the confirm screen when they are viewing MetaMask in a popup window but need to connect their ledger via webhid."
  },
  "openInBlockExplorer": {
    "message": "Im Block-Explorer öffnen"
  },
  "optional": {
    "message": "Optional"
  },
  "options": {
    "message": "Optionen"
  },
  "origin": {
    "message": "Ursprung"
  },
  "originChanged": {
    "message": "Website geändert"
  },
  "originChangedMessage": {
    "message": "Sie überprüfen gerade eine Anfrage von $1.",
    "description": "$1 is the name of the origin"
  },
  "osTheme": {
    "message": "System"
  },
  "other": {
    "message": "andere"
  },
  "otherSnaps": {
    "message": "sonstige Snaps",
    "description": "Used in the 'permission_rpc' message."
  },
  "others": {
    "message": "andere"
  },
  "outdatedBrowserNotification": {
    "message": "Ihr Browser ist veraltet. Wenn Sie Ihren Browser nicht aktualisieren, können Sie keine Sicherheits-Patches und neue Funktionen von MetaMask erhalten."
  },
  "overrideContentSecurityPolicyHeader": {
    "message": "Content-Security-Policy-Header aufheben"
  },
  "overrideContentSecurityPolicyHeaderDescription": {
    "message": "Diese Option dient als Behelfslösung für ein bekanntes Problem in Firefox, bei dem der Content-Security-Policy-Header einer dApp verhindern kann, dass die Erweiterung ordnungsgemäß geladen wird. Die Deaktivierung dieser Option wird nicht empfohlen, es sei denn, sie ist für die Kompatibilität bestimmter Webseiten erforderlich."
  },
  "padlock": {
    "message": "Padlock"
  },
  "participateInMetaMetrics": {
    "message": "Bei MetaMetrics teilnehmen"
  },
  "participateInMetaMetricsDescription": {
    "message": "Nehmen Sie an MetaMetrics teil, um uns bei der Verbesserung von MetaMask zu helfen."
  },
  "password": {
    "message": "Passwort"
  },
  "passwordNotLongEnough": {
    "message": "Passwort nicht lang genug"
  },
  "passwordStrength": {
    "message": "Passwortstärke: $1",
    "description": "Return password strength to the user when user wants to create password."
  },
  "passwordStrengthDescription": {
    "message": "Ein starkes Passwort kann die Sicherheit Ihrer Wallet erhöhen, falls Ihr Gerät gestohlen oder kompromittiert wird."
  },
  "passwordTermsWarning": {
    "message": "Ich verstehe, dass MetaMask dieses Passwort für mich nicht wiederherstellen kann. $1"
  },
  "passwordsDontMatch": {
    "message": "Passwörter stimmen nicht überein."
  },
  "pastePrivateKey": {
    "message": "Geben Sie hier die Zeichenfolge Ihres privaten Schlüssels ein:",
    "description": "For importing an account from a private key"
  },
  "pending": {
    "message": "Ausstehend"
  },
  "pendingConfirmationAddNetworkAlertMessage": {
    "message": "Durch eine Aktualisierung des Netzwerks werden $1 ausstehende Transaktionen von dieser Website storniert.",
    "description": "Number of transactions."
  },
  "pendingConfirmationSwitchNetworkAlertMessage": {
    "message": "Durch einen Netzwerkwechsel werden $1 ausstehende Transaktionen von dieser Website storniert.",
    "description": "Number of transactions."
  },
  "pendingTransactionAlertMessage": {
    "message": "Diese Transaktion wird nicht ausgeführt, bevor eine vorherige Transaktion abgeschlossen ist. $1",
    "description": "$1 represents the words 'how to cancel or speed up a transaction' in a hyperlink"
  },
  "pendingTransactionAlertMessageHyperlink": {
    "message": "Erfahren Sie, wie Sie eine Transaktion stornieren oder beschleunigen.",
    "description": "The text for the hyperlink in the pending transaction alert message"
  },
  "permissionDetails": {
    "message": "Genehmigungsdetails"
  },
  "permissionFor": {
    "message": "Genehmigung für"
  },
  "permissionFrom": {
    "message": "Genehmigung von"
  },
  "permissionRequested": {
    "message": "Jetzt angefragt"
  },
  "permissionRequestedForAccounts": {
    "message": "Jetzt für $1 angefordert",
    "description": "Permission cell status for requested permission including accounts, rendered as AvatarGroup which is $1."
  },
  "permissionRevoked": {
    "message": "In diesem Update widerrufen"
  },
  "permissionRevokedForAccounts": {
    "message": "In diesem Update für $1 widerrufen",
    "description": "Permission cell status for revoked permission including accounts, rendered as AvatarGroup which is $1."
  },
  "permission_accessNamedSnap": {
    "message": "Mit $1 verbinden.",
    "description": "The description for the `wallet_snap` permission. $1 is the human-readable name of the snap."
  },
  "permission_accessNetwork": {
    "message": "Greifen Sie auf das Internet zu.",
    "description": "The description of the `endowment:network-access` permission."
  },
  "permission_accessNetworkDescription": {
    "message": "Erlauben Sie $1, auf das Internet zuzugreifen. Dies kann sowohl zum Senden als auch zum Empfangen von Daten mit Servern von Drittanbietern verwendet werden.",
    "description": "An extended description of the `endowment:network-access` permission. $1 is the snap name."
  },
  "permission_accessSnap": {
    "message": "Verbinden Sie sich mit dem $1-Snap.",
    "description": "The description for the `wallet_snap` permission. $1 is the name of the snap."
  },
  "permission_accessSnapDescription": {
    "message": "Webseite oder Snap erlauben, mit $1 zu interagieren.",
    "description": "The description for the `wallet_snap_*` permission. $1 is the name of the Snap."
  },
  "permission_assets": {
    "message": "Konto-Assets in MetaMask anzeigen.",
    "description": "The description for the `endowment:assets` permission."
  },
  "permission_assetsDescription": {
    "message": "Erlauben Sie $1 Asset-Informationen an den MetaMask-Kunden zu übermitteln. Die Assets können sowohl Onchain als auch Offchain sein.",
    "description": "An extended description for the `endowment:assets` permission. $1 is the name of the Snap."
  },
  "permission_cronjob": {
    "message": "Regelmäßige Transaktionen planen und ausführen.",
    "description": "The description for the `snap_cronjob` permission"
  },
  "permission_cronjobDescription": {
    "message": "Erlauben Sie $1, Aktionen auszuführen, die periodisch zu festen Zeiten, Daten oder Intervallen ablaufen. Dies kann verwendet werden, um zeitkritische Interaktionen oder Benachrichtigungen auszulösen.",
    "description": "An extended description for the `snap_cronjob` permission. $1 is the snap name."
  },
  "permission_dialog": {
    "message": "Dialogfenster in MetaMask anzeigen.",
    "description": "The description for the `snap_dialog` permission"
  },
  "permission_dialogDescription": {
    "message": "Erlauben Sie $1, MetaMask-Popups mit benutzerdefiniertem Text, Eingabefeld und Schaltflächen zur Genehmigung oder Ablehnung einer Aktion anzugeigen. Kann verwendet werden, um z. B. Warnungen, Bestätigungen und Opt-in-Flows für einen Snap zu erstellen.",
    "description": "An extended description for the `snap_dialog` permission. $1 is the snap name."
  },
  "permission_ethereumAccounts": {
    "message": "Siehe Adresse, Kontostand, Aktivitäten und Vorschläge für zu genehmigende Transaktionen.",
    "description": "The description for the `eth_accounts` permission"
  },
  "permission_ethereumProvider": {
    "message": "Auf den Ethereum-Anbieter zugreifen.",
    "description": "The description for the `endowment:ethereum-provider` permission"
  },
  "permission_ethereumProviderDescription": {
    "message": "Erlauben Sie $1, direkt mit MetaMask zu kommunizieren, damit es Daten aus der Blockchain lesen und Nachrichten und Transaktionen vorschlagen kann.",
    "description": "An extended description for the `endowment:ethereum-provider` permission. $1 is the snap name."
  },
  "permission_getEntropy": {
    "message": "Leiten Sie beliebige Schlüssel ab, die nur für $1 gelten.",
    "description": "The description for the `snap_getEntropy` permission. $1 is the snap name."
  },
  "permission_getEntropyDescription": {
    "message": "Erlauben Sie $1, beliebige Schlüssel abzuleiten, die nur für $1 gelten, ohne sie offenzulegen. Diese Schlüssel sind von Ihrem MetaMask-Konto bzw. Ihren MetaMask-Konten getrennt und haben nichts mit Ihren privaten Schlüsseln oder Ihrer geheimen Wiederherstellungsphrase zu tun. Andere Snaps können nicht auf diese Informationen zugreifen.",
    "description": "An extended description for the `snap_getEntropy` permission. $1 is the snap name."
  },
  "permission_getLocale": {
    "message": "Ihre bevorzugte Sprache anzeigen.",
    "description": "The description for the `snap_getLocale` permission"
  },
  "permission_getLocaleDescription": {
    "message": "Lassen Sie $1 über Ihre MetaMask-Einstellungen auf Ihre bevorzugte Sprache zugreifen. Dies kann verwendet werden, um den Inhalt von $1 in Ihrer Sprache zu lokalisieren und anzuzeigen.",
    "description": "An extended description for the `snap_getLocale` permission. $1 is the snap name."
  },
  "permission_getPreferences": {
    "message": "Sehen Sie Informationen wie Ihre bevorzugte Sprache und Fiat-Währung.",
    "description": "The description for the `snap_getPreferences` permission"
  },
  "permission_getPreferencesDescription": {
    "message": "Geben Sie $1 in Ihren MetaMask-Einstellungen Zugriff auf Informationen wie die von Ihnen bevorzugte Sprache und Fiat-Währung. Auf diese Weise kann $1 die auf Ihre Präferenzen zugeschnittenen Inhalte anzeigen. ",
    "description": "An extended description for the `snap_getPreferences` permission. $1 is the snap name."
  },
  "permission_homePage": {
    "message": "Anzeige eines benutzerdefinierten Bildschirms",
    "description": "The description for the `endowment:page-home` permission"
  },
  "permission_homePageDescription": {
    "message": "Lassen Sie $1 einen benutzerdefinierten Startbildschirm in MetaMask anzeigen. Dieser kann für Benutzeroberflächen, Konfiguration und Dashboards verwendet werden.",
    "description": "An extended description for the `endowment:page-home` permission. $1 is the snap name."
  },
  "permission_keyring": {
    "message": "Anfragen zur Hinzufügung und Steuerung von Ethereum-Konten erlauben",
    "description": "The description for the `endowment:keyring` permission"
  },
  "permission_keyringDescription": {
    "message": "Lassen Sie $1 Anfragen zum Hinzufügen oder Entfernen von Konten entgegennehmen sowie im Namen dieser Konten unterschreiben und Transaktionen durchführen.",
    "description": "An extended description for the `endowment:keyring` permission. $1 is the snap name."
  },
  "permission_lifecycleHooks": {
    "message": "Verwenden Sie Lebenszyklus-Hooks.",
    "description": "The description for the `endowment:lifecycle-hooks` permission"
  },
  "permission_lifecycleHooksDescription": {
    "message": "Erlauben Sie $1, Lebenszyklus-Hooks zu verwenden, um Code zu bestimmten Zeiten während seines Lebenszyklus auszuführen.",
    "description": "An extended description for the `endowment:lifecycle-hooks` permission. $1 is the snap name."
  },
  "permission_manageAccounts": {
    "message": "Ethereum-Konten hinzufügen und kontrollieren",
    "description": "The description for `snap_manageAccounts` permission"
  },
  "permission_manageAccountsDescription": {
    "message": "Erlauben Sie $1, Ethereum-Konten hinzuzufügen oder zu entfernen und dann mit diesen Konten Transaktionen durchzuführen und zu unterschreiben.",
    "description": "An extended description for the `snap_manageAccounts` permission. $1 is the snap name."
  },
  "permission_manageBip32Keys": {
    "message": "$1-Konten verwalten.",
    "description": "The description for the `snap_getBip32Entropy` permission. $1 is a derivation path, e.g. 'm/44'/0'/0' (secp256k1)'."
  },
  "permission_manageBip44AndBip32KeysDescription": {
    "message": "Erlauben Sie $1, Konten und Assets in dem gewünschten Netzwerk zu verwalten. Diese Konten werden unter Verwendung Ihrer geheimen Wiederherstellungsphrase abgeleitet und gesichert (ohne sie preiszugeben). Mit der Fähigkeit, Schlüssel abzuleiten, kann $1 eine Vielzahl von Blockchain-Protokollen über Ethereum (EVMs) hinaus unterstützen.",
    "description": "An extended description for the `snap_getBip44Entropy` and `snap_getBip44Entropy` permissions. $1 is the snap name."
  },
  "permission_manageBip44Keys": {
    "message": "$1-Konten verwalten.",
    "description": "The description for the `snap_getBip44Entropy` permission. $1 is the name of a protocol, e.g. 'Filecoin'."
  },
  "permission_manageState": {
    "message": "Speichern und verwalten Sie die Daten auf Ihrem Gerät.",
    "description": "The description for the `snap_manageState` permission"
  },
  "permission_manageStateDescription": {
    "message": "Erlauben Sie $1, Daten sicher und verschlüsselt zu speichern, zu aktualisieren und abzurufen. Andere Snaps können nicht auf diese Informationen zugreifen.",
    "description": "An extended description for the `snap_manageState` permission. $1 is the snap name."
  },
  "permission_nameLookup": {
    "message": "Bereitstellung von Domain- und Adress-Lookups.",
    "description": "The description for the `endowment:name-lookup` permission."
  },
  "permission_nameLookupDescription": {
    "message": "Erlauben Sie dem Snap, Adress- und Domain-Lookups in verschiedenen Teilen der MetaMask-Benutzeroberfläche abzurufen und anzuzeigen.",
    "description": "An extended description for the `endowment:name-lookup` permission."
  },
  "permission_notifications": {
    "message": "Benachrichtigungen anzeigen.",
    "description": "The description for the `snap_notify` permission"
  },
  "permission_notificationsDescription": {
    "message": "Erlauben Sie $1, Benachrichtigungen in MetaMask anzuzeigen. Ein kurzer Benachrichtigungstext kann durch einen Snap für handlungsrelevante oder zeitkritische Informationen ausgelöst werden.",
    "description": "An extended description for the `snap_notify` permission. $1 is the snap name."
  },
  "permission_protocol": {
    "message": "Stellen Sie Protokolldaten für eine oder mehrere Chains bereit.",
    "description": "The description for the `endowment:protocol` permission."
  },
  "permission_protocolDescription": {
    "message": "Erlauben Sie $1, MetaMask Protokolldaten wie Gasschätzungen oder Token-Informationen bereitzustellen.",
    "description": "An extended description for the `endowment:protocol` permission. $1 is the name of the Snap."
  },
  "permission_rpc": {
    "message": "Erlauben Sie $1, direkt mit $2 zu kommunizieren.",
    "description": "The description for the `endowment:rpc` permission. $1 is 'other snaps' or 'websites', $2 is the snap name."
  },
  "permission_rpcDescription": {
    "message": "Erlauben Sie $1, Nachrichten an $2 zu senden und eine Antwort von $2 zu erhalten.",
    "description": "An extended description for the `endowment:rpc` permission. $1 is 'other snaps' or 'websites', $2 is the snap name."
  },
  "permission_rpcDescriptionOriginList": {
    "message": "$1 und $2",
    "description": "A list of allowed origins where $2 is the last origin of the list and $1 is the rest of the list separated by ','."
  },
  "permission_signatureInsight": {
    "message": "Signatureinblicke modal anzeigen.",
    "description": "The description for the `endowment:signature-insight` permission"
  },
  "permission_signatureInsightDescription": {
    "message": "Erlauben Sie $1, ein Modal mit Einblicken in jede Signaturanfrage vor der Genehmigung anzuzeigen. Dies kann für Anti-Phishing- und Sicherheitslösungen verwendet werden.",
    "description": "An extended description for the `endowment:signature-insight` permission. $1 is the snap name."
  },
  "permission_signatureInsightOrigin": {
    "message": "Sehen Sie sich die Herkunft der Websites ein, die eine Signaturanfrage initiieren.",
    "description": "The description for the `signatureOrigin` caveat, to be used with the `endowment:signature-insight` permission"
  },
  "permission_signatureInsightOriginDescription": {
    "message": "Erlauben Sie $1, die Herkunft (URI) von Websites zu sehen, die Signaturanfragen initiieren. Dies kann für Anti-Phishing- und Sicherheitslösungen verwendet werden.",
    "description": "An extended description for the `signatureOrigin` caveat, to be used with the `endowment:signature-insight` permission. $1 is the snap name."
  },
  "permission_transactionInsight": {
    "message": "Transaktions-Einsichten abrufen und anzeigen.",
    "description": "The description for the `endowment:transaction-insight` permission"
  },
  "permission_transactionInsightDescription": {
    "message": "Erlauben Sie $1, Transaktionen zu dekodieren und Einblicke innerhalb der MetaMask UI zu zeigen. Dies kann für Anti-Phishing- und Sicherheitslösungen verwendet werden.",
    "description": "An extended description for the `endowment:transaction-insight` permission. $1 is the snap name."
  },
  "permission_transactionInsightOrigin": {
    "message": "Ursprung der Webseite anzeigen, die Transaktionen vorschlägt",
    "description": "The description for the `transactionOrigin` caveat, to be used with the `endowment:transaction-insight` permission"
  },
  "permission_transactionInsightOriginDescription": {
    "message": "Erlauben Sie $1, die Herkunft (URI) von Websites einzusehen, die Transaktionen vorschlagen. Dies kann für Anti-Phishing- und Sicherheitslösungen verwendet werden.",
    "description": "An extended description for the `transactionOrigin` caveat, to be used with the `endowment:transaction-insight` permission. $1 is the snap name."
  },
  "permission_unknown": {
    "message": "Unbekannte Genehmigung: $1",
    "description": "$1 is the name of a requested permission that is not recognized."
  },
  "permission_viewBip32PublicKeys": {
    "message": "Öffentlichen Schlüssel für $1 ($2) anzeigen.",
    "description": "The description for the `snap_getBip32PublicKey` permission. $1 is a derivation path, e.g. 'm/44'/0'/0''. $2 is the elliptic curve name, e.g. 'secp256k1'."
  },
  "permission_viewBip32PublicKeysDescription": {
    "message": "Erlauben Sie $2, Ihre öffentlichen Schlüssel (und Adressen) für $1 einzusehen. Damit wird keine Kontrolle über Konten oder Assets gewährt.",
    "description": "An extended description for the `snap_getBip32PublicKey` permission. $1 is a derivation path (name). $2 is the snap name."
  },
  "permission_viewNamedBip32PublicKeys": {
    "message": "Öffentlichen Schlüssel für $1 anzeigen.",
    "description": "The description for the `snap_getBip32PublicKey` permission. $1 is a name for the derivation path, e.g., 'Ethereum accounts'."
  },
  "permission_walletSwitchEthereumChain": {
    "message": "Wechseln Sie zum folgenden Netzwerk und nutzen Sie dieses",
    "description": "The label for the `wallet_switchEthereumChain` permission"
  },
  "permission_webAssembly": {
    "message": "Support für WebAssembly.",
    "description": "The description of the `endowment:webassembly` permission."
  },
  "permission_webAssemblyDescription": {
    "message": "Erlauben Sie $1, auf Low-Level-Ausführungsumgebungen über WebAssembly zuzugreifen.",
    "description": "An extended description of the `endowment:webassembly` permission. $1 is the snap name."
  },
  "permissions": {
    "message": "Genehmigungen"
  },
  "permissionsPageEmptyContent": {
    "message": "Nichts zu sehen hier"
  },
  "permissionsPageEmptySubContent": {
    "message": "Hier können Sie die Genehmigungen sehen, die Sie installierten Snaps oder verbundenen Websites gegeben haben."
  },
  "permitSimulationChange_approve": {
    "message": "Ausgabenobergrenze"
  },
  "permitSimulationChange_bidding": {
    "message": "Sie bieten"
  },
  "permitSimulationChange_listing": {
    "message": "Sie listen auf"
  },
  "permitSimulationChange_nft_listing": {
    "message": "Notierungspreis"
  },
  "permitSimulationChange_receive": {
    "message": "Sie empfangen"
  },
  "permitSimulationChange_revoke2": {
    "message": "Widerrufen"
  },
  "permitSimulationChange_transfer": {
    "message": "Sie senden"
  },
  "permitSimulationDetailInfo": {
    "message": "Sie erteilen dem Spender die Genehmigung, diese Menge an Tokens von Ihrem Konto auszugeben."
  },
  "permittedChainToastUpdate": {
    "message": "$1 hat Zugang zu $2."
  },
  "personalAddressDetected": {
    "message": "Personalisierte Adresse identifiziert. Bitte füge die Token-Contract-Adresse ein."
  },
  "pinToTop": {
    "message": "Pin nach oben"
  },
  "pleaseConfirm": {
    "message": "Bitte bestätigen"
  },
  "plusMore": {
    "message": "+ $1 mehr",
    "description": "$1 is the number of additional items"
  },
  "plusXMore": {
    "message": "+ $1 mehr",
    "description": "$1 is a number of additional but unshown items in a list- this message will be shown in place of those items"
  },
  "popularNetworkAddToolTip": {
<<<<<<< HEAD
    "message": "Einige dieser Netzwerke werden von Dritten betrieben. Die Verbindungen können weniger zuverlässig sein oder Dritten ermöglichen, Aktivitäten zu verfolgen. $1",
=======
    "message": "Einige dieser Netzwerke werden von Dritten betrieben. Die Verbindungen können weniger zuverlässig sein oder Dritten ermöglichen, Aktivitäten zu verfolgen.",
>>>>>>> 82db9a9c
    "description": "Learn more link"
  },
  "popularNetworks": {
    "message": "Beliebte Netzwerke"
  },
  "portfolio": {
    "message": "Portfolio"
  },
  "preparingSwap": {
    "message": "Swap wird vorbereitet ..."
  },
  "prev": {
    "message": "Zurück"
  },
  "price": {
    "message": "Preis"
  },
  "priceUnavailable": {
    "message": "Preis nicht verfügbar"
  },
  "primaryType": {
    "message": "Primärer Typ"
  },
  "priorityFee": {
    "message": "Prioritätsgebühr"
  },
  "priorityFeeProperCase": {
    "message": "Prioritätsgebühr"
  },
  "privacy": {
    "message": "Datenschutz"
  },
  "privacyMsg": {
    "message": "Datenschutzerklärung"
  },
  "privateKey": {
    "message": "Privater Schlüssel",
    "description": "select this type of file to use to import an account"
  },
  "privateKeyCopyWarning": {
    "message": "Privater Schlüssel für $1",
    "description": "$1 represents the account name"
  },
  "privateKeyHidden": {
    "message": "Der private Schlüssel ist verborgen",
    "description": "Explains that the private key input is hidden"
  },
  "privateKeyShow": {
    "message": "Eingabe des privaten Schlüssels anzeigen/ausblenden",
    "description": "Describes a toggle that is used to show or hide the private key input"
  },
  "privateKeyShown": {
    "message": "Dieser private Schlüssel wird angezeigt",
    "description": "Explains that the private key input is being shown"
  },
  "privateKeyWarning": {
    "message": "Warnung: Geben Sie diesen Schlüssel niemals weiter. Jeder, der Ihre privaten Schlüssel hat, kann alle Assets auf Ihrem Konto stehlen."
  },
  "privateNetwork": {
    "message": "Privates Netzwerk"
  },
  "proceedWithTransaction": {
    "message": "Ich möchte dennoch fortfahren."
  },
  "productAnnouncements": {
    "message": "Produktankündigungen"
  },
  "proposedApprovalLimit": {
    "message": "Vorgeschlagenes Genehmigungslimit"
  },
  "provide": {
    "message": "Bereitstellen"
  },
  "publicAddress": {
    "message": "Öffentliche Adresse"
  },
  "pushPlatformNotificationsFundsReceivedDescription": {
    "message": "Sie haben $1 $2 erhalten"
  },
  "pushPlatformNotificationsFundsReceivedDescriptionDefault": {
    "message": "Sie haben einige Tokens erhalten"
  },
  "pushPlatformNotificationsFundsReceivedTitle": {
    "message": "Gelder erhalten"
  },
  "pushPlatformNotificationsFundsSentDescription": {
    "message": "Sie haben erfolgreich $1 $2 gesendet"
  },
  "pushPlatformNotificationsFundsSentDescriptionDefault": {
    "message": "Sie haben erfolgreich einige Tokens gesendet"
  },
  "pushPlatformNotificationsFundsSentTitle": {
    "message": "Gelder gesendet"
  },
  "pushPlatformNotificationsNftReceivedDescription": {
    "message": "Sie haben neue NFTs erhalten"
  },
  "pushPlatformNotificationsNftReceivedTitle": {
    "message": "NFT erhalten"
  },
  "pushPlatformNotificationsNftSentDescription": {
    "message": "Sie haben erfolgreich einen NFT gesendet"
  },
  "pushPlatformNotificationsNftSentTitle": {
    "message": "NFT gesendet"
  },
  "pushPlatformNotificationsStakingLidoStakeCompletedDescription": {
    "message": "Ihr Lido-Stake war erfolgreich"
  },
  "pushPlatformNotificationsStakingLidoStakeCompletedTitle": {
    "message": "Stake abgeschlossen"
  },
  "pushPlatformNotificationsStakingLidoStakeReadyToBeWithdrawnDescription": {
    "message": "Ihr Lido-Stake kann jetzt ausgezahlt werden"
  },
  "pushPlatformNotificationsStakingLidoStakeReadyToBeWithdrawnTitle": {
    "message": "Stake bereit zur Auszahlung"
  },
  "pushPlatformNotificationsStakingLidoWithdrawalCompletedDescription": {
    "message": "Ihre Lido-Auszahlung war erfolgreich"
  },
  "pushPlatformNotificationsStakingLidoWithdrawalCompletedTitle": {
    "message": "Auszahlung abgeschlossen"
  },
  "pushPlatformNotificationsStakingLidoWithdrawalRequestedDescription": {
    "message": "Ihre Lido-Auszahlungsanfrage wurde übermittelt"
  },
  "pushPlatformNotificationsStakingLidoWithdrawalRequestedTitle": {
    "message": "Auszahlung angefordert"
  },
  "pushPlatformNotificationsStakingRocketpoolStakeCompletedDescription": {
    "message": "Ihr RocketPool-Stake war erfolgreich"
  },
  "pushPlatformNotificationsStakingRocketpoolStakeCompletedTitle": {
    "message": "Stake abgeschlossen"
  },
  "pushPlatformNotificationsStakingRocketpoolUnstakeCompletedDescription": {
    "message": "Ihr RocketPool-Unstake war erfolgreich"
  },
  "pushPlatformNotificationsStakingRocketpoolUnstakeCompletedTitle": {
    "message": "Unstake abgeschlossen"
  },
  "pushPlatformNotificationsSwapCompletedDescription": {
    "message": "Ihr MetaMask-Swap war erfolgreich"
  },
  "pushPlatformNotificationsSwapCompletedTitle": {
    "message": "Swap abgeschlossen"
  },
  "queued": {
    "message": "In Warteschlange"
  },
  "quoteRate": {
    "message": "Angebotskurs"
  },
  "quotedReceiveAmount": {
    "message": "$1 Betrag empfangen"
  },
  "quotedTotalCost": {
    "message": "$1 Gesamtkosten"
  },
  "rank": {
    "message": "Rang"
  },
  "rateIncludesMMFee": {
    "message": "Rate beinhaltet $1 % Gebühr"
  },
  "reAddAccounts": {
    "message": "alle anderen Konten erneut hinzuzufügen"
  },
  "reAdded": {
    "message": "erneut hinzugefügt"
  },
  "readdToken": {
    "message": "Sie können dieses Token in Zukunft wieder hinzufügen, indem Sie im Menü der Kontooptionen auf „Token importieren“ gehen."
  },
  "receive": {
    "message": "Empfangen"
  },
  "receiveCrypto": {
    "message": "Krypto empfangen"
  },
  "recipientAddressPlaceholderNew": {
    "message": "Öffentliche Adresse (0x) oder Domainname eingeben"
  },
  "recommendedGasLabel": {
    "message": "Empfohlen"
  },
  "recoveryPhraseReminderBackupStart": {
    "message": "Hier anfangen"
  },
  "recoveryPhraseReminderConfirm": {
    "message": "Verstanden"
  },
  "recoveryPhraseReminderHasBackedUp": {
    "message": "Bewahren Sie Ihre geheime Wiederherstellungsphrase immer an einem sicheren und geheimen Ort auf."
  },
  "recoveryPhraseReminderHasNotBackedUp": {
    "message": "Möchten Sie erneut ein Backup Ihrer geheimen Wiederherstellungsphrase erstellen?"
  },
  "recoveryPhraseReminderItemOne": {
    "message": "Teilen Sie niemals Ihre geheime Wiederherstellungsphrase mit jemandem."
  },
  "recoveryPhraseReminderItemTwo": {
    "message": "Das MetaMask-Team wird Sie niemals nach Ihrer geheimen Wiederherstellungsphrase fragen."
  },
  "recoveryPhraseReminderSubText": {
    "message": "Ihre geheime Wiederherstellungsphrase kontrolliert alle Ihre Konten."
  },
  "recoveryPhraseReminderTitle": {
    "message": "Schützen Sie Ihre Gelder."
  },
  "redeposit": {
    "message": "Erneut einzahlen"
  },
  "refreshList": {
    "message": "Liste aktualisieren"
  },
  "reject": {
    "message": "Ablehnen"
  },
  "rejectAll": {
    "message": "Alle ablehnen"
  },
  "rejectRequestsDescription": {
    "message": "Sie sind im Begriff, $1 Anfragen geschlossen abzulehnen."
  },
  "rejectRequestsN": {
    "message": "$1 Anfragen ablehnen"
  },
  "rejectTxsDescription": {
    "message": "Sie sind im Begriff, $1 Transaktionen geschlossen abzulehnen."
  },
  "rejectTxsN": {
    "message": "$1 Transaktionen ablehnen"
  },
  "rejected": {
    "message": "Abgelehnt"
  },
  "remove": {
    "message": "Entfernen"
  },
  "removeAccount": {
    "message": "Konto entfernen"
  },
  "removeAccountDescription": {
    "message": "Dieses Konto wird aus Ihrer Wallet entfernt. Bitte stellen Sie sicher, dass Sie die ursprüngliche geheime Wiederherstellungsphrase oder den privaten Schlüssel für dieses importierte Konto haben, bevor Sie fortfahren. Sie können Konten über das Dropdown-Menü „Konto“ erneut importieren oder erstellen."
  },
  "removeKeyringSnap": {
    "message": "Das Entfernen dieses Snaps entfernt folgende Konten aus MetaMask:"
  },
  "removeKeyringSnapToolTip": {
    "message": "Der Snap kontrolliert die Konten und durch seine Entfernung werden diese Konten ebenfalls aus MetaMask entfernt, verbleiben jedoch in der Blockchain."
  },
  "removeNFT": {
    "message": "NFT entfernen"
  },
  "removeNftErrorMessage": {
    "message": "Wir konnten dieses NFT nicht entfernen."
  },
  "removeNftMessage": {
    "message": "NFT wurde erfolgreich entfernt!"
  },
  "removeSnap": {
    "message": "Snap entfernen"
  },
  "removeSnapAccountDescription": {
    "message": "Wenn Sie fortfahren, wird dieses Konto nicht mehr in MetaMask verfügbar sein."
  },
  "removeSnapAccountTitle": {
    "message": "Konto entfernen"
  },
  "removeSnapConfirmation": {
    "message": "Sind Sie sicher, dass Sie $1 entfernen möchten?",
    "description": "$1 represents the name of the snap"
  },
  "removeSnapDescription": {
    "message": "Diese Aktion wird diesen Snap und seine Daten löschen sowie alle von Ihnen erteilten Genehmigungen entziehen."
  },
  "replace": {
    "message": "ersetzen"
  },
  "reportIssue": {
    "message": "Ein Problem melden"
  },
  "requestFrom": {
    "message": "Anfrage von"
  },
  "requestFromInfo": {
    "message": "Dies ist die Seite, auf der Sie um Ihre Unterschrift gebeten werden."
  },
  "requestFromInfoSnap": {
    "message": "Dies ist der Snap, der Sie zur Unterschrift auffordert."
  },
  "requestFromTransactionDescription": {
    "message": "Dies ist die Website, die Sie um Ihre Bestätigung bittet."
  },
  "requestingFor": {
    "message": "Anfordern für"
  },
  "requestingForAccount": {
    "message": "Anfordern für $1",
    "description": "Name of Account"
  },
  "requestingForNetwork": {
    "message": "Anforderung von $1",
    "description": "Name of Network"
  },
  "required": {
    "message": "Erforderlich"
  },
  "reset": {
    "message": "Zurücksetzen"
  },
  "resetWallet": {
    "message": "Wallet zurücksetzen"
  },
  "resetWalletSubHeader": {
    "message": "MetaMask speichert keine Kopie Ihres Passworts. Wenn Sie Probleme haben, Ihr Konto zu entsperren, müssen Sie Ihre Wallet zurücksetzen. Sie können dies tun, indem Sie die geheime Wiederherstellungsphrase angeben, die Sie bei der Einrichtung Ihrer Wallet verwendet haben."
  },
  "resetWalletUsingSRP": {
    "message": "Diese Aktion löscht Ihre aktuelle Wallet und die geheime Wiederherstellungsphrase von diesem Gerät zusammen mit der Liste der Konten, die Sie erstellt haben. Nach dem Zurücksetzen mit einer geheimen Wiederherstellungsphrase sehen Sie eine Liste von Konten, die auf der geheimen Wiederherstellungsphrase basiert, die Sie zum Zurücksetzen verwenden. Diese neue Liste enthält automatisch Konten, die ein Guthaben aufweisen. Sie können auch $1, die zuvor erstellt wurden. Benutzerdefinierte Konten, die Sie importiert haben, müssen $2 sein und alle benutzerdefinierten Tokens, die Sie einem Konto hinzugefügt haben, müssen ebenfalls $3 sein."
  },
  "resetWalletWarning": {
    "message": "Vergewissern Sie sich, dass Sie die richtige geheime Wiederherstellungsphrase verwenden, bevor Sie fortfahren. Sie können dies nicht mehr rückgängig machen."
  },
  "restartMetamask": {
    "message": "MetaMask neu starten"
  },
  "restore": {
    "message": "Wiederherstellen"
  },
  "restoreUserData": {
    "message": "Benutzerdaten wiederherstellen"
  },
  "resultPageError": {
    "message": "Fehler"
  },
  "resultPageErrorDefaultMessage": {
    "message": "Der Vorgang ist fehlgeschlagen."
  },
  "resultPageSuccess": {
    "message": "Erfolg"
  },
  "resultPageSuccessDefaultMessage": {
    "message": "Der Vorgang wurde erfolgreich abgeschlossen."
  },
  "retryTransaction": {
    "message": "Transaktion wiederholen"
  },
  "reusedTokenNameWarning": {
    "message": "Ein Token hier verwendet ein Symbol von einem anderen Token, das Sie beobachten. Dies kann verwirrend oder trügerisch sein."
  },
  "revealSecretRecoveryPhrase": {
    "message": "Geheime Wiederherstellungsphrase offenlegen"
  },
  "revealSeedWords": {
    "message": "Geheime Wiederherstellungsphrase offenlegen"
  },
  "revealSeedWordsDescription1": {
    "message": "Die $1 bietet $2",
    "description": "This is a sentence consisting of link using 'revealSeedWordsSRPName' as $1 and bolded text using 'revealSeedWordsDescription3' as $2."
  },
  "revealSeedWordsDescription2": {
    "message": "MetaMask ist ein $1. Das bedeutet, dass Sie der Besitzer Ihrer GWP sind.",
    "description": "$1 is text link with the message from 'revealSeedWordsNonCustodialWallet'"
  },
  "revealSeedWordsDescription3": {
    "message": "vollen Zugriff auf Ihre Wallet und Ihr Guthaben.\n"
  },
  "revealSeedWordsNonCustodialWallet": {
    "message": "Wallet ohne Vewahrung"
  },
  "revealSeedWordsQR": {
    "message": "QR"
  },
  "revealSeedWordsSRPName": {
    "message": "Geheime Wiederherstellungsphrase (GWP)"
  },
  "revealSeedWordsText": {
    "message": "Text"
  },
  "revealSeedWordsWarning": {
    "message": "Stellen Sie sicher, dass niemand auf Ihren Bildschirm schaut. $1",
    "description": "$1 is bolded text using the message from 'revealSeedWordsWarning2'"
  },
  "revealSeedWordsWarning2": {
    "message": "Der MetaMask Support wird Sie nie danach fragen.",
    "description": "The bolded texted in the second part of 'revealSeedWordsWarning'"
  },
  "revealSensitiveContent": {
    "message": "Sensible Inhalte offenlegen"
  },
  "review": {
    "message": "Überprüfen"
  },
  "reviewAlert": {
    "message": "Benachrichtigung überprüfen"
  },
  "reviewAlerts": {
    "message": "Benachrichtigungen überprüfen"
  },
  "reviewPendingTransactions": {
    "message": "Ausstehende Transaktionen überprüfen"
  },
  "reviewPermissions": {
    "message": "Genehmigungen prüfen"
  },
  "revokePermission": {
    "message": "Genehmigung widerrufen"
  },
  "revokePermissionTitle": {
    "message": "$1 Genehmigung entfernen",
    "description": "The token symbol that is being revoked"
  },
  "revokeSimulationDetailsDesc": {
    "message": "Sie entziehen einer Person die Genehmigung, Tokens von Ihrem Konto auszugeben."
  },
  "reward": {
    "message": "Belohnung"
  },
  "rpcNameOptional": {
    "message": "RPC-Name (Optional)"
  },
  "rpcUrl": {
    "message": "RPC-URL"
  },
  "safeTransferFrom": {
    "message": "Sichere Übertragung von"
  },
  "save": {
    "message": "Speichern"
  },
  "scanInstructions": {
    "message": "Platzieren Sie den QR-Code vor Ihrer Kamera."
  },
  "scanQrCode": {
    "message": "QR-Code scannen"
  },
  "scrollDown": {
    "message": "Herunterscrollen"
  },
  "search": {
    "message": "Suche"
  },
  "searchAccounts": {
    "message": "Konten durchsuchen"
  },
  "searchNfts": {
    "message": "NFTs suchen"
  },
  "searchTokens": {
    "message": "Tokens suchen"
  },
  "searchTokensByNameOrAddress": {
    "message": "Tokens nach Name oder Adresse suchen"
  },
  "secretRecoveryPhrase": {
    "message": "Geheime Wiederherstellungsphrase"
  },
  "secretRecoveryPhrasePlusNumber": {
    "message": "Geheime Wiederherstellungsphrase $1",
    "description": "The $1 is the order of the Secret Recovery Phrase"
  },
  "secureWallet": {
    "message": "Sichere Wallet"
  },
  "security": {
    "message": "Sicherheit"
  },
  "securityAlert": {
    "message": "Sicherheitsbenachrichtigung von $1 und $2"
  },
  "securityAlerts": {
    "message": "Sicherheitsbenachrichtigungen"
  },
  "securityAlertsDescription": {
    "message": "Diese Funktion warnt Sie vor bösartigen Aktivitäten, indem sie aktiv Transaktionen und Signaturanfragen überprüft. $1",
    "description": "Link to learn more about security alerts"
  },
  "securityAndPrivacy": {
    "message": "Sicherheit und Datenschutz"
  },
  "securityDescription": {
    "message": "Verringern Sie das Risiko, sich mit unsicheren Netzwerken zu verbinden und sichern Sie Ihre Konten"
  },
  "securityMessageLinkForNetworks": {
    "message": "Netzwerk-Betrügereien und Sicherheitsrisiken"
  },
  "securityProviderPoweredBy": {
    "message": "Unterstützt durch $1",
    "description": "The security provider that is providing data"
  },
  "seeAllPermissions": {
    "message": "Alle Genehmigungen ansehen",
    "description": "Used for revealing more content (e.g. permission list, etc.)"
  },
  "seeDetails": {
    "message": "Details anzeigen"
  },
  "seedPhraseIntroTitle": {
    "message": "Sichern Sie Ihre Wallet"
  },
  "seedPhraseReq": {
    "message": "Geheime Wiederherstellungsphrasen bestehen aus 12, 15, 18, 21 oder 24 Wörtern."
  },
  "select": {
    "message": "Auswählen"
  },
  "selectAccountToConnect": {
    "message": "Ein zu verbindendes Konto auswählen"
  },
  "selectAccounts": {
    "message": "Wählen Sie das Konto/die Konten aus, um sie auf dieser Seite zu verwenden."
  },
  "selectAccountsForSnap": {
    "message": "Wählen Sie das Konto/die Konten, das/die mit diesem Snap verwendet werden soll(en)."
  },
  "selectAll": {
    "message": "\nAlle auswählen"
  },
  "selectAnAccount": {
    "message": "Ein Konto auswählen"
  },
  "selectAnAccountAlreadyConnected": {
    "message": "Dieses Konto wurde bereits mit MetaMask verbunden."
  },
  "selectEnableDisplayMediaPrivacyPreference": {
    "message": "NFT-Medien anzeigen einschalten"
  },
  "selectHdPath": {
    "message": "HD-Pfad auswählen"
  },
  "selectNFTPrivacyPreference": {
    "message": "Automatische NFT-Erkennung aktivieren"
  },
  "selectPathHelp": {
    "message": "Wenn Sie nicht die Konten sehen, die Sie erwarten, versuchen Sie, den HD-Pfad oder das aktuell ausgewählte Netzwerk zu ändern."
  },
  "selectRpcUrl": {
    "message": "RPC-URL auswählen"
  },
  "selectSecretRecoveryPhrase": {
    "message": "Geheime Wiederherstellungsphrase auswählen"
  },
  "selectType": {
    "message": "Typ auswählen"
  },
  "selectedAccountMismatch": {
    "message": "Anderes Konto ausgewählt"
  },
  "selectingAllWillAllow": {
    "message": "Wenn Sie alle auswählen, erlauben Sie dieser Seite, alle Ihre aktuellen Konten einzusehen. Stellen Sie sicher, dass Sie dieser Seite vertrauen."
  },
  "send": {
    "message": "Senden"
  },
  "sendBugReport": {
    "message": "Übermitteln Sie uns einen Fehlerbericht."
  },
  "sendNoContactsConversionText": {
    "message": "klicken Sie hier"
  },
  "sendNoContactsDescription": {
    "message": "Kontakte ermöglich Ihnen, Transaktionen sicher und mehrfach an ein anderes Konto zu senden. Um einen Kontakt zu erstellen, $1",
    "description": "$1 represents the action text 'click here'"
  },
  "sendNoContactsTitle": {
    "message": "Sie haben noch keine Kontakte"
  },
  "sendSelectReceiveAsset": {
    "message": "Wählen Sie das zu empfangende Asset"
  },
  "sendSelectSendAsset": {
    "message": "Wählen Sie das zu sendende Asset"
  },
  "sendSpecifiedTokens": {
    "message": "$1 senden",
    "description": "Symbol of the specified token"
  },
  "sendSwapSubmissionWarning": {
    "message": "Wenn Sie auf diese Schaltfläche klicken, wird Ihre Swap-Transaktion sofort eingeleitet. Bevor Sie fortfahren, überprüfen Sie bitte Ihre Transaktionsdetails."
  },
  "sendTokenAsToken": {
    "message": "$1 als $2 senden",
    "description": "Used in the transaction display list to describe a swap and send. $1 and $2 are the symbols of tokens in involved in the swap."
  },
  "sendingAsset": {
    "message": "Senden von $1"
  },
  "sendingDisabled": {
    "message": "Das Senden von ERC-1155 NFT-Assets wird noch nicht unterstützt."
  },
  "sendingNativeAsset": {
    "message": "$1 senden",
    "description": "$1 represents the native currency symbol for the current network (e.g. ETH or BNB)"
  },
  "sendingToTokenContractWarning": {
    "message": "Warnhinweis: Sie sind im Begriff, an einen Token-Contract zu senden, und dies könnte zu einem Verlust Ihrer Gelder führen. $1",
    "description": "$1 is a clickable link with text defined by the 'learnMoreUpperCase' key. The link will open to a support article regarding the known contract address warning"
  },
  "sepolia": {
    "message": "Sepolia-Testnetzwerk"
  },
  "setApprovalForAll": {
    "message": "Erlaubnis für alle erteilen"
  },
  "setApprovalForAllRedesignedTitle": {
    "message": "Auszahlungsanfrage"
  },
  "setApprovalForAllTitle": {
    "message": "$1 ohne Ausgabenlimit genehmigen",
    "description": "The token symbol that is being approved"
  },
  "settingAddSnapAccount": {
    "message": "Konto-Snap hinzufügen"
  },
  "settings": {
    "message": "Einstellungen"
  },
  "settingsSearchMatchingNotFound": {
    "message": "Keine passenden Ergebnisse gefunden."
  },
  "settingsSubHeadingSignaturesAndTransactions": {
    "message": "Signatur- und Transaktionsanfragen"
  },
  "show": {
    "message": "Zeigen"
  },
  "showAccount": {
    "message": "Konto anzeigen"
  },
  "showAdvancedDetails": {
    "message": "Erweiterte Details anzeigen"
  },
  "showExtensionInFullSizeView": {
    "message": "Erweiterung in Vollbildansicht anzeigen"
  },
  "showExtensionInFullSizeViewDescription": {
    "message": "Schalten Sie dies ein, um die Vollbildansicht als Standard einzustellen, sobald Sie auf das Erweiterungssymbol klicken."
  },
  "showFiatConversionInTestnets": {
    "message": "Umrechnung auf Testnets anzeigen"
  },
  "showFiatConversionInTestnetsDescription": {
    "message": "Wählen Sie dies aus, um die Fiat-Umrechnung in Testnetzwerken anzuzeigen."
  },
  "showHexData": {
    "message": "Hexdaten anzeigen"
  },
  "showHexDataDescription": {
    "message": "Wählen Sie dies aus, um das Hex-Datenfeld auf dem Sendebildschirm anzuzeigen."
  },
  "showLess": {
    "message": "Weniger anzeigen"
  },
  "showMore": {
    "message": "Mehr anzeigen"
  },
  "showNativeTokenAsMainBalance": {
    "message": "Natives Token als Hauptsaldo anzeigen"
  },
  "showNft": {
    "message": "NFT anzeigen"
  },
  "showPermissions": {
    "message": "Genehmigungen anzeigen"
  },
  "showPrivateKey": {
    "message": "Privaten Schlüssel anzeigen"
  },
  "showSRP": {
    "message": "Geheime Wiederherstellungsphrase anzeigen"
  },
  "showTestnetNetworks": {
    "message": "Test-Netzwerke anzeigen"
  },
  "showTestnetNetworksDescription": {
    "message": "Wählen Sie dies, um Testnetzwerke in der Netzwerkliste anzuzeigen."
  },
  "sign": {
    "message": "Unterzeichnen"
  },
  "signatureRequest": {
    "message": "Signaturanfrage"
  },
  "signature_decoding_bid_nft_tooltip": {
    "message": "Der NFT wird in Ihrer Wallet angezeigt, sobald das Gebot akzeptiert wird."
  },
  "signature_decoding_list_nft_tooltip": {
    "message": "Erwarten Sie Änderungen erst, wenn jemand Ihre NFTs kauft."
  },
  "signed": {
    "message": "Unterzeichnet"
  },
  "signing": {
    "message": "Signieren"
  },
  "signingInWith": {
    "message": "Anmelden mit"
  },
  "signingWith": {
    "message": "Unterzeichnung mit"
  },
  "simulationApproveHeading": {
    "message": "Abheben"
  },
  "simulationDetailsApproveDesc": {
    "message": "Sie erteilen einer anderen Person die Genehmigung, NFTs von Ihrem Konto abzuheben."
  },
  "simulationDetailsERC20ApproveDesc": {
    "message": "Sie erteilen einer anderen Person die Genehmigung, diesen Betrag von Ihrem Konto auszugeben."
  },
  "simulationDetailsFiatNotAvailable": {
    "message": "Nicht verfügbar"
  },
  "simulationDetailsIncomingHeading": {
    "message": "Sie erhalten"
  },
  "simulationDetailsNoChanges": {
    "message": "Keine Änderungen"
  },
  "simulationDetailsOutgoingHeading": {
    "message": "Sie senden"
  },
  "simulationDetailsRevokeSetApprovalForAllDesc": {
    "message": "Sie entziehen einer anderen Person die Genehmigung, NFTs von Ihrem Konto abzuheben."
  },
  "simulationDetailsSetApprovalForAllDesc": {
    "message": "Sie erteilen einer anderen Person die Genehmigung, NFTs von Ihrem Konto abzuheben."
  },
  "simulationDetailsTitle": {
    "message": "Geschätzte Änderungen"
  },
  "simulationDetailsTitleTooltip": {
    "message": "Die geschätzten Änderungen sind das, was passieren könnte, wenn Sie diese Transaktion durchführen. Dies ist nur eine Prognostizierung, keine Garantie."
  },
  "simulationDetailsTotalFiat": {
    "message": "Gesamt = $1",
    "description": "$1 is the total amount in fiat currency on one side of the transaction"
  },
  "simulationDetailsTransactionReverted": {
    "message": "Diese Transaktion wird wahrscheinlich scheitern"
  },
  "simulationDetailsUnavailable": {
    "message": "Nicht verfügbar"
  },
  "simulationErrorMessageV2": {
    "message": "Wir konnten das Gas nicht schätzen. Es könnte einen Fehler im Contract geben und diese Transaktion könnte fehlschlagen."
  },
  "simulationsSettingDescription": {
    "message": "Schalten Sie diese Funktion ein, um die Saldoänderungen von Transaktionen und Unterschriften abzuschätzen, bevor Sie sie bestätigen. Dies ist keine Garantie für das endgültige Ergebnis. $1"
  },
  "simulationsSettingSubHeader": {
    "message": "Geschätzte Saldoänderungen"
  },
  "singleNetwork": {
    "message": "1 Netzwerk"
  },
  "siweIssued": {
    "message": "Ausgestellt"
  },
  "siweNetwork": {
    "message": "Netzwerk"
  },
  "siweRequestId": {
    "message": "Anfrage-ID"
  },
  "siweResources": {
    "message": "Ressourcen"
  },
  "siweURI": {
    "message": "URL"
  },
  "skipAccountSecurity": {
    "message": "Kontosicherheit überspringen?"
  },
  "skipAccountSecurityDetails": {
    "message": "Mir ist klar, dass ich meine Konten und alle dazugehörigen Assets verlieren kann, solange ich keine Sicherungskopie meiner geheimen Wiederherstellungsphrase erstelle."
  },
  "slideBridgeDescription": {
    "message": "Bewegen Sie sich über 9 Chains, und zwar in Ihrer Wallet"
  },
  "slideBridgeTitle": {
    "message": "Bereit zum Bridgen?"
  },
  "slideCashOutDescription": {
    "message": "Verkaufen Sie Ihre Krypto gegen Bargeld"
  },
  "slideCashOutTitle": {
    "message": "Bargeldauszahlung mit MetaMask"
  },
  "slideDebitCardDescription": {
    "message": "In ausgewählten Regionen verfügbar"
  },
  "slideDebitCardTitle": {
    "message": "MetaMask-Debitkarte"
  },
  "slideFundWalletDescription": {
    "message": "Token hinzufügen oder übertragen, um loszulegen"
  },
  "slideFundWalletTitle": {
    "message": "Überweisen Sie Guthaben auf Ihre Wallet"
  },
  "slideMultiSrpDescription": {
    "message": "Mehrere Wallets in MetaMask importieren und verwenden"
  },
  "slideMultiSrpTitle": {
    "message": "Mehrere geheime Wiederherstellungsphrasen hinzufügen"
  },
  "slideRemoteModeDescription": {
    "message": "Verwenden Sie Ihr Cold Wallet kabellos"
  },
  "slideRemoteModeTitle": {
    "message": "Cold Storage, schneller Zugriff"
  },
  "slideSmartAccountUpgradeDescription": {
    "message": "Dieselbe Adresse, intelligentere Funktionen"
  },
  "slideSmartAccountUpgradeTitle": {
    "message": "Beginnen Sie mit der Nutzung von Smart-Konten"
  },
  "slideSolanaDescription": {
    "message": "Erstellen Sie ein Solana-Konto, um loszulegen"
  },
  "slideSolanaTitle": {
    "message": "Solana wird nun unterstützt"
  },
  "slideSweepStakeDescription": {
    "message": "Erstellen Sie gleich ein NFT für eine Gewinnchance"
  },
  "slideSweepStakeTitle": {
    "message": "Nehmen Sie am $5000-USDC-Giveaway teil!"
  },
  "smartAccountAccept": {
    "message": "Smart-Konto verwenden"
  },
  "smartAccountBetterTransaction": {
    "message": "Schnellere Transaktionen, niedrigere Gebühren"
  },
  "smartAccountBetterTransactionDescription": {
    "message": "Sparen Sie Zeit und Geld, indem Sie Transaktionen gemeinsam abwickeln."
  },
  "smartAccountFeaturesDescription": {
    "message": "Behalten Sie die gleiche Kontoadresse. Sie können jederzeit zurückwechseln."
  },
  "smartAccountLabel": {
    "message": "Smart-Konto"
  },
  "smartAccountPayToken": {
    "message": "Bezahlen Sie jederzeit mit jedem Token"
  },
  "smartAccountPayTokenDescription": {
    "message": "Verwenden Sie die Tokens, die Sie bereits haben, um Netzwerkgebühren zu begleichen."
  },
  "smartAccountReject": {
    "message": "Smart-Konto nicht verwenden"
  },
  "smartAccountRequestFor": {
    "message": "Anfrage für"
  },
  "smartAccountSameAccount": {
    "message": "Dasselbe Konto, intelligentere Funktionen."
  },
  "smartAccountSplashTitle": {
    "message": "Smart-Konto verwenden?"
  },
  "smartAccountUpgradeBannerDescription": {
    "message": "Dieselbe Adresse. Intelligentere Funktionen."
  },
  "smartAccountUpgradeBannerTitle": {
    "message": "Zum Smart-Konto wechseln"
  },
  "smartContracts": {
    "message": "Smart Contracts"
  },
  "smartSwapsErrorNotEnoughFunds": {
    "message": "Nicht genügend Gelder für einen Smart Swap."
  },
  "smartSwapsErrorUnavailable": {
    "message": "Smart Swaps sind vorrübergehend nicht verfügbar."
  },
  "smartTransactionCancelled": {
    "message": "Ihre Transaktion wurde storniert"
  },
  "smartTransactionCancelledDescription": {
    "message": "Ihre Transaktion konnte nicht abgeschlossen werden und wurde daher storniert, damit Sie keine unnötigen Gas-Gebühren zahlen müssen."
  },
  "smartTransactionError": {
    "message": "Ihre Transaktion schlug fehl"
  },
  "smartTransactionErrorDescription": {
    "message": "Plötzliche Marktveränderungen können zu Ausfällen führen. Wenn das Problem weiterhin besteht, wenden Sie sich an den MetaMask-Kundensupport."
  },
  "smartTransactionPending": {
    "message": "Ihre Transaktion wurde übermittelt"
  },
  "smartTransactionSuccess": {
    "message": "Ihre Transaktion ist abgeschlossen"
  },
  "smartTransactions": {
    "message": "Smart Transactions"
  },
  "smartTransactionsEnabledDescription": {
    "message": " und MEV-Schutz. Nun standardmäßig aktiv."
  },
  "smartTransactionsEnabledLink": {
    "message": "Höhere Erfolgsraten"
  },
  "smartTransactionsEnabledTitle": {
    "message": "Transaktionen sind jetzt smarter"
  },
  "snapAccountCreated": {
    "message": "Konto erstellt"
  },
  "snapAccountCreatedDescription": {
    "message": "Ihr neues Konto ist jetzt einsatzbereit!"
  },
  "snapAccountCreationFailed": {
    "message": "Kontoerstellung fehlgeschlagen"
  },
  "snapAccountCreationFailedDescription": {
    "message": "$1 hat es nicht geschafft, ein Konto für Sie zu erstellen.",
    "description": "$1 is the snap name"
  },
  "snapAccountRedirectFinishSigningTitle": {
    "message": "Unterzeichnen beenden"
  },
  "snapAccountRedirectSiteDescription": {
    "message": "Befolgen Sie die Anweisungen von $1"
  },
  "snapAccountRemovalFailed": {
    "message": "Kontoentfernung fehlgeschlagen"
  },
  "snapAccountRemovalFailedDescription": {
    "message": "$1 hat es nicht geschafft, dieses Konto für Sie zu löschen.",
    "description": "$1 is the snap name"
  },
  "snapAccountRemoved": {
    "message": "Konto wurde entfernt"
  },
  "snapAccountRemovedDescription": {
    "message": "Dieses Konto wird in MetaMask nicht mehr zur Nutzung zur Verfügung stehen."
  },
  "snapAccounts": {
    "message": "Konto-Snaps"
  },
  "snapAccountsDescription": {
    "message": "Von Snaps Dritter kontrollierte Konten."
  },
  "snapConnectTo": {
    "message": "Mit $1 verbinden",
    "description": "$1 is the website URL or a Snap name. Used for Snaps pre-approved connections."
  },
  "snapConnectionPermissionDescription": {
    "message": "Lassen Sie $1 automatisch und ohne Ihre Zustimmung mit $2 verbinden.",
    "description": "Used for Snap pre-approved connections. $1 is the Snap name, $2 is a website URL."
  },
  "snapConnectionWarning": {
    "message": "$1 möchte $2 verwenden",
    "description": "$2 is the snap and $1 is the dapp requesting connection to the snap."
  },
  "snapDetailWebsite": {
    "message": "Webseite"
  },
  "snapHomeMenu": {
    "message": "Snap-Startmenü"
  },
  "snapInstallRequest": {
    "message": "Durch die Installation von $1 erhält es die folgenden Berechtigungen.",
    "description": "$1 is the snap name."
  },
  "snapInstallSuccess": {
    "message": "Installation ist abgeschlossen"
  },
  "snapInstallWarningCheck": {
    "message": "$1 möchte die Genehmigung, Folgendes zu tun:",
    "description": "Warning message used in popup displayed on snap install. $1 is the snap name."
  },
  "snapInstallWarningHeading": {
    "message": "Seien Sie vorsichtig"
  },
  "snapInstallWarningPermissionDescriptionForBip32View": {
    "message": "Erlauben Sie $1, Ihre öffentlichen Schlüssel (und Adressen) einzusehen. Damit wird keine Kontrolle über Konten oder Assets gewährt.",
    "description": "An extended description for the `snap_getBip32PublicKey` permission used for tooltip on Snap Install Warning screen (popup/modal). $1 is the snap name."
  },
  "snapInstallWarningPermissionDescriptionForEntropy": {
    "message": "Erlauben Sie $1 Snap, Konten und Assets in dem/den gewünschten Netzwerk(en) zu verwalten. Diese Konten werden unter Verwendung Ihrer geheimen Wiederherstellungsphrase abgeleitet und gesichert (ohne sie preiszugeben). Mit der Fähigkeit, Schlüssel abzuleiten, kann $1 eine Vielzahl von Blockchain-Protokollen über Ethereum (EVMs) hinaus unterstützen.",
    "description": "An extended description for the `snap_getBip44Entropy` and `snap_getBip44Entropy` permissions used for tooltip on Snap Install Warning screen (popup/modal). $1 is the snap name."
  },
  "snapInstallWarningPermissionNameForEntropy": {
    "message": "$1-Konten verwalten",
    "description": "Permission name used for the Permission Cell component displayed on warning popup when installing a Snap. $1 is list of account types."
  },
  "snapInstallWarningPermissionNameForViewPublicKey": {
    "message": "Sehen Sie Ihren öffentlichen Schlüssel für $1 ein",
    "description": "Permission name used for the Permission Cell component displayed on warning popup when installing a Snap. $1 is list of account types."
  },
  "snapInstallationErrorDescription": {
    "message": "$1 konnte nicht installiert werden.",
    "description": "Error description used when snap installation fails. $1 is the snap name."
  },
  "snapInstallationErrorTitle": {
    "message": "Installation fehlgeschlagen",
    "description": "Error title used when snap installation fails."
  },
  "snapResultError": {
    "message": "Fehler"
  },
  "snapResultSuccess": {
    "message": "Erfolg"
  },
  "snapResultSuccessDescription": {
    "message": "$1 ist einsatzbereit"
  },
  "snapUIAssetSelectorTitle": {
    "message": "Asset auswählen"
  },
  "snapUpdateAlertDescription": {
    "message": "Holen Sie sich die neueste Version von $1\n",
    "description": "Description used in Snap update alert banner when snap update is available. $1 is the Snap name."
  },
  "snapUpdateAvailable": {
    "message": "Update verfügbar"
  },
  "snapUpdateErrorDescription": {
    "message": "$1 konnte nicht aktualisiert werden.",
    "description": "Error description used when snap update fails. $1 is the snap name."
  },
  "snapUpdateErrorTitle": {
    "message": "Update fehlgeschlagen",
    "description": "Error title used when snap update fails."
  },
  "snapUpdateRequest": {
    "message": "Durch die Aktualisierung von $1 erhält es die folgenden Berechtigungen.",
    "description": "$1 is the Snap name."
  },
  "snapUpdateSuccess": {
    "message": "Update abgeschlossen"
  },
  "snapUrlIsBlocked": {
    "message": "Dieser Snap hat vor, Sie auf eine gesperrte Seite zu bringen. $1."
  },
  "snaps": {
    "message": "Snaps"
  },
  "snapsConnected": {
    "message": "Snaps wurden verbunden"
  },
  "snapsNoInsight": {
    "message": "Keine Einsichten möglich"
  },
  "snapsPrivacyWarningFirstMessage": {
    "message": "Sie erkennen an, dass es sich – sofern nicht anders angegeben – bei jedem von Ihnen installierten Snap um einen Drittanbieter-Service handelt, gemäß der in Consensys $1 genannten Definition. Ihre Nutzung von Drittanbieter-Services unterliegt separaten Bedingungen, die vom Anbieter des jeweiligen Drittanbieter-Service festgelegt werden. Consensys empfiehlt keiner bestimmten Person aus irgendeinem bestimmten Grund die Verwendung eines Snaps. Sie nehmen Zugriff auf, verlassen sich auf und verwenden die Dienste Dritter auf eigenes Risiko. Consensys lehnt jede Verantwortung und Haftung für Verluste ab, die sich aus Ihrer Nutzung von Drittanbieter-Diensten ergeben.",
    "description": "First part of a message in popup modal displayed when installing a snap for the first time. $1 is terms of use link."
  },
  "snapsPrivacyWarningSecondMessage": {
    "message": "Alle Daten, die Sie mit Drittanbieterdiensten teilen, werden direkt von diesen Drittanbieterdiensten im Einklang mit deren Datenschutzerklärung erfasst. Für weitere Informationen lesen Sie bitte die jeweiligen Datenschutzerklärungen.",
    "description": "Second part of a message in popup modal displayed when installing a snap for the first time."
  },
  "snapsPrivacyWarningThirdMessage": {
    "message": "Consensys hat keinen Zugriff auf die Informationen, die Sie an den Drittanbieter-Service weitergeben.",
    "description": "Third part of a message in popup modal displayed when installing a snap for the first time."
  },
  "snapsSettings": {
    "message": "Snap-Einstellungen"
  },
  "snapsTermsOfUse": {
    "message": "Nutzungsbedingungen"
  },
  "snapsToggle": {
    "message": "Ein Snap wird nur ausgeführt, wenn er aktiviert ist."
  },
  "snapsUIError": {
    "message": "Kontaktieren Sie die Ersteller von $1 für weitere Unterstützung.",
    "description": "This is shown when the insight snap throws an error. $1 is the snap name"
  },
  "solanaAccountRequested": {
    "message": "Diese Website fordert ein Solana-Konto."
  },
  "solanaAccountRequired": {
    "message": "Für die Verbindung mit dieser Website ist ein Solana-Konto erforderlich."
  },
  "solanaImportAccounts": {
    "message": "Solana-Konten importieren"
  },
  "solanaImportAccountsDescription": {
    "message": "Importieren Sie eine geheime Wiederherstellungsphrase, um Ihr Solana-Konto von einer anderen Wallet zu migrieren."
  },
  "solanaMoreFeaturesComingSoon": {
    "message": "Mehr Funktionen in Kürze"
  },
  "solanaMoreFeaturesComingSoonDescription": {
    "message": "NFTs, Unterstützung für Hardware-Wallets und bald noch viel mehr."
  },
  "solanaOnMetaMask": {
    "message": "Solana auf MetaMask"
  },
  "solanaSendReceiveSwapTokens": {
    "message": "Token senden, empfangen und swappen"
  },
  "solanaSendReceiveSwapTokensDescription": {
    "message": "Übertragen Sie Token wie SOL, USDC usw. und tätigen Sie damit Transaktionen."
  },
  "someNetworks": {
    "message": "$1 Netzwerke"
  },
  "somethingDoesntLookRight": {
    "message": "Scheint irgendetwas nicht in Ordnung zu sein? $1",
    "description": "A false positive message for users to contact support. $1 is a link to the support page."
  },
  "somethingIsWrong": {
    "message": "Etwas ist schiefgelaufen. Versuchen Sie, die Seite neu zu laden."
  },
  "somethingWentWrong": {
    "message": "Diese Seite konnte nicht geladen werden."
  },
  "sortBy": {
    "message": "Sortieren nach"
  },
  "sortByAlphabetically": {
    "message": "In alphabetischer Reihenfolge (A–Z)"
  },
  "sortByDecliningBalance": {
    "message": "Abnehmender Saldo ($1 Hoch-Tief)",
    "description": "Indicates a descending order based on token fiat balance. $1 is the preferred currency symbol"
  },
  "source": {
    "message": "Quelle"
  },
  "spamModalBlockedDescription": {
    "message": "Diese Seite wird für 1 Minute gesperrt."
  },
  "spamModalBlockedTitle": {
    "message": "Sie haben diese Seite vorübergehend gesperrt"
  },
  "spamModalDescription": {
    "message": "Wenn Sie mit mehrfachen Anfragen überschüttet werden, können Sie die Website vorübergehend sperren."
  },
  "spamModalTemporaryBlockButton": {
    "message": "Diese Seite vorübergehend sperren"
  },
  "spamModalTitle": {
    "message": "Wir haben mehrere Anfragen verzeichnet"
  },
  "speed": {
    "message": "Geschwindigkeit"
  },
  "speedUp": {
    "message": "Beschleunigen"
  },
  "speedUpCancellation": {
    "message": "Diese Stornierung beschleunigen"
  },
  "speedUpExplanation": {
    "message": "Wir haben die Gas-Gebühr auf der Grundlage der aktuellen Netzbedingungen aktualisiert und um mindestens 10 % erhöht (erforderlich durch das Netzwerk)."
  },
  "speedUpPopoverTitle": {
    "message": "Diese Transaktion beschleunigen"
  },
  "speedUpTooltipText": {
    "message": "Neue Gas-Gebühr"
  },
  "speedUpTransaction": {
    "message": "Diese Transaktion beschleunigen"
  },
  "spendLimitInsufficient": {
    "message": "Ausgabenlimit unzureichend"
  },
  "spendLimitInvalid": {
    "message": "Ausgabenlimit ungültig; muss eine positive Zahl sein"
  },
  "spendLimitPermission": {
    "message": "Ausgabenlimit-Genehmigung"
  },
  "spendLimitRequestedBy": {
    "message": "Ausgabenlimit von $1 angefordert",
    "description": "Origin of the site requesting the spend limit"
  },
  "spendLimitTooLarge": {
    "message": "Ausgabenlimit zu groß"
  },
  "spender": {
    "message": "Spender"
  },
  "spenderTooltipDesc": {
    "message": "Dies ist die Adresse, an die Sie Ihre NFTs abheben können."
  },
  "spenderTooltipERC20ApproveDesc": {
    "message": "Dies ist die Adresse, die Ihre Tokens in Ihrem Namen ausgeben kann."
  },
  "spendingCap": {
    "message": "Ausgabenobergrenze"
  },
  "spendingCaps": {
    "message": "Ausgabenobergrenzen"
  },
  "srpInputNumberOfWords": {
    "message": "Ich habe eine $1-Wort-Phrase.",
    "description": "This is the text for each option in the dropdown where a user selects how many words their secret recovery phrase has during import. The $1 is the number of words (either 12, 15, 18, 21, or 24)."
  },
  "srpListName": {
    "message": "Geheime Wiederherstellungsphrase $1",
    "description": "$1 is the order of the Secret Recovery Phrase"
  },
  "srpListNumberOfAccounts": {
    "message": "$1 Konten",
    "description": "$1 is the number of accounts in the list"
  },
  "srpListSelectionDescription": {
    "message": "Die geheime Wiederherstellungsphrase, mit der Ihr neues Konto erstellt wird"
  },
  "srpListSingleOrZero": {
    "message": "$1 Konto",
    "description": "$1 is the number of accounts in the list, it is either 1 or 0"
  },
  "srpPasteFailedTooManyWords": {
    "message": "Das Einfügen schlug fehl, weil sie mehr als 24 Wörter enthielt. Eine geheime Wiederherstellungsphrase darf maximal 24 Wörter enthalten.",
    "description": "Description of SRP paste error when the pasted content has too many words"
  },
  "srpPasteTip": {
    "message": "Sie können Ihre vollständige geheime Wiederherstellungsphrase in ein beliebiges Feld einfügen.",
    "description": "Our secret recovery phrase input is split into one field per word. This message explains to users that they can paste their entire secrete recovery phrase into any field, and we will handle it correctly."
  },
  "srpSecurityQuizGetStarted": {
    "message": "Erste Schritte"
  },
  "srpSecurityQuizImgAlt": {
    "message": "Ein Auge mit einem Schlüsselloch in der Mitte und drei schwebenden Passwortfeldern"
  },
  "srpSecurityQuizIntroduction": {
    "message": "Zur Enthüllung Ihrer geheimen Wiederherstellungsphrase, müssen Sie zwei Fragen richtig beantworten."
  },
  "srpSecurityQuizQuestionOneQuestion": {
    "message": "Wenn Sie Ihre geheime Wiederherstellungsphrase verlieren, kann MetaMask ..."
  },
  "srpSecurityQuizQuestionOneRightAnswer": {
    "message": "Ihnen nicht helfen."
  },
  "srpSecurityQuizQuestionOneRightAnswerDescription": {
    "message": "Schreiben Sie sie auf, gravieren Sie sie in Metall ein oder bewahren Sie sie an mehreren geheimen Orten auf, damit Sie sie niemals verlieren. Sollten Sie sie verlieren, ist sie für immer weg."
  },
  "srpSecurityQuizQuestionOneRightAnswerTitle": {
    "message": "Richtig! Niemand kann Ihnen dabei helfen, Ihre geheime Wiederherstellungsphrase zurückzubekommen."
  },
  "srpSecurityQuizQuestionOneWrongAnswer": {
    "message": "diese für Sie zurückzubekommen."
  },
  "srpSecurityQuizQuestionOneWrongAnswerDescription": {
    "message": "Wenn Sie Ihre geheime Wiederherstellungsphrase verlieren, ist diese für immer verloren. Niemand kann Ihnen dabei helfen, sie zurückzubekommen, ganz gleich, was behauptet wird."
  },
  "srpSecurityQuizQuestionOneWrongAnswerTitle": {
    "message": "Falsch! Niemand kann Ihnen dabei helfen, Ihre geheime Wiederherstellungsphrase zurückzubekommen."
  },
  "srpSecurityQuizQuestionTwoQuestion": {
    "message": "Sollte jemand, selbst ein Support-Mitarbeiter, nach Ihrer geheimen Wiederherstellungsphrase fragen ..."
  },
  "srpSecurityQuizQuestionTwoRightAnswer": {
    "message": "werden Sie betrogen."
  },
  "srpSecurityQuizQuestionTwoRightAnswerDescription": {
    "message": "Jeder, der behauptet, Ihre gemeine Wiederherstellungsphrase zu benötigen, lügt Sie an. Wenn Sie diese mit solchen Personen teilen, werden diese Ihre Assets stehlen."
  },
  "srpSecurityQuizQuestionTwoRightAnswerTitle": {
    "message": "Richtig! Es ist nie eine gute Idee, Ihre geheime Wiederherstellungsphrase mit anderen zu teilen."
  },
  "srpSecurityQuizQuestionTwoWrongAnswer": {
    "message": "Sie sollten sie ihnen geben."
  },
  "srpSecurityQuizQuestionTwoWrongAnswerDescription": {
    "message": "Jeder, der behauptet, Ihre gemeine Wiederherstellungsphrase zu benötigen, lügt Sie an. Wenn Sie diese mit einer solchen Person teilen, wird sie Ihre Assets stehlen."
  },
  "srpSecurityQuizQuestionTwoWrongAnswerTitle": {
    "message": "Nein! Teilen Sie Ihre geheime Wiederherstellungsphrase mit niemandem, niemals."
  },
  "srpSecurityQuizTitle": {
    "message": "Sicherheits-Quiz"
  },
  "srpToggleShow": {
    "message": "Dieses Wort der geheimen Wiederherstellungsphrase anzeigen/verbergen",
    "description": "Describes a toggle that is used to show or hide a single word of the secret recovery phrase"
  },
  "srpWordHidden": {
    "message": "Dieses Wort ist verborgen.",
    "description": "Explains that a word in the secret recovery phrase is hidden"
  },
  "srpWordShown": {
    "message": "Dieses Wort wird angezeigt.",
    "description": "Explains that a word in the secret recovery phrase is being shown"
  },
  "stable": {
    "message": "Stabil"
  },
  "stableLowercase": {
    "message": "stabil"
  },
  "stake": {
    "message": "Anteil"
  },
  "staked": {
    "message": "Staked"
  },
  "standardAccountLabel": {
    "message": "Standard-Konto"
  },
  "startEarning": {
    "message": "Mit dem Verdienen beginnen"
  },
  "stateLogError": {
    "message": "Fehler beim Abfragen der Statusprotokolle."
  },
  "stateLogFileName": {
    "message": "MetaMask-Statusprotokolle"
  },
  "stateLogs": {
    "message": "Statusprotokolle"
  },
  "stateLogsDescription": {
    "message": "Die Statusprotokolle enthalten Ihre öffentlichen Kontoadressen und gesendeten Transaktionen."
  },
  "status": {
    "message": "Status"
  },
  "statusNotConnected": {
    "message": "Nicht verbunden"
  },
  "statusNotConnectedAccount": {
    "message": "Keine verbundenen Konten"
  },
  "step1LatticeWallet": {
    "message": "Verbinden Sie Ihr Lattice1"
  },
  "step1LatticeWalletMsg": {
    "message": "Sie können MetaMask mit Ihrem Lattice1-Gerät verbinden, sobald dieses eingerichtet und online ist. Entsperren Sie Ihr Gerät und halten Sie Ihre Geräte-ID bereit.",
    "description": "$1 represents the `hardwareWalletSupportLinkConversion` localization key"
  },
  "step1LedgerWallet": {
    "message": "Ledger-App herunterladen"
  },
  "step1LedgerWalletMsg": {
    "message": "Herunterladen, einrichten und Ihr Passwort eingeben, um $1 freizuschalten.",
    "description": "$1 represents the `ledgerLiveApp` localization value"
  },
  "step1TrezorWallet": {
    "message": "Verbinden Sie Ihre Trezor-Wallet."
  },
  "step1TrezorWalletMsg": {
    "message": "Schließen Sie Ihre Trezor-Wallet direkt an Ihren Computer an und entsperren Sie sie. Stellen Sie sicher, dass Sie die richtige Passphrase verwenden.",
    "description": "$1 represents the `hardwareWalletSupportLinkConversion` localization key"
  },
  "step2LedgerWallet": {
    "message": "Verbinden Sie Ihre Ledger-Wallet."
  },
  "step2LedgerWalletMsg": {
    "message": "Schließen Sie Ihre Ledger-Wallet direkt an Ihren Computer an, entsperren Sie sie und öffnen Sie die Ethereum-App.",
    "description": "$1 represents the `hardwareWalletSupportLinkConversion` localization key"
  },
  "stillGettingMessage": {
    "message": "Erhalten Sie diese Meldung immer noch?"
  },
  "strong": {
    "message": "Stark"
  },
  "stxCancelled": {
    "message": "Swap wäre gescheitert"
  },
  "stxCancelledDescription": {
    "message": "Ihre Transaktion wäre fehlgeschlagen und wurde storniert, um Sie vor unnötigen Gas-Gebühren zu schützen."
  },
  "stxCancelledSubDescription": {
    "message": "Versuchen Sie Ihren Swap erneut. Wir werden hier sein, um Sie beim nächsten Mal vor ähnlichen Risiken zu schützen."
  },
  "stxFailure": {
    "message": "Swap fehlgeschlagen"
  },
  "stxFailureDescription": {
    "message": "Plötzliche Marktveränderungen können zu Ausfällen führen. Wenn das Problem weiterhin besteht, wenden Sie sich bitte an $1.",
    "description": "This message is shown to a user if their swap fails. The $1 will be replaced by support.metamask.io"
  },
  "stxOptInSupportedNetworksDescription": {
    "message": "Schalten Sie Smart Transactions für zuverlässigere und sicherere Transaktionen in unterstützten Netzwerken ein. $1"
  },
  "stxPendingPrivatelySubmittingSwap": {
    "message": "Ihr Swap wird privat abgesendet ..."
  },
  "stxPendingPubliclySubmittingSwap": {
    "message": "Ihr Swap wird öffentlich abgesendet ..."
  },
  "stxSuccess": {
    "message": "Swap abgeschlossen!"
  },
  "stxSuccessDescription": {
    "message": "Ihr $1 ist jetzt verfügbar.",
    "description": "$1 is a token symbol, e.g. ETH"
  },
  "stxSwapCompleteIn": {
    "message": "Swap abgeschlossen in <",
    "description": "'<' means 'less than', e.g. Swap will complete in < 2:59"
  },
  "stxTryingToCancel": {
    "message": "Es wird versucht, Ihre Transaktion zu stornieren ..."
  },
  "stxUnknown": {
    "message": "Status unbekannt"
  },
  "stxUnknownDescription": {
    "message": "Eine Transaktion war erfolgreich, aber wir sind uns nicht sicher, um welche es sich handelt. Dies kann darauf zurückzuführen sein, dass eine andere Transaktion übermittelt wurde, während dieser Swap bearbeitet wurde."
  },
  "stxUserCancelled": {
    "message": "Swap storniert"
  },
  "stxUserCancelledDescription": {
    "message": "Ihre Transaktion wurde storniert und Sie haben keine unnötigen Gas-Gebühren bezahlt."
  },
  "submit": {
    "message": "Absenden"
  },
  "submitted": {
    "message": "Abgesendet"
  },
  "suggestedBySnap": {
    "message": "Vorgeschlagen von $1",
    "description": "$1 is the snap name"
  },
  "suggestedCurrencySymbol": {
    "message": "Empfohlenes Währungssymbol:"
  },
  "suggestedTokenName": {
    "message": "Vorgeschlagener Name:"
  },
  "supplied": {
    "message": "Versorgt"
  },
  "support": {
    "message": "Support"
  },
  "supportCenter": {
    "message": "Besuchen Sie unser Support Center."
  },
  "supportMultiRpcInformation": {
    "message": "Wir unterstützen nun mehrere RPCs für ein einzelnes Netzwerk. Ihr aktuellster RPC (ferngesteuerter Prozeduraufruf) wurde standardmäßig ausgewählt, um widersprüchliche Informationen aufzulösen."
  },
  "surveyConversion": {
    "message": "Nehmen Sie an unserer Umfrage teil"
  },
  "surveyTitle": {
    "message": "Gestalten Sie die Zukunft von MetaMask"
  },
  "swap": {
    "message": "Swap"
  },
  "swapAdjustSlippage": {
    "message": "Slippage anpassen"
  },
  "swapAggregator": {
    "message": "Aggregator"
  },
  "swapAllowSwappingOf": {
    "message": "Swapping von $1 zulassen",
    "description": "Shows a user that they need to allow a token for swapping on their hardware wallet"
  },
  "swapAmountReceived": {
    "message": "Garantierter Betrag"
  },
  "swapAmountReceivedInfo": {
    "message": "Dies ist der Mindestbetrag, den Sie empfangen werden. Je nach Slippage können Sie auch mehr empfangen."
  },
  "swapAndSend": {
    "message": "Swappen und Senden"
  },
  "swapAnyway": {
    "message": "Swap trotzdem ausführen"
  },
  "swapApproval": {
    "message": "$1 für Swaps genehmigen",
    "description": "Used in the transaction display list to describe a transaction that is an approve call on a token that is to be swapped.. $1 is the symbol of a token that has been approved."
  },
  "swapApproveNeedMoreTokens": {
    "message": "Sie benötigen $1 mehr $2, um diesen Swap abzuschließen",
    "description": "Tells the user how many more of a given token they need for a specific swap. $1 is an amount of tokens and $2 is the token symbol."
  },
  "swapAreYouStillThere": {
    "message": "Sind Sie noch da?"
  },
  "swapAreYouStillThereDescription": {
    "message": "Wir sind bereit, Ihnen die neuesten Angebote zu zeigen, wenn Sie fortfahren möchten."
  },
  "swapConfirmWithHwWallet": {
    "message": "Mit Ihrer Hardware-Wallet bestätigen"
  },
  "swapContinueSwapping": {
    "message": "Mit Swap fortfahren"
  },
  "swapContractDataDisabledErrorDescription": {
    "message": "Gehen Sie in der Ethereum-App auf Ihrem Ledger auf „Einstellungen“ und lassen Sie Contract-Daten zu. Versuchen Sie dann Ihren Swap erneut."
  },
  "swapContractDataDisabledErrorTitle": {
    "message": "Contract-Daten sind in Ihrem Ledger nicht aktiviert."
  },
  "swapCustom": {
    "message": "benutzerdefiniert"
  },
  "swapDecentralizedExchange": {
    "message": "Dezentralisierter Austausch"
  },
  "swapDirectContract": {
    "message": "Direkter Contract"
  },
  "swapEditLimit": {
    "message": "Limit bearbeiten"
  },
  "swapEnableDescription": {
    "message": "Dies ist erforderlich und gibt MetaMask die Genehmigung, Ihren $1 zu swappen.",
    "description": "Gives the user info about the required approval transaction for swaps. $1 will be the symbol of a token being approved for swaps."
  },
  "swapEnableTokenForSwapping": {
    "message": "Das macht $1 für Swapping.",
    "description": "$1 is for the 'enableToken' key, e.g. 'enable ETH'"
  },
  "swapEnterAmount": {
    "message": "Einen Betrag eingeben"
  },
  "swapEstimatedNetworkFees": {
    "message": "Geschätzte Netzwerkgebühren"
  },
  "swapEstimatedNetworkFeesInfo": {
    "message": "Dies ist eine Schätzung der Netzwerkgebühr, die für den Abschluss Ihres Swaps verwendet wird. Der tatsächliche Betrag kann sich je nach Netzwerkbedingungen ändern."
  },
  "swapFailedErrorDescriptionWithSupportLink": {
    "message": "Transaktionsfehler kommen vor und wir sind hier, um zu helfen. Wenn das Problem weiterhin besteht, können Sie unseren Kundensupport unter $1 erreichen, um weitere Hilfe zu erhalten.",
    "description": "This message is shown to a user if their swap fails. The $1 will be replaced by support.metamask.io"
  },
  "swapFailedErrorTitle": {
    "message": "Swap fehlgeschlagen"
  },
  "swapFetchingQuote": {
    "message": "Angebot wird eingeholt"
  },
  "swapFetchingQuoteNofN": {
    "message": "Angebot $1 von $2 ",
    "description": "A count of possible quotes shown to the user while they are waiting for quotes to be fetched. $1 is the number of quotes already loaded, and $2 is the total number of resources that we check for quotes. Keep in mind that not all resources will have a quote for a particular swap."
  },
  "swapFetchingQuotes": {
    "message": "Angebote einholen..."
  },
  "swapFetchingQuotesErrorDescription": {
    "message": "Hmmm... etwas ist schiefgelaufen. Versuchen Sie es erneut, oder wenden Sie sich an den Kundensupport, wenn der Fehler weiterhin besteht."
  },
  "swapFetchingQuotesErrorTitle": {
    "message": "Fehler beim Abrufen der Preisangaben"
  },
  "swapFromTo": {
    "message": "Swap von $1 auf $2",
    "description": "Tells a user that they need to confirm on their hardware wallet a swap of 2 tokens. $1 is a source token and $2 is a destination token"
  },
  "swapGasFeesDetails": {
    "message": "Die Gas-Gebühren werden geschätzt und werden aufgrund der Komplexität des Netzwerk-Traffics und der Transaktionskomplexität schwanken."
  },
  "swapGasFeesExplanation": {
    "message": "MetaMask verdient kein Geld mit Gas-Gebühren. Bei diesen Gebühren handelt es sich um Schätzwerte, die sich je nach Auslastung des Netzwerks und der Komplexität einer Transaktion ändern können. Erfahren Sie mehr über $1.",
    "description": "$1 is a link (text in link can be found at 'swapGasFeesSummaryLinkText')"
  },
  "swapGasFeesExplanationLinkText": {
    "message": "hier",
    "description": "Text for link in swapGasFeesExplanation"
  },
  "swapGasFeesLearnMore": {
    "message": "Erfahren Sie mehr über Gasgebühren"
  },
  "swapGasFeesSplit": {
    "message": "Die Gas-Gebühren auf dem vorherigen Bildschirm werden auf diese beiden Transaktionen aufgeteilt."
  },
  "swapGasFeesSummary": {
    "message": "Gasgebühren werden an Krypto-Miner gezahlt, die Transaktionen im $1-Netzwerk verarbeiten. MetaMask profitiert nicht von den Gasgebühren.",
    "description": "$1 is the selected network, e.g. Ethereum or BSC"
  },
  "swapGasIncludedTooltipExplanation": {
    "message": "In diesem Angebot sind die Gas-Gebühren enthalten, indem der gesendete bzw. empfangene Tokenbetrag entsprechend angepasst wird. Sie können ETH in einer separaten Transaktion auf Ihrer Aktivitätsliste erhalten."
  },
  "swapGasIncludedTooltipExplanationLinkText": {
    "message": "Erfahren Sie mehr über Gas-Gebühren"
  },
  "swapHighSlippage": {
    "message": "Hohe Slippage"
  },
  "swapIncludesGasAndMetaMaskFee": {
    "message": "Enthält Gas und eine MetaMask-Gebühr von $1%",
    "description": "Provides information about the fee that metamask takes for swaps. $1 is a decimal number."
  },
  "swapIncludesMMFee": {
    "message": "Enthält eine MetaMask-Gebühr von $1%.",
    "description": "Provides information about the fee that metamask takes for swaps. $1 is a decimal number."
  },
  "swapIncludesMMFeeAlt": {
    "message": "Angebot umfasst $1% MetaMask-Gebühr",
    "description": "Provides information about the fee that metamask takes for swaps using the latest copy. $1 is a decimal number."
  },
  "swapIncludesMetaMaskFeeViewAllQuotes": {
    "message": "Enthält eine MetaMask-Gebühr von $1% bis $2.",
    "description": "Provides information about the fee that metamask takes for swaps. $1 is a decimal number and $2 is a link to view all quotes."
  },
  "swapLearnMore": {
    "message": "Mehr über Swaps erfahren"
  },
  "swapLiquiditySourceInfo": {
    "message": "Wir durchsuchen mehrere Liquiditätsquellen (Börsen, Aggregatoren und professionelle Market Maker), um Wechselkurse und Netzwerkgebühren zu vergleichen."
  },
  "swapLowSlippage": {
    "message": "Niedrige Slippage"
  },
  "swapMaxSlippage": {
    "message": "Max. Slippage"
  },
  "swapMetaMaskFee": {
    "message": "MetaMask-Gebühr"
  },
  "swapMetaMaskFeeDescription": {
    "message": "Die Gebühr von $1% ist automatisch in diesem Angebot enthalten. Sie zahlen sie als Gegenleistung für eine Lizenz zur Nutzung der Software von MetaMask zur Aggregation von Liquiditätsanbieterinformationen.",
    "description": "Provides information about the fee that metamask takes for swaps. $1 is a decimal number."
  },
  "swapNQuotesWithDot": {
    "message": "$1 Angebote.",
    "description": "$1 is the number of quotes that the user can select from when opening the list of quotes on the 'view quote' screen"
  },
  "swapNewQuoteIn": {
    "message": "Neue Angebote in $1",
    "description": "Tells the user the amount of time until the currently displayed quotes are update. $1 is a time that is counting down from 1:00 to 0:00"
  },
  "swapNoTokensAvailable": {
    "message": "Keine Tokens verfügbar, die mit $1 übereinstimmen.",
    "description": "Tells the user that a given search string does not match any tokens in our token lists. $1 can be any string of text"
  },
  "swapOnceTransactionHasProcess": {
    "message": "Ihre $1 werden Ihrem Konto gutgeschrieben, sobald diese Transaktion abgeschlossen ist.",
    "description": "This message communicates the token that is being transferred. It is shown on the awaiting swap screen. The $1 will be a token symbol."
  },
  "swapPriceDifference": {
    "message": "Sie sind dabei, $1 $2 (~$3) gegen $4 $5 (~$6) zu swappen.",
    "description": "This message represents the price slippage for the swap.  $1 and $4 are a number (ex: 2.89), $2 and $5 are symbols (ex: ETH), and $3 and $6 are fiat currency amounts."
  },
  "swapPriceDifferenceTitle": {
    "message": "Preisdifferenz von ~$1%",
    "description": "$1 is a number (ex: 1.23) that represents the price difference."
  },
  "swapPriceUnavailableDescription": {
    "message": "Die Auswirkungen auf den Preis konnten aufgrund fehlender Marktpreisdaten nicht ermittelt werden. Bitte bestätigen Sie vor dem Tausch, dass Sie mit der Menge der Tokens, die Sie erhalten werden, einverstanden sind."
  },
  "swapPriceUnavailableTitle": {
    "message": "Überprüfen Sie Ihren Kurs, bevor Sie fortfahren."
  },
  "swapProcessing": {
    "message": "Wird verarbeitet"
  },
  "swapQuoteDetails": {
    "message": "Kursdetails"
  },
  "swapQuoteNofM": {
    "message": "$1 von $2",
    "description": "A count of possible quotes shown to the user while they are waiting for quotes to be fetched. $1 is the number of quotes already loaded, and $2 is the total number of resources that we check for quotes. Keep in mind that not all resources will have a quote for a particular swap."
  },
  "swapQuoteSource": {
    "message": "Angebotsquelle"
  },
  "swapQuotesExpiredErrorDescription": {
    "message": "Bitte fordern Sie neue Angebote an, um die aktuellen Kurse zu erhalten."
  },
  "swapQuotesExpiredErrorTitle": {
    "message": "Angebote-Timeout"
  },
  "swapQuotesNotAvailableDescription": {
    "message": "Diese Handelsroute ist derzeit nicht verfügbar. Versuchen Sie, den Betrag, das Netzwerk oder den Token zu ändern, und wir werden die bestmögliche Option suchen."
  },
  "swapQuotesNotAvailableErrorDescription": {
    "message": "Versuchen Sie die Menge oder Slippage Einstellungen anzupassen und versuchen Sie es erneut."
  },
  "swapQuotesNotAvailableErrorTitle": {
    "message": "Keine Kurse verfügbar"
  },
  "swapRate": {
    "message": "Kurs"
  },
  "swapReceiving": {
    "message": "Empfangen"
  },
  "swapReceivingInfoTooltip": {
    "message": "Dies ist eine Schätzung. Der genaue Betrag hängt von der Slippage ab."
  },
  "swapRequestForQuotation": {
    "message": "Angebotsanfrage"
  },
  "swapSelect": {
    "message": "Auswählen"
  },
  "swapSelectAQuote": {
    "message": "Kurs auswählen"
  },
  "swapSelectAToken": {
    "message": "Token auswählen"
  },
  "swapSelectQuotePopoverDescription": {
    "message": "Unten sind alle Kurse aus verschiedenen Liquiditätsquellen zusammengefasst."
  },
  "swapSelectToken": {
    "message": "Token auswählen"
  },
  "swapShowLatestQuotes": {
    "message": "Neueste Angebote anzeigen"
  },
  "swapSlippageHighDescription": {
    "message": "Die eingegebene Slippage ($1%) wird als sehr hoch angesehen und kann zu einem schlechten Kurs führen.",
    "description": "$1 is the amount of % for slippage"
  },
  "swapSlippageHighTitle": {
    "message": "Hohe Slippage"
  },
  "swapSlippageLowDescription": {
    "message": "Ein so niedriger Wert ($1%) kann zu einem fehlgeschlagenen Swap führen.",
    "description": "$1 is the amount of % for slippage"
  },
  "swapSlippageLowTitle": {
    "message": "Niedriger Slippage"
  },
  "swapSlippageNegativeDescription": {
    "message": "Slippage muss größer oder gleich Null sein"
  },
  "swapSlippageNegativeTitle": {
    "message": "Zum Fortfahren Slippage erhöhen"
  },
  "swapSlippageOverLimitDescription": {
    "message": "Slippage-Tolleranz muss 15 % oder weniger betragen. Alles darüber resultiert in einem schlechten Kurs."
  },
  "swapSlippageOverLimitTitle": {
    "message": "Sehr hohe Slippage"
  },
  "swapSlippagePercent": {
    "message": "$1%",
    "description": "$1 is the amount of % for slippage"
  },
  "swapSlippageTooltip": {
    "message": "Wenn sich der Kurs zwischen der Aufgabe Ihrer Order und der Bestätigung ändert, nennt man das „Slippage”. Ihr Swap wird automatisch storniert, wenn die Abweichung die von Ihnen eingestellte „Abweichungstoleranz” überschreitet."
  },
  "swapSlippageZeroDescription": {
    "message": "Es gibt weniger Anbieter mit Null-Slippage, was in einem weniger konkurrenzfähigen Angebot resultieren könne."
  },
  "swapSlippageZeroTitle": {
    "message": "Suche nach Null-Slippage-Anbietern"
  },
  "swapSource": {
    "message": "Liquiditätsquelle"
  },
  "swapSuggested": {
    "message": "Swap vorgeschlagen"
  },
  "swapSuggestedGasSettingToolTipMessage": {
    "message": "Swaps sind komplexe und zeitkritische Transaktionen. Wir empfehlen diese Gas-Gebühr für ein gutes Gleichgewicht zwischen Kosten und Vertrauen in einen erfolgreichen Swap."
  },
  "swapSwapFrom": {
    "message": "Swap von"
  },
  "swapSwapSwitch": {
    "message": "Token-Reihenfolge wechseln"
  },
  "swapSwapTo": {
    "message": "Swap zu"
  },
  "swapToConfirmWithHwWallet": {
    "message": "zur Bestätigung mit Ihrer Hardware-Wallet"
  },
  "swapTokenAddedManuallyDescription": {
    "message": "Überprüfen Sie dieses Token auf $1 und stellen Sie sicher, dass es sich um das Token handelt, das Sie handeln möchten.",
    "description": "$1 points the user to etherscan as a place they can verify information about a token. $1 is replaced with the translation for \"etherscan\""
  },
  "swapTokenAddedManuallyTitle": {
    "message": "Token manuell hinzugefügt"
  },
  "swapTokenAvailable": {
    "message": "Ihr $1 wurde Ihrem Konto hinzugefügt.",
    "description": "This message is shown after a swap is successful and communicates the exact amount of tokens the user has received for a swap. The $1 is a decimal number of tokens followed by the token symbol."
  },
  "swapTokenBalanceUnavailable": {
    "message": "Wir konnten Ihr $1-Guthaben nicht abrufen.",
    "description": "This message communicates to the user that their balance of a given token is currently unavailable. $1 will be replaced by a token symbol"
  },
  "swapTokenNotAvailable": {
    "message": "In diesem Netzwerk ist kein Token-Tausch verfügbar"
  },
  "swapTokenToToken": {
    "message": "$1 mit $2 tauschen",
    "description": "Used in the transaction display list to describe a swap. $1 and $2 are the symbols of tokens in involved in a swap."
  },
  "swapTokenVerifiedOn1SourceDescription": {
    "message": "$1 wurde nur auf 1 Quelle bestätigt. Ziehen Sie in Betracht, es vor dem Fortfahren auf $2 zu bestätigen.",
    "description": "$1 is a token name, $2 points the user to etherscan as a place they can verify information about a token. $1 is replaced with the translation for \"etherscan\""
  },
  "swapTokenVerifiedOn1SourceTitle": {
    "message": "Möglicherweise unglaubwürdiges Token"
  },
  "swapTokenVerifiedSources": {
    "message": "Bestätigt durch $1 Quellen. Auf $2 verifiziert.",
    "description": "$1 the number of sources that have verified the token, $2 points the user to a block explorer as a place they can verify information about the token."
  },
  "swapTooManyDecimalsError": {
    "message": "$1 erlaubt bis zu $2 Dezimalstellen",
    "description": "$1 is a token symbol and $2 is the max. number of decimals allowed for the token"
  },
  "swapTransactionComplete": {
    "message": "Transaktion vollständig"
  },
  "swapTwoTransactions": {
    "message": "2 Transaktionen"
  },
  "swapUnknown": {
    "message": "Unbekannt"
  },
  "swapZeroSlippage": {
    "message": "0 % Slippage"
  },
  "swapsMaxSlippage": {
    "message": "Slippage-Toleranz"
  },
  "swapsNotEnoughToken": {
    "message": "Nicht genügend $1",
    "description": "Tells the user that they don't have enough of a token for a proposed swap. $1 is a token symbol"
  },
  "swapsViewInActivity": {
    "message": "In Aktivität anzeigen"
  },
  "switch": {
    "message": "Wechseln"
  },
  "switchEthereumChainConfirmationDescription": {
    "message": "Dadurch wird das ausgewählte Netzwerk innerhalb von MetaMask auf ein zuvor hinzugefügtes Netzwerk umgeschaltet:"
  },
  "switchEthereumChainConfirmationTitle": {
    "message": "Dieser Seite das Wechseln eines Netzwerks erlauben?"
  },
  "switchInputCurrency": {
    "message": "Eingangswährung wechseln"
  },
  "switchNetwork": {
    "message": "Netzwerk wechseln"
  },
  "switchNetworks": {
    "message": "Netzwerk wechseln"
  },
  "switchToNetwork": {
    "message": "Zu $1 wechseln",
    "description": "$1 represents the custom network that has previously been added"
  },
  "switchToThisAccount": {
    "message": "Zu diesem Konto wechseln"
  },
  "switchedNetworkToastDecline": {
    "message": "Nicht mehr anzeigen"
  },
  "switchedNetworkToastMessage": {
    "message": "$1 ist jetzt aktiv bei $2",
    "description": "$1 represents the account name, $2 represents the network name"
  },
  "switchedNetworkToastMessageNoOrigin": {
    "message": "Sie verwenden jetzt $1",
    "description": "$1 represents the network name"
  },
  "switchingNetworksCancelsPendingConfirmations": {
    "message": "Das Wechseln der Netzwerke wird alle ausstehenden Bestätigungen stornieren."
  },
  "symbol": {
    "message": "Symbol"
  },
  "symbolBetweenZeroTwelve": {
    "message": "Das Symbol darf maximal 11 Zeichen lang sein."
  },
  "tenPercentIncreased": {
    "message": "10 % Erhöhung"
  },
  "terms": {
    "message": "Nutzungsbedingungen"
  },
  "termsOfService": {
    "message": "Nutzungsbedingungen"
  },
  "termsOfUseAgreeText": {
    "message": " Ich akzeptiere die Nutzungsbedingungen, die meine Verwendung von MetaMask, einschließlich aller seiner Funktionen, betreffen"
  },
  "termsOfUseFooterText": {
    "message": "Bitte scrollen, um alle Sektionen zu lesen."
  },
  "termsOfUseTitle": {
    "message": "Unsere Nutzungsbedingungen wurden aktualisiert."
  },
  "testNetworks": {
    "message": "Test-Netzwerke"
  },
  "testnets": {
    "message": "Testnets"
  },
  "theme": {
    "message": "Motiv"
  },
  "themeDescription": {
    "message": "Wählen Sie Ihr bevorzugtes MetaMask-Motiv aus."
  },
  "thirdPartySoftware": {
    "message": "Mitteilung bzgl. Drittanbieter-Software",
    "description": "Title of a popup modal displayed when installing a snap for the first time."
  },
  "time": {
    "message": "Zeit"
  },
  "tipsForUsingAWallet": {
    "message": "Tipps zur Verwendung einer Wallet"
  },
  "tipsForUsingAWalletDescription": {
    "message": "Das Hinzufügen von Tokens eröffnet weitere Möglichkeiten zur Nutzung von web3."
  },
  "to": {
    "message": "An"
  },
  "toAddress": {
    "message": "An: $1",
    "description": "$1 is the address to include in the To label. It is typically shortened first using shortenAddress"
  },
  "toggleDecodeDescription": {
    "message": "Wir nutzen die Dienste von 4byte.directory und Sourcify, um Transaktionsdaten zu dekodieren und lesbarer anzuzeigen. Dadurch können Sie das Ergebnis ausstehender und vergangener Transaktionen leichter einsehen, allerdings kann dies zur Weitergabe Ihrer IP-Adresse führen."
  },
  "token": {
    "message": "Token"
  },
  "tokenAddress": {
    "message": "Token-Adresse"
  },
  "tokenAlreadyAdded": {
    "message": "Token wurde bereits hinzugefügt."
  },
  "tokenAutoDetection": {
    "message": "Automatische Token-Erkennung"
  },
  "tokenContractAddress": {
    "message": "Token-Contract-Adresse"
  },
  "tokenDecimal": {
    "message": "Token-Dezimale"
  },
  "tokenDecimalFetchFailed": {
    "message": "Tokendezimal erforderlich. Finden Sie es auf: $1"
  },
  "tokenDetails": {
    "message": "Token-Details"
  },
  "tokenFoundTitle": {
    "message": "1 neues Token gefunden"
  },
  "tokenId": {
    "message": "Token-ID"
  },
  "tokenList": {
    "message": "Token-Listen"
  },
  "tokenMarketplace": {
    "message": "Token-Marktplatz"
  },
  "tokenScamSecurityRisk": {
    "message": "Token-Betrügereien und Sicherheitsrisiken"
  },
  "tokenStandard": {
    "message": "Token-Standard"
  },
  "tokenSymbol": {
    "message": "Tokensymbol"
  },
  "tokens": {
    "message": "Tokens"
  },
  "tokensFoundTitle": {
    "message": "$1 neue Tokens gefunden",
    "description": "$1 is the number of new tokens detected"
  },
  "tokensInCollection": {
    "message": "Tokens in der Sammlung"
  },
  "tooltipApproveButton": {
    "message": "Ich verstehe"
  },
  "tooltipSatusConnected": {
    "message": "verbunden"
  },
  "tooltipSatusConnectedUpperCase": {
    "message": "Verbunden"
  },
  "tooltipSatusNotConnected": {
    "message": "nicht verbunden"
  },
  "total": {
    "message": "Gesamt"
  },
  "totalVolume": {
    "message": "Gesamtvolumen"
  },
  "transaction": {
    "message": "Transaktion"
  },
  "transactionCancelAttempted": {
    "message": "Transaktionsstornierung versucht mit Gas-Gebühr von $1 bei $2."
  },
  "transactionCancelSuccess": {
    "message": "Transaktion bei $2 erfolgreich storniert."
  },
  "transactionConfirmed": {
    "message": "Transaktion bei $2 bestätigt."
  },
  "transactionCreated": {
    "message": "Transaktion mit einem Wert von $1 bei $2 erstellt."
  },
  "transactionDataFunction": {
    "message": "Funktion"
  },
  "transactionDetailGasHeading": {
    "message": "Voraussichtliche Gas-Gebühr"
  },
  "transactionDetailMultiLayerTotalSubtitle": {
    "message": "Betrag + Gebühren"
  },
  "transactionDropped": {
    "message": "Transaktion bei $2 eingestellt."
  },
  "transactionError": {
    "message": "Transaktionsfehler. Fehler in Contract-Code eingefügt."
  },
  "transactionErrorNoContract": {
    "message": "Das Abrufen einer Funktion bei einer Nicht-Contract-Adresse wird versucht."
  },
  "transactionErrored": {
    "message": "Bei der Transaktion ist ein Fehler aufgetreten."
  },
  "transactionFlowNetwork": {
    "message": "Netzwerk"
  },
  "transactionHistoryBaseFee": {
    "message": "Grundgebühr (GWEI)"
  },
  "transactionHistoryL1GasLabel": {
    "message": "Gesamte L1 Gas-Gebühr"
  },
  "transactionHistoryL2GasLimitLabel": {
    "message": "L2 Gas-Limit"
  },
  "transactionHistoryL2GasPriceLabel": {
    "message": "L2 Gas-Preis"
  },
  "transactionHistoryMaxFeePerGas": {
    "message": "Maximale Gebühr pro Gas"
  },
  "transactionHistoryPriorityFee": {
    "message": "Prioritätsgebühr (GWEI)"
  },
  "transactionHistoryTotalGasFee": {
    "message": "Gesamte Gas-Gebühr"
  },
  "transactionIdLabel": {
    "message": "Transaktions-ID",
    "description": "Label for the source transaction ID field."
  },
  "transactionIncludesTypes": {
    "message": "Diese Transaktion beinhaltet: $1."
  },
  "transactionResubmitted": {
    "message": "Erneutes Absenden der Transaktion mit Erhöhung der geschätzten Gas-Gebühr auf $1 zu $2."
  },
  "transactionSettings": {
    "message": "Transaktionseinstellungen"
  },
  "transactionSubmitted": {
    "message": "Transaktion mit einer Gas-Gebühr von $1 bei $2 abgesendet."
  },
  "transactionTotalGasFee": {
    "message": "Gesamte Gasgebühr",
    "description": "Label for the total gas fee incurred in the transaction."
  },
  "transactionUpdated": {
    "message": "Transaktion für $2 aktualisiert."
  },
  "transactions": {
    "message": "Transaktionen"
  },
  "transfer": {
    "message": "Übertragung"
  },
  "transferCrypto": {
    "message": "Krypto überweisen"
  },
  "transferFrom": {
    "message": "Übertragung von"
  },
  "transferRequest": {
    "message": "Überweisungsanfrage"
  },
  "trillionAbbreviation": {
    "message": "T",
    "description": "Shortened form of 'trillion'"
  },
  "troubleConnectingToLedgerU2FOnFirefox": {
    "message": "Wir haben Probleme mit der Verbindung zu Ihrem Ledger. $1",
    "description": "$1 is a link to the wallet connection guide;"
  },
  "troubleConnectingToLedgerU2FOnFirefox2": {
    "message": "Überprüfen Sie die Verbindungsanleitung Ihrer Hardware-Wallet und versuchen Sie es erneut.",
    "description": "$1 of the ledger wallet connection guide"
  },
  "troubleConnectingToLedgerU2FOnFirefoxLedgerSolution": {
    "message": "Sollten Sie die neueste Version von Firefox verwenden, könnten Sie einem Problem begegnen, dass mit der Einstelllung der U2F-Unterstützung seitens Firefox zusammenhängt. Erfahren Sie $1, wie Sie dieses Problem beheben.",
    "description": "It is a link to the ledger website for the workaround."
  },
  "troubleConnectingToLedgerU2FOnFirefoxLedgerSolution2": {
    "message": "hier",
    "description": "Second part of the error message; It is a link to the ledger website for the workaround."
  },
  "troubleConnectingToWallet": {
    "message": "Wir hatten Probleme mit der Verbindung zu Ihrem $1, versuchen Sie, $2 zu überprüfen und versuchen es erneut.",
    "description": "$1 is the wallet device name; $2 is a link to wallet connection guide"
  },
  "troubleStarting": {
    "message": "Beim Starten von MetaMask ist ein Problem aufgetreten. Dies könnte ein vorübergehendes Problem sein. Versuchen Sie daher, die Erweiterung neu zu starten."
  },
  "tryAgain": {
    "message": "Erneut versuchen"
  },
  "turnOff": {
    "message": "Ausschalten"
  },
  "turnOffMetamaskNotificationsError": {
    "message": "Beim Deaktivieren der Benachrichtigungen ist ein Fehler aufgetreten. Bitte versuchen Sie es später erneut."
  },
  "turnOn": {
    "message": "Einschalten"
  },
  "turnOnMetamaskNotifications": {
    "message": "Benachrichtigungen einschalten"
  },
  "turnOnMetamaskNotificationsButton": {
    "message": "Einschalten"
  },
  "turnOnMetamaskNotificationsError": {
    "message": "Beim Erstellen der Benachrichtigungen ist ein Fehler aufgetreten. Bitte versuchen Sie es später erneut."
  },
  "turnOnMetamaskNotificationsMessageFirst": {
    "message": "Bleiben Sie mit Benachrichtigungen auf dem Laufenden darüber, was in Ihrer Wallet passiert."
  },
  "turnOnMetamaskNotificationsMessagePrivacyBold": {
    "message": "Benachrichtigungseinstellungen."
  },
  "turnOnMetamaskNotificationsMessagePrivacyLink": {
    "message": "Erfahren Sie, wie wir Ihre Privatsphäre bei der Nutzung dieser Funktion schützen."
  },
  "turnOnMetamaskNotificationsMessageSecond": {
    "message": "Um Wallet-Benachrichtigungen zu nutzen, verwenden wir ein Profil, um bestimmte Einstellungen auf Ihren Geräten zu synchronisieren. $1"
  },
  "turnOnMetamaskNotificationsMessageThird": {
    "message": "Sie können die Benachrichtigungen jederzeit unter $1 ausschalten"
  },
  "turnOnTokenDetection": {
    "message": "Erweiterte Token-Erkennung aktivieren"
  },
  "tutorial": {
    "message": "Tutorial"
  },
  "twelveHrTitle": {
    "message": "12 Std:"
  },
  "u2f": {
    "message": "U2F",
    "description": "A name on an API for the browser to interact with devices that support the U2F protocol. On some browsers we use it to connect MetaMask to Ledger devices."
  },
  "unapproved": {
    "message": "Nicht genehmigt"
  },
  "unexpectedBehavior": {
    "message": "Dieses Verhalten ist unerwartet und sollte als Fehler gemeldet werden, selbst wenn Ihre Konten korrekt wiederhergestellt wurden. Verwenden Sie den unten stehenden Link, um MetaMask einen Fehlerbericht zu senden."
  },
  "units": {
    "message": "Einheiten"
  },
  "unknown": {
    "message": "Unbekannt"
  },
  "unknownCollection": {
    "message": "Unbenannte Sammlung"
  },
  "unknownNetworkForKeyEntropy": {
    "message": "Unbekanntes Netzwerk",
    "description": "Displayed on places like Snap install warning when regular name is not available."
  },
  "unknownQrCode": {
    "message": "Fehler: Wir konnten diesen QR-Code nicht identifizieren."
  },
  "unlimited": {
    "message": "Unbegrenzt"
  },
  "unlock": {
    "message": "Entsperren"
  },
  "unlockMessage": {
    "message": "Das dezentrale Web erwartet Sie"
  },
  "unpin": {
    "message": "Lösen"
  },
  "unrecognizedChain": {
    "message": "Dieses benutzerdefinierte Netzwerk wird nicht erkannt.",
    "description": "$1 is a clickable link with text defined by the 'unrecognizedChanLinkText' key. The link will open to instructions for users to validate custom network details."
  },
  "unsendableAsset": {
    "message": "Senden von NFT-Tokens (ERC-721) wird derzeit nicht unterstützt.",
    "description": "This is an error message we show the user if they attempt to send an NFT asset type, for which currently don't support sending"
  },
  "unstableTokenPriceDescription": {
    "message": "Der Preis dieses Tokens in USD ist äußerst volatil, was auf ein hohes Risiko hindeutet, durch Interaktion mit dem Token einen erheblichen Wert zu verlieren."
  },
  "unstableTokenPriceTitle": {
    "message": "Unbeständiger Token-Preis"
  },
  "upArrow": {
    "message": "Aufwärtspfeil"
  },
  "update": {
    "message": "Update"
  },
  "updateEthereumChainConfirmationDescription": {
    "message": "Diese Website fordert Sie zur Aktualisierung Ihrer Standard-Netzwerk-URL auf. Sie können die Standardeinstellungen und Netzwerkinformationen jederzeit ändern."
  },
  "updateNetworkConfirmationTitle": {
    "message": "$1 aktualisieren",
    "description": "$1 represents network name"
  },
  "updateOrEditNetworkInformations": {
    "message": "Aktualisieren Sie Ihre Informationen oder"
  },
  "updateRequest": {
    "message": "Aktualisierungsanfrage"
  },
  "updatedRpcForNetworks": {
    "message": "Netzwerk-RPCs aktualisiert"
  },
  "uploadDropFile": {
    "message": "Legen Sie Ihre Datei hier ab"
  },
  "uploadFile": {
    "message": "Datei hochladen"
  },
  "urlErrorMsg": {
    "message": "URIs benötigen die korrekten HTTP/HTTPS Präfixe."
  },
  "use4ByteResolution": {
    "message": "Smart Contracts dekodieren"
  },
  "useMultiAccountBalanceChecker": {
    "message": "Kontoguthaben-Anfragen sammeln"
  },
  "useMultiAccountBalanceCheckerSettingDescription": {
    "message": "Erhalten Sie Aktualisierungen von Kontoständen schneller, indem Sie Anfragen zum Kontostand bündeln. Auf diese Weise können wir Ihre Kontostände auf einmal abrufen, wodurch Sie schnellere Aktualisierungen erhalten und eine bessere Erfahrung machen. Wenn diese Funktion deaktiviert ist, ist es für Dritte weniger wahrscheinlich, dass sie Ihre Konten miteinander in Verbindung bringen können."
  },
  "useNftDetection": {
    "message": "NFTs automatisch erkennen"
  },
  "useNftDetectionDescriptionText": {
    "message": "Lassen Sie MetaMask NFTs, die Sie besitzen, anhand von Drittanbieterdiensten hinzufügen. Durch die automatische Erkennung von NFTs werden Ihre IP- und Kontoadresse für diese Dienste offengelegt. Durch die Aktivierung dieser Funktion können eventuell Ihre IP- und Ethereum-Adresse miteinander in Verbindung gebracht und gefälschte, von Betrügern per Airdropping abgesetzte NFTs anzeigt werden. Es ist möglich, Tokens manuell hinzufügen, um dieses Risiko zu vermeiden."
  },
  "usePhishingDetection": {
    "message": "Phishing-Erkennung verwenden"
  },
  "usePhishingDetectionDescription": {
    "message": "Zeigt eine Warnung für Phishing-Domains, die Ethereum-Nutzer ansprechen."
  },
  "useSafeChainsListValidation": {
    "message": "Überprüfung der Netzwerkangaben"
  },
  "useSafeChainsListValidationDescription": {
    "message": "MetaMask verwendet einen Drittanbieter-Service namens $1, um genaue und standardisierte Netzwerkangaben anzuzeigen. Dies verringert die Wahrscheinlichkeit, dass Sie mit einem bösartigen oder falschen Netzwerk in Verbindungen treten. Wenn Sie diese Funktion benutzen, wird Ihre IP-Adresse chainid.network gegenüber offengelegt."
  },
  "useSafeChainsListValidationWebsite": {
    "message": "chainid.network",
    "description": "useSafeChainsListValidationWebsite is separated from the rest of the text so that we can bold the third party service name in the middle of them"
  },
  "useTokenDetectionPrivacyDesc": {
    "message": "Die automatische Anzeige der an Ihr Konto gesendeten Tokens erfordert die Kommunikation mit Servern von Drittanbietern, um die Bilder der Tokens abzurufen. Diese Server haben Zugriff auf Ihre IP-Adresse."
  },
  "usedByClients": {
    "message": "Verwendet von einer Reihe verschiedenen Kunden"
  },
  "userName": {
    "message": "Nutzername"
  },
  "userOpContractDeployError": {
    "message": "Contract-Bereitstellung von einem Smart-Contract-Konto wird nicht unterstützt"
  },
  "version": {
    "message": "Version"
  },
  "view": {
    "message": "Anzeigen"
  },
  "viewActivity": {
    "message": "Aktivität anzeigen"
  },
  "viewAllQuotes": {
    "message": "alle Angebote anzeigen"
  },
  "viewContact": {
    "message": "Kontakt anzeigen"
  },
  "viewDetails": {
    "message": "Details anzeigen"
  },
  "viewMore": {
    "message": "Mehr anzeigen"
  },
  "viewOnBlockExplorer": {
    "message": "Im Block-Explorer anzeigen"
  },
  "viewOnCustomBlockExplorer": {
    "message": "Zeige $1 bei $2",
    "description": "$1 is the action type. e.g (Account, Transaction, Swap) and $2 is the Custom Block Explorer URL"
  },
  "viewOnEtherscan": {
    "message": "$1 auf Etherscan anzeigen",
    "description": "$1 is the action type. e.g (Account, Transaction, Swap)"
  },
  "viewOnExplorer": {
    "message": "Im Explorer anzeigen"
  },
  "viewOnOpensea": {
    "message": "Auf Opensea ansehen"
  },
  "viewSolanaAccount": {
    "message": "Solana-Konto anzeigen"
  },
  "viewTransaction": {
    "message": "Transaktion einsehen"
  },
  "viewinExplorer": {
    "message": "$1 im Explorer anzeigen",
    "description": "$1 is the action type. e.g (Account, Transaction, Swap)"
  },
  "visitSite": {
    "message": "Seite besuchen"
  },
  "visitSupportDataConsentModalAccept": {
    "message": "Bestätigen"
  },
  "visitSupportDataConsentModalDescription": {
    "message": "Möchten Sie Ihre MetaMask-Kennung und Ihre App-Version mit unserem Support Center teilen? Dies kann uns bei der Lösung Ihres Problems helfen, ist aber optional."
  },
  "visitSupportDataConsentModalReject": {
    "message": "Nicht teilen"
  },
  "visitSupportDataConsentModalTitle": {
    "message": "Gerätedetails mit dem Support teilen"
  },
  "visitWebSite": {
    "message": "Besuchen Sie unsere Webseite."
  },
  "wallet": {
    "message": "Wallet"
  },
  "walletConnectionGuide": {
    "message": "unsere Hardware-Wallet-Verbindungsanleitung"
  },
  "wantToAddThisNetwork": {
    "message": "Möchten Sie dieses Netzwerk hinzufügen?"
  },
  "wantsToAddThisAsset": {
    "message": "Dadurch kann das folgende Asset zu Ihrer Wallet hinzugefügt werden."
  },
  "warning": {
    "message": "Warnung"
  },
  "warningFromSnap": {
    "message": "Warnung von $1",
    "description": "$1 represents the name of the snap"
  },
  "watchEthereumAccountsDescription": {
    "message": "Durch das Einschalten dieser Option können Sie Ethereum-Konten über eine öffentliche Adresse oder einen ENS-Namen ansehen. Für Feedback zu dieser Beta-Funktion füllen Sie bitte diese $1 aus.",
    "description": "$1 is the link to a product feedback form"
  },
  "watchEthereumAccountsToggle": {
    "message": "Ethereum-Konten ansehen (Beta)"
  },
  "watchOutMessage": {
    "message": "Vorsicht vor $1.",
    "description": "$1 is a link with text that is provided by the 'securityMessageLinkForNetworks' key"
  },
  "weak": {
    "message": "Schwach"
  },
  "web3": {
    "message": "Web3"
  },
  "web3ShimUsageNotification": {
    "message": "Wir haben festgestellt, dass die aktuelle Webseite versucht hat, die entfernte window.web3 API zu verwenden. Sollte die Seite defekt sein, klicken Sie bitte auf $1 für weitere Informationen.",
    "description": "$1 is a clickable link."
  },
  "webhid": {
    "message": "WebHID",
    "description": "Refers to a interface for connecting external devices to the browser. Used for connecting ledger to the browser. Read more here https://developer.mozilla.org/en-US/docs/Web/API/WebHID_API"
  },
  "websites": {
    "message": "Webseiten",
    "description": "Used in the 'permission_rpc' message."
  },
  "welcomeBack": {
    "message": "Willkommen zurück"
  },
  "welcomeToMetaMask": {
    "message": "Los geht's"
  },
  "whatsThis": {
    "message": "Was ist das?"
  },
  "willApproveAmountForBridging": {
    "message": "Damit wird $1 für Bridging genehmigt."
  },
  "willApproveAmountForBridgingHardware": {
    "message": "Sie werden zwei Transaktionen auf Ihrer Hardware-Wallet bestätigen müssen."
  },
  "withdrawing": {
    "message": "Auszahlung"
  },
  "wrongNetworkName": {
    "message": "Laut unseren Aufzeichnungen stimmt dieser Netzwerkname nicht mit dieser Chain-ID überein."
  },
  "yes": {
    "message": "Ja"
  },
  "you": {
    "message": "Sie"
  },
  "youDeclinedTheTransaction": {
    "message": "Sie haben die Transaktion abgelehnt."
  },
  "youNeedToAllowCameraAccess": {
    "message": "Sie müssen Zugriff auf die Kamera erlauben, um diese Funktion nutzen zu können."
  },
  "youReceived": {
    "message": "Sie erhielten",
    "description": "Label indicating the amount and asset the user received."
  },
  "youSent": {
    "message": "Sie sandten",
    "description": "Label indicating the amount and asset the user sent."
  },
  "yourAccounts": {
    "message": "Ihre Konten"
  },
  "yourActivity": {
    "message": "Ihre Aktivität"
  },
  "yourBalance": {
    "message": "Ihr Kontostand"
  },
  "yourNFTmayBeAtRisk": {
    "message": "Ihr NFT könnte gefährdet sein"
  },
  "yourNetworks": {
    "message": "Ihre Netzwerke"
  },
  "yourPrivateSeedPhrase": {
    "message": "Ihre geheime Wiederherstellungsphrase"
  },
  "yourTransactionConfirmed": {
    "message": "Transaktion bereits bestätigt"
  },
  "yourTransactionJustConfirmed": {
    "message": "Wir waren nicht in der Lage, Ihre Transaktion zu stornieren, bevor sie in der Blockchain bestätigt wurde."
  },
  "yourWalletIsReady": {
    "message": "Ihre Wallet ist bereit"
  }
}<|MERGE_RESOLUTION|>--- conflicted
+++ resolved
@@ -165,11 +165,7 @@
     "message": "Alias hinzufügen"
   },
   "addBitcoinAccountLabel": {
-<<<<<<< HEAD
-    "message": "Bitcoin-Konto (Beta)"
-=======
     "message": "Bitcoin-Konto"
->>>>>>> 82db9a9c
   },
   "addBlockExplorer": {
     "message": "Einen Block-Explorer hinzufügen"
@@ -2870,15 +2866,12 @@
   "ledgerLocked": {
     "message": "Keine Verbindung zum Ledger-Gerät. Bitte stellen Sie sicher, dass Ihr Gerät entsperrt ist und die Ethereum-App geöffnet ist."
   },
-<<<<<<< HEAD
-=======
   "ledgerMultipleDevicesUnsupportedInfoDescription": {
     "message": "Um ein neues Gerät anzuschließen, trennen Sie das vorherige."
   },
   "ledgerMultipleDevicesUnsupportedInfoTitle": {
     "message": "Es kann jeweils nur ein Ledger verbunden werden"
   },
->>>>>>> 82db9a9c
   "ledgerTimeout": {
     "message": "Ledger Live braucht zu lange für eine Reaktion oder um eine Verbindung herzustellen. Stellen Sie sicher, dass die Ledger Live-App geöffnet und Ihr Gerät entsperrt ist."
   },
@@ -4226,11 +4219,7 @@
     "description": "$1 is a number of additional but unshown items in a list- this message will be shown in place of those items"
   },
   "popularNetworkAddToolTip": {
-<<<<<<< HEAD
-    "message": "Einige dieser Netzwerke werden von Dritten betrieben. Die Verbindungen können weniger zuverlässig sein oder Dritten ermöglichen, Aktivitäten zu verfolgen. $1",
-=======
     "message": "Einige dieser Netzwerke werden von Dritten betrieben. Die Verbindungen können weniger zuverlässig sein oder Dritten ermöglichen, Aktivitäten zu verfolgen.",
->>>>>>> 82db9a9c
     "description": "Learn more link"
   },
   "popularNetworks": {
