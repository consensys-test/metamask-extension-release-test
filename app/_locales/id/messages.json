--- conflicted
+++ resolved
@@ -1118,12 +1118,9 @@
   "confirmationAlertDetails": {
     "message": "Untuk melindungi aset Anda, sebaiknya tolak permintaan tersebut."
   },
-<<<<<<< HEAD
-=======
   "confirmationAlertModalTitleDescription": {
     "message": "Aset Anda berpotensi hilang"
   },
->>>>>>> 4c122d36
   "confirmed": {
     "message": "Dikonfirmasikan"
   },
@@ -4053,12 +4050,9 @@
   "permitSimulationChange_receive": {
     "message": "Anda menerima"
   },
-<<<<<<< HEAD
-=======
   "permitSimulationChange_revoke2": {
     "message": "Cabut"
   },
->>>>>>> 4c122d36
   "permitSimulationChange_transfer": {
     "message": "Anda mengirim"
   },
