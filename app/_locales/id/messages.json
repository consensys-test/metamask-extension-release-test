--- conflicted
+++ resolved
@@ -989,12 +989,9 @@
     "message": "Konfirmasikan"
   },
   "confirmAlertModalAcknowledgeMultiple": {
-<<<<<<< HEAD
-=======
     "message": "Saya telah mengetahui peringatannya dan tetap ingin melanjutkan"
   },
   "confirmAlertModalAcknowledgeSingle": {
->>>>>>> f3548885
     "message": "Saya telah mengetahui peringatannya dan tetap ingin melanjutkan"
   },
   "confirmAlertModalDetails": {
@@ -3493,12 +3490,6 @@
   "onboardingMetametricsDescription2": {
     "message": "Saat kami mengumpulkan metrik, maka akan selalu..."
   },
-<<<<<<< HEAD
-  "onboardingMetametricsDisagree": {
-    "message": "Tidak, terima kasih"
-  },
-=======
->>>>>>> f3548885
   "onboardingMetametricsInfuraTerms": {
     "message": "Kami akan memberitahukan keputusan untuk menggunakan data ini dengan tujuan lain. Anda dapat meninjau $1 kami untuk informasi selengkapnya. Ingat, Anda dapat membuka pengaturan dan memilih keluar setiap saat.",
     "description": "$1 represents `onboardingMetametricsInfuraTermsPolicy`"
