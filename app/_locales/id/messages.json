{
  "QRHardwareInvalidTransactionTitle": {
    "message": "Galat"
  },
  "QRHardwareMismatchedSignId": {
    "message": "Data transaksi tidak sesuai. Harap periksa detail transaksi."
  },
  "QRHardwarePubkeyAccountOutOfRange": {
    "message": "Tidak ada akun lainnya. Jika Anda ingin mengakses akun lain yang tidak terdaftar di bawah ini, harap hubungkan kembali dompet perangkat keras Anda dan pilih."
  },
  "QRHardwareScanInstructions": {
    "message": "Taruh kode QR di depan kamera Anda. Layar mengabur, tetapi tidak akan memengaruhi pembacaan."
  },
  "QRHardwareSignRequestCancel": {
    "message": "Tolak"
  },
  "QRHardwareSignRequestDescription": {
    "message": "Setelah masuk dengan dompet Anda, klik 'Dapatkan Tanda Tangan' untuk menerima tanda tangan"
  },
  "QRHardwareSignRequestGetSignature": {
    "message": "Dapatkan Tanda Tangan"
  },
  "QRHardwareSignRequestSubtitle": {
    "message": "Pindai kode QR dengan dompet Anda"
  },
  "QRHardwareSignRequestTitle": {
    "message": "Minta Tanda Tangan"
  },
  "QRHardwareUnknownQRCodeTitle": {
    "message": "Galat"
  },
  "QRHardwareUnknownWalletQRCode": {
    "message": "Kode QR tidak valid. Harap pindai kode QR sinkronisasi dari dompet perangkat keras."
  },
  "QRHardwareWalletImporterTitle": {
    "message": "Pindai Kode QR"
  },
  "QRHardwareWalletSteps1Description": {
    "message": "Hubungkan dompet perangkat keras bercelah udara yang berkomunikasi melalui kode QR. Dompet perangkat keras bercelah udara yang didukung secara resmi meliputi:"
  },
  "QRHardwareWalletSteps1Title": {
    "message": "Dompet HW berbasis QR"
  },
  "QRHardwareWalletSteps2Description": {
    "message": "AirGap Vault & Ngrave (Segera Hadir)"
  },
  "about": {
    "message": "Tentang"
  },
  "acceleratingATransaction": {
    "message": "* Mempercepat transaksi dengan biaya gas yang lebih tinggi akan meningkatkan peluang untuk diproses oleh jaringan lebih cepat, namun tidak selalu terjamin."
  },
  "acceptTermsOfUse": {
    "message": "Saya telah membaca dan menyetujui $1",
    "description": "$1 is the `terms` message"
  },
  "accessAndSpendNotice": {
    "message": "$1 dapat diakses dan digunakan hingga jumlah maksimum ini",
    "description": "$1 is the url of the site requesting ability to spend"
  },
  "accessAndSpendNoticeNFT": {
    "message": "$1 dapat mengakses dan membelanjakan aset ini",
    "description": "$1 is the url of the site requesting ability to spend"
  },
  "accessingYourCamera": {
    "message": "Mengakses kamera Anda..."
  },
  "account": {
    "message": "Akun"
  },
  "accountDetails": {
    "message": "Detail akun"
  },
  "accountIdenticon": {
    "message": "Akun Identicon"
  },
  "accountName": {
    "message": "Nama Akun"
  },
  "accountNameDuplicate": {
    "message": "Nama akun ini sudah digunakan",
    "description": "This is an error message shown when the user enters a new account name that matches an existing account name"
  },
  "accountOptions": {
    "message": "Opsi Akun"
  },
  "accountSelectionRequired": {
    "message": "Anda harus memilih satu akun!"
  },
  "active": {
    "message": "Aktif"
  },
  "activity": {
    "message": "Aktivitas"
  },
  "activityLog": {
    "message": "Log aktivitas"
  },
  "add": {
    "message": "Tambah"
  },
  "addANetwork": {
    "message": "Tambahkan jaringan"
  },
  "addANetworkManually": {
    "message": "Tambahkan jaringan secara manual"
  },
  "addANickname": {
    "message": "Tambahkan nama panggilan"
  },
  "addAcquiredTokens": {
    "message": "Tambahkan token yang Anda peroleh menggunakan MetaMask"
  },
  "addAlias": {
    "message": "Tambahkan alias"
  },
  "addContact": {
    "message": "Tambah kontak"
  },
  "addCustomToken": {
    "message": "Tambahkan Token Kustom"
  },
  "addCustomTokenByContractAddress": {
    "message": "Tidak dapat menemukan token? Tambahkan token secara manual dengan menempelkan alamatnya. Alamat kontrak token dapat ditemukan di $1.",
    "description": "$1 is a blockchain explorer for a specific network, e.g. Etherscan for Ethereum"
  },
  "addEthereumChainConfirmationDescription": {
    "message": "Tindakan ini akan membantu jaringan ini agar dapat digunakan dengan MetaMask."
  },
  "addEthereumChainConfirmationRisks": {
    "message": "MetaMask tidak memverifikasi jaringan kustom."
  },
  "addEthereumChainConfirmationRisksLearnMore": {
    "message": "Pelajari tentang $1.",
    "description": "$1 is a link with text that is provided by the 'addEthereumChainConfirmationRisksLearnMoreLink' key"
  },
  "addEthereumChainConfirmationRisksLearnMoreLink": {
    "message": "penipuan dan risiko keamanan jaringan",
    "description": "Link text for the 'addEthereumChainConfirmationRisksLearnMore' translation key"
  },
  "addEthereumChainConfirmationTitle": {
    "message": "Izinkan situs ini untuk menambahkan jaringan?"
  },
  "addFriendsAndAddresses": {
    "message": "Tambahkan teman dan alamat yang Anda percayai"
  },
  "addFromAListOfPopularNetworks": {
    "message": "Tambahkan dari daftar jaringan populer atau tambahkan jaringan secara manual. Lakukan interaksi hanya dengan entitas yang aman."
  },
  "addMemo": {
    "message": "Tambahkan memo"
  },
  "addNetwork": {
    "message": "Tambahkan Jaringan"
  },
  "addSuggestedTokens": {
    "message": "Tambahkan Token yang Disarankan"
  },
  "addToken": {
    "message": "Tambahkan Token"
  },
  "address": {
    "message": "Alamat"
  },
  "addressBookIcon": {
    "message": "Ikon buku alamat"
  },
  "advanced": {
    "message": "Lanjutan"
  },
  "advancedBaseGasFeeToolTip": {
    "message": "Saat transaksi Anda dimasukkan ke dalam blok, selisih antara biaya dasar maks dan biaya dasar aktual akan dikembalikan. Jumlah total dihitung sebagai biaya dasar maks (dalam GWEI) * batas gas."
  },
  "advancedGasFeeDefaultOptIn": {
    "message": "Simpan $1 ini sebagai default saya untuk \"Lanjutan\""
  },
  "advancedGasFeeDefaultOptOut": {
    "message": "Selalu gunakan nilai ini dan pengaturan lanjutan sebagai default."
  },
  "advancedGasFeeModalTitle": {
    "message": "Biaya gas lanjutan"
  },
  "advancedGasPriceTitle": {
    "message": "Harga gas"
  },
  "advancedOptions": {
    "message": "Opsi Lanjutan"
  },
  "advancedPriorityFeeToolTip": {
    "message": "Biaya prioritas (alias “tip penambang”) langsung masuk ke penambang dan memberi insentif kepada mereka untuk memprioritaskan transaksi Anda."
  },
  "affirmAgree": {
    "message": "Saya Setuju"
  },
  "airgapVault": {
    "message": "Brankas AirGap"
  },
  "airgapVaultTutorial": {
    "message": " (Tutorial)"
  },
  "airgapVault": {
    "message": "Brankas AirGap"
  },
  "airgapVaultTutorial": {
    "message": " (Tutorial)"
  },
  "alertDisableTooltip": {
    "message": "Ini dapat diubah dalam \"Pengaturan > Peringatan\""
  },
  "alertSettingsUnconnectedAccount": {
    "message": "Memilih untuk menjelajahi situs web dengan akun yang tidak terhubung"
  },
  "alertSettingsUnconnectedAccountDescription": {
    "message": "Peringatan ini ditampilkan dalam sembulan saat Anda menelusuri situs web3 yang terhubung, tetapi akun yang baru saja dipilih tidak terhubung."
  },
  "alertSettingsWeb3ShimUsage": {
    "message": "Saat situs web mencoba menggunakan API window.web3 yang dihapus"
  },
  "alertSettingsWeb3ShimUsageDescription": {
    "message": "Peringatan ini ditampilkan dalam sembulan saat Anda menelusuri situs yang mencoba menggunakan API window.web3 yang dihapus, dan bisa mengakibatkan kerusakan."
  },
  "alerts": {
    "message": "Peringatan"
  },
  "allowExternalExtensionTo": {
    "message": "Izinkan ekstensi eksternal ini untuk:"
  },
  "allowSpendToken": {
    "message": "Berikan izin untuk mengakses $1 Anda?",
    "description": "$1 is the symbol of the token that are requesting to spend"
  },
  "allowThisSiteTo": {
    "message": "Izinkan situs ini untuk:"
  },
  "allowWithdrawAndSpend": {
    "message": "Izinkan $1 untuk ditarik dan digunakan hingga jumlah berikut:",
    "description": "The url of the site that requested permission to 'withdraw and spend'"
  },
  "amount": {
    "message": "Jumlah"
  },
  "appDescription": {
    "message": "Dompet Ethereum pada Peramban Anda",
    "description": "The description of the application"
  },
  "appName": {
    "message": "MetaMask",
    "description": "The name of the application"
  },
  "appNameBeta": {
    "message": "MetaMask Beta",
    "description": "The name of the application (Beta)"
  },
  "appNameFlask": {
    "message": "MetaMask Flask",
    "description": "The name of the application (Flask)"
  },
  "approve": {
    "message": "Setujui batas penggunaan"
  },
  "approveAndInstall": {
    "message": "Setujui & Instal"
  },
  "approveButtonText": {
    "message": "Setujui"
  },
  "approveSpendLimit": {
    "message": "Setujui batas penggunaan $1",
    "description": "The token symbol that is being approved"
  },
  "approved": {
    "message": "Disetujui"
  },
  "approvedAmountWithColon": {
    "message": "Jumlah yang disetujui:"
  },
  "approvedAsset": {
    "message": "Aset yang disetujui"
  },
  "areYouDeveloper": {
    "message": "Anda seorang pengembang?"
  },
  "areYouSure": {
    "message": "Anda yakin?"
  },
  "asset": {
    "message": "Aset"
  },
  "assetOptions": {
    "message": "Opsi aset"
  },
  "assets": {
    "message": "Aset"
  },
  "attemptToCancel": {
    "message": "Coba Membatalkan?"
  },
  "attemptToCancelDescription": {
    "message": "Mengupayakan hal ini tidak menjamin transaksi asli Anda akan dibatalkan. Jika upaya pembatalan berhasil, Anda akan dikenakan biaya transaksi di atas."
  },
  "attemptingConnect": {
    "message": "Mencoba terhubung ke blockchain."
  },
  "attributions": {
    "message": "Atribusi"
  },
  "authorizedPermissions": {
    "message": "Anda telah mengotorisasi izin berikut"
  },
  "autoLockTimeLimit": {
    "message": "Pewaktu Kunci Otomatis (menit)"
  },
  "autoLockTimeLimitDescription": {
    "message": "Atur waktu siaga dalam menit sebelum MetaMask terkunci."
  },
  "average": {
    "message": "Rata-rata"
  },
  "back": {
    "message": "Kembali"
  },
  "backToAll": {
    "message": "Kembali ke Semua"
  },
  "backupApprovalInfo": {
    "message": "Kode rahasia ini diperlukan untuk memulihkan dompet seandainya perangkat Anda hilang, lupa kata sandi, harus memasang kembali MetaMask, atau ingin mengakses dompet Anda di perangkat lain."
  },
  "backupApprovalNotice": {
    "message": "Cadangkan Frasa Pemulihan Rahasia Anda untuk menjaga keamanan dompet dan dana Anda."
  },
  "backupNow": {
    "message": "Cadangkan sekarang"
  },
  "balance": {
    "message": "Saldo"
  },
  "balanceOutdated": {
    "message": "Saldo mungkin sudah hilang"
  },
  "baseFee": {
    "message": "Biaya dasar"
  },
  "basic": {
    "message": "Dasar"
  },
  "betaMetamaskDescription": {
    "message": "MetaMask merupakan dompet aman yang dipercaya oleh jutaan orang, yang membuat dunia web3 dapat diakses oleh semua orang."
  },
  "betaMetamaskDescriptionExplanation": {
    "message": "Gunakan versi ini untuk menguji fitur mendatang sebelum dirilis. Penggunaan dan masukan Anda membantu kami membangun versi MetaMask terbaik. Penggunaan MetaMask Beta Anda tunduk pada $1 standar kami dan $2 kami. Sebagai Beta, akan ada peningkatan risiko kekutu. Dengan melanjutkan, Anda menerima dan mengakui risiko ini, serta risiko yang ditemukan dalam Syarat dan Ketentuan Beta kami.",
    "description": "$1 represents localization item betaMetamaskDescriptionExplanationTermsLinkText.  $2 represents localization item betaMetamaskDescriptionExplanationBetaTermsLinkText"
  },
  "betaMetamaskDescriptionExplanationBetaTermsLinkText": {
    "message": "Ketentuan Beta Tambahan"
  },
  "betaMetamaskDescriptionExplanationTermsLinkText": {
    "message": "Syarat"
  },
  "betaMetamaskVersion": {
    "message": "Versi Beta MetaMask"
  },
  "betaWelcome": {
    "message": "Selamat datang di MetaMask Beta"
  },
  "blockExplorerAccountAction": {
    "message": "Akun",
    "description": "This is used with viewOnEtherscan and viewInExplorer e.g View Account in Explorer"
  },
  "blockExplorerAssetAction": {
    "message": "Aset",
    "description": "This is used with viewOnEtherscan and viewInExplorer e.g View Asset in Explorer"
  },
  "blockExplorerSwapAction": {
    "message": "Pertukaran",
    "description": "This is used with viewOnEtherscan e.g View Swap on Etherscan"
  },
  "blockExplorerUrl": {
    "message": "URL Block Explorer"
  },
  "blockExplorerUrlDefinition": {
    "message": "URL digunakan sebagai block explorer untuk jaringan ini."
  },
  "blockExplorerView": {
    "message": "Lihat akun di $1",
    "description": "$1 replaced by URL for custom block explorer"
  },
  "blockies": {
    "message": "Blockies"
  },
  "browserNotSupported": {
    "message": "Peramban Anda tidak didukung..."
  },
  "buildContactList": {
    "message": "Buat daftar kontak Anda"
  },
  "builtAroundTheWorld": {
    "message": "MetaMask dirancang dan dibangun di seluruh dunia."
  },
  "busy": {
    "message": "Sibuk"
  },
  "buy": {
    "message": "Beli"
  },
  "buyAsset": {
    "message": "Beli $1",
    "description": "$1 is the ticker symbol of a an asset the user is being prompted to purchase"
  },
  "buyCryptoWithMoonPay": {
    "message": "Beli $1 melalui MoonPay",
    "description": "$1 represents the cypto symbol to be purchased"
  },
  "buyCryptoWithMoonPayDescription": {
    "message": "MoonPay mendukung metode pembayaran populer, termasuk Visa, Mastercard, Apple/Google/Samsung Pay, dan transfer bank di 145+ negara. Token akan didepositokan ke akun MetaMask Anda."
  },
  "buyCryptoWithTransak": {
    "message": "Beli $1 melalui Transak",
    "description": "$1 represents the cypto symbol to be purchased"
  },
  "buyCryptoWithTransakDescription": {
    "message": "Transak mendukung kartu kredit & debit, Apple Pay, MobiKwik, dan transfer bank (tergantung lokasi) di 100+ negara. $1 akan langsung didepositokan ke akun MetaMask Anda.",
    "description": "$1 represents the crypto symbol to be purchased"
  },
  "buyWithWyre": {
    "message": "Beli $1 dengan Wyre"
  },
  "buyWithWyreDescription": {
    "message": "Wyre memungkinkan Anda menggunakan kartu debit untuk menyetorkan ETH langsung di akun MetaMask Anda."
  },
  "bytes": {
    "message": "Byte"
  },
  "canToggleInSettings": {
    "message": "Anda dapat mengaktifkan kembali pemberitahuan ini di Pengaturan -> Peringatan."
  },
  "cancel": {
    "message": "Batal"
  },
  "cancelEdit": {
    "message": "Batalkan Pengeditan"
  },
  "cancelPopoverTitle": {
    "message": "Batalkan transaksi"
  },
  "cancelSpeedUp": {
    "message": "batalkan atau percepat transaksi."
  },
  "cancelSpeedUpLabel": {
    "message": "Biaya gas ini akan $1 yang asli.",
    "description": "$1 is text 'replace' in bold"
  },
  "cancelSpeedUpTransactionTooltip": {
    "message": "Untuk $1 suatu transaksi, biaya gas harus dinaikkan minimal 10% agar dapat dikenali oleh jaringan.",
    "description": "$1 is string 'cancel' or 'speed up'"
  },
  "cancelSwap": {
    "message": "Batalkan pertukaran"
  },
  "cancellationGasFee": {
    "message": "Biaya Pembatalan Gas"
  },
  "cancelled": {
    "message": "Dibatalkan"
  },
  "chainId": {
    "message": "ID Rantai"
  },
  "chainIdDefinition": {
    "message": "ID rantai digunakan untuk menandatangani transaksi untuk jaringan ini."
  },
  "chainIdExistsErrorMsg": {
    "message": "ID Rantai ini saat ini digunakan oleh jaringan $1."
  },
  "chainListReturnedDifferentTickerSymbol": {
    "message": "Jaringan dengan ID rantai $1 dapat menggunakan simbol mata uang yang berbeda ($2) dari yang Anda masukkan. Harap verifikasikan sebelum melanjutkan.",
    "description": "$1 is the chain id currently entered in the network form and $2 is the return value of nativeCurrency.symbol from chainlist.network"
  },
  "chromeRequiredForHardwareWallets": {
    "message": "Anda perlu menggunakan MetaMask di Google Chrome untuk terhubung ke Dompet Perangkat Keras Anda."
  },
  "clickToConnectLedgerViaWebHID": {
    "message": "Klik di sini untuk menghubungkan Ledger Anda melalui WebHID",
    "description": "Text that can be clicked to open a browser popup for connecting the ledger device via webhid"
  },
  "clickToRevealSeed": {
    "message": "Klik di sini untuk membuka kata rahasia"
  },
  "close": {
    "message": "Tutup"
  },
  "collectibleAddFailedMessage": {
    "message": "NFT tidak dapat ditambahkan karena detail kepemilikan tidak cocok. Pastikan Anda telah memasukkan informasi yang benar."
  },
  "collectibleAddressError": {
    "message": "Token ini merupakan NFT. Tambahkan ke $1",
    "description": "$1 is a clickable link with text defined by the 'importNFTPage' key"
  },
  "confirm": {
    "message": "Konfirmasikan"
  },
  "confirmPassword": {
    "message": "Konfirmasikan kata sandi"
  },
  "confirmRecoveryPhrase": {
    "message": "Konfirmasikan Frasa Pemulihan Rahasia"
  },
  "confirmSecretBackupPhrase": {
    "message": "Konfirmasikan Frasa Pemulihan Rahasia Anda"
  },
  "confirmed": {
    "message": "Dikonfirmasikan"
  },
  "confusableUnicode": {
    "message": "'$1' serupa dengan '$2'."
  },
  "confusableZeroWidthUnicode": {
    "message": "Karakter Zero-width ditemukan."
  },
  "confusingEnsDomain": {
    "message": "Kami telah mendeteksi karakter yang membingungkan di nama ENS. Periksa nama ENS untuk menghindari kemungkinan penipuan."
  },
  "congratulations": {
    "message": "Selamat"
  },
  "connect": {
    "message": "Hubungkan"
  },
  "connectAccountOrCreate": {
    "message": "Hubungkan akun atau buat baru"
  },
  "connectHardwareWallet": {
    "message": "Hubungkan Dompet Perangkat Keras"
  },
  "connectManually": {
    "message": "Hubungkan ke situs saat ini secara manual"
  },
  "connectTo": {
    "message": "Hubungkan ke $1",
    "description": "$1 is the name/origin of a web3 site/application that the user can connect to metamask"
  },
  "connectToAll": {
    "message": "Hubungkan ke semua $1 Anda",
    "description": "$1 will be replaced by the translation of connectToAllAccounts"
  },
  "connectToAllAccounts": {
    "message": "akun",
    "description": "will replace $1 in connectToAll, completing the sentence 'connect to all of your accounts', will be text that shows list of accounts on hover"
  },
  "connectToMultiple": {
    "message": "Hubungkan ke $1",
    "description": "$1 will be replaced by the translation of connectToMultipleNumberOfAccounts"
  },
  "connectToMultipleNumberOfAccounts": {
    "message": "$1 akun",
    "description": "$1 is the number of accounts to which the web3 site/application is asking to connect; this will substitute $1 in connectToMultiple"
  },
  "connectWithMetaMask": {
    "message": "Hubungkan Dengan MetaMask"
  },
  "connectedAccountsDescriptionPlural": {
    "message": "Anda memiliki $1 akun yang terhubung ke situs ini.",
    "description": "$1 is the number of accounts"
  },
  "connectedAccountsDescriptionSingular": {
    "message": "Anda memiliki 1 akun yang terhubung ke situs ini."
  },
  "connectedAccountsEmptyDescription": {
    "message": "MetaMask tidak terhubung ke situs ini. Untuk terhubung ke situs web3, temukan dan klik tombol hubungkan."
  },
  "connectedSites": {
    "message": "Situs yang terhubung"
  },
  "connectedSitesDescription": {
    "message": "$1 terhubung ke situs ini. Mereka dapat melihat alamat akun Anda.",
    "description": "$1 is the account name"
  },
  "connectedSitesEmptyDescription": {
    "message": "$1 tidak terhubung ke situs mana pun.",
    "description": "$1 is the account name"
  },
  "connectedSnapSites": {
    "message": "Snap $1 terhubung ke situs-situs ini. Token ini memiliki akses ke izin yang tercantum di atas. \t",
    "description": "$1 represents the name of the snap"
  },
  "connecting": {
    "message": "Menghubungkan..."
  },
  "connectingTo": {
    "message": "Menghubungkan ke $1"
  },
  "connectingToGoerli": {
    "message": "Menghubungkan ke Jaringan Uji Goerli"
  },
  "connectingToKovan": {
    "message": "Menghubungkan ke Jaringan Uji Kovan"
  },
  "connectingToMainnet": {
    "message": "Menghubungkan ke Ethereum Mainnet"
  },
  "connectingToRinkeby": {
    "message": "Menghubungkan ke Jaringan Uji Rinkeby"
  },
  "connectingToRopsten": {
    "message": "Menghubungkan ke Jaringan Uji Ropsten"
  },
  "contactUs": {
    "message": "Hubungi kami"
  },
  "contacts": {
    "message": "Kontak"
  },
  "continue": {
    "message": "Lanjutkan"
  },
  "continueToMoonPay": {
    "message": "Lanjutkan ke MoonPay"
  },
  "continueToTransak": {
    "message": "Lanjutkan ke Transak"
  },
  "continueToWyre": {
    "message": "Lanjutkan ke Wyre"
  },
  "contract": {
    "message": "Kontrak"
  },
  "contractAddress": {
    "message": "Alamat kontrak"
  },
  "contractAddressError": {
    "message": "Anda mengirim token ke alamat kontrak token. Token ini berpotensi hilang."
  },
  "contractDeployment": {
    "message": "Penyebaran Kontrak"
  },
  "contractInteraction": {
    "message": "Interaksi Kontrak"
  },
  "convertTokenToNFTDescription": {
<<<<<<< HEAD
    "message": "Kami mendeteksi bahwa aset ini merupakan NFT. Kini Metamask memiliki dukungan asli penuh untuk NFT. Anda ingin menghapusnya dari daftar token dan menambahkannya sebagai NFT?"
=======
    "message": "Kami mendeteksi bahwa aset ini merupakan NFT. Kini MetaMask memiliki dukungan asli penuh untuk NFT. Anda ingin menghapusnya dari daftar token dan menambahkannya sebagai NFT?"
>>>>>>> 78682ea9
  },
  "convertTokenToNFTExistDescription": {
    "message": "Kami mendeteksi bahwa aset ini telah ditambahkan sebagai NFT. Anda ingin menghapusnya dari daftar token?"
  },
  "copiedExclamation": {
    "message": "Disalin!"
  },
  "copyAddress": {
    "message": "Salin alamat ke papan klip"
  },
  "copyPrivateKey": {
    "message": "Ini adalah kunci privat Anda (klik untuk menyalin)"
  },
  "copyRawTransactionData": {
    "message": "Salin data transaksi mentah"
  },
  "copyToClipboard": {
    "message": "Salin ke papan klip"
  },
  "copyTransactionId": {
    "message": "Salin ID Transaksi"
  },
  "create": {
    "message": "Buat"
  },
  "createAWallet": {
    "message": "Buat Dompet"
  },
  "createAccount": {
    "message": "Buat Akun"
  },
  "createNewWallet": {
    "message": "Buat dompet baru"
  },
  "createPassword": {
    "message": "Buat Kata Sandi"
  },
  "currencyConversion": {
    "message": "Konversi Mata Uang"
  },
  "currencySymbol": {
    "message": "Simbol Mata Uang"
  },
  "currencySymbolDefinition": {
    "message": "Simbol ticker ditampilkan untuk mata uang jaringan ini."
  },
  "currentAccountNotConnected": {
    "message": "Akun Anda saat ini tidak terhubung"
  },
  "currentExtension": {
    "message": "Halaman ekstensi saat ini"
  },
  "currentLanguage": {
    "message": "Bahasa Saat Ini"
  },
  "currentTitle": {
    "message": "Saat ini:"
  },
  "currentlyUnavailable": {
    "message": "Tidak tersedia di jaringan ini"
  },
  "curveHighGasEstimate": {
    "message": "Grafik estimasi gas aktif"
  },
  "curveLowGasEstimate": {
    "message": "Grafik estimasi gas rendah"
  },
  "curveMediumGasEstimate": {
    "message": "Grafik estimasi gas pasar"
  },
  "custom": {
    "message": "Lanjutan"
  },
  "customContentSearch": {
    "message": "Cari jaringan yang ditambahkan sebelumnya"
  },
  "customGas": {
    "message": "Sesuaikan Gas"
  },
  "customGasSettingToolTipMessage": {
    "message": "Gunakan $1 untuk menyesuaikan harga gas. Anda akan bingung jika tidak terbiasa. Berinteraksi dengan risiko Anda sendiri.",
    "description": "$1 is key 'advanced' (text: 'Advanced') separated here so that it can be passed in with bold fontweight"
  },
  "customGasSubTitle": {
    "message": "Menaikkan biaya dapat mengurangi waktu pemrosesan, namun tidak ada jaminan."
  },
  "customSpendLimit": {
    "message": "Batas Penggunaan Kustom"
  },
  "customToken": {
    "message": "Token Kustom"
  },
  "customTokenWarningInNonTokenDetectionNetwork": {
    "message": "Deteksi token belum tersedia di jaringan ini. Harap impor token secara manual dan pastikan keamanannya. Pelajari seputar $1"
  },
  "customTokenWarningInTokenDetectionNetwork": {
    "message": "Sebelum mengimpor token secara manual, pastikan keamanannya. Pelajari seputar $1."
  },
  "customerSupport": {
    "message": "dukungan pelanggan"
  },
  "dappSuggested": {
    "message": "Situs yang disarankan"
  },
  "dappSuggestedGasSettingToolTipMessage": {
    "message": "$1 telah menyarankan harga ini.",
    "description": "$1 is url for the dapp that has suggested gas settings"
  },
  "dappSuggestedShortLabel": {
    "message": "Situs"
  },
  "dappSuggestedTooltip": {
    "message": "$1 telah merekomendasikan harga ini.",
    "description": "$1 represents the Dapp's origin"
  },
  "darkTheme": {
    "message": "Gelap"
  },
  "data": {
    "message": "Data"
  },
  "dataBackupFoundInfo": {
    "message": "Beberapa data akun Anda telah dicadangkan selama pemasangan MetaMask yang lalu. Ini bisa mencakup pengaturan, kontak, dan token Anda. Apakah Anda ingin memulihkan data ini sekarang?"
  },
  "dataHex": {
    "message": "Hex"
  },
  "decimal": {
    "message": "Desimal Token"
  },
  "decimalsMustZerotoTen": {
    "message": "Desimal minimal 0, dan tidak lebih dari 36."
  },
  "decrypt": {
    "message": "Dekrip"
  },
  "decryptCopy": {
    "message": "Salin pesan yang dienkripsi"
  },
  "decryptInlineError": {
    "message": "Pesan ini tidak dapat didekripsi karena terjadi galat: $1",
    "description": "$1 is error message"
  },
  "decryptMessageNotice": {
    "message": "$1 ingin membaca pesan ini untuk menyelesaikan tindakan Anda",
    "description": "$1 is the web3 site name"
  },
  "decryptMetamask": {
    "message": "Dekrip pesan"
  },
  "decryptRequest": {
    "message": "Dekrip permintaan"
  },
  "delete": {
    "message": "Hapus"
  },
  "deleteAccount": {
    "message": "Hapus Akun"
  },
  "deleteNetwork": {
    "message": "Hapus Jaringan?"
  },
  "deleteNetworkDescription": {
    "message": "Anda yakin ingin menghapus jaringan ini?"
  },
  "depositCrypto": {
    "message": "Deposit $1",
    "description": "$1 represents the cypto symbol to be purchased"
  },
  "description": {
    "message": "Deskripsi"
  },
  "details": {
    "message": "Detail"
  },
  "directDepositCrypto": {
    "message": "Deposit Langsung $1"
  },
  "directDepositCryptoExplainer": {
    "message": "Jika sudah memiliki $1, cara tercepat mendapatkan $1 di dompet baru Anda adalah dengan deposit langsung."
  },
  "disabledGasOptionToolTipMessage": {
    "message": "“$1” dinonaktifkan karena tidak memenuhi kenaikan minimum 10% dari biaya gas asli.",
    "description": "$1 is gas estimate type which can be market or aggressive"
  },
  "disconnect": {
    "message": "Putuskan koneksi"
  },
  "disconnectAllAccounts": {
    "message": "Putuskan koneksi semua akun"
  },
  "disconnectAllAccountsConfirmationDescription": {
    "message": "Anda yakin ingin memutus koneksi? Fungsionalitas situs Anda bisa hilang."
  },
  "disconnectPrompt": {
    "message": "Putuskan koneksi $1"
  },
  "disconnectThisAccount": {
    "message": "Putuskan koneksi akun ini"
  },
  "dismiss": {
    "message": "Lewatkan"
  },
  "dismissReminderDescriptionField": {
    "message": "Aktifkan ini untuk melewatkan pesan pengingat pencadangan frasa pemulihan. Kami sangat merekomendasikan agar Anda mencadangkan Frasa Pemulihan Rahasia Anda untuk menghindari hilangnya dana"
  },
  "dismissReminderField": {
    "message": "Lewatkan pengingat pencadangan Frasa Pemulihan Rahasia"
  },
  "domain": {
    "message": "Domain"
  },
  "done": {
    "message": "Selesai"
  },
  "dontShowThisAgain": {
    "message": "Jangan tampilkan lagi"
  },
  "downArrow": {
    "message": "panah bawah"
  },
  "downloadGoogleChrome": {
    "message": "Unduh Google Chrome"
  },
  "downloadSecretBackup": {
    "message": "Unduh Frasa Pemulihan Rahasia dan biarkan tersimpan secara aman di media penyimpanan atau hard drive eksternal terenkripsi."
  },
  "downloadStateLogs": {
    "message": "Unduh Log Status"
  },
  "dropped": {
    "message": "Terputus"
  },
  "edit": {
    "message": "Edit"
  },
  "editANickname": {
    "message": "Edit nama panggilan"
  },
  "editAddressNickname": {
    "message": "Edit nama panggilan alamat"
  },
  "editCancellationGasFeeModalTitle": {
    "message": "Edit biaya pembatalan gas"
  },
  "editContact": {
    "message": "Edit Kontak"
  },
  "editGasEducationButtonText": {
    "message": "Bagaimana saya harus memilih?"
  },
  "editGasEducationHighExplanation": {
    "message": "Ini adalah pilihan terbaik untuk transaksi di waktu sensitif (seperti Swap) karena meningkatkan kemungkinan keberhasilan transaksi. Jika pemrosesan Swap terlalu lama, maka berpotensi gagal dan mengakibatkan hilangnya sebagian biaya gas Anda."
  },
  "editGasEducationLowExplanation": {
    "message": "Biaya gas yang lebih rendah hanya boleh digunakan saat waktu pemrosesan kurang penting. Biaya yang lebih rendah membuat sulit untuk memprediksi kapan (atau jika) transaksi Anda akan berhasil."
  },
  "editGasEducationMediumExplanation": {
    "message": "Biaya gas sedang cocok untuk mengirim, menarik, atau transaksi non-waktu sensitif lainnya. Pengaturan ini paling sering menghasilkan transaksi yang berhasil."
  },
  "editGasEducationModalIntro": {
    "message": "Memilih biaya gas yang tepat tergantung jenis transaksi dan seberapa penting bagi Anda."
  },
  "editGasEducationModalTitle": {
    "message": "Bagaimana cara memilihnya?"
  },
  "editGasFeeModalTitle": {
    "message": "Edit biaya gas"
  },
  "editGasHigh": {
    "message": "Tinggi"
  },
  "editGasLimitOutOfBounds": {
    "message": "Batas gas minimum adalah $1"
  },
  "editGasLimitOutOfBoundsV2": {
    "message": "Batas gas harus lebih besar dari $1 dan kurang dari $2",
    "description": "$1 is the minimum limit for gas and $2 is the maximum limit"
  },
  "editGasLimitTooltip": {
    "message": "Batas gas merupakan unit maksimum gas yang ingin Anda gunakan. Unit gas adalah pengganda untuk “Biaya prioritas maks” dan “Biaya maks”."
  },
  "editGasLow": {
    "message": "Rendah"
  },
  "editGasMaxBaseFeeGWEIImbalance": {
    "message": "Biaya dasar maks tidak boleh lebih rendah dari biaya prioritas"
  },
  "editGasMaxBaseFeeHigh": {
    "message": "Biaya dasar maks lebih tinggi dari yang diperlukan"
  },
  "editGasMaxBaseFeeLow": {
    "message": "Biaya dasar maks rendah untuk kondisi jaringan saat ini"
  },
  "editGasMaxFeeHigh": {
    "message": "Biaya maks lebih tinggi dari yang diperlukan"
  },
  "editGasMaxFeeLow": {
    "message": "Biaya maks terlalu rendah untuk kondisi jaringan"
  },
  "editGasMaxFeePriorityImbalance": {
    "message": "Biaya maks tidak boleh lebih rendah dari biaya prioritas maks"
  },
  "editGasMaxFeeTooltip": {
    "message": "Biaya maks merupakan biaya tertinggi yang akan Anda bayarkan (biaya dasar + biaya prioritas)."
  },
  "editGasMaxPriorityFeeBelowMinimum": {
    "message": "Biaya prioritas maks harus lebih besar dari 0 GWEI"
  },
  "editGasMaxPriorityFeeBelowMinimumV2": {
    "message": "Biaya prioritas harus lebih besar dari 0."
  },
  "editGasMaxPriorityFeeHigh": {
    "message": "Biaya prioritas maks lebih tinggi dari yang diperlukan. Anda mungkin akan membayar lebih dari yang dibutuhkan."
  },
  "editGasMaxPriorityFeeHighV2": {
    "message": "Biaya prioritas lebih tinggi dari yang diperlukan. Anda mungkin akan membayar lebih dari yang dibutuhkan"
  },
  "editGasMaxPriorityFeeLow": {
    "message": "Biaya prioritas maks rendah untuk kondisi jaringan saat ini"
  },
  "editGasMaxPriorityFeeLowV2": {
    "message": "Biaya prioritas rendah untuk kondisi jaringan saat ini"
  },
  "editGasMaxPriorityFeeTooltip": {
    "message": "Biaya prioritas maks (alias “tip penambang”) langsung masuk ke penambang dan memberi insentif kepada mereka untuk memprioritaskan transaksi Anda. Pengaturan maks akan menjadi yang paling sering Anda bayar"
  },
  "editGasMedium": {
    "message": "Sedang"
  },
  "editGasPriceTooLow": {
    "message": "Harga gas harus lebih besar dari 0"
  },
  "editGasPriceTooltip": {
    "message": "Jaringan ini memerlukan kolom “Harga gas” saat mengirimkan transaksi. Harga gas merupakan jumlah yang akan Anda bayar per unit gas."
  },
  "editGasSubTextAmountLabel": {
    "message": "Jumlah maks:",
    "description": "This is meant to be used as the $1 substitution editGasSubTextAmount"
  },
  "editGasSubTextFeeLabel": {
    "message": "Biaya maks:"
  },
  "editGasTitle": {
    "message": "Edit prioritas"
  },
  "editGasTooLow": {
    "message": "Waktu pemrosesan tak diketahui"
  },
  "editGasTooLowTooltip": {
    "message": "Biaya maks atau biaya prioritas maks Anda mungkin rendah untuk kondisi pasar saat ini. Kami tidak tahu kapan (atau jika) transaksi Anda akan diproses. "
  },
  "editGasTooLowWarningTooltip": {
    "message": "Ini akan menurunkan biaya maks Anda, tetapi jika lalu lintas jaringan meningkat, transaksi Anda mungkin tertunda atau gagal."
  },
  "editNonceField": {
    "message": "Edit Nonce"
  },
  "editNonceMessage": {
    "message": "Ini merupakan fitur lanjutan, gunakan dengan hati-hati."
  },
  "editPermission": {
    "message": "Edit Izin"
  },
  "editSpeedUpEditGasFeeModalTitle": {
    "message": "Edit biaya percepatan gas"
  },
  "enableAutoDetect": {
    "message": " Aktifkan Deteksi Otomatis"
  },
  "enableEIP1559V2": {
    "message": "Aktifkan UI Biaya Gas yang Ditingkatkan"
  },
  "enableEIP1559V2AlertMessage": {
    "message": "Kami telah memperbarui cara kerja estimasi dan penyesuaian biaya gas."
  },
  "enableEIP1559V2ButtonText": {
    "message": "Aktifkan UI Biaya Gas yang Ditingkatkan di Pengaturan"
  },
  "enableEIP1559V2Description": {
    "message": "Kami telah memperbarui cara kerja estimasi dan penyesuaian gas. Aktifkan jika Anda ingin menggunakan pengalaman gas baru. $1",
    "description": "$1 here is Learn More link"
  },
  "enableEIP1559V2Header": {
    "message": "Pengalaman gas baru"
  },
  "enableFromSettings": {
    "message": " Aktifkan dari Pengaturan."
  },
  "enableOpenSeaAPI": {
    "message": "Aktifkan API OpenSea"
  },
  "enableOpenSeaAPIDescription": {
    "message": "Gunakan API OpenSea untuk mengambil data NFT. Deteksi otomatis NFT bergantung pada API OpenSea, dan tidak akan tersedia saat API ditutup."
  },
  "enableSmartTransactions": {
    "message": "Aktifkan Transaksi Pintar"
  },
  "enableToken": {
    "message": "aktifkan $1",
    "description": "$1 is a token symbol, e.g. ETH"
  },
  "encryptionPublicKeyNotice": {
    "message": "$1 menginginkan kunci enkripsi publik Anda. Dengan menyetujui, situs ini akan dapat membuat pesan terenkripsi untuk Anda.",
    "description": "$1 is the web3 site name"
  },
  "encryptionPublicKeyRequest": {
    "message": "Minta kunci publik enkripsi"
  },
  "endOfFlowMessage1": {
    "message": "Anda lulus ujian - jaga Frasa Pemulihan Rahasia Anda tetap aman, ini tanggung jawab Anda!"
  },
  "endOfFlowMessage10": {
    "message": "Semua Selesai"
  },
  "endOfFlowMessage2": {
    "message": "Kiat menyimpannya secara aman"
  },
  "endOfFlowMessage3": {
    "message": "Simpan cadangan di berbagai tempat."
  },
  "endOfFlowMessage4": {
    "message": "Jangan bagikan frasa kepada siapa pun."
  },
  "endOfFlowMessage5": {
    "message": "Berhati-hatilah dengan pengelabuan! MetaMask tidak pernah secara spontan meminta Frasa Pemulihan Rahasia Anda."
  },
  "endOfFlowMessage6": {
    "message": "Jika Anda perlu mencadangkan Frasa Pemulihan Rahasia lagi, Anda dapat menemukannya di Pengaturan -> Keamanan."
  },
  "endOfFlowMessage7": {
    "message": "Jika Anda memiliki pertanyaan atau melihat sesuatu yang mencurigakan, hubungi dukungan $1 kami.",
    "description": "$1 is a clickable link with text defined by the 'here' key. The link will open to a form where users can file support tickets."
  },
  "endOfFlowMessage8": {
    "message": "MetaMask tidak dapat memulihkan Frasa Pemulihan Rahasia Anda."
  },
  "endOfFlowMessage9": {
    "message": "Pelajari selengkapnya."
  },
  "endpointReturnedDifferentChainId": {
    "message": "Titik akhir memberikan hasil ID rantai yang berbeda: $1",
    "description": "$1 is the return value of eth_chainId from an RPC endpoint"
  },
  "ensIllegalCharacter": {
    "message": "Karakter Ilegal untuk ENS."
  },
  "ensNotFoundOnCurrentNetwork": {
    "message": "Nama ENS tidak ditemukan pada jaringan saat ini. Coba untuk beralih ke Ethereum Mainnet."
  },
  "ensNotSupportedOnNetwork": {
    "message": "Jaringan tidak mendukung ENS"
  },
  "ensRegistrationError": {
    "message": "Galat pada pendaftaran nama ENS"
  },
  "ensUnknownError": {
    "message": "Pencarian ENS gagal."
  },
  "enterMaxSpendLimit": {
    "message": "Masukkan Batas Penggunaan Maksimum"
  },
  "enterPassword": {
    "message": "Masukkan kata sandi"
  },
  "enterPasswordContinue": {
    "message": "Masukkan kata sandi untuk melanjutkan"
  },
  "errorCode": {
    "message": "Kode: $1",
    "description": "Displayed error code for debugging purposes. $1 is the error code"
  },
  "errorDetails": {
    "message": "Detail Galat",
    "description": "Title for collapsible section that displays error details for debugging purposes"
  },
  "errorMessage": {
    "message": "Pesan: $1",
    "description": "Displayed error message for debugging purposes. $1 is the error message"
  },
  "errorName": {
    "message": "Kode: $1",
    "description": "Displayed error name for debugging purposes. $1 is the error name"
  },
  "errorPageMessage": {
    "message": "Coba lagi dengan memuat kembali halaman, atau hubungi dukungan $1.",
    "description": "Message displayed on generic error page in the fullscreen or notification UI, $1 is a clickable link with text defined by the 'here' key. The link will open to a form where users can file support tickets."
  },
  "errorPagePopupMessage": {
    "message": "Coba lagi dengan menutup dan membuka kembali sembulan, atau hubungi dukungan $1.",
    "description": "Message displayed on generic error page in the popup UI, $1 is a clickable link with text defined by the 'here' key. The link will open to a form where users can file support tickets."
  },
  "errorPageTitle": {
    "message": "MetaMask mengalami galat",
    "description": "Title of generic error page"
  },
  "errorStack": {
    "message": "Tumpukan:",
    "description": "Title for error stack, which is displayed for debugging purposes"
  },
  "estimatedProcessingTimes": {
    "message": "Estimasi Waktu Pemrosesan"
  },
  "ethGasPriceFetchWarning": {
    "message": "Biaya gas cadangan diberikan karena layanan estimasi gas utama saat ini tidak tersedia."
  },
  "ethereumPublicAddress": {
    "message": "Alamat Publik Ethereum"
  },
  "etherscan": {
    "message": "Etherscan"
  },
  "etherscanView": {
    "message": "Lihat akun di Etherscan"
  },
  "etherscanViewOn": {
    "message": "Lihat di Etherscan"
  },
  "expandExperience": {
    "message": "Perluas pengalaman web3 Anda"
  },
  "expandView": {
    "message": "Perluas tampilan"
  },
  "experimental": {
    "message": "Eksperimental"
  },
  "exportPrivateKey": {
    "message": "Ekspor Kunci Privat"
  },
  "externalExtension": {
    "message": "Ekstensi Eksternal"
  },
  "failed": {
    "message": "Gagal"
  },
  "failedToFetchChainId": {
    "message": "Tidak dapat mengambil ID rantai. Apakah URL RPC Anda benar?"
  },
  "failedToFetchTickerSymbolData": {
    "message": "Data verifikasi simbol ticker saat ini tidak tersedia, pastikan simbol yang Anda masukkan sudah benar. Ini akan memengaruhi tingkat konversi yang Anda lihat untuk jaringan ini"
  },
  "failureMessage": {
    "message": "Ada yang salah, dan kami tidak dapat menyelesaikan tindakan"
  },
  "fakeTokenWarning": {
    "message": "Siapa pun dapat membuat token, termasuk membuat versi palsu dari token yang ada. Pelajari selengkapnya seputar $1"
  },
  "fast": {
    "message": "Cepat"
  },
  "fastest": {
    "message": "Tercepat"
  },
  "feeAssociatedRequest": {
    "message": "Biaya dikaitkan dengan permintaan ini."
  },
  "fiat": {
    "message": "Fiat",
    "description": "Exchange type"
  },
  "fileImportFail": {
    "message": "Impor file tidak bekerja? Klik di sini!",
    "description": "Helps user import their account from a JSON file"
  },
  "flaskSnapSettingsCardButtonCta": {
    "message": "Lihat detailnya",
    "description": "Call to action a user can take to see more information about the Snap that is installed"
  },
  "flaskSnapSettingsCardDateAddedOn": {
    "message": "Ditambahkan di",
    "description": "Start of the sentence describing when and where snap was added"
  },
  "flaskSnapSettingsCardFrom": {
    "message": "dari",
    "description": "Part of the sentence describing when and where snap was added"
  },
  "flaskWelcomeUninstall": {
    "message": "Anda harus menghapus ekstensi ini",
    "description": "This request is shown on the Flask Welcome screen. It is intended for non-developers, and will be bolded."
  },
  "flaskWelcomeWarning1": {
    "message": "Flask ditujukan bagi para pengembang untuk bereksperimen dengan API baru yang tidak stabil. Kecuali Anda seorang pengembang atau penguji beta, $1.",
    "description": "This is a warning shown on the Flask Welcome screen, intended to encourage non-developers not to proceed any further. $1 is the bolded message 'flaskWelcomeUninstall'"
  },
  "flaskWelcomeWarning2": {
    "message": "Kami tidak menjamin keamanan atau stabilitas ekstensi ini. API baru yang ditawarkan oleh Flask tidak diperkuat untuk menghadapi serangan pengelabuan, artinya setiap situs atau snap yang memerlukan Flask mungkin merupakan upaya jahat untuk mencuri aset Anda.",
    "description": "This explains the risks of using MetaMask Flask"
  },
  "flaskWelcomeWarning3": {
    "message": "Semua API Flask bersifat eksperimental. API dapat diubah atau dihapus tanpa pemberitahuan, atau tetap berada di Flask tanpa batas waktu dan tanpa pernah dimigrasikan ke MetaMask yang stabil. Gunakan API dengan risiko Anda sendiri.",
    "description": "This message warns developers about unstable Flask APIs"
  },
  "flaskWelcomeWarningAcceptButton": {
    "message": "Saya menerima risikonya",
    "description": "this text is shown on a button, which the user presses to confirm they understand the risks of using Flask"
  },
  "followUsOnTwitter": {
    "message": "Ikuti kami di Twitter"
  },
  "forbiddenIpfsGateway": {
    "message": "Gateway IPFS Terlarang: Tentukan gateway CID"
  },
  "forgetDevice": {
    "message": "Lupakan perangkat ini"
  },
  "forgotPassword": {
    "message": "Lupa kata sandi?"
  },
  "from": {
    "message": "Dari"
  },
  "fromAddress": {
    "message": "Dari: $1",
    "description": "$1 is the address to include in the From label. It is typically shortened first using shortenAddress"
  },
  "fromTokenLists": {
    "message": "Dari daftar token: $1"
  },
  "functionApprove": {
    "message": "Fungsi: Setujui"
  },
  "functionType": {
    "message": "Jenis Fungsi"
  },
  "gas": {
    "message": "Gas"
  },
  "gasDisplayAcknowledgeDappButtonText": {
    "message": "Edit biaya gas yang disarankan"
  },
  "gasDisplayDappWarning": {
    "message": "Biaya gas ini telah disarankan oleh $1. Pengabaian dapat menyebabkan masalah pada transaksi Anda. Hubungi $1 jika ada pertanyaan.",
    "description": "$1 represents the Dapp's origin"
  },
  "gasEstimatesUnavailableWarning": {
    "message": "Estimasi rendah, sedang, dan tinggi kami tidak tersedia."
  },
  "gasFee": {
    "message": "Biaya Gas"
  },
  "gasLimit": {
    "message": "Batas Gas"
  },
  "gasLimitInfoTooltipContent": {
    "message": "Batas gas adalah jumlah unit gas maksimum yang ingin Anda gunakan."
  },
  "gasLimitRecommended": {
    "message": "Batas gas yang disarankan adalah $1. Jika batas gas kurang dari itu, maka berpotensi gagal."
  },
  "gasLimitTooLow": {
    "message": "Batas gas minimum adalah 21000"
  },
  "gasLimitTooLowWithDynamicFee": {
    "message": "Batas gas minimum adalah $1",
    "description": "$1 is the custom gas limit, in decimal."
  },
  "gasLimitV2": {
    "message": "Batas gas"
  },
  "gasOption": {
    "message": "Opsi gas"
  },
  "gasPrice": {
    "message": "Biaya Gas (GWEI)"
  },
  "gasPriceExcessive": {
    "message": "Biaya gas Anda diatur terlalu tinggi. Pertimbangkan untuk menurunkan jumlahnya."
  },
  "gasPriceExcessiveInput": {
    "message": "Biaya Gas Terlalu Tinggi"
  },
  "gasPriceExtremelyLow": {
    "message": "Biaya Gas Sangat Rendah"
  },
  "gasPriceFetchFailed": {
    "message": "Estimasi biaya gas gagal karena terjadi galat pada jaringan."
  },
  "gasPriceInfoTooltipContent": {
    "message": "Biaya gas menentukan jumlah Ether yang ingin Anda bayar untuk masing-masing unit gas."
  },
  "gasTimingHoursShort": {
    "message": "$1 jam",
    "description": "$1 represents a number of hours"
  },
  "gasTimingMinutes": {
    "message": "$1 menit",
    "description": "$1 represents a number of minutes"
  },
  "gasTimingMinutesShort": {
    "message": "$1 mnt",
    "description": "$1 represents a number of minutes"
  },
  "gasTimingNegative": {
    "message": "Mungkin dalam $1",
    "description": "$1 represents an amount of time"
  },
  "gasTimingPositive": {
    "message": "Kemungkinan dalam < $1",
    "description": "$1 represents an amount of time"
  },
  "gasTimingSeconds": {
    "message": "$1 detik",
    "description": "$1 represents a number of seconds"
  },
  "gasTimingSecondsShort": {
    "message": "$1 dtk",
    "description": "$1 represents a number of seconds"
  },
  "gasTimingVeryPositive": {
    "message": "Sangat mungkin dalam < $1",
    "description": "$1 represents an amount of time"
  },
  "gasUsed": {
    "message": "Gas yang Dipakai"
  },
  "gdprMessage": {
    "message": "Data ini dikumpulkan dan oleh karenanya bersifat anonim untuk tujuan Peraturan Perlindungan Data Umum (UE) 2016/679. Untuk informasi selengkapnya sehubungan dengan praktik privasi kami, lihat $1 kami.",
    "description": "$1 refers to the gdprMessagePrivacyPolicy message, the translation of which is meant to be used exclusively in the context of gdprMessage"
  },
  "gdprMessagePrivacyPolicy": {
    "message": "Kebijakan Privasi di sini",
    "description": "this translation is intended to be exclusively used as the replacement for the $1 in the gdprMessage translation"
  },
  "general": {
    "message": "Umum"
  },
  "getEther": {
    "message": "Dapatkan Ether"
  },
  "getEtherFromFaucet": {
    "message": "Dapatkan Ether dari keran untuk $1",
    "description": "Displays network name for Ether faucet"
  },
  "getStarted": {
    "message": "Mulai"
  },
  "goBack": {
    "message": "Kembali"
  },
  "goerli": {
    "message": "Jaringan Uji Goerli"
  },
  "gotIt": {
    "message": "Mengerti!"
  },
  "grantedToWithColon": {
    "message": "Diberikan kepada:"
  },
  "gwei": {
    "message": "GWEI"
  },
  "happyToSeeYou": {
    "message": "Kami senang melihat Anda."
  },
  "hardware": {
    "message": "Perangkat keras"
  },
  "hardwareWalletConnected": {
    "message": "Dompet perangkat keras terhubung"
  },
  "hardwareWalletLegacyDescription": {
    "message": "(warisan)",
    "description": "Text representing the MEW path"
  },
  "hardwareWalletSupportLinkConversion": {
    "message": "klik di sini"
  },
  "hardwareWallets": {
    "message": "Hubungkan dompet perangkat keras"
  },
  "hardwareWalletsMsg": {
    "message": "Pilih dompet perangkat keras yang ingin Anda gunakan dengan MetaMask."
  },
  "here": {
    "message": "di sini",
    "description": "as in -click here- for more information (goes with troubleTokenBalances)"
  },
  "hexData": {
    "message": "Data Hex"
  },
  "hide": {
    "message": "Sembunyikan"
  },
  "hideSeedPhrase": {
    "message": "Sembunyikan frasa seed"
  },
  "hideToken": {
    "message": "Sembunyikan token"
  },
  "hideTokenPrompt": {
    "message": "Sembunyikan Token?"
  },
  "hideTokenSymbol": {
    "message": "Sembunyikan $1",
    "description": "$1 is the symbol for a token (e.g. 'DAI')"
  },
  "hideZeroBalanceTokens": {
    "message": "Sembunyikan Token Tanpa Saldo"
  },
  "high": {
    "message": "Agresif"
  },
  "highGasSettingToolTipMessage": {
    "message": "Gunakan $1 untuk menutupi lonjakan lalu lintas jaringan karena hal-hal seperti penurunan NFT populer.",
    "description": "$1 is key 'high' (text: 'Aggressive') separated here so that it can be passed in with bold fontweight"
  },
  "highLowercase": {
    "message": "tinggi"
  },
  "history": {
    "message": "Riwayat"
  },
  "import": {
    "message": "Impor",
    "description": "Button to import an account from a selected file"
  },
  "importAccount": {
    "message": "Impor Akun"
  },
  "importAccountError": {
    "message": "Galat saat mengimpor akun."
  },
  "importAccountMsg": {
    "message": "Akun yang diimpor tidak akan dikaitkan dengan Frasa Pemulihan Rahasia akun MetaMask yang asli dibuat. Pelajari selengkapnya tentang akun yang diimpor"
  },
  "importAccountSeedPhrase": {
    "message": "Impor dompet dengan Frasa Pemulihan Rahasia"
  },
  "importMyWallet": {
    "message": "Impor Dompet Saya"
  },
  "importNFT": {
    "message": "Impor NFT"
  },
  "importNFTAddressToolTip": {
    "message": "Di OpenSea, misalnya, pada halaman NFT di bawah Detail, terdapat nilai pranala biru berlabel 'Alamat Kontrak'. Jika diklik, Anda akan diarahkan ke alamat kontrak di Etherscan; di sebelah kiri atas halaman tersebut, terdapat ikon berlabel 'Kontrak', dan di sebelah kanan, terdapat rangkaian huruf dan angka yang panjang. Ini merupakan alamat kontrak yang membuat NFT Anda. Klik ikon 'salin' di sebelah kanan alamat, dan Anda akan temukan di papan klip."
  },
  "importNFTPage": {
    "message": "Impor halaman NFT"
  },
  "importNFTTokenIdToolTip": {
    "message": "ID koleksi merupakan pengenal unik karena tidak ada dua NFT yang sama. Sekali lagi, angka ini berada di bawah 'Detail' pada OpenSea. Catat atau salin ke papan klip."
  },
  "importNFTs": {
    "message": "Impor NFT"
  },
  "importTokenQuestion": {
    "message": "Impor token?"
  },
  "importTokenWarning": {
    "message": "Siapa pun dapat membuat token dengan nama apa pun, termasuk versi palsu dari token yang ada. Tambahkan dan perdagangkan dengan risiko ditanggung sendiri!"
  },
  "importTokens": {
    "message": "impor token"
  },
  "importTokensCamelCase": {
    "message": "Impor Token"
  },
  "importWallet": {
    "message": "Impor dompet"
  },
  "importYourExisting": {
    "message": "Impor dompet Anda yang ada menggunakan Frasa Pemulihan Rahasia"
  },
  "imported": {
    "message": "Diimpor",
    "description": "status showing that an account has been fully loaded into the keyring"
  },
  "infuraBlockedNotification": {
    "message": "MetaMask tidak dapat terhubung ke host blockchain. Tinjau alasan yang mungkin $1.",
    "description": "$1 is a clickable link with with text defined by the 'here' key"
  },
  "initialTransactionConfirmed": {
    "message": "Transaksi awal Anda dikonfirmasikan oleh jaringan. Klik Oke untuk kembali."
  },
  "insufficientBalance": {
    "message": "Saldo tidak cukup."
  },
  "insufficientCurrencyBuyOrDeposit": {
    "message": "$1 di akun Anda tidak cukup untuk membayar biaya transaksi di jaringan $2. $3 atau depositkan dari akun lain.",
    "description": "$1 is the native currency of the network, $2 is the name of the current network, $3 is the key 'buy' + the ticker symbol of the native currency of the chain wrapped in a button"
  },
  "insufficientCurrencyDeposit": {
    "message": "$1 di akun Anda tidak cukup untuk membayar biaya transaksi di jaringan $2. Depositkan $1 dari akun lain.",
    "description": "$1 is the native currency of the network, $2 is the name of the current network"
  },
  "insufficientFunds": {
    "message": "Dana tidak cukup."
  },
  "insufficientFundsForGas": {
    "message": "Dana untuk gas tidak cukup"
  },
  "insufficientTokens": {
    "message": "Token tidak cukup."
  },
  "invalidAddress": {
    "message": "Alamat tidak valid"
  },
  "invalidAddressRecipient": {
    "message": "Alamat penerima tidak valid"
  },
  "invalidAddressRecipientNotEthNetwork": {
    "message": "Bukan jaringan ETH, atur ke huruf kecil"
  },
  "invalidAssetType": {
    "message": "Aset ini merupakan NFT dan harus ditambahkan kembali di halaman Impor NFT yang ada di bawah tab NFT"
  },
  "invalidBlockExplorerURL": {
    "message": "URL Block Explorer Tidak Valid"
  },
  "invalidChainIdTooBig": {
    "message": "ID rantai tidak valid. ID rantai terlalu besar."
  },
  "invalidCustomNetworkAlertContent1": {
    "message": "ID rantai untuk jaringan kustom '$1' harus dimasukkan kembali.",
    "description": "$1 is the name/identifier of the network."
  },
  "invalidCustomNetworkAlertContent2": {
    "message": "Untuk melindungi Anda dari penyedia jaringan yang jahat atau salah, ID rantai kini diperlukan untuk semua jaringan kustom."
  },
  "invalidCustomNetworkAlertContent3": {
    "message": "Buka Pengaturan > Jaringan dan masukkan ID rantai. Anda dapat menemukan ID rantai dari jaringan paling populer di $1.",
    "description": "$1 is a link to https://chainid.network"
  },
  "invalidCustomNetworkAlertTitle": {
    "message": "Jaringan Kustom Tidak Valid"
  },
  "invalidHexNumber": {
    "message": "Bilangan heksadesimal tidak valid."
  },
  "invalidHexNumberLeadingZeros": {
    "message": "Bilangan heksadesimal tidak valid. Hapus semua nol di depan."
  },
  "invalidIpfsGateway": {
    "message": "Gateway IPFS tidak valid: Nilai harus berupa URL yang valid"
  },
  "invalidNumber": {
    "message": "Angka tidak valid. Masukkan bilangan heksadesimal berawalan '0x' atau desimal."
  },
  "invalidNumberLeadingZeros": {
    "message": "Angka tidak valid. Hapus semua nol di depan."
  },
  "invalidRPC": {
    "message": "URL RPC Tidak Valid"
  },
  "invalidSeedPhrase": {
    "message": "Frasa Pemulihan Rahasia Tidak Valid"
  },
  "ipfsGateway": {
    "message": "Gateway IPFS"
  },
  "ipfsGatewayDescription": {
    "message": "Masukkan URL gateway CID IPFS dan gunakan untuk resolusi konten ENS."
  },
  "jazzAndBlockies": {
    "message": "Jazzicons dan Blockies merupakan dua gaya ikon unik yang berbeda untuk membantu Anda mengidentifikasi akun dengan cepat."
  },
  "jazzicons": {
    "message": "Jazzicons"
  },
  "jsDeliver": {
    "message": "jsDeliver"
  },
  "jsonFile": {
    "message": "File JSON",
    "description": "format for importing an account"
  },
  "keystone": {
    "message": "Keystone"
  },
  "keystoneTutorial": {
    "message": " (Tutorial)"
  },
  "knownAddressRecipient": {
    "message": "Alamat kontrak yang diketahui."
  },
  "knownTokenWarning": {
    "message": "Tindakan ini akan mengedit token yang telah terdaftar dalam dompet Anda, yang dapat digunakan untuk menipu Anda. Setujui hanya jika Anda yakin bahwa Anda ingin mengubah apa yang diwakili token ini. Pelajari selengkapnya seputar $1"
  },
  "kovan": {
    "message": "Jaringan Uji Kovan"
  },
  "lastConnected": {
    "message": "Terakhir Terhubung"
  },
  "learmMoreAboutGas": {
    "message": "Ingin $1 seputar gas?"
  },
  "learnCancelSpeeedup": {
    "message": "Pelajari cara $1",
    "description": "$1 is link to cancel or speed up transactions"
  },
  "learnMore": {
    "message": "mempelajari"
  },
  "learnMoreUpperCase": {
    "message": "Pelajari selengkapnya"
  },
  "learnScamRisk": {
    "message": "penipuan dan risiko keamanan."
  },
  "ledgerAccountRestriction": {
    "message": "Manfaatkan akun terakhir Anda sebelum menambahkan yang baru."
  },
  "ledgerConnectionInstructionCloseOtherApps": {
    "message": "Tutup perangkat lunak lain yang terhubung ke perangkat Anda, lalu klik di sini untuk memperbarui."
  },
  "ledgerConnectionInstructionHeader": {
    "message": "Sebelum mengeklik konfirmasi:"
  },
  "ledgerConnectionInstructionStepFour": {
    "message": "Aktifkan \"data kontrak pintar\" atau \"penandatanganan buta\" pada perangkat Ledger Anda"
  },
  "ledgerConnectionInstructionStepOne": {
    "message": "Aktifkan Gunakan Ledger Live di bawah Pengaturan > Lanjutan"
  },
  "ledgerConnectionInstructionStepThree": {
    "message": "Sambungkan perangkat Ledger Anda dan pilih aplikasi Ethereum"
  },
  "ledgerConnectionInstructionStepTwo": {
    "message": "Buka dan buka Aplikasi Ledger Live"
  },
  "ledgerConnectionPreferenceDescription": {
    "message": "Sesuaikan cara Anda menghubungkan Ledger ke MetaMask. Kami merekomendasikan $1, tetapi opsi lain tersedia. Baca selengkapnya di sini: $2",
    "description": "A description that appears above a dropdown where users can select between up to three options - Ledger Live, U2F or WebHID - depending on what is supported in their browser. $1 is the recommended browser option, it will be either WebHID or U2f. $2 is a link to an article where users can learn more, but will be the translation of the learnMore message."
  },
  "ledgerDeviceOpenFailureMessage": {
    "message": "Perangkat Ledger gagal dibuka. Ledger Anda mungkin terhubung ke perangkat lunak lain. Tutup Ledger Live atau aplikasi lain yang terhubung ke perangkat Ledger Anda, dan coba hubungkan kembali."
  },
  "ledgerLive": {
    "message": "Ledger Live",
    "description": "The name of a desktop app that can be used with your ledger device. We can also use it to connect a users Ledger device to MetaMask."
  },
  "ledgerLiveApp": {
    "message": "Aplikasi Ledger Live"
  },
  "ledgerLocked": {
    "message": "Tidak dapat terhubung ke perangkat Ledger. Pastikan perangkat Anda tidak terkunci dan aplikasi Ethereum terbuka."
  },
  "ledgerTimeout": {
    "message": "Respons Ledger Live terlalu lama atau waktu koneksi habis. Pastikan aplikasi Ledger Live terbuka dan perangkat Anda tidak terkunci."
  },
  "ledgerTransportChangeWarning": {
    "message": "Jika aplikasi Ledger Live Anda terbuka, putuskan koneksi Ledger Live yang terbuka dan tutup aplikasi Ledger Live."
  },
  "ledgerWebHIDNotConnectedErrorMessage": {
    "message": "Perangkat ledger tidak terhubung. Jika ingin menghubungkan Ledger Anda, klik 'Lanjutkan' lagi dan setujui koneksi HID",
    "description": "An error message shown to the user during the hardware connect flow."
  },
  "letsGoSetUp": {
    "message": "Ya, mari kita atur!"
  },
  "levelArrow": {
    "message": "panah tingkat"
  },
  "likeToImportTokens": {
    "message": "Apakah Anda ingin menambahkan token ini?"
  },
  "link": {
    "message": "Tautan"
  },
  "links": {
    "message": "Tautan"
  },
  "loadMore": {
    "message": "Muat Lebih Banyak"
  },
  "loading": {
    "message": "Memuat..."
  },
  "loadingNFTs": {
    "message": "Memuat NFT..."
  },
  "loadingTokens": {
    "message": "Memuat Token..."
  },
  "localhost": {
    "message": "Localhost 8545"
  },
  "lock": {
    "message": "Kunci"
  },
  "lockTimeTooGreat": {
    "message": "Lock time terlalu besar"
  },
  "logo": {
    "message": "Logo $1",
    "description": "$1 is the name of the ticker"
  },
  "low": {
    "message": "Rendah"
  },
  "lowGasSettingToolTipMessage": {
    "message": "Gunakan $1 untuk menunggu harga yang lebih murah. Estimasi waktu kurang akurat karena harga sedang tidak dapat diprediksi.",
    "description": "$1 is key 'low' separated here so that it can be passed in with bold fontweight"
  },
  "lowLowercase": {
    "message": "rendah"
  },
  "lowPriorityMessage": {
    "message": "Transaksi di masa mendatang akan mengantre setelah transaksi ini. Harga ini terakhir kali dilihat beberapa waktu lalu."
  },
  "mainnet": {
    "message": "Ethereum Mainnet"
  },
  "mainnetToken": {
    "message": "Alamat ini cocok dengan alamat token Ethereum Mainnet yang dikenal. Periksa kembali alamat kontrak dan jaringan untuk token yang Anda coba tambahkan."
  },
  "makeAnotherSwap": {
    "message": "Buat swap baru"
  },
  "makeSureNoOneWatching": {
    "message": "Pastikan tidak ada yang melihat layar Anda",
    "description": "Warning to users to be care while creating and saving their new Secret Recovery Phrase"
  },
  "malformedData": {
    "message": "Format data salah"
  },
  "manageSnaps": {
    "message": "Kelola Snap yang Anda instal"
  },
  "max": {
    "message": "Maks"
  },
  "maxBaseFee": {
    "message": "Biaya dasar maks"
  },
  "maxFee": {
    "message": "Biaya maks"
  },
  "maxPriorityFee": {
    "message": "Biaya prioritas maks"
  },
  "medium": {
    "message": "Pasar"
  },
  "mediumGasSettingToolTipMessage": {
    "message": "Gunakan $1 untuk pemrosesan cepat dengan harga pasar saat ini.",
    "description": "$1 is key 'medium' (text: 'Market') separated here so that it can be passed in with bold fontweight"
  },
  "memo": {
    "message": "memo"
  },
  "memorizePhrase": {
    "message": "Ingat frasa ini."
  },
  "message": {
    "message": "Pesan"
  },
  "metaMaskConnectStatusParagraphOne": {
    "message": "Kini, Anda memiliki kontrol lebih banyak atas koneksi akun Anda di MetaMask."
  },
  "metaMaskConnectStatusParagraphThree": {
    "message": "Klik untuk mengelola akun Anda yang terhubung."
  },
  "metaMaskConnectStatusParagraphTwo": {
    "message": "Tombol status koneksi menunjukkan apakah situs web yang Anda kunjungi terhubung ke akun Anda yang dipilih saat ini."
  },
  "metamaskDescription": {
    "message": "Menghubungkan Anda ke Ethereum dan Web Terdesentralisasi."
  },
  "metamaskSwapsOfflineDescription": {
    "message": "MetaMask Swap sedang dalam pemeliharaan. Harap periksa kembali nanti."
  },
  "metamaskVersion": {
    "message": "Versi MetaMask"
  },
  "metametricsCommitmentsAllowOptOut": {
    "message": "Selalu izinkan Anda untuk keluar melalui Pengaturan"
  },
  "metametricsCommitmentsAllowOptOut2": {
    "message": "Selalu dapat memilih keluar melalui Pengaturan"
  },
  "metametricsCommitmentsBoldNever": {
    "message": "Jangan",
    "description": "This string is localized separately from some of the commitments so that we can bold it"
  },
  "metametricsCommitmentsIntro": {
    "message": "MetaMask akan.."
  },
  "metametricsCommitmentsNeverCollect": {
    "message": "Jangan pernah mengumpulkan kunci, alamat, transaksi, saldo, hash, atau informasi pribadi apa pun"
  },
  "metametricsCommitmentsNeverCollectIP": {
    "message": "$1 mengumpulkan alamat IP lengkap Anda",
    "description": "The $1 is the bolded word 'Never', from 'metametricsCommitmentsBoldNever'"
  },
  "metametricsCommitmentsNeverCollectKeysEtc": {
    "message": "$1 mengumpulkan kunci, alamat, transaksi, saldo, hash, atau informasi pribadi lainnya",
    "description": "The $1 is the bolded word 'Never', from 'metametricsCommitmentsBoldNever'"
  },
  "metametricsCommitmentsNeverIP": {
    "message": "Jangan pernah mengumpulkan alamat IP lengkap Anda"
  },
  "metametricsCommitmentsNeverSell": {
    "message": "Jangan pernah menjual data untuk mendapatkan keuntungan!"
  },
  "metametricsCommitmentsNeverSellDataForProfit": {
    "message": "$1 menjual data untuk mendapatkan keuntungan. Jangan pernah!",
    "description": "The $1 is the bolded word 'Never', from 'metametricsCommitmentsBoldNever'"
  },
  "metametricsCommitmentsSendAnonymizedEvents": {
    "message": "Kirim kejadian pageview & klik anonim"
  },
  "metametricsHelpImproveMetaMask": {
    "message": "Bantu Kami Menyempurnakan MetaMask"
  },
  "metametricsOptInDescription": {
    "message": "MetaMask ingin mengumpulkan data penggunaan untuk lebih memahami cara pengguna berinteraksi dengan ekstensi. Data ini akan digunakan untuk meningkatkan kegunaan dan pengalaman pengguna atas produk kami dan ekosistem Ethereum secara berkala."
  },
  "metametricsOptInDescription2": {
    "message": "Kami ingin mengumpulkan data penggunaan dasar dalam rangka meningkatkan kegunaan produk kami. Metrik ini akan..."
  },
  "metametricsTitle": {
    "message": "Bergabunglah bersama 6 Jt+ pengguna untuk meningkatkan MetaMask"
  },
  "mismatchedChain": {
    "message": "Detail jaringan untuk ID rantai ini tidak cocok dengan catatan kami. Kami menyarankan agar Anda $1 sebelum melanjutkan.",
    "description": "$1 is a clickable link with text defined by the 'mismatchedChainLinkText' key"
  },
  "mismatchedChainLinkText": {
    "message": "memverifikasi detail jaringan",
    "description": "Serves as link text for the 'mismatchedChain' key. This text will be embedded inside the translation for that key."
  },
  "missingNFT": {
    "message": "Tidak melihat NFT Anda?"
  },
  "missingSetting": {
    "message": "Tidak dapat menemukan pengaturan?"
  },
  "missingSettingRequest": {
    "message": "Minta di sini"
  },
  "missingToken": {
    "message": "Tidak melihat token Anda?"
  },
  "mobileSyncWarning": {
    "message": "Fitur 'Sinkronkan dengan ekstensi' dinonaktifkan untuk sementara waktu. Jika Anda ingin menggunakan dompet ekstensi Anda di ponsel MetaMask, maka pada aplikasi seluler Anda: kembali ke opsi pengaturan dompet dan pilih opsi 'Impor dengan Frasa Pemulihan Rahasia'. Gunakan frasa rahasia dompet ekstensi Anda untuk mengimpor dompet Anda ke ponsel nantinya."
  },
  "mustSelectOne": {
    "message": "Harus memilih minimal 1 token."
  },
  "myAccounts": {
    "message": "Akun Saya"
  },
  "name": {
    "message": "Nama"
  },
  "needCryptoInWallet": {
    "message": "Untuk berinteraksi dengan aplikasi terdesentralisasi menggunakan MetaMask, Anda memerlukan $1 di dompet.",
    "description": "$1 represents the cypto symbol to be purchased"
  },
  "needHelp": {
    "message": "Butuh bantuan? Hubungi $1",
    "description": "$1 represents `needHelpLinkText`, the text which goes in the help link"
  },
  "needHelpFeedback": {
    "message": "Bagikan Masukan Anda"
  },
  "needHelpLinkText": {
    "message": "Dukungan MetaMask"
  },
  "needHelpSubmitTicket": {
    "message": "Kirimkan Tiket"
  },
  "needImportFile": {
    "message": "Anda harus memilih file untuk diimpor.",
    "description": "User is important an account and needs to add a file to continue"
  },
  "negativeETH": {
    "message": "Tidak dapat mengirim jumlah negatif ETH."
  },
  "network": {
    "message": "Jaringan:"
  },
  "networkDetails": {
    "message": "Detail Jaringan"
  },
  "networkIsBusy": {
    "message": "Jaringan sibuk. Harga gas tinggi dan estimasinya kurang akurat."
  },
  "networkName": {
    "message": "Nama Jaringan"
  },
  "networkNameAvalanche": {
    "message": "Avalanche"
  },
  "networkNameBSC": {
    "message": "BSC"
  },
  "networkNameDefinition": {
    "message": "Nama dikaitkan dengan jaringan ini."
  },
  "networkNameEthereum": {
    "message": "Ethereum"
  },
  "networkNamePolygon": {
    "message": "Polygon"
  },
  "networkNameRinkeby": {
    "message": "Rinkeby"
  },
  "networkNameTestnet": {
    "message": "Testnet"
  },
  "networkSettingsChainIdDescription": {
    "message": "ID rantai digunakan untuk menandatangani transaksi. Harus cocok dengan ID rantai yang dikembalikan oleh jaringan. Anda dapat memasukkan bilangan heksadesimal berawalan '0x' atau desimal, namun kami akan menampilkan bilangan tersebut dalam desimal."
  },
  "networkStatus": {
    "message": "Status jaringan"
  },
  "networkStatusBaseFeeTooltip": {
    "message": "Biaya dasar diatur oleh jaringan dan berubah setiap 13-14 detik. Akun opsi $1 dan $2 kami untuk kenaikan mendadak.",
    "description": "$1 and $2 are bold text for Medium and Aggressive respectively."
  },
  "networkStatusPriorityFeeTooltip": {
    "message": "Rentang biaya prioritas (alias “tip penambang”). Ini berlaku bagi penambang dan memberi insentif kepada mereka untuk memprioritaskan transaksi Anda."
  },
  "networkStatusStabilityFeeTooltip": {
    "message": "Biaya gas relatif $1 dalam 72 jam terakhir.",
    "description": "$1 is networks stability value - stable, low, high"
  },
  "networkURL": {
    "message": "URL Jaringan"
  },
  "networkURLDefinition": {
    "message": "URL digunakan untuk mengakses jaringan ini."
  },
  "networks": {
    "message": "Jaringan"
  },
  "nevermind": {
    "message": "Lupakan"
  },
  "newAccount": {
    "message": "Akun Baru"
  },
  "newAccountDetectedDialogMessage": {
    "message": "Alamat baru terdeteksi! Klik di sini untuk menambahkan ke buku alamat Anda."
  },
  "newAccountNumberName": {
    "message": "Akun $1",
    "description": "Default name of next account to be created on create account screen"
  },
  "newCollectibleAddedMessage": {
    "message": "Koleksi berhasil ditambahkan!"
  },
  "newContact": {
    "message": "Kontak Baru"
  },
  "newContract": {
    "message": "Kontrak Baru"
  },
  "newNFTDetectedMessage": {
    "message": "Izinkan MetaMask mendeteksi NFT dari Opensea secara otomatis dan menampilkannya di dompet Anda."
  },
  "newNFTsDetected": {
    "message": "Baru! Deteksi NFT"
  },
  "newNetworkAdded": {
    "message": "“$1” berhasil ditambahkan!"
  },
  "newPassword": {
    "message": "Kata sandi baru (min 8 karakter)"
  },
  "newToMetaMask": {
    "message": "Baru menggunakan MetaMask?"
  },
  "newTotal": {
    "message": "Total Baru"
  },
  "newTransactionFee": {
    "message": "Biaya Transaksi Baru"
  },
  "newValues": {
    "message": "nilai baru"
  },
  "next": {
    "message": "Berikutnya"
  },
  "nextNonceWarning": {
    "message": "Nonce lebih tinggi dari nonce $1 yang disarankan",
    "description": "The next nonce according to MetaMask's internal logic"
  },
  "nftTokenIdPlaceholder": {
    "message": "Masukkan ID koleksi"
  },
  "nfts": {
    "message": "NFT"
  },
  "nickname": {
    "message": "Nama panggilan"
  },
  "noAccountsFound": {
    "message": "Tidak ditemukan akun untuk kueri pencarian yang diberikan"
  },
  "noAddressForName": {
    "message": "Alamat untuk nama ini belum diatur."
  },
  "noAlreadyHaveSeed": {
    "message": "Tidak, saya sudah memiliki Frasa Pemulihan Rahasia"
  },
  "noConversionDateAvailable": {
    "message": "Tanggal Konversi Mata Uang Tidak Tersedia"
  },
  "noConversionRateAvailable": {
    "message": "Tidak Ada Nilai Konversi yang Tersedia"
  },
  "noNFTs": {
    "message": "Belum ada NFT"
  },
  "noSnaps": {
    "message": "Belum ada Snap yang diinstal"
  },
  "noThanks": {
    "message": "Tidak, Terima Kasih"
  },
  "noThanksVariant2": {
    "message": "Tidak, terima kasih."
  },
  "noTransactions": {
    "message": "Anda tidak memiliki transaksi"
  },
  "noWebcamFound": {
    "message": "Webcam komputer Anda tidak ditemukan. Harap coba lagi."
  },
  "noWebcamFoundTitle": {
    "message": "Webcam tidak ditemukan"
  },
  "nonce": {
    "message": "Nonce"
  },
  "nonceField": {
    "message": "Sesuaikan nonce transaksi"
  },
  "nonceFieldDescription": {
    "message": "Aktifkan ini untuk mengubah nonce (nomor transaksi) di layar konfirmasi. Ini merupakan fitur lanjutan, gunakan dengan hati-hati."
  },
  "nonceFieldHeading": {
    "message": "Sesuaikan Nonce"
  },
  "notBusy": {
    "message": "Tidak sibuk"
  },
  "notCurrentAccount": {
    "message": "Apa ini akun yang benar? Ini berbeda dari akun yang saat ini dipilih di dompet Anda"
  },
  "notEnoughGas": {
    "message": "Gas Tidak Cukup"
  },
  "notifications10ActionText": {
    "message": "Lihat di pengaturan",
    "description": "The 'call to action' on the button, or link, of the 'Visit in settings' notification. Upon clicking, users will be taken to settings page."
  },
  "notifications10DescriptionOne": {
    "message": "Deteksi token yang ditingkatkan saat ini tersedia di jaringan Ethereum Mainnet, Polygon, BSC, dan Avalanche. Nantikan selengkapnya!"
  },
  "notifications10DescriptionThree": {
    "message": "Fitur deteksi token sudah AKTIF sejak awal. Tetapi Anda dapat menonaktifkannya melalui Pengaturan."
  },
  "notifications10DescriptionTwo": {
    "message": "Kami mengumpulkan token dari daftar token pihak ketiga. Token yang terdaftar di lebih dari dua daftar token akan terdeteksi secara otomatis."
  },
  "notifications10Title": {
    "message": "Deteksi token yang ditingkatkan telah hadir"
  },
  "notifications11Description": {
    "message": "Token dapat dibuat oleh siapa saja dan boleh memiliki nama yang sama. Jika Anda melihat token yang tidak aman atau belum pernah berinteraksi dengan Anda - sebaiknya dihindari saja."
  },
  "notifications11Title": {
    "message": "Penipuan dan risiko keamanan"
  },
  "notifications12ActionText": {
    "message": "Aktifkan mode gelap"
  },
  "notifications12Description": {
    "message": "Mode Gelap akan diaktifkan untuk pengguna baru tergantung preferensi sistem mereka. Untuk pengguna lama, aktifkan Mode Gelap secara manual di bawah Pengaturan -> Eksperimental."
  },
  "notifications12Title": {
    "message": "Kapan mode gelap? Ini saatnya mode gelap! ️🕶️🦊"
  },
  "notifications1Description": {
    "message": "Pengguna MetaMask Mobile kini bisa menukar token di dalam dompet seluler mereka. Pindai kode QR untuk mendapatkan aplikasi seluler dan mulai menukar.",
    "description": "Description of a notification in the 'See What's New' popup. Describes the swapping on mobile feature."
  },
  "notifications1Title": {
    "message": "Penukaran pada perangkat seluler telah hadir!",
    "description": "Title for a notification in the 'See What's New' popup. Tells users that they can now use MetaMask Swaps on Mobile."
  },
  "notifications3ActionText": {
    "message": "Baca selengkapnya",
    "description": "The 'call to action' on the button, or link, of the 'Stay secure' notification. Upon clicking, users will be taken to a page about security on the metamask support website."
  },
  "notifications3Description": {
    "message": "Dapatkan informasi terbaru seputar praktik terbaik keamanan MetaMask dan dapatkan kiat-kiat keamanan terkini dari dukungan MetaMask resmi.",
    "description": "Description of a notification in the 'See What's New' popup. Describes the information they can get on security from the linked support page."
  },
  "notifications3Title": {
    "message": "Tetap aman",
    "description": "Title for a notification in the 'See What's New' popup. Encourages users to consider security."
  },
  "notifications4ActionText": {
    "message": "Mulai menukar",
    "description": "The 'call to action' on the button, or link, of the 'Swap on Binance Smart Chain!' notification. Upon clicking, users will be taken to a page where then can swap tokens on Binance Smart Chain."
  },
  "notifications4Description": {
    "message": "Dapatkan harga penukaran token terbaik langsung di dompet Anda. MetaMask kini menghubungkan Anda ke berbagai agregator penukaran terdesentralisasi dan pembuat pasar profesional di Binance Smart Chain.",
    "description": "Description of a notification in the 'See What's New' popup."
  },
  "notifications4Title": {
    "message": "Tukar di Binance Smart Chain",
    "description": "Title for a notification in the 'See What's New' popup. Encourages users to do swaps on Binance Smart Chain."
  },
  "notifications5Description": {
    "message": "\"Frasa Benih\" Anda kini disebut \"Frasa Pemulihan Rahasia.\"",
    "description": "Description of a notification in the 'See What's New' popup. Describes the seed phrase wording update."
  },
  "notifications6DescriptionOne": {
    "message": "Pada Chrome versi 91, API yang memungkinkan dukungan Ledger (U2F) kami tidak lagi mendukung dompet perangkat keras. MetaMask telah menerapkan dukungan Ledger Live baru yang memungkinkan Anda untuk terus terhubung ke perangkat Ledger Anda melalui aplikasi desktop Ledger Live.",
    "description": "Description of a notification in the 'See What's New' popup. Describes the Ledger support update."
  },
  "notifications6DescriptionThree": {
    "message": "Saat berinteraksi dengan akun Ledger Anda di MetaMask, tab baru akan terbuka dan Anda akan diminta untuk membuka aplikasi Ledger Live.  Setelah aplikasi tersebut terbuka, Anda akan diminta untuk mengizinkan koneksi WebSocket ke akun MetaMask Anda. Tidak diperlukan tindakan lebih lanjut!",
    "description": "Description of a notification in the 'See What's New' popup. Describes the Ledger support update."
  },
  "notifications6DescriptionTwo": {
    "message": "Anda dapat mengaktifkan dukungan Ledger Live dengan mengeklik Pengaturan > Lanjutan > Gunakan Ledger Live.",
    "description": "Description of a notification in the 'See What's New' popup. Describes the Ledger support update."
  },
  "notifications6Title": {
    "message": "Pembaruan Dukungan Ledger untuk Pengguna Chrome",
    "description": "Title for a notification in the 'See What's New' popup. Lets users know about the Ledger support update"
  },
  "notifications7DescriptionOne": {
    "message": "MetaMask v10.1.0 menyertakan dukungan baru untuk transaksi EIP-1559 saat menggunakan perangkat Ledger.",
    "description": "Description of a notification in the 'See What's New' popup. Describes changes for ledger and EIP1559 in v10.1.0"
  },
  "notifications7DescriptionTwo": {
    "message": "Untuk menyelesaikan transaksi di Ethereum Mainnet, pastikan perangkat Ledger Anda memiliki firmware terbaru.",
    "description": "Description of a notification in the 'See What's New' popup. Describes the need to update ledger firmware."
  },
  "notifications7Title": {
    "message": "Pembaruan firmware ledger",
    "description": "Title for a notification in the 'See What's New' popup. Notifies ledger users of the need to update firmware."
  },
  "notifications8ActionText": {
    "message": "Buka Pengaturan Lanjutan",
    "description": "Description on an action button that appears in the What's New popup. Tells the user that if they click it, they will go to our Advanced Settings page."
  },
  "notifications8DescriptionOne": {
    "message": "Pada MetaMask v10.4.0, Anda tidak lagi memerlukan Ledger Live untuk menghubungkan perangkat Ledger Anda ke MetaMask.",
    "description": "Description of a notification in the 'See What's New' popup. Describes changes for how Ledger Live is no longer needed to connect the device."
  },
  "notifications8DescriptionTwo": {
    "message": "Untuk pengalaman ledger yang lebih mudah dan stabil, buka tab Pengaturan lanjutan dan alihkan 'Jenis Koneksi Ledger Pilihan' ke 'WebHID'.",
    "description": "Description of a notification in the 'See What's New' popup. Describes how the user can turn off the Ledger Live setting."
  },
  "notifications8Title": {
    "message": "Peningkatan koneksi ledger",
    "description": "Title for a notification in the 'See What's New' popup. Notifies ledger users that there is an improvement in how they can connect their device."
  },
  "notifications9DescriptionOne": {
    "message": "Kini kami memberi Anda lebih banyak wawasan seputar tab 'Data' saat mengonfirmasi transaksi kontrak pintar."
  },
  "notifications9DescriptionTwo": {
    "message": "Sekarang Anda bisa mendapatkan pemahaman yang lebih baik seputar detail transaksi Anda sebelum mengonfirmasi, dan lebih mudah menambahkan alamat transaksi ke buku alamat Anda, membantu Anda membuat keputusan yang aman dan terinformasi."
  },
  "notifications9Title": {
    "message": ".👓 Kami membuat transaksi lebih mudah untuk dibaca."
  },
  "numberOfNewTokensDetected": {
    "message": "$1 token baru ditemukan di akun ini",
    "description": "$1 is the number of new tokens detected"
  },
  "ofTextNofM": {
    "message": "dari"
  },
  "off": {
    "message": "Mati"
  },
  "offlineForMaintenance": {
    "message": "Offline untuk pemeliharaan"
  },
  "ok": {
    "message": "Oke"
  },
  "on": {
    "message": "Nyala"
  },
  "onboardingCreateWallet": {
    "message": "Buat dompet baru"
  },
  "onboardingImportWallet": {
    "message": "Impor dompet yang ada"
  },
  "onboardingPinExtensionBillboardAccess": {
    "message": "Akses Penuh"
  },
  "onboardingPinExtensionBillboardDescription": {
    "message": "Ekstensi ini dapat melihat dan mengubah informasi"
  },
  "onboardingPinExtensionBillboardDescription2": {
    "message": "di situs ini."
  },
  "onboardingPinExtensionBillboardTitle": {
    "message": "Ekstensi"
  },
  "onboardingPinExtensionChrome": {
    "message": "Klik ikon ekstensi peramban"
  },
  "onboardingPinExtensionDescription": {
    "message": "Sematkan MetaMask pada peramban Anda agar dapat diakses dan memudahkan dalam melihat konfirmasi transaksi."
  },
  "onboardingPinExtensionDescription2": {
    "message": "Anda dapat membuka MetaMask dengan mengeklik ekstensi dan mengakses dompet Anda dalam 1 klik."
  },
  "onboardingPinExtensionDescription3": {
    "message": "Klik ikon ekstensi peramban untuk mengaksesnya secara langsung"
  },
  "onboardingPinExtensionLabel": {
    "message": "Sematkan MetaMask"
  },
  "onboardingPinExtensionStep1": {
    "message": "1"
  },
  "onboardingPinExtensionStep2": {
    "message": "2"
  },
  "onboardingPinExtensionTitle": {
    "message": "Pemasangan MetaMask Anda selesai!"
  },
  "onboardingReturnNotice": {
    "message": "\"$1\" akan menutup tab ini dan mengarahkan kembali ke $2",
    "description": "Return the user to the site that initiated onboarding"
  },
  "onboardingShowIncomingTransactionsDescription": {
    "message": "Menampilkan transaksi masuk di dompet Anda bergantung pada komunikasi dengan $1. Etherscan akan mendapat akses ke alamat Ethereum dan alamat IP Anda. Lihat $2.",
    "description": "$1 is a clickable link with text defined by the 'etherscan' key. $2 is a clickable link with text defined by the 'privacyMsg' key."
  },
  "onboardingUsePhishingDetectionDescription": {
    "message": "Peringatan deteksi pengelabuan bergantung pada komunikasi dengan $1. jsDeliver akan mendapat akses ke alamat IP Anda. Lihat $2.",
    "description": "The $1 is the word 'jsDeliver', from key 'jsDeliver' and $2 is the words Privacy Policy from key 'privacyMsg', both separated here so that it can be wrapped as a link"
  },
  "onlyAddTrustedNetworks": {
    "message": "Penyedia jaringan jahat dapat berbohong tentang status blockchain dan merekam aktivitas jaringan Anda. Hanya tambahkan jaringan kustom yang Anda percayai."
  },
  "onlyConnectTrust": {
    "message": "Hanya hubungkan ke situs yang Anda percayai."
  },
  "openFullScreenForLedgerWebHid": {
    "message": "Buka MetaMask dalam layar penuh untuk menghubungkan ledger Anda melalui WebHID.",
    "description": "Shown to the user on the confirm screen when they are viewing MetaMask in a popup window but need to connect their ledger via webhid."
  },
  "openSourceCode": {
    "message": "Periksa kode sumbernya"
  },
  "optional": {
    "message": "Opsional"
  },
  "optionalWithParanthesis": {
    "message": "(Opsional)"
  },
  "or": {
    "message": "atau"
  },
  "origin": {
    "message": "Asal"
  },
  "parameters": {
    "message": "Parameter"
  },
  "participateInMetaMetrics": {
    "message": "Berpartisipasilah dalam MetaMetrics"
  },
  "participateInMetaMetricsDescription": {
    "message": "Berpartisipasilah dalam MetaMetrics untuk membantu kami menjadikan MetaMask lebih baik lagi"
  },
  "password": {
    "message": "Kata sandi"
  },
  "passwordNotLongEnough": {
    "message": "Kata sandi kurang panjang"
  },
  "passwordSetupDetails": {
    "message": "Kata sandi ini akan membuka dompet MetaMask Anda hanya pada perangkat ini. MetaMask tidak dapat memulihkan kata sandi ini."
  },
  "passwordStrength": {
    "message": "Kekuatan kata sandi: $1",
    "description": "Return password strength to the user when user wants to create password."
  },
  "passwordStrengthDescription": {
    "message": "Kata sandi yang kuat dapat meningkatkan keamanan dompet jika perangkat Anda dicuri atau disusupi."
  },
  "passwordTermsWarning": {
    "message": "Saya memahami bahwa MetaMask tidak dapat memulihkan kata sandi ini untuk saya. $1"
  },
  "passwordsDontMatch": {
    "message": "Kata Sandi Tidak Cocok"
  },
  "pastePrivateKey": {
    "message": "Tempel string kunci privat Anda di sini:",
    "description": "For importing an account from a private key"
  },
  "pending": {
    "message": "Tertunda"
  },
  "pendingTransactionInfo": {
    "message": "Transaksi ini tidak akan diproses sampai transaksi tersebut selesai."
  },
  "pendingTransactionMultiple": {
    "message": "Anda memiliki ($1) transaksi yang tertunda."
  },
  "pendingTransactionSingle": {
    "message": "Anda memiliki (1) transaksi yang tertunda.",
    "description": "$1 is count of pending transactions"
  },
  "permissionRequest": {
    "message": "Permohonan izin"
  },
  "permissionRequestCapitalized": {
    "message": "Permintaan Izin"
  },
  "permission_accessNetwork": {
    "message": "Akses Internet.",
    "description": "The description of the `endowment:network-access` permission."
  },
  "permission_accessSnap": {
    "message": "Hubungkan ke Snap $1.",
    "description": "The description for the `wallet_snap_*` permission. $1 is the name of the Snap."
  },
  "permission_customConfirmation": {
    "message": "Tampilkan konfirmasi di MetaMask.",
    "description": "The description for the `snap_confirm` permission"
  },
  "permission_ethereumAccounts": {
    "message": "Lihat alamat, saldo akun, aktivitas, dan mulai transaksi",
    "description": "The description for the `eth_accounts` permission"
  },
  "permission_manageBip44Keys": {
    "message": "Kontrol akun dan aset \"$1\" Anda.",
    "description": "The description for the `snap_getBip44Entropy_*` permission. $1 is the name of a protocol, e.g. 'Filecoin'."
  },
  "permission_manageState": {
    "message": "Simpan dan kelola datanya di perangkat Anda.",
    "description": "The description for the `snap_manageState` permission"
  },
  "permission_notifications": {
    "message": "Tampilkan pemberitahuan.",
    "description": "The description for the `snap_notify` permission"
  },
  "permission_unknown": {
    "message": "Izin tak dikenal: $1",
    "description": "$1 is the name of a requested permission that is not recognized."
  },
  "permissions": {
    "message": "Izin"
  },
  "personalAddressDetected": {
    "message": "Alamat pribadi terdeteksi. Masukkan alamat kontrak token."
  },
  "pleaseConfirm": {
    "message": "Harap konfirmasikan"
  },
  "plusXMore": {
    "message": "+ $1 lagi",
    "description": "$1 is a number of additional but unshown items in a list- this message will be shown in place of those items"
  },
  "preferredLedgerConnectionType": {
    "message": "Jenis Koneksi Ledger Pilihan",
    "description": "A header for a dropdown in the advanced section of settings. Appears above the ledgerConnectionPreferenceDescription message"
  },
  "preparingSwap": {
    "message": "Mempersiapkan pertukaran..."
  },
  "prev": {
    "message": "Sebelumnya"
  },
  "primaryCurrencySetting": {
    "message": "Mata Uang Primer"
  },
  "primaryCurrencySettingDescription": {
    "message": "Pilih asal untuk memprioritaskan nilai yang ditampilkan dalam mata uang asal rantai (contoh, ETH). Pilih Fiat untuk memprioritaskan nilai yang ditampilkan dalam mata uang fiat yang Anda pilih."
  },
  "priorityFee": {
    "message": "Biaya prioritas"
  },
  "priorityFeeProperCase": {
    "message": "Biaya Prioritas"
  },
  "privacyMsg": {
    "message": "Kebijakan Privasi"
  },
  "privateKey": {
    "message": "Kunci Privat",
    "description": "select this type of file to use to import an account"
  },
  "privateKeyWarning": {
    "message": "Peringatan: Jangan ungkapkan kunci ini. Siapa pun yang memiliki kunci privat Anda dapat mencuri aset yang disimpan di akun Anda."
  },
  "privateNetwork": {
    "message": "Jaringan Privat"
  },
  "proceedWithTransaction": {
    "message": "Saya tetap ingin melanjutkan"
  },
  "proposedApprovalLimit": {
    "message": "Batas Persetujuan yang Diajukan"
  },
  "provide": {
    "message": "Berikan"
  },
  "publicAddress": {
    "message": "Alamat Publik"
  },
  "queue": {
    "message": "Antrean"
  },
  "queued": {
    "message": "Antrean"
  },
  "reAddAccounts": {
    "message": "tambahkan kembali akun lain"
  },
  "reAdded": {
    "message": "ditambahkan kembali"
  },
  "readdToken": {
    "message": "Anda dapat menambahkan token ini kembali di masa mendatang dengan membuka “Impor token” di menu opsi akun Anda."
  },
  "receive": {
    "message": "Terima"
  },
  "recents": {
    "message": "Terkini"
  },
  "recipientAddressPlaceholder": {
    "message": "Cari, alamat publik (0x), atau ENS"
  },
  "recommendedGasLabel": {
    "message": "Direkomendasikan"
  },
  "recoveryPhraseReminderBackupStart": {
    "message": "Mulai di sini"
  },
  "recoveryPhraseReminderConfirm": {
    "message": "Mengerti"
  },
  "recoveryPhraseReminderHasBackedUp": {
    "message": "Jaga selalu Frasa Pemulihan Rahasia Anda di tempat yang aman dan rahasia"
  },
  "recoveryPhraseReminderHasNotBackedUp": {
    "message": "Perlu mencadangkan Frasa Pemulihan Rahasia Anda lagi?"
  },
  "recoveryPhraseReminderItemOne": {
    "message": "Jangan membagikan Frasa Pemulihan Rahasia Anda kepada siapa pun"
  },
  "recoveryPhraseReminderItemTwo": {
    "message": "Tim MetaMask tidak akan pernah meminta Frasa Pemulihan Rahasia Anda"
  },
  "recoveryPhraseReminderSubText": {
    "message": "Frasa Pemulihan Rahasia Anda mengendalikan semua akun Anda."
  },
  "recoveryPhraseReminderTitle": {
    "message": "Lindungi dana Anda"
  },
  "refreshList": {
    "message": "Perbarui daftar"
  },
  "reject": {
    "message": "Tolak"
  },
  "rejectAll": {
    "message": "Tolak Semua"
  },
  "rejectTxsDescription": {
    "message": "Anda akan menolak $1 transaksi secara bertahap."
  },
  "rejectTxsN": {
    "message": "Tolak $1 transaksi"
  },
  "rejected": {
    "message": "Ditolak"
  },
  "remember": {
    "message": "Ingatlah:"
  },
  "remindMeLater": {
    "message": "Ingatkan saya nanti"
  },
  "remove": {
    "message": "Hapus"
  },
  "removeAccount": {
    "message": "Hapus akun"
  },
  "removeAccountDescription": {
    "message": "Akun ini akan dihapus dari dompet Anda. Pastikan Anda memiliki Frasa Pemulihan Rahasia asli atau kunci privat untuk akun impor ini sebelum melanjutkan. Anda dapat mengimpor atau membuat akun lagi dari akun drop down. "
  },
  "removeNFT": {
    "message": "Hapus NFT"
  },
  "removeSnap": {
    "message": "Hapus Snap"
  },
  "removeSnapConfirmation": {
    "message": "Yakin ingin menghapus $1?",
    "description": "$1 represents the name of the snap"
  },
  "removeSnapDescription": {
    "message": "Tindakan ini akan menghapus snap, datanya, dan mencabut izin yang Anda berikan."
  },
  "replace": {
    "message": "mengganti"
  },
  "requestsAwaitingAcknowledgement": {
    "message": "permintaan menunggu untuk disetujui"
  },
  "required": {
    "message": "Wajib"
  },
  "reset": {
    "message": "Atur ulang"
  },
  "resetAccount": {
    "message": "Atur Ulang Akun"
  },
  "resetAccountDescription": {
    "message": "Mengatur ulang akun akan mengosongkan riwayat transaksi Anda. Ini tidak akan mengubah saldo di akun atau mengharuskan Anda untuk memasukkan kembali Frasa Pemulihan Rahasia."
  },
  "resetWallet": {
    "message": "Reset Dompet"
  },
  "resetWalletSubHeader": {
    "message": "MetaMask tidak menyimpan salinan kata sandi Anda. Jika terjadi masalah saat membuka akun, reset dompet Anda. Anda dapat melakukannya dengan memberikan Frasa Pemulihan Rahasia yang digunakan saat mengatur dompet."
  },
  "resetWalletUsingSRP": {
    "message": "Tindakan ini akan menghapus dompet saat ini dan Frasa Pemulihan Rahasia dari perangkat ini, bersama dengan daftar akun yang telah Anda kelola. Setelah direset dengan Frasa Pemulihan Rahasia, Anda akan melihat daftar akun berdasarkan Frasa Pemulihan Rahasia yang Anda gunakan untuk mereset. Daftar baru ini secara otomatis akan menyertakan akun yang memiliki saldo. Anda juga dapat $1 yang telah dibuat sebelumnya. Akun khusus yang Anda impor harus $2, dan token khusus yang Anda tambahkan ke akun harus $3 juga."
  },
  "resetWalletWarning": {
    "message": "Pastikan Anda menggunakan Frasa Pemulihan Rahasia yang benar sebelum melanjutkan. Anda tidak dapat membatalkan tindakan ini."
  },
  "restore": {
    "message": "Pulihkan"
  },
  "restoreWalletPreferences": {
    "message": "Cadangan data Anda dari $1 telah ditemukan. Pulihkan preferensi dompet Anda?",
    "description": "$1 is the date at which the data was backed up"
  },
  "retryTransaction": {
    "message": "Coba Lagi Transaksi"
  },
  "reusedTokenNameWarning": {
    "message": "Token di sini menggunakan kembali simbol dari token lain yang Anda lihat, ini bisa jadi membingungkan atau menipu."
  },
  "revealSeedWords": {
    "message": "Tampilkan Frasa Pemulihan Rahasia"
  },
  "revealSeedWordsDescription": {
    "message": "Jika Anda pernah mengubah peramban atau mengganti komputer, Frasa Pemulihan Rahasia ini akan berguna untuk mengakses akun Anda. Simpan di tempat yang aman dan rahasia."
  },
  "revealSeedWordsWarning": {
    "message": "Kata-kata ini dapat digunakan untuk mencuri semua akun Anda."
  },
  "revealSeedWordsWarningTitle": {
    "message": "JANGAN bagikan frasa ini kepada siapa pun!"
  },
  "revealTheSeedPhrase": {
    "message": "Ungkap frasa seed"
  },
  "rinkeby": {
    "message": "Jaringan Uji Rinkeby"
  },
  "ropsten": {
    "message": "Jaringan Uji Ropsten"
  },
  "rpcUrl": {
    "message": "URL RPC Baru"
  },
  "safeTransferFrom": {
    "message": "Transfer Aman Dari"
  },
  "save": {
    "message": "Simpan"
  },
  "saveAsCsvFile": {
    "message": "Simpan sebagai File CSV"
  },
  "scanInstructions": {
    "message": "Tempatkan kode QR di bagian depan kamera Anda"
  },
  "scanQrCode": {
    "message": "Pindai Kode QR"
  },
  "scrollDown": {
    "message": "Gulir ke bawah"
  },
  "search": {
    "message": "Cari"
  },
  "searchAccounts": {
    "message": "Cari Akun"
  },
  "searchResults": {
    "message": "Cari Hasil"
  },
  "searchSettings": {
    "message": "Cari di pengaturan"
  },
  "searchTokens": {
    "message": "Cari Token"
  },
  "secretBackupPhraseDescription": {
    "message": "Frasa Pemulihan Rahasia memudahkan Anda untuk mencadangkan dan memulihkan akun."
  },
  "secretBackupPhraseWarning": {
    "message": "PERINGATAN: Jangan pernah mengungkapkan Frasa Pemulihan Rahasia Anda. Siapa pun yang memiliki frasa ini dapat mengambil Ether Anda selamanya."
  },
  "secretPhrase": {
    "message": "Hanya akun pertama di dompet ini yang akan dimuat secara otomatis. Setelah proses ini selesai, untuk menambahkan akun tambahan, klik menu drop down, lalu pilih Buat Akun."
  },
  "secretRecoveryPhrase": {
    "message": "Frasa Pemulihan Rahasia"
  },
  "secureWallet": {
    "message": "Dompet Aman"
  },
  "securityAndPrivacy": {
    "message": "Keamanan & Privasi"
  },
  "seedPhraseConfirm": {
    "message": "Konfirmasikan Frasa Pemulihan Rahasia"
  },
  "seedPhraseEnterMissingWords": {
    "message": "Konfirmasikan Frasa Pemulihan Rahasia"
  },
  "seedPhraseIntroNotRecommendedButtonCopy": {
    "message": "Ingatkan saya nanti (tidak direkomendasikan)"
  },
  "seedPhraseIntroRecommendedButtonCopy": {
    "message": "Amankan dompet saya (direkomendasikan)"
  },
  "seedPhraseIntroSidebarBulletFour": {
    "message": "Tuliskan dan simpan di beberapa tempat rahasia."
  },
  "seedPhraseIntroSidebarBulletOne": {
    "message": "Simpan dalam pengelola kata sandi"
  },
  "seedPhraseIntroSidebarBulletThree": {
    "message": "Simpan di kotak deposito yang aman."
  },
  "seedPhraseIntroSidebarBulletTwo": {
    "message": "Simpan di brankas bank."
  },
  "seedPhraseIntroSidebarCopyOne": {
    "message": "Frasa Pemulihan Rahasia Anda adalah “kunci induk” ke dompet dan dana Anda"
  },
  "seedPhraseIntroSidebarCopyThree": {
    "message": "Jika seseorang menanyakan frasa pemulihan Anda, kemungkinan mereka akan mencoba menipu dan mencuri dana di dompet Anda"
  },
  "seedPhraseIntroSidebarCopyTwo": {
    "message": "Jangan pernah membagikan Frasa Pemulihan Rahasia Anda bahkan kepada MetaMask sekali pun!"
  },
  "seedPhraseIntroSidebarTitleOne": {
    "message": "Apa itu Frasa Pemulihan Rahasia?"
  },
  "seedPhraseIntroSidebarTitleThree": {
    "message": "Haruskah saya membagikan Frasa Pemulihan Rahasia saya?"
  },
  "seedPhraseIntroSidebarTitleTwo": {
    "message": "Bagaimana cara menyimpan Frasa Pemulihan Rahasia saya?"
  },
  "seedPhraseIntroTitle": {
    "message": "Amankan dompet Anda"
  },
  "seedPhraseIntroTitleCopy": {
    "message": "Sebelum memulai, lihat video singkat ini untuk mempelajari tentang Frasa Pemulihan Rahasia Anda dan cara menjaga keamanan dompet Anda."
  },
  "seedPhraseReq": {
    "message": "Frasa Pemulihan Rahasia berisi 12, 15, 18, 21, atau 24 kata"
  },
  "seedPhraseWriteDownDetails": {
    "message": "Tuliskan Frasa Pemulihan Rahasia 12 kata ini, simpan di tempat yang aman dan hanya Anda yang dapat mengaksesnya."
  },
  "seedPhraseWriteDownHeader": {
    "message": "Tuliskan Frasa Pemulihan Rahasia Anda"
  },
  "selectAHigherGasFee": {
    "message": "Pilih biaya gas yang lebih tinggi untuk mempercepat pemrosesan transaksi Anda.*"
  },
  "selectAccounts": {
    "message": "Pilih akun"
  },
  "selectAll": {
    "message": "Pilih semua"
  },
  "selectAnAccount": {
    "message": "Pilih Akun"
  },
  "selectAnAccountAlreadyConnected": {
    "message": "Akun ini sudah terhubung ke MetaMask."
  },
  "selectEachPhrase": {
    "message": "Pilih masing-masing frasa untuk memastikan kebenarannya."
  },
  "selectHdPath": {
    "message": "Pilih Jalur HD"
  },
  "selectNFTPrivacyPreference": {
    "message": "Aktifkan deteksi NFT pada Pengaturan"
  },
  "selectPathHelp": {
    "message": "Jika Anda tidak menemukan akun yang diharapkan, coba alihkan jalur HD."
  },
  "selectType": {
    "message": "Pilih Jenis"
  },
  "selectingAllWillAllow": {
    "message": "Memiih semua akan mengizinkan situs ini untuk melihat semua akun Anda saat ini. Pastikan Anda memercayai situs ini."
  },
  "send": {
    "message": "Kirim"
  },
  "sendAmount": {
    "message": "Kirim Jumlah"
  },
  "sendSpecifiedTokens": {
    "message": "Kirim $1",
    "description": "Symbol of the specified token"
  },
  "sendTo": {
    "message": "Kirim ke"
  },
  "sendTokens": {
    "message": "Kirim Token"
  },
  "sendingDisabled": {
    "message": "Belum mendukung pengiriman aset NFT ERC-1155."
  },
  "sendingNativeAsset": {
    "message": "Mengirim $1",
    "description": "$1 represents the native currency symbol for the current network (e.g. ETH or BNB)"
  },
  "setAdvancedPrivacySettings": {
    "message": "Atur pengaturan privasi lanjutan"
  },
  "setAdvancedPrivacySettingsDetails": {
    "message": "MetaMask menggunakan layanan pihak ketiga tepercaya ini untuk meningkatkan kegunaan dan keamanan produk."
  },
  "settings": {
    "message": "Pengaturan"
  },
  "settingsSearchMatchingNotFound": {
    "message": "Tidak menemukan hasil yang cocok."
  },
  "shorthandVersion": {
    "message": "v$1",
    "description": "$1 is replaced by a version string (e.g. 1.2.3)"
  },
  "show": {
    "message": "Tampil"
  },
  "showAdvancedGasInline": {
    "message": "Kontrol gas lanjutan"
  },
  "showAdvancedGasInlineDescription": {
    "message": "Pilih ini untuk menampilkan biaya gas dan kontrol batas secara langsung di layar kirim dan konfirmasi."
  },
  "showFiatConversionInTestnets": {
    "message": "Tampilkan Konversi di Testnet"
  },
  "showFiatConversionInTestnetsDescription": {
    "message": "Pilih ini untuk menampilkan konversi fiat di Testnet"
  },
  "showHexData": {
    "message": "Tampilkan Data Hex"
  },
  "showHexDataDescription": {
    "message": "Pilih ini untuk menampilkan bidang data hex di layar kirim"
  },
  "showHide": {
    "message": "Tampil/Sembunyi"
  },
  "showIncomingTransactions": {
    "message": "Tampilkan Transaksi Masuk"
  },
  "showIncomingTransactionsDescription": {
    "message": "Pilih ini untuk menggunakan Etherscan untuk menampilkan transaksi yang masuk di daftar transaksi"
  },
  "showPermissions": {
    "message": "Tampilkan Izin"
  },
  "showPrivateKeys": {
    "message": "Tampilkan Kunci Privat"
  },
  "showRecommendations": {
    "message": "Tampilkan Rekomendasi"
  },
  "showTestnetNetworks": {
    "message": "Tampilkan jaringan pengujian"
  },
  "showTestnetNetworksDescription": {
    "message": "Pilih opsi ini untuk menampilkan jaringan pengujian dalam daftar jaringan"
  },
  "sigRequest": {
    "message": "Permintaan Tanda Tangan"
  },
  "sign": {
    "message": "Tanda tangan"
  },
  "signNotice": {
    "message": "Menandatangani pesan ini bisa berakibat fatal. Tanda tangan ini berpotensi melakukan operasi atas nama akun Anda, termasuk memberikan kendali penuh atas akun Anda dan semua asetnya ke situs yang meminta tindakan ini. Hanya tanda tangani pesan ini jika Anda tahu apa yang Anda lakukan atau sepenuhnya memercayai situs yang meminta."
  },
  "signatureRequest": {
    "message": "Permintaan Tanda Tangan"
  },
  "signatureRequest1": {
    "message": "Pesan"
  },
  "signed": {
    "message": "Ditandatangani"
  },
  "simulationErrorMessageV2": {
    "message": "Kami tidak dapat memperkirakan gas. Tampaknya ada kesalahan dalam kontrak dan transaksi ini berpotensi gagal."
  },
  "skip": {
    "message": "Lewati"
  },
  "skipAccountSecurity": {
    "message": "Lewati Keamanan Akun?"
  },
  "skipAccountSecurityDetails": {
    "message": "Saya memahami bahwa sampai saya mencadangkan Frasa Pemulihan Rahasia, saya dapat kehilangan akun saya dan semua aset yang ada."
  },
  "slow": {
    "message": "Lambat"
  },
  "smartTransaction": {
    "message": "Transaksi Pintar"
  },
  "snapAccess": {
    "message": "Snap $1 memiliki akses ke:",
    "description": "$1 represents the name of the snap"
  },
  "snapAdded": {
    "message": "Ditambahkan pada $1 dari $2",
    "description": "$1 represents the date the snap was installed, $2 represents which origin installed the snap."
  },
  "snapError": {
    "message": "Galat Snap: '$1'. Kode Galat: '$2'",
    "description": "This is shown when a snap encounters an error. $1 is the error message from the snap, and $2 is the error code."
  },
  "snapInstall": {
    "message": "Instal Snap"
  },
  "snapInstallWarningCheck": {
    "message": "Untuk mengonfirmasikan Anda sudah paham, centang semua."
  },
  "snapInstallWarningKeyAccess": {
    "message": "Anda memberikan akses kunci ke snap \"$1\". Tindakan ini tidak dapat dibatalkan dan memberikan kendali \"$1\" atas akun dan aset Anda. Sebelum melanjutkan, pastikan \"$1\" aman.",
    "description": "The parameter is the name of the snap"
  },
  "snapRequestsPermission": {
    "message": "Snap ini meminta izin berikut:"
  },
  "snaps": {
    "message": "Snap"
  },
  "snapsSettingsDescription": {
    "message": "Kelola Snap Anda"
  },
  "snapsStatus": {
    "message": "Status snap tergantung pada aktivitas."
  },
  "snapsToggle": {
    "message": "Snap hanya akan beroperasi jika diaktifkan"
  },
  "somethingWentWrong": {
    "message": "Ups! Ada yang salah."
  },
  "source": {
    "message": "Sumber"
  },
  "speedUp": {
    "message": "Percepat"
  },
  "speedUpCancellation": {
    "message": "Percepat pembatalan ini"
  },
  "speedUpExplanation": {
    "message": "Kami telah memperbarui biaya gas berdasarkan kondisi jaringan saat ini dan telah meningkatkannya minimal 10% (diperlukan oleh jaringan)."
  },
  "speedUpPopoverTitle": {
    "message": "Percepat transaksi"
  },
  "speedUpTooltipText": {
    "message": "Biaya gas baru"
  },
  "speedUpTransaction": {
    "message": "Percepat transaksi ini"
  },
  "spendLimitAmount": {
    "message": "Jumlah batas penggunaan"
  },
  "spendLimitInsufficient": {
    "message": "Batas penggunaan tidak mencukupi"
  },
  "spendLimitInvalid": {
    "message": "Batas penggunaan tidak valid; harus berupa bilangan positif"
  },
  "spendLimitPermission": {
    "message": "Izin batas penggunaan"
  },
  "spendLimitRequestedBy": {
    "message": "Batas penggunaan diminta oleh $1",
    "description": "Origin of the site requesting the spend limit"
  },
  "spendLimitTooLarge": {
    "message": "Batas penggunaan terlalu besar"
  },
  "srpInputNumberOfWords": {
    "message": "Frasa milik saya memiliki $1-kata",
    "description": "This is the text for each option in the dropdown where a user selects how many words their secret recovery phrase has during import. The $1 is the number of words (either 12, 15, 18, 21, or 24)."
  },
  "srpPasteFailedTooManyWords": {
    "message": "Gagal ditempel karena memuat lebih dari 24 kata. Frasa pemulihan rahasia dapat memuat maksimum 24 kata.",
    "description": "Description of SRP paste erorr when the pasted content has too many words"
  },
  "srpPasteTip": {
    "message": "Anda bisa menempelkan seluruh frasa pemulihan rahasia ke bagian mana pun",
    "description": "Our secret recovery phrase input is split into one field per word. This message explains to users that they can paste their entire secrete recovery phrase into any field, and we will handle it correctly."
  },
  "srpToggleShow": {
    "message": "Tampilkan/Sembunyikan kata dari frasa pemulihan rahasia ini",
    "description": "Describes a toggle that is used to show or hide a single word of the secret recovery phrase"
  },
  "srpWordHidden": {
    "message": "Kata ini disembunyikan",
    "description": "Explains that a word in the secret recovery phrase is hidden"
  },
  "srpWordShown": {
    "message": "Kata ini sedang ditampilkan",
    "description": "Explains that a word in the secret recovery phrase is being shown"
  },
  "stable": {
    "message": "Stabil"
  },
  "stableLowercase": {
    "message": "stabil"
  },
  "stateLogError": {
    "message": "Galat pada log status pengambilan."
  },
  "stateLogFileName": {
    "message": "Log Status MetaMask"
  },
  "stateLogs": {
    "message": "Log Status"
  },
  "stateLogsDescription": {
    "message": "Log status berisi alamat akun publik Anda dan transaksi terkirim."
  },
  "status": {
    "message": "Status"
  },
  "statusConnected": {
    "message": "Terhubung"
  },
  "statusNotConnected": {
    "message": "Tidak terhubung"
  },
  "step1LatticeWallet": {
    "message": "Pastikan Lattice1 Anda siap terhubung"
  },
  "step1LatticeWalletMsg": {
    "message": "Anda dapat menghubungkan MetaMask ke perangkat Lattice1 setelah diatur dan online. Buka perangkat Anda dan siapkan ID Perangkat Anda. Untuk informasi selengkapnya seputar penggunaan dompet perangkat keras, $1",
    "description": "$1 represents the `hardwareWalletSupportLinkConversion` localization key"
  },
  "step1LedgerWallet": {
    "message": "Unduh aplikasi Ledger"
  },
  "step1LedgerWalletMsg": {
    "message": "Unduh, atur, dan masukkan kata sandi Anda untuk membuka $1.",
    "description": "$1 represents the `ledgerLiveApp` localization value"
  },
  "step1TrezorWallet": {
    "message": "Sambungkan dompet Trezor"
  },
  "step1TrezorWalletMsg": {
    "message": "Hubungkan dompet Anda langsung ke komputer. Untuk selengkapnya seputar penggunaan perangkat dompet perangkat keras Anda, $1",
    "description": "$1 represents the `hardwareWalletSupportLinkConversion` localization key"
  },
  "step2LedgerWallet": {
    "message": "Sambungkan dompet Ledger"
  },
  "step2LedgerWalletMsg": {
    "message": "Hubungkan dompet Anda langsung ke komputer.  Buka Ledger dan buka aplikasi Ethereum. Untuk selengkapnya seputar penggunaan perangkat dompet perangkat keras Anda, $1.",
    "description": "$1 represents the `hardwareWalletSupportLinkConversion` localization key"
  },
  "storePhrase": {
    "message": "Simpan frasa ini dalam pengelola kata sandi seperti 1Password."
  },
  "strong": {
    "message": "Kuat"
  },
  "stxAreHere": {
    "message": "Transaksi Pintar hadir di sini!"
  },
  "stxBenefit1": {
    "message": "Meminimalkan biaya transaksi"
  },
  "stxBenefit2": {
    "message": "Mengurangi potensi kegagalan transaksi \t"
  },
  "stxBenefit3": {
    "message": "Menghapus transaksi yang macet"
  },
  "stxBenefit4": {
    "message": "Mencegah perilaku front running \t"
  },
  "stxCancelled": {
    "message": "Pertukaran akan gagal"
  },
  "stxCancelledDescription": {
    "message": "Transaksi Anda akan gagal dan dibatalkan agar Anda tidak perlu membayar biaya gas yang tidak seharusnya."
  },
  "stxCancelledSubDescription": {
    "message": "Cobalah untuk menukar lagi. Kami akan selalu hadir untuk melindungi Anda dari risiko serupa di lain waktu."
  },
  "stxDescription": {
    "message": "Pertukaran MetaMask menjadi semakin pintar! Mengaktifkan Transaksi Pintar akan memungkinkan MetaMask mengoptimalkan Pertukaran Anda secara terprogram untuk membantu:"
  },
  "stxErrorNotEnoughFunds": {
    "message": "Dana tidak cukup untuk mengaktifkan transaksi pintar."
  },
  "stxErrorUnavailable": {
    "message": "Transaksi Pintar tidak tersedia untuk sementara waktu."
  },
  "stxFailure": {
    "message": "Pertukaran gagal"
  },
  "stxFailureDescription": {
    "message": "Perubahan pasar yang terjadi secara tiba-tiba dapat menyebabkan kegagalan. Jika masalah berlanjut, hubungi $1.",
    "description": "This message is shown to a user if their swap fails. The $1 will be replaced by support.metamask.io"
  },
  "stxFallbackPendingTx": {
    "message": "Transaksi Pintar tidak tersedia untuk sementara waktu karena Anda memiliki transaksi yang tertunda."
  },
  "stxFallbackUnavailable": {
    "message": "Anda masih bisa menukar token meskipun Transaksi Pintar tidak tersedia."
  },
<<<<<<< HEAD
  "stxPendingFinalizing": {
    "message": "Menyelesaikan..."
  },
  "stxPendingOptimizingGas": {
    "message": "Mengoptimalkan gas..."
  },
  "stxPendingPrivatelySubmitting": {
    "message": "Mengirimkan Pertukaran secara pribadi..."
  },
=======
>>>>>>> 78682ea9
  "stxSubDescription": {
    "message": "* Transaksi Pintar akan mencoba mengirimkan transaksi Anda secara pribadi, beberapa kali. Jika semua upaya gagal, transaksi akan disiarkan secara publik untuk memastikan Pertukaran telah berhasil dilakukan."
  },
  "stxSuccess": {
    "message": "Pertukaran selesai!"
  },
  "stxSuccessDescription": {
    "message": "$1 kini telah tersedia.",
    "description": "$1 is a token symbol, e.g. ETH"
  },
  "stxTooltip": {
    "message": "Simulasikan transaksi sebelum dikirim untuk mengurangi biaya transaksi dan mengurangi kegagalan."
  },
  "stxTryRegular": {
    "message": "Coba pertukaran biasa."
  },
  "stxTryingToCancel": {
    "message": "Mencoba membatalkan transaksi Anda..."
  },
  "stxUnavailable": {
    "message": "Transaksi Pintar dinonaktifkan"
  },
  "stxUnknown": {
    "message": "Status tidak diketahui"
  },
  "stxUnknownDescription": {
    "message": "Transaksi telah berhasil tetapi kami tidak yakin transaksi yang mana. Hal ini dikarenakan Anda mengirimkan transaksi lain saat pertukaran ini sedang diproses."
  },
  "stxUserCancelled": {
    "message": "Pertukaran dibatalkan"
  },
  "stxUserCancelledDescription": {
    "message": "Transaksi Anda telah dibatalkan dan Anda tidak membayar biaya gas yang tidak perlu."
  },
  "stxYouCanOptOut": {
    "message": "Anda dapat memilih keluar pada pengaturan lanjutan kapan saja."
  },
  "submit": {
    "message": "Kirim"
  },
  "submitted": {
    "message": "Terkirim"
  },
  "support": {
    "message": "Dukungan"
  },
  "supportCenter": {
    "message": "Kunjungi Pusat Dukungan kami"
  },
  "swap": {
    "message": "Pertukaran"
  },
  "swapAdvancedSlippageInfo": {
    "message": "Jika harga berubah antara waktu penempatan dan konfirmasi order Anda, ini disebut “slippage”. Swap akan otomatis dibatalkan jika slippage melebihi pengaturan “slippage maks”."
  },
  "swapAggregator": {
    "message": "Agregator"
  },
  "swapAllowSwappingOf": {
    "message": "Izinkan swap $1",
    "description": "Shows a user that they need to allow a token for swapping on their hardware wallet"
  },
  "swapAmountReceived": {
    "message": "Jumlah yang dijamin"
  },
  "swapAmountReceivedInfo": {
    "message": "Ini merupakan jumlah minimum yang akan Anda terima. Anda bisa mendapatkan lebih banyak lagi tergantung pada slippage."
  },
  "swapApproval": {
    "message": "Setujui swap $1",
    "description": "Used in the transaction display list to describe a transaction that is an approve call on a token that is to be swapped.. $1 is the symbol of a token that has been approved."
  },
  "swapApproveNeedMoreTokens": {
    "message": "Anda memerlukan $1 $2 lagi untuk menyelesaikan swap",
    "description": "Tells the user how many more of a given token they need for a specific swap. $1 is an amount of tokens and $2 is the token symbol."
  },
  "swapApproveNeedMoreTokensSmartTransactions": {
    "message": "Anda memerlukan lebih banyak $1 untuk menyelesaikan pertukaran ini menggunakan transaksi pintar.",
    "description": "Tells the user that they need more of a certain token ($1) before they can complete the swap via smart transactions."
  },
  "swapBestOfNQuotes": {
    "message": "Kuotasi terbaik dari $1.",
    "description": "$1 is the number of quotes that the user can select from when opening the list of quotes on the 'view quote' screen"
  },
  "swapBuildQuotePlaceHolderText": {
    "message": "Tidak ada token yang cocok yang tersedia $1",
    "description": "Tells the user that a given search string does not match any tokens in our token lists. $1 can be any string of text"
  },
  "swapCompleteIn": {
    "message": "Pertukaran selesai di <",
    "description": "'<' means 'less than', e.g. Swap complete in < 2:59"
  },
  "swapConfirmWithHwWallet": {
    "message": "Konfirmasikan dengan dompet perangkat keras Anda"
  },
  "swapContractDataDisabledErrorDescription": {
    "message": "Di aplikasi Ethereum di Ledger Anda, buka \"Pengaturan\" dan izinkan data kontrak. Lalu, coba lagi swap Anda."
  },
  "swapContractDataDisabledErrorTitle": {
    "message": "Data kontrak tidak diaktifkan di Ledger Anda"
  },
  "swapCustom": {
    "message": "kustom"
  },
  "swapDecentralizedExchange": {
    "message": "Penukaran terdesentralisasi"
  },
  "swapDirectContract": {
    "message": "Kontrak langsung"
  },
  "swapEditLimit": {
    "message": "Edit batas"
  },
  "swapEnableDescription": {
    "message": "Ini diwajibkan dan memberikan MetaMask izin untuk menukar $1 Anda.",
    "description": "Gives the user info about the required approval transaction for swaps. $1 will be the symbol of a token being approved for swaps."
  },
  "swapEnableTokenForSwapping": {
    "message": "Ini akan $1 untuk ditukar",
    "description": "$1 is for the 'enableToken' key, e.g. 'enable ETH'"
  },
  "swapEstimatedNetworkFees": {
    "message": "Estimasi biaya jaringan"
  },
  "swapEstimatedNetworkFeesInfo": {
    "message": "Ini merupakan estimasi biaya jaringan yang akan digunakan untuk menyelesaikan swap Anda. Jumlah aktual dapat berubah sesuai dengan kondisi jaringan."
  },
  "swapFailedErrorDescriptionWithSupportLink": {
    "message": "Kegagalan transaksi terjadi dan kami siap membantu. Jika masalah terus berlanjut, Anda dapat menghubungi dukungan pelanggan kami di $1 untuk mendapatkan bantuan lebih lanjut.",
    "description": "This message is shown to a user if their swap fails. The $1 will be replaced by support.metamask.io"
  },
  "swapFailedErrorTitle": {
    "message": "Swap gagal"
  },
  "swapFetchingQuoteNofN": {
    "message": "Mengambil kuotasi $1 dari $2",
    "description": "A count of possible quotes shown to the user while they are waiting for quotes to be fetched. $1 is the number of quotes already loaded, and $2 is the total number of resources that we check for quotes. Keep in mind that not all resources will have a quote for a particular swap."
  },
  "swapFetchingQuotes": {
    "message": "Mengambil kuotasi"
  },
  "swapFetchingQuotesErrorDescription": {
    "message": "Hmmm... ada yang salah. Coba lagi, atau jika masalah terus berlanjut, hubungi dukungan pelanggan."
  },
  "swapFetchingQuotesErrorTitle": {
    "message": "Galat saat mengambil kuota"
  },
  "swapFetchingTokens": {
    "message": "Mengambil token..."
  },
  "swapFromTo": {
    "message": "Swap dari $1 ke $2",
    "description": "Tells a user that they need to confirm on their hardware wallet a swap of 2 tokens. $1 is a source token and $2 is a destination token"
  },
  "swapGasFeesDetails": {
    "message": "Biaya gas diperkirakan dan akan berfluktuasi berdasarkan lalu lintas jaringan dan kompleksitas transaksi."
  },
  "swapGasFeesLearnMore": {
    "message": "Pelajari selengkapnya seputar biaya gas"
  },
  "swapGasFeesSplit": {
    "message": "Biaya gas pada layar sebelumnya dibagi antara kedua transaksi ini."
  },
  "swapGasFeesSummary": {
    "message": "Biaya gas dibayarkan kepada penambang kripto yang memproses transaksi di jaringan $1. MetaMask tidak mengambil keuntungan dari biaya gas.",
    "description": "$1 is the selected network, e.g. Ethereum or BSC"
  },
  "swapHighSlippageWarning": {
    "message": "Jumlah slippage sangat tinggi."
  },
  "swapIncludesMMFee": {
    "message": "Termasuk $1% biaya MetaMask.",
    "description": "Provides information about the fee that metamask takes for swaps. $1 is a decimal number."
  },
  "swapLowSlippageError": {
    "message": "Transaksi berpotensi gagal, slippage maks terlalu rendah."
  },
  "swapMaxSlippage": {
    "message": "Slippage maks"
  },
  "swapMetaMaskFee": {
    "message": "Biaya MetaMask"
  },
  "swapMetaMaskFeeDescription": {
    "message": "Kami menemukan harga terbaik dari sumber likuiditas teratas, setiap waktu. Biaya sebesar $1% otomatis diperhitungkan ke kuotasi ini.",
    "description": "Provides information about the fee that metamask takes for swaps. $1 is a decimal number."
  },
  "swapNQuotesWithDot": {
    "message": "$1 kuotasi.",
    "description": "$1 is the number of quotes that the user can select from when opening the list of quotes on the 'view quote' screen"
  },
  "swapNewQuoteIn": {
    "message": "Kuotasi baru di $1",
    "description": "Tells the user the amount of time until the currently displayed quotes are update. $1 is a time that is counting down from 1:00 to 0:00"
  },
  "swapOnceTransactionHasProcess": {
    "message": "$1 akan ditambahkan ke akun Anda setelah transaksi ini diproses.",
    "description": "This message communicates the token that is being transferred. It is shown on the awaiting swap screen. The $1 will be a token symbol."
  },
  "swapPriceDifference": {
    "message": "Anda akan menukar $1 $2 (~$3) untuk $4 $5 (~$6).",
    "description": "This message represents the price slippage for the swap.  $1 and $4 are a number (ex: 2.89), $2 and $5 are symbols (ex: ETH), and $3 and $6 are fiat currency amounts."
  },
  "swapPriceDifferenceTitle": {
    "message": "Perbedaan harga ~$1%",
    "description": "$1 is a number (ex: 1.23) that represents the price difference."
  },
  "swapPriceImpactTooltip": {
    "message": "Dampak harga adalah selisih antara harga pasar saat ini dan jumlah yang diterima selama terjadinya transaksi. Dampak harga adalah fungsi ukuran dagang relatif terhadap ukuran pul likuiditas."
  },
  "swapPriceUnavailableDescription": {
    "message": "Dampak harga tidak dapat ditentukan karena kurangnya data harga pasar. Harap konfirmasi bahwa Anda setuju dengan jumlah token yang akan Anda terima sebelum penukaran."
  },
  "swapPriceUnavailableTitle": {
    "message": "Periksa tarif Anda sebelum melanjutkan"
  },
  "swapProcessing": {
    "message": "Memproses"
  },
  "swapQuoteDetails": {
    "message": "Detail kuotasi"
  },
  "swapQuoteDetailsSlippageInfo": {
    "message": "Jika harga berubah antara waktu penempatan dan konfirmasi order Anda, ini disebut \"slippage\". Swap Anda akan otomatis dibatalkan jika slippage melebihi pengaturan \"toleransi slippage\"."
  },
  "swapQuoteSource": {
    "message": "Sumber kuotasi"
  },
  "swapQuotesExpiredErrorDescription": {
    "message": "Minta kuotasi baru untuk mendapatkan tarif terbaru."
  },
  "swapQuotesExpiredErrorTitle": {
    "message": "Waktu kuotasi habis"
  },
  "swapQuotesNotAvailableErrorDescription": {
    "message": "Cobalah untuk menyesuaikan pengaturan slippage atau jumlahnya dan coba lagi."
  },
  "swapQuotesNotAvailableErrorTitle": {
    "message": "Kuotasi tidak tersedia"
  },
  "swapRate": {
    "message": "Tarif"
  },
  "swapReceiving": {
    "message": "Menerima"
  },
  "swapReceivingInfoTooltip": {
    "message": "Ini hanyalah perkiraan. Jumlah yang tepat tergantung pada slippage."
  },
  "swapRequestForQuotation": {
    "message": "Meminta kuotasi"
  },
  "swapReviewSwap": {
    "message": "Tinjau Swap"
  },
  "swapSearchForAToken": {
    "message": "Cari token"
  },
  "swapSelect": {
    "message": "Pilih"
  },
  "swapSelectAQuote": {
    "message": "Pilih kuotasi"
  },
  "swapSelectAToken": {
    "message": "Pilih token"
  },
  "swapSelectQuotePopoverDescription": {
    "message": "Di bawah ini merupakan semua kuotasi yang dikumpulkan dari beberapa sumber likuiditas."
  },
  "swapSlippageNegative": {
    "message": "Slippage harus lebih besar atau sama dengan nol"
  },
  "swapSource": {
    "message": "Sumber likuiditas"
  },
  "swapSourceInfo": {
    "message": "Kami mencari beberapa sumber likuiditas (penukaran, agregator, dan pembuat pasar profesional) untuk menemukan tarif terbaik dan biaya jaringan terendah."
  },
  "swapSuggested": {
    "message": "Swap yang disarankan"
  },
  "swapSuggestedGasSettingToolTipMessage": {
    "message": "Swap adalah transaksi yang kompleks dan sensitif terhadap waktu. Kami merekomendasikan biaya gas ini untuk keseimbangan yang baik antara biaya dan konfidensi dari keberhasilan Swap."
  },
  "swapSwapFrom": {
    "message": "Swap dari"
  },
  "swapSwapSwitch": {
    "message": "Tukar dari dan ke token"
  },
  "swapSwapTo": {
    "message": "Tukar ke"
  },
  "swapToConfirmWithHwWallet": {
    "message": "untuk mengonfirmasikan dengan dompet perangkat keras Anda"
  },
  "swapTokenAvailable": {
    "message": "$1 telah ditambahkan ke akun Anda.",
    "description": "This message is shown after a swap is successful and communicates the exact amount of tokens the user has received for a swap. The $1 is a decimal number of tokens followed by the token symbol."
  },
  "swapTokenBalanceUnavailable": {
    "message": "Kami tidak dapat mengambil saldo $1 Anda",
    "description": "This message communicates to the user that their balance of a given token is currently unavailable. $1 will be replaced by a token symbol"
  },
  "swapTokenToToken": {
    "message": "Swap $1 ke $2",
    "description": "Used in the transaction display list to describe a swap. $1 and $2 are the symbols of tokens in involved in a swap."
  },
  "swapTokenVerificationAddedManually": {
    "message": "Token ini telah ditambahkan secara manual."
  },
  "swapTokenVerificationMessage": {
    "message": "Selalu konfirmasikan alamat token di $1.",
    "description": "Points the user to Etherscan as a place they can verify information about a token. $1 is replaced with the translation for \"Etherscan\" followed by an info icon that shows more info on hover."
  },
  "swapTokenVerificationOnlyOneSource": {
    "message": "Hanya diverifikasi di 1 sumber."
  },
  "swapTokenVerificationSources": {
    "message": "Diverifikasi di $1 sumber.",
    "description": "Indicates the number of token information sources that recognize the symbol + address. $1 is a decimal number."
  },
  "swapTooManyDecimalsError": {
    "message": "$1 memungkinkan hingga $2 desimal",
    "description": "$1 is a token symbol and $2 is the max. number of decimals allowed for the token"
  },
  "swapTransactionComplete": {
    "message": "Transaksi selesai"
  },
  "swapTwoTransactions": {
    "message": "2 transaksi"
  },
  "swapUnknown": {
    "message": "Tidak diketahui"
  },
  "swapVerifyTokenExplanation": {
    "message": "Beberapa token dapat menggunakan simbol dan nama yang sama. Periksa $1 untuk memverifikasi inilah token yang Anda cari.",
    "description": "This appears in a tooltip next to the verifyThisTokenOn message. It gives the user more information about why they should check the token on a block explorer. $1 will be the name or url of the block explorer, which will be the translation of 'etherscan' or a block explorer url specified for a custom network."
  },
  "swapYourTokenBalance": {
    "message": "$1 $2 tersedia untuk ditukar",
    "description": "Tells the user how much of a token they have in their balance. $1 is a decimal number amount of tokens, and $2 is a token symbol"
  },
  "swapZeroSlippage": {
    "message": "Slippage 0%"
  },
  "swapsAdvancedOptions": {
    "message": "Opsi Lanjutan"
  },
  "swapsExcessiveSlippageWarning": {
    "message": "Jumlah slippage terlalu tinggi dan akan mengakibatkan tarif yang buruk. Kurangi toleransi slippage Anda ke nilai di bawah 15%."
  },
  "swapsMaxSlippage": {
    "message": "Toleransi Slippage"
  },
  "swapsNotEnoughForTx": {
    "message": "$1 tidak cukup untuk menyelesaikan transaksi ini",
    "description": "Tells the user that they don't have enough of a token for a proposed swap. $1 is a token symbol"
  },
  "swapsViewInActivity": {
    "message": "Lihat di laman aktivitas"
  },
  "switchEthereumChainConfirmationDescription": {
    "message": "Ini akan mengalihkan jaringan yang dipilih dalam MetaMask ke jaringan yang ditambahkan sebelumnya:"
  },
  "switchEthereumChainConfirmationTitle": {
    "message": "Izinkan situs ini untuk beralih jaringan?"
  },
  "switchNetwork": {
    "message": "Beralih jaringan"
  },
  "switchNetworks": {
    "message": "Beralih Jaringan"
  },
  "switchToThisAccount": {
    "message": "Beralih ke akun ini"
  },
  "switchingNetworksCancelsPendingConfirmations": {
    "message": "Mengalihkan jaringan akan membatalkan semua konfirmasi yang tertunda"
  },
  "symbol": {
    "message": "Simbol"
  },
  "symbolBetweenZeroTwelve": {
    "message": "Simbol harus terdiri dari 11 karakter atau kurang."
  },
  "syncFailed": {
    "message": "Sinkronisasi gagal"
  },
  "syncInProgress": {
    "message": "Sinkronisasi sedang berlangsung"
  },
  "syncWithMobile": {
    "message": "Sinkronkan dengan seluler"
  },
  "syncWithMobileBeCareful": {
    "message": "Pastikan tidak ada orang lain yang melihat layar Anda saat memindai kode ini"
  },
  "syncWithMobileComplete": {
    "message": "Data Anda telah berhasil disinkronkan. Nikmati aplikasi seluler MetaMask!"
  },
  "syncWithMobileDesc": {
    "message": "Anda dapat menyinkronkan akun dan informasi dengan perangkat seluler Anda. Buka aplikasi seluler MetaMask, buka \"Pengaturan\" dan ketuk \"Sinkronkan dari Ekstensi Peramban\""
  },
  "syncWithMobileDescNewUsers": {
    "message": "Jika Anda baru membuka aplikasi seluler MetaMask untuk pertama kali, cukup ikuti langkah-langkah yang ada di ponsel Anda."
  },
  "syncWithMobileScanThisCode": {
    "message": "Pindai kode ini dengan aplikasi seluler MetaMask Anda"
  },
  "syncWithMobileTitle": {
    "message": "Sinkronkan dengan seluler"
  },
  "syncWithThreeBox": {
    "message": "Sinkronkan data dengan 3Box (eksperimen)"
  },
  "syncWithThreeBoxDescription": {
    "message": "Aktifkan agar pengaturan Anda dicadangkan dengan 3Box. Fitur ini sekarang sedang dalam masa percobaan; risiko ditanggung sendiri."
  },
  "syncWithThreeBoxDisabled": {
    "message": "3Box telah dinonaktifkan karena terjadi galat selama sinkronisasi awal"
  },
  "tenPercentIncreased": {
    "message": "Meningkat 10%"
  },
  "terms": {
    "message": "Persyaratan Penggunaan"
  },
  "termsOfService": {
    "message": "Persyaratan Layanan"
  },
  "testFaucet": {
    "message": "Uji Fungsi"
  },
  "testNetworks": {
    "message": "Jaringan pengujian"
  },
  "theme": {
    "message": "Tema"
  },
  "themeDescription": {
    "message": "Pilih tema MetaMask yang Anda sukai."
  },
  "thisWillCreate": {
    "message": "Ini akan membuat Frasa Pemulihan Rahasia dan dompet baru"
  },
  "time": {
    "message": "Waktu"
  },
  "tips": {
    "message": "Kiat"
  },
  "to": {
    "message": "Untuk"
  },
  "toAddress": {
    "message": "Ke: $1",
    "description": "$1 is the address to include in the To label. It is typically shortened first using shortenAddress"
  },
  "toggleTestNetworks": {
    "message": "$1 jaringan pengujian",
    "description": "$1 is a clickable link with text defined by the 'showHide' key. The link will open to the advanced settings where users can enable the display of test networks in the network dropdown."
  },
  "token": {
    "message": "Token"
  },
  "tokenAddress": {
    "message": "Alamat token"
  },
  "tokenAlreadyAdded": {
    "message": "Token telah ditambahkan."
  },
  "tokenContractAddress": {
    "message": "Alamat Kontrak Token"
  },
  "tokenDecimalFetchFailed": {
    "message": "Desimal token diperlukan."
  },
  "tokenDecimalTitle": {
    "message": "Desimal token:"
  },
  "tokenDetails": {
    "message": "Detail token"
  },
  "tokenDetection": {
    "message": "Deteksi token"
  },
  "tokenDetectionAlertMessage": {
    "message": "Saat ini deteksi token tersedia di $1. $2"
  },
  "tokenDetectionAnnouncement": {
    "message": "Baru! Deteksi token yang ditingkatkan tersedia di Ethereum Mainnet sebagai fitur eksperimental. $1"
  },
  "tokenDetectionToggleDescription": {
    "message": "API token ConsenSys mengumpulkan daftar token dari berbagai daftar token pihak ketiga. Menonaktifkannya akan menghentikan deteksi token baru yang ditambahkan ke dompet Anda, tetapi Anda akan tetap memiliki opsi untuk mencari token yang akan diimpor."
  },
  "tokenId": {
    "message": "ID token"
  },
  "tokenList": {
    "message": "Daftar token:"
  },
  "tokenSymbol": {
    "message": "Simbol Token"
  },
  "tooltipApproveButton": {
    "message": "Saya paham"
  },
  "total": {
    "message": "Total"
  },
  "transaction": {
    "message": "transaksi"
  },
  "transactionCancelAttempted": {
    "message": "Pembatalan transaksi diupayakan dengan biaya gas sebesar $1 pada $2"
  },
  "transactionCancelSuccess": {
    "message": "Transaksi berhasil dibatalkan pada $2"
  },
  "transactionConfirmed": {
    "message": "Transaksi dikonfirmasi pada $2."
  },
  "transactionCreated": {
    "message": "Transaksi dibuat dengan nilai sebesar $1 pada $2."
  },
  "transactionData": {
    "message": "Data transaksi"
  },
  "transactionDecodingAccreditationDecoded": {
    "message": "Kode diuraikan oleh Truffle"
  },
  "transactionDecodingAccreditationVerified": {
    "message": "Kontrak diverifikasi pada $1"
  },
  "transactionDecodingUnsupportedNetworkError": {
    "message": "Penguraian kode transaksi tidak tersedia untuk chainId $1"
  },
  "transactionDetailDappGasMoreInfo": {
    "message": "Situs yang disarankan"
  },
  "transactionDetailDappGasTooltip": {
    "message": "Edit untuk menggunakan biaya gas yang direkomendasikan MetaMask berdasarkan blok terbaru."
  },
  "transactionDetailGasHeading": {
    "message": "Estimasi biaya gas"
  },
  "transactionDetailGasInfoV2": {
    "message": "estimasi"
  },
  "transactionDetailGasTooltipConversion": {
    "message": "Pelajari selengkapnya seputar biaya gas"
  },
  "transactionDetailGasTooltipExplanation": {
    "message": "Biaya gas ditetapkan oleh jaringan dan berfluktuasi berdasarkan lalu lintas jaringan dan kompleksitas transaksi."
  },
  "transactionDetailGasTooltipIntro": {
    "message": "Biaya gas dibayarkan kepada penambang kripto yang memproses transaksi di jaringan $1. MetaMask tidak mengambil keuntungan dari biaya gas."
  },
  "transactionDetailGasTotalSubtitle": {
    "message": "Jumlah + biaya gas"
  },
  "transactionDetailLayer2GasHeading": {
    "message": "Biaya gas lapis 2"
  },
  "transactionDetailMultiLayerTotalSubtitle": {
    "message": "Jumlah + biaya"
  },
  "transactionDropped": {
    "message": "Transaksi terputus pada $2."
  },
  "transactionError": {
    "message": "Kesalahan Transaksi. Pengecualian diberikan dalam kode kontrak."
  },
  "transactionErrorNoContract": {
    "message": "Mencoba memanggil fungsi pada alamat non-kontrak."
  },
  "transactionErrored": {
    "message": "Transaksi mengalami kesalahan."
  },
  "transactionFee": {
    "message": "Biaya Transaksi"
  },
  "transactionHistoryBaseFee": {
    "message": "Biaya Dasar (GWEI)"
  },
  "transactionHistoryL1GasLabel": {
    "message": "Total Biaya Gas L1"
  },
  "transactionHistoryL2GasLimitLabel": {
    "message": "Batas Gas L2"
  },
  "transactionHistoryL2GasPriceLabel": {
    "message": "Harga Gas L2"
  },
  "transactionHistoryMaxFeePerGas": {
    "message": "Biaya Maks Per Gas"
  },
  "transactionHistoryPriorityFee": {
    "message": "Biaya Prioritas (GWEI)"
  },
  "transactionHistoryTotalGasFee": {
    "message": "Total Biaya Gas"
  },
  "transactionResubmitted": {
    "message": "Transaksi dikirim kembali dengan estimasi biaya gas naik $1 pada $2"
  },
  "transactionSubmitted": {
    "message": "Transaksi dikirim dengan estimasi biaya gas sebesar $1 pada $2."
  },
  "transactionUpdated": {
    "message": "Transaksi diperbarui pada $2."
  },
  "transfer": {
    "message": "Transfer"
  },
  "transferBetweenAccounts": {
    "message": "Transfer antar akun saya"
  },
  "transferFrom": {
    "message": "Transfer Dari"
  },
  "troubleConnectingToWallet": {
    "message": "Kami mengalami masalah saat mencoba terhubung ke $1 Anda, tinjau kembali $2 dan coba lagi.",
    "description": "$1 is the wallet device name; $2 is a link to wallet connection guide"
  },
  "troubleTokenBalances": {
    "message": "Kami mengalami masalah saat memuat saldo token Anda. Anda dapat melihatnya ",
    "description": "Followed by a link (here) to view token balances"
  },
  "trustSiteApprovePermission": {
    "message": "Dengan memberikan izin, Anda mengizinkan $1 berikut untuk mengakses dana Anda"
  },
  "tryAgain": {
    "message": "Coba lagi"
  },
  "turnOnTokenDetection": {
    "message": "Nyalakan deteksi token yang ditingkatkan"
  },
  "twelveHrTitle": {
    "message": "12 j:"
  },
  "txInsightsNotSupported": {
    "message": "Pemahaman transaksi tidak didukung untuk kontrak ini saat ini."
  },
  "typePassword": {
    "message": "Ketikkan kata sandi MetaMask Anda"
  },
  "u2f": {
    "message": "U2F",
    "description": "A name on an API for the browser to interact with devices that support the U2F protocol. On some browsers we use it to connect MetaMask to Ledger devices."
  },
  "unapproved": {
    "message": "Tidak disetujui"
  },
  "units": {
    "message": "unit"
  },
  "unknown": {
    "message": "Tidak diketahui"
  },
  "unknownCameraError": {
    "message": "Terjadi galat sewaktu mencoba mengakses kamera Anda. Harap coba lagi..."
  },
  "unknownCameraErrorTitle": {
    "message": "Ups! Ada yang salah..."
  },
  "unknownNetwork": {
    "message": "Jaringan Privat Tidak Dikenal"
  },
  "unknownQrCode": {
    "message": "Galat: Kami tidak dapat mengidentifikasi kode QR itu"
  },
  "unlimited": {
    "message": "Tidak terbatas"
  },
  "unlock": {
    "message": "Tidak terkunci"
  },
  "unlockMessage": {
    "message": "Web terdesentralisasi menunggu"
  },
  "unrecognizedChain": {
    "message": "Jaringan kustom ini tidak dikenali. Kami menyarankan agar Anda $1 sebelum melanjutkan",
    "description": "$1 is a clickable link with text defined by the 'unrecognizedChanLinkText' key. The link will open to instructions for users to validate custom network details."
  },
  "unrecognizedChainLinkText": {
    "message": "memverifikasi detail jaringan",
    "description": "Serves as link text for the 'unrecognizedChain' key. This text will be embedded inside the translation for that key."
  },
  "unsendableAsset": {
    "message": "Tidak mendukung pengiriman token koleksi (ERC-721) untuk saat ini",
    "description": "This is an error message we show the user if they attempt to send a collectible asset type, for which currently don't support sending"
  },
  "unverifiedContractAddressMessage": {
    "message": "Kami tidak dapat memverifikasi kontrak ini. Pastikan alamat ini aman."
  },
  "upArrow": {
    "message": "panah atas"
  },
  "updatedWithDate": {
    "message": "Diperbarui $1"
  },
  "urlErrorMsg": {
    "message": "URL memerlukan awalan HTTP/HTTPS yang sesuai."
  },
  "urlExistsErrorMsg": {
    "message": "URL ini saat ini digunakan oleh jaringan $1."
  },
  "useCollectibleDetection": {
    "message": "Deteksi otomatis NFT"
  },
  "useCollectibleDetectionDescription": {
    "message": "Menampilkan media & data NFT dapat mengekspos alamat IP Anda ke server terpusat. API pihak ketiga (seperti OpenSea) digunakan untuk mendeteksi NFT di dompet Anda. API memperlihatkan alamat akun Anda dengan layanan tersebut. Biarkan nonaktif jika Anda tidak ingin aplikasi memakai data dari layanan tersebut."
  },
  "usePhishingDetection": {
    "message": "Gunakan Deteksi Pengelabuan"
  },
  "usePhishingDetectionDescription": {
    "message": "Menampilkan peringatan untuk domain pengelabuan yang menargetkan pengguna Ethereum"
  },
  "useTokenDetection": {
    "message": "Gunakan Deteksi Token"
  },
  "useTokenDetectionDescription": {
    "message": "Kami menggunakan API pihak ketiga untuk mendeteksi dan menampilkan token baru yang dikirim ke dompet Anda. Matikan jika Anda tidak ingin MetaMask memakai data dari layanan tersebut."
  },
  "useTokenDetectionPrivacyDesc": {
    "message": "Menampilkan token yang dikirim ke akun Anda secara otomatis yang melibatkan komunikasi dengan server pihak ketiga untuk mengambil gambar token. Server tersebut akan memiliki akses ke alamat IP Anda."
  },
  "usedByClients": {
    "message": "Digunakan oleh berbagai klien yang berbeda"
  },
  "userName": {
    "message": "Nama pengguna"
  },
  "verifyThisTokenDecimalOn": {
    "message": "Desimal token dapat ditemukan di $1",
    "description": "Points the user to etherscan as a place they can verify information about a token. $1 is replaced with the translation for \"etherscan\""
  },
  "verifyThisTokenOn": {
    "message": "Verifikasikan token ini di $1",
    "description": "Points the user to etherscan as a place they can verify information about a token. $1 is replaced with the translation for \"etherscan\""
  },
  "verifyThisUnconfirmedTokenOn": {
    "message": "Verifikasikan token ini di $1 dan pastikan ini adalah token yang ingin Anda perdagangkan.",
    "description": "Points the user to etherscan as a place they can verify information about a token. $1 is replaced with the translation for \"etherscan\""
  },
  "viewAccount": {
    "message": "Lihat Akun"
  },
  "viewAllDetails": {
    "message": "Lihat semua detail"
  },
  "viewContact": {
    "message": "Lihat Kontak"
  },
  "viewFullTransactionDetails": {
    "message": "Lihat detail transaksi lengkap"
  },
  "viewMore": {
    "message": "Lihat Selengkapnya"
  },
  "viewOnBlockExplorer": {
    "message": "Lihat di block explorer"
  },
  "viewOnCustomBlockExplorer": {
    "message": "Lihat $1 di $2",
    "description": "$1 is the action type. e.g (Account, Transaction, Swap) and $2 is the Custom Block Exporer URL"
  },
  "viewOnEtherscan": {
    "message": "Lihat $1 di Etherscan",
    "description": "$1 is the action type. e.g (Account, Transaction, Swap)"
  },
  "viewOnOpensea": {
    "message": "Lihat di Opensea"
  },
  "viewinExplorer": {
    "message": "Lihat $1 di Explorer",
    "description": "$1 is the action type. e.g (Account, Transaction, Swap)"
  },
  "visitWebSite": {
    "message": "Kunjungi situs web kami"
  },
  "walletConnectionGuide": {
    "message": "panduan koneksi dompet perangkat keras kami"
  },
  "walletCreationSuccessDetail": {
    "message": "Anda telah berhasil melindungi dompet Anda. Jaga agar Frasa Pemulihan Rahasia tetap aman dan terlindungi -- ini merupakan tanggung jawab Anda!"
  },
  "walletCreationSuccessReminder1": {
    "message": "MetaMask tidak dapat memulihkan Frasa Pemulihan Rahasia Anda."
  },
  "walletCreationSuccessReminder2": {
    "message": "MetaMask tidak akan pernah menanyakan Frasa Pemulihan Rahasia Anda."
  },
  "walletCreationSuccessReminder3": {
    "message": "$1 dengan siapa pun atau dana Anda berisiko dicuri",
    "description": "$1 is separated as walletCreationSuccessReminder3BoldSection so that we can bold it"
  },
  "walletCreationSuccessReminder3BoldSection": {
    "message": "Jangan pernah membagikan Frasa Pemulihan Rahasia Anda",
    "description": "This string is localized separately from walletCreationSuccessReminder3 so that we can bold it"
  },
  "walletCreationSuccessTitle": {
    "message": "Dompet berhasil dibuat"
  },
  "weak": {
    "message": "Lemah"
  },
  "web3ShimUsageNotification": {
    "message": "Kami melihat situs web saat ini mencoba menggunakan API window.web3 yang dihapus. Jika situs tersebut tampak bermasalah, klik $1 untuk informasi selengkapnya.",
    "description": "$1 is a clickable link."
  },
  "webhid": {
    "message": "WebHID",
    "description": "Refers to a interface for connecting external devices to the browser. Used for connecting ledger to the browser. Read more here https://developer.mozilla.org/en-US/docs/Web/API/WebHID_API"
  },
  "welcome": {
    "message": "Selamat datang di MetaMask"
  },
  "welcomeBack": {
    "message": "Selamat Datang Kembali!"
  },
  "welcomeExploreDescription": {
    "message": "Simpan, kirim, serta belanjakan mata uang dan aset kripto."
  },
  "welcomeExploreTitle": {
    "message": "Jelajahi aplikasi terdesentralisasi"
  },
  "welcomeLoginDescription": {
    "message": "Gunakan MetaMask Anda untuk masuk ke aplikasi terdesentralisasi - tak perlu mendaftar."
  },
  "welcomeLoginTitle": {
    "message": "Ucapkan halo pada dompet Anda"
  },
  "welcomeToMetaMask": {
    "message": "Mari kita mulai"
  },
  "welcomeToMetaMaskIntro": {
    "message": "MetaMask merupakan dompet aman yang dipercaya oleh jutaan orang, yang membuat dunia web3 dapat diakses oleh semua orang."
  },
  "whatsNew": {
    "message": "Apa yang baru",
    "description": "This is the title of a popup that gives users notifications about new features and updates to MetaMask."
  },
  "whatsThis": {
    "message": "Apa ini?"
  },
  "writePhrase": {
    "message": "Tulis frasa ini pada selembar kertas dan simpan di tempat yang aman. Jika Anda ingin lebih aman lagi, tuliskan pada beberapa lembar kertas dan simpan masing-masing di 2-3 tempat berbeda."
  },
  "xOfY": {
    "message": "$1 dari $2",
    "description": "$1 and $2 are intended to be two numbers, where $2 is a total, and $1 is a count towards that total"
  },
  "xOfYPending": {
    "message": "$1 dari $2 tertunda",
    "description": "$1 and $2 are intended to be two numbers, where $2 is a total number of pending confirmations, and $1 is a count towards that total"
  },
  "yes": {
    "message": "Ya"
  },
  "yesLetsTry": {
    "message": "Ya, mari kita coba"
  },
  "youNeedToAllowCameraAccess": {
    "message": "Anda harus mengizinkan akses kamera untuk menggunakan fitur ini."
  },
  "youSign": {
    "message": "Anda sudah masuk"
  },
  "yourPrivateSeedPhrase": {
    "message": "Frasa Pemulihan Rahasia pribadi Anda"
  },
  "zeroGasPriceOnSpeedUpError": {
    "message": "Biaya gas nol dipercepat"
  }
}<|MERGE_RESOLUTION|>--- conflicted
+++ resolved
@@ -198,12 +198,6 @@
   "airgapVaultTutorial": {
     "message": " (Tutorial)"
   },
-  "airgapVault": {
-    "message": "Brankas AirGap"
-  },
-  "airgapVaultTutorial": {
-    "message": " (Tutorial)"
-  },
   "alertDisableTooltip": {
     "message": "Ini dapat diubah dalam \"Pengaturan > Peringatan\""
   },
@@ -637,11 +631,7 @@
     "message": "Interaksi Kontrak"
   },
   "convertTokenToNFTDescription": {
-<<<<<<< HEAD
-    "message": "Kami mendeteksi bahwa aset ini merupakan NFT. Kini Metamask memiliki dukungan asli penuh untuk NFT. Anda ingin menghapusnya dari daftar token dan menambahkannya sebagai NFT?"
-=======
     "message": "Kami mendeteksi bahwa aset ini merupakan NFT. Kini MetaMask memiliki dukungan asli penuh untuk NFT. Anda ingin menghapusnya dari daftar token dan menambahkannya sebagai NFT?"
->>>>>>> 78682ea9
   },
   "convertTokenToNFTExistDescription": {
     "message": "Kami mendeteksi bahwa aset ini telah ditambahkan sebagai NFT. Anda ingin menghapusnya dari daftar token?"
@@ -3093,18 +3083,6 @@
   "stxFallbackUnavailable": {
     "message": "Anda masih bisa menukar token meskipun Transaksi Pintar tidak tersedia."
   },
-<<<<<<< HEAD
-  "stxPendingFinalizing": {
-    "message": "Menyelesaikan..."
-  },
-  "stxPendingOptimizingGas": {
-    "message": "Mengoptimalkan gas..."
-  },
-  "stxPendingPrivatelySubmitting": {
-    "message": "Mengirimkan Pertukaran secara pribadi..."
-  },
-=======
->>>>>>> 78682ea9
   "stxSubDescription": {
     "message": "* Transaksi Pintar akan mencoba mengirimkan transaksi Anda secara pribadi, beberapa kali. Jika semua upaya gagal, transaksi akan disiarkan secara publik untuk memastikan Pertukaran telah berhasil dilakukan."
   },
@@ -3192,10 +3170,6 @@
   "swapBuildQuotePlaceHolderText": {
     "message": "Tidak ada token yang cocok yang tersedia $1",
     "description": "Tells the user that a given search string does not match any tokens in our token lists. $1 can be any string of text"
-  },
-  "swapCompleteIn": {
-    "message": "Pertukaran selesai di <",
-    "description": "'<' means 'less than', e.g. Swap complete in < 2:59"
   },
   "swapConfirmWithHwWallet": {
     "message": "Konfirmasikan dengan dompet perangkat keras Anda"
