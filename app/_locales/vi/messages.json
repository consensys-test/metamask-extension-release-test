--- conflicted
+++ resolved
@@ -987,12 +987,6 @@
   "confirmRecoveryPhrase": {
     "message": "Xác nhận Cụm từ khôi phục bí mật"
   },
-<<<<<<< HEAD
-  "confirmRpcUrlDeletionMessage": {
-    "message": "Bạn có chắc chắn muốn xóa URL RPC? Thông tin của bạn sẽ không được lưu cho mạng này."
-  },
-=======
->>>>>>> 65e656c9
   "confirmTitleDescPermitSignature": {
     "message": "Trang web này muốn được cấp quyền để chi tiêu số token của bạn."
   },
@@ -4069,15 +4063,6 @@
   "receive": {
     "message": "Nhận"
   },
-<<<<<<< HEAD
-  "recipientAddressPlaceholder": {
-    "message": "Nhập địa chỉ công khai (0x) hoặc tên ENS"
-  },
-  "recipientAddressPlaceholderFlask": {
-    "message": "Nhập địa chỉ công khai (0x) hoặc tên miền"
-  },
-=======
->>>>>>> 65e656c9
   "recommendedGasLabel": {
     "message": "Được đề xuất"
   },
