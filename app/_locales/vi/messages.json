--- conflicted
+++ resolved
@@ -1765,15 +1765,12 @@
     "message": "bật $1",
     "description": "$1 is a token symbol, e.g. ETH"
   },
-<<<<<<< HEAD
   "enableTokenAutoDetection": {
     "message": "Bật tính năng tự động phát hiện token"
   },
   "enable_auto_detection_toggle_automatically": {
     "message": "Người dùng đã bật công tắc Chức năng cơ bản sẽ tự động bật tính năng này trong Tiện ích mở rộng Metamask v12.3.0"
   },
-=======
->>>>>>> 535c139b
   "enabled": {
     "message": "Đã bật"
   },
@@ -2821,12 +2818,9 @@
   "methodData": {
     "message": "Phương thức"
   },
-<<<<<<< HEAD
   "methodDataTransactionDesc": {
     "message": "Chức năng được thực hiện dựa trên dữ liệu đầu vào đã giải mã."
   },
-=======
->>>>>>> 535c139b
   "methodNotSupported": {
     "message": "Không được hỗ trợ với tài khoản này."
   },
@@ -3532,12 +3526,9 @@
   "onboardingMetametricsDescription2": {
     "message": "Khi thu thập số liệu, chúng tôi sẽ luôn cam kết điều này..."
   },
-<<<<<<< HEAD
-=======
   "onboardingMetametricsDisagree": {
     "message": "Không, cảm ơn"
   },
->>>>>>> 535c139b
   "onboardingMetametricsInfuraTerms": {
     "message": "Chúng tôi sẽ thông báo cho bạn nếu chúng tôi quyết định sử dụng dữ liệu này cho các mục đích khác. Bạn có thể xem lại $1 của chúng tôi để biết thêm thông tin. Lưu ý, bạn có thể truy cập cài đặt và chọn không tham gia bất kỳ lúc nào.",
     "description": "$1 represents `onboardingMetametricsInfuraTermsPolicy`"
