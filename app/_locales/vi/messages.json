--- conflicted
+++ resolved
@@ -3209,16 +3209,8 @@
   "onboardingMetametricsDescription2": {
     "message": "Khi thu thập số liệu, chúng tôi sẽ luôn cam kết điều này..."
   },
-<<<<<<< HEAD
   "onboardingMetametricsDisagree": {
     "message": "Không, cảm ơn"
-=======
-  "onboardingMetametricsDescription2Legacy": {
-    "message": "MetaMask sẽ..."
-  },
-  "onboardingMetametricsDescriptionLegacy": {
-    "message": "MetaMask muốn thu thập dữ liệu sử dụng để hiểu rõ hơn cách người dùng tương tác với MetaMask. Dữ liệu này sẽ được sử dụng để cung cấp dịch vụ, bao gồm cả cải thiện dịch vụ dựa trên quá trình sử dụng của bạn."
->>>>>>> d5806d49
   },
   "onboardingMetametricsInfuraTerms": {
     "message": "Chúng tôi sẽ thông báo cho bạn nếu chúng tôi quyết định sử dụng dữ liệu này cho các mục đích khác. Bạn có thể xem lại $1 của chúng tôi để biết thêm thông tin. Lưu ý, bạn có thể truy cập cài đặt và chọn không tham gia bất kỳ lúc nào.",
