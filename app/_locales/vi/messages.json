{
  "QRHardwareInvalidTransactionTitle": {
    "message": "Lỗi"
  },
  "QRHardwareMismatchedSignId": {
    "message": "Dữ liệu giao dịch không đồng nhất. Vui lòng kiểm tra chi tiết giao dịch."
  },
  "QRHardwarePubkeyAccountOutOfRange": {
    "message": "Không còn tài khoản nào. Nếu bạn muốn truy cập một tài khoản khác không được liệt kê bên dưới, vui lòng kết nối lại với ví cứng và chọn tài khoản đó."
  },
  "QRHardwareScanInstructions": {
    "message": "Đặt mã QR phía trước máy ảnh. Màn hình bị mờ nhưng không ảnh hưởng đến khả năng đọc."
  },
  "QRHardwareSignRequestCancel": {
    "message": "Từ chối"
  },
  "QRHardwareSignRequestDescription": {
    "message": "Sau khi bạn đã ký bằng ví của mình, nhấp vào \"Lấy chữ ký\" để nhận chữ ký"
  },
  "QRHardwareSignRequestGetSignature": {
    "message": "Lấy chữ ký"
  },
  "QRHardwareSignRequestSubtitle": {
    "message": "Quét mã QR bằng ví của bạn"
  },
  "QRHardwareSignRequestTitle": {
    "message": "Yêu cầu chữ ký"
  },
  "QRHardwareUnknownQRCodeTitle": {
    "message": "Lỗi"
  },
  "QRHardwareUnknownWalletQRCode": {
    "message": "Mã QR không hợp lệ. Vui lòng quét mã QR đồng bộ của ví cứng."
  },
  "QRHardwareWalletImporterTitle": {
    "message": "Quét mã QR"
  },
  "QRHardwareWalletSteps1Description": {
    "message": "Bạn có thể chọn các đối tác hỗ trợ mã QR chính thức từ danh sách bên dưới."
  },
  "QRHardwareWalletSteps1Title": {
    "message": "Kết nối với ví cứng QR của bạn"
  },
  "QRHardwareWalletSteps2Description": {
    "message": "Ngrave Zero"
  },
  "SrpListHideAccounts": {
    "message": "Ẩn $1 tài khoản",
    "description": "$1 is the number of accounts"
  },
  "SrpListHideSingleAccount": {
    "message": "Ẩn 1 tài khoản"
  },
  "SrpListShowAccounts": {
    "message": "Hiển thị $1 tài khoản",
    "description": "$1 is the number of accounts"
  },
  "SrpListShowSingleAccount": {
    "message": "Hiển thị 1 tài khoản"
  },
  "about": {
    "message": "Giới thiệu"
  },
  "accept": {
    "message": "Chấp nhận"
  },
  "acceptTermsOfUse": {
    "message": "Tôi đã đọc và đồng ý với $1",
    "description": "$1 is the `terms` message"
  },
  "accessingYourCamera": {
    "message": "Đang truy cập máy ảnh..."
  },
  "account": {
    "message": "Tài khoản"
  },
  "accountActivity": {
    "message": "Hoạt động của tài khoản"
  },
  "accountActivityText": {
    "message": "Chọn tài khoản mà bạn muốn nhận thông báo:"
  },
  "accountAlreadyExistsLogin": {
    "message": "Đăng nhập"
  },
  "accountAlreadyExistsLoginDescription": {
    "message": "Ví sử dụng “$1” đã tồn tại. Bạn có muốn thử đăng nhập không?",
    "description": "$1 is the account email"
  },
  "accountAlreadyExistsTitle": {
    "message": "Ví đã tồn tại"
  },
  "accountDetails": {
    "message": "Chi tiết tài khoản"
  },
  "accountIdenticon": {
    "message": "Biểu tượng nhận dạng tài khoản"
  },
  "accountIsntConnectedToastText": {
    "message": "$1 không được kết nối với $2"
  },
  "accountName": {
    "message": "Tên tài khoản"
  },
  "accountNameDuplicate": {
    "message": "Tên tài khoản này đã tồn tại",
    "description": "This is an error message shown when the user enters a new account name that matches an existing account name"
  },
  "accountNameReserved": {
    "message": "Tên tài khoản này được bảo lưu",
    "description": "This is an error message shown when the user enters a new account name that is reserved for future use"
  },
  "accountNotFoundCreateOne": {
    "message": "Có, tạo ví mới"
  },
  "accountNotFoundDescription": {
    "message": "Chúng tôi không tìm thấy ví cho “$1”. Bạn có muốn tạo ví mới với thông tin đăng nhập này không?",
    "description": "$1 is the account email"
  },
  "accountNotFoundTitle": {
    "message": "Không tìm thấy ví"
  },
  "accountOptions": {
    "message": "Tùy chọn tài khoản"
  },
  "accountPermissionToast": {
    "message": "Đã cập nhật quyền đối với tài khoản"
  },
  "accountSelectionRequired": {
    "message": "Bạn cần chọn một tài khoản!"
  },
  "accountTypeNotSupported": {
    "message": "Loại tài khoản không được hỗ trợ"
  },
  "accounts": {
    "message": "Tài khoản"
  },
  "accountsConnected": {
    "message": "Đã kết nối tài khoản"
  },
  "accountsPermissionsTitle": {
    "message": "Xem tài khoản của bạn và đề xuất giao dịch"
  },
  "accountsSmallCase": {
    "message": "tài khoản"
  },
  "active": {
    "message": "Đang hoạt động"
  },
  "activity": {
    "message": "Hoạt động"
  },
  "activityLog": {
    "message": "Nhật ký hoạt động"
  },
  "add": {
    "message": "Thêm"
  },
  "addACustomNetwork": {
    "message": "Thêm mạng tùy chỉnh"
  },
  "addANetwork": {
    "message": "Thêm mạng"
  },
  "addANickname": {
    "message": "Thêm biệt danh"
  },
  "addAUrl": {
    "message": "Thêm URL"
  },
  "addAccount": {
    "message": "Thêm tài khoản"
  },
  "addAccountFromNetwork": {
    "message": "Thêm tài khoản $1",
    "description": "$1 is the network name, e.g. Bitcoin or Solana"
  },
  "addAccountToMetaMask": {
    "message": "Thêm tài khoản vào MetaMask"
  },
  "addAcquiredTokens": {
    "message": "Thêm token mà bạn đã mua bằng MetaMask"
  },
  "addAlias": {
    "message": "Thêm biệt danh"
  },
  "addBitcoinAccountLabel": {
    "message": "Tài khoản Bitcoin"
  },
  "addBlockExplorer": {
    "message": "Thêm một trình khám phá khối"
  },
  "addBlockExplorerUrl": {
    "message": "Thêm URL trình khám phá khối"
  },
  "addContact": {
    "message": "Thêm liên hệ"
  },
  "addCustomNetwork": {
    "message": "Thêm mạng tùy chỉnh"
  },
  "addEthereumChainWarningModalHeader": {
    "message": "Chỉ thêm nhà cung cấp RPC này nếu bạn chắc chắn bạn có thể tin tưởng. $1",
    "description": "$1 is addEthereumChainWarningModalHeaderPartTwo passed separately so that it can be bolded"
  },
  "addEthereumChainWarningModalHeaderPartTwo": {
    "message": "Các nhà cung cấp lừa đảo có thể nói dối về trạng thái của chuỗi khối và ghi lại hoạt động của bạn trên mạng."
  },
  "addEthereumChainWarningModalListHeader": {
    "message": "Điều quan trọng là nhà cung cấp của bạn phải đáng tin cậy vì họ có khả năng:"
  },
  "addEthereumChainWarningModalListPointOne": {
    "message": "Xem tài khoản và địa chỉ IP của bạn và liên kết chúng lại với nhau"
  },
  "addEthereumChainWarningModalListPointThree": {
    "message": "Hiển thị số dư tài khoản và các trạng thái khác trên chuỗi"
  },
  "addEthereumChainWarningModalListPointTwo": {
    "message": "Phát các giao dịch của bạn"
  },
  "addEthereumChainWarningModalTitle": {
    "message": "Bạn đang thêm một nhà cung cấp RPC mới cho Ethereum Mainnet"
  },
  "addEthereumWatchOnlyAccount": {
    "message": "Theo dõi tài khoản Ethereum (Beta)"
  },
  "addFriendsAndAddresses": {
    "message": "Thêm bạn bè và địa chỉ mà bạn tin tưởng"
  },
  "addHardwareWalletLabel": {
    "message": "Ví cứng"
  },
  "addIPFSGateway": {
    "message": "Thêm cổng IPFS ưa thích của bạn"
  },
  "addImportAccount": {
    "message": "Thêm tài khoản hoặc ví cứng"
  },
  "addMemo": {
    "message": "Thêm bản ghi nhớ"
  },
  "addNetwork": {
    "message": "Thêm mạng"
  },
  "addNetworkConfirmationTitle": {
    "message": "Thêm $1",
    "description": "$1 represents network name"
  },
  "addNewAccount": {
    "message": "Thêm tài khoản Ethereum mới"
  },
  "addNewEthereumAccountLabel": {
    "message": "Tài khoản Ethereum"
  },
  "addNewSolanaAccountLabel": {
    "message": "Tài khoản Solana"
  },
  "addNft": {
    "message": "Thêm NFT"
  },
  "addNfts": {
    "message": "Thêm NFT"
  },
  "addNonEvmAccount": {
    "message": "Thêm tài khoản $1",
    "description": "$1 is the non EVM network where the account is going to be created, e.g. Bitcoin or Solana"
  },
  "addNonEvmAccountFromNetworkPicker": {
    "message": "Để kích hoạt mạng $1, bạn cần tạo tài khoản $2.",
    "description": "$1 is the non EVM network where the account is going to be created, e.g. Solana Mainnet or Solana Devnet. $2 is the account type, e.g. Bitcoin or Solana"
  },
  "addRpcUrl": {
    "message": "Thêm URL RPC"
  },
  "addSnapAccountToggle": {
    "message": "Bật \"Thêm tài khoản Snap (Beta)\""
  },
  "addSnapAccountsDescription": {
    "message": "Bật tính năng này sẽ cho phép bạn thêm tài khoản Snap (Beta) mới ngay từ danh sách tài khoản của bạn. Nếu bạn cài đặt tài khoản Snap, hãy nhớ rằng đây là một dịch vụ của bên thứ ba."
  },
  "addSuggestedNFTs": {
    "message": "Thêm NFT được đề xuất"
  },
  "addSuggestedTokens": {
    "message": "Thêm token được đề xuất"
  },
  "addToken": {
    "message": "Thêm token"
  },
  "addTokenByContractAddress": {
    "message": "Bạn không tìm thấy token? Bạn có thể dán địa chỉ của bất kỳ token nào để thêm token đó theo cách thủ công. Bạn có thể tìm thấy địa chỉ hợp đồng token trên $1",
    "description": "$1 is a blockchain explorer for a specific network, e.g. Etherscan for Ethereum"
  },
  "addUrl": {
    "message": "Thêm URL"
  },
  "addingAccount": {
    "message": "Thêm tài khoản"
  },
  "addingCustomNetwork": {
    "message": "Thêm mạng"
  },
  "additionalNetworks": {
    "message": "Mạng bổ sung"
  },
  "address": {
    "message": "Địa chỉ"
  },
  "addressMismatch": {
    "message": "Địa chỉ trang web không khớp"
  },
  "addressMismatchOriginal": {
    "message": "URL hiện tại: $1",
    "description": "$1 replaced by origin URL in confirmation request"
  },
  "addressMismatchPunycode": {
    "message": "Phiên bản Punycode: $1",
    "description": "$1 replaced by punycode version of the URL in confirmation request"
  },
  "advanced": {
    "message": "Nâng cao"
  },
  "advancedBaseGasFeeToolTip": {
    "message": "Khi các giao dịch của bạn được đưa vào khối, mọi phần chênh lệch giữa phí cơ sở tối đa và phí cơ sở thực tế đều sẽ được hoàn lại. Tổng số tiền sẽ được tính bằng phí cơ sở tối đa (theo GWEI) * hạn mức phí gas."
  },
  "advancedDetailsDataDesc": {
    "message": "Dữ liệu"
  },
  "advancedDetailsHexDesc": {
    "message": "Thập lục phân"
  },
  "advancedDetailsNonceDesc": {
    "message": "Số nonce"
  },
  "advancedDetailsNonceTooltip": {
    "message": "Đây là số giao dịch của một tài khoản. Số nonce cho giao dịch đầu tiên là 0 và tăng dần theo thứ tự."
  },
  "advancedGasFeeDefaultOptIn": {
    "message": "Lưu các giá trị này làm giá trị mặc định cho mạng $1.",
    "description": "$1 is the current network name."
  },
  "advancedGasFeeModalTitle": {
    "message": "Phí gas nâng cao"
  },
  "advancedGasPriceTitle": {
    "message": "Giá gas"
  },
  "advancedPriorityFeeToolTip": {
    "message": "Phí ưu tiên (hay còn được gọi là \"tiền thưởng cho thợ đào\") được chuyển trực tiếp cho các thợ đào và khuyến khích họ ưu tiên giao dịch của bạn."
  },
  "airDropPatternDescription": {
    "message": "Lịch sử trên chuỗi của token cho thấy trước đây đã từng có hoạt động tặng thưởng đáng ngờ."
  },
  "airDropPatternTitle": {
    "message": "Mô hình tặng thưởng"
  },
  "airgapVault": {
    "message": "AirGap Vault"
  },
  "alert": {
    "message": "Cảnh báo"
  },
  "alertAccountTypeUpgradeMessage": {
    "message": "Bạn đang nâng cấp tài khoản lên tài khoản thông minh. Địa chỉ tài khoản hiện tại của bạn sẽ được giữ nguyên, nhưng giao dịch sẽ nhanh hơn và phí mạng sẽ thấp hơn. $1."
  },
  "alertAccountTypeUpgradeTitle": {
    "message": "Loại tài khoản"
  },
  "alertActionBuyWithNativeCurrency": {
    "message": "Mua $1"
  },
  "alertActionUpdateGas": {
    "message": "Cập nhập hạn mức phí gas"
  },
  "alertActionUpdateGasFee": {
    "message": "Cập nhật phí"
  },
  "alertActionUpdateGasFeeLevel": {
    "message": "Cập nhật tùy chọn phí gas"
  },
  "alertContentMultipleApprovals": {
    "message": "Bạn đang cấp cho người khác quyền rút token của bạn, mặc dù điều đó không cần thiết cho giao dịch này."
  },
  "alertDisableTooltip": {
    "message": "Bạn có thể thay đổi trong phần \"Cài đặt > Cảnh báo\""
  },
  "alertMessageAddressMismatchWarning": {
    "message": "Kẻ tấn công đôi khi bắt chước các trang web bằng cách thực hiện những thay đổi nhỏ trong địa chỉ trang web. Đảm bảo bạn đang tương tác với trang web dự định trước khi tiếp tục."
  },
  "alertMessageAddressTrustSignal": {
    "message": "Nếu bạn xác nhận yêu cầu này, bạn có thể sẽ mất tài sản vào tay kẻ lừa đảo."
  },
  "alertMessageChangeInSimulationResults": {
    "message": "Các thay đổi ước tính cho giao dịch này đã được cập nhật. Hãy xem xét kỹ trước khi tiếp tục."
  },
  "alertMessageFirstTimeInteraction": {
    "message": "Bạn đang tương tác với địa chỉ này lần đầu tiên. Hãy đảm bảo địa chỉ này chính xác trước khi tiếp tục."
  },
  "alertMessageGasEstimateFailed": {
    "message": "Chúng tôi không thể cung cấp phí chính xác và ước tính này có thể cao. Chúng tôi khuyên bạn nên nhập hạn mức phí gas tùy chỉnh, nhưng vẫn có rủi ro giao dịch sẽ thất bại."
  },
  "alertMessageGasFeeLow": {
    "message": "Khi chọn phí thấp, hãy lưu ý giao dịch sẽ chậm hơn và thời gian chờ đợi lâu hơn. Để giao dịch nhanh hơn, hãy chọn các tùy chọn phí Thị trường hoặc Cao."
  },
  "alertMessageGasTooLow": {
    "message": "Để tiếp tục giao dịch này, bạn cần tăng giới hạn phí gas lên 21000 hoặc cao hơn."
  },
  "alertMessageInsufficientBalanceWithNativeCurrency": {
    "message": "Bạn không có đủ $1 trong tài khoản để thanh toán phí mạng."
  },
  "alertMessageNetworkBusy": {
    "message": "Phí gas cao và ước tính kém chính xác hơn."
  },
  "alertMessageNoGasPrice": {
    "message": "Chúng tôi không thể tiếp tục giao dịch này cho đến khi bạn cập nhật phí thủ công."
  },
  "alertMessageSignInDomainMismatch": {
    "message": "Trang web đưa ra yêu cầu không phải là trang web bạn đang đăng nhập. Đây có thể là một nỗ lực đánh cắp thông tin đăng nhập của bạn."
  },
  "alertMessageSignInWrongAccount": {
    "message": "Trang web này yêu cầu bạn đăng nhập bằng tài khoản không đúng."
  },
  "alertModalAcknowledge": {
    "message": "Tôi đã nhận thức được rủi ro và vẫn muốn tiếp tục"
  },
  "alertModalDetails": {
    "message": "Chi tiết cảnh báo"
  },
  "alertModalReviewAllAlerts": {
    "message": "Xem lại tất cả cảnh báo"
  },
  "alertReasonChangeInSimulationResults": {
    "message": "Kết quả đã thay đổi"
  },
  "alertReasonFirstTimeInteraction": {
    "message": "Tương tác lần đầu tiên"
  },
  "alertReasonGasEstimateFailed": {
    "message": "Phí không chính xác"
  },
  "alertReasonGasFeeLow": {
    "message": "Tốc độ chậm"
  },
  "alertReasonGasTooLow": {
    "message": "Hạn mức phí gas thấp"
  },
  "alertReasonInsufficientBalance": {
    "message": "Không đủ tiền"
  },
  "alertReasonMultipleApprovals": {
    "message": "Quyền không cần thiết"
  },
  "alertReasonNetworkBusy": {
    "message": "Mạng đang bận"
  },
  "alertReasonNoGasPrice": {
    "message": "Ước tính phí không có sẵn"
  },
  "alertReasonPendingTransactions": {
    "message": "Giao dịch đang chờ xử lý"
  },
  "alertReasonSignIn": {
    "message": "Yêu cầu đăng nhập đáng ngờ"
  },
  "alertReasonWrongAccount": {
    "message": "Tài khoản không đúng"
  },
  "alertSelectedAccountWarning": {
    "message": "Yêu cầu này dành cho một tài khoản khác với tài khoản được chọn trong ví của bạn. Để sử dụng tài khoản khác, hãy kết nối tài khoản đó với trang web."
  },
  "alerts": {
    "message": "Cảnh báo"
  },
  "all": {
    "message": "Tất cả"
  },
  "allNetworks": {
    "message": "Tất cả mạng"
  },
  "allPermissions": {
    "message": "Tất cả các quyền"
  },
  "allTimeHigh": {
    "message": "Cao nhất lịch sử"
  },
  "allTimeLow": {
    "message": "Thấp nhất lịch sử"
  },
  "allowNotifications": {
    "message": "Cho phép thông báo"
  },
  "allowWithdrawAndSpend": {
    "message": "Cho phép $1 rút và chi tiêu tối đa số tiền sau đây:",
    "description": "The url of the site that requested permission to 'withdraw and spend'"
  },
  "amount": {
    "message": "Số tiền"
  },
  "amountReceived": {
    "message": "Số tiền đã nhận"
  },
  "amountSent": {
    "message": "Số tiền đã gửi"
  },
  "andForListItems": {
    "message": "$1, và $2",
    "description": "$1 is the first item, $2 is the last item in a list of items. Used in Snap Install Warning modal."
  },
  "andForTwoItems": {
    "message": "$1 và $2",
    "description": "$1 is the first item, $2 is the second item. Used in Snap Install Warning modal."
  },
  "appDescription": {
    "message": "Ví tiền mã hóa đáng tin cậy nhất thế giới",
    "description": "The description of the application"
  },
  "appName": {
    "message": "MetaMask",
    "description": "The name of the application"
  },
  "appNameBeta": {
    "message": "MetaMask Beta",
    "description": "The name of the application (Beta)"
  },
  "appNameFlask": {
    "message": "MetaMask Flask",
    "description": "The name of the application (Flask)"
  },
  "apply": {
    "message": "Áp dụng"
  },
  "approve": {
    "message": "Chấp thuận hạn mức chi tiêu"
  },
  "approveButtonText": {
    "message": "Chấp thuận"
  },
  "approveIncreaseAllowance": {
    "message": "Tăng hạn mức chi tiêu $1",
    "description": "The token symbol that is being approved"
  },
  "approveSpendingCap": {
    "message": "Duyệt hạn mức chi tiêu $1",
    "description": "The token symbol that is being approved"
  },
  "approved": {
    "message": "Đã chấp thuận"
  },
  "approvedOn": {
    "message": "Đã chấp thuận vào $1",
    "description": "$1 is the approval date for a permission"
  },
  "approvedOnForAccounts": {
    "message": "Đã phê duyệt vào $1 cho $2",
    "description": "$1 is the approval date for a permission. $2 is the AvatarGroup component displaying account images."
  },
  "areYouSure": {
    "message": "Bạn có chắc chắn không?"
  },
  "asset": {
    "message": "Tài sản"
  },
  "assetChartNoHistoricalPrices": {
    "message": "Chúng tôi không thể tìm nạp bất kỳ dữ liệu lịch sử nào"
  },
  "assetMultipleNFTsBalance": {
    "message": "$1 NFT"
  },
  "assetOptions": {
    "message": "Tùy chọn tài sản"
  },
  "assetSingleNFTBalance": {
    "message": "$1 NFT"
  },
  "assets": {
    "message": "Tài sản"
  },
  "assetsDescription": {
    "message": "Tự động phát hiện token trong ví của bạn, hiển thị NFT và nhận hàng loạt thông tin cập nhật về số dư tài khoản"
  },
  "attemptToCancelSwapForFree": {
    "message": "Cố gắng hủy hoán đổi miễn phí"
  },
  "attributes": {
    "message": "Thuộc tính"
  },
  "attributions": {
    "message": "Ghi nhận đóng góp"
  },
  "auroraRpcDeprecationMessage": {
    "message": "URL Infura RPC không còn hỗ trợ Aurora nữa."
  },
  "authorizedPermissions": {
    "message": "Bạn đã cấp các quyền sau đây"
  },
  "autoDetectTokens": {
    "message": "Tự động phát hiện token"
  },
  "autoDetectTokensDescription": {
    "message": "Chúng tôi sử dụng API của bên thứ ba để phát hiện và hiển thị các token mới được gửi đến ví của bạn. Hãy tắt nếu bạn không muốn ứng dụng tự động lấy dữ liệu từ các dịch vụ đó. $1",
    "description": "$1 is a link to a support article"
  },
  "autoLockTimeLimit": {
    "message": "Hẹn giờ tự động khóa (phút)"
  },
  "autoLockTimeLimitDescription": {
    "message": "Đặt khoảng thời gian không hoạt động tính bằng phút trước khi MetaMask khóa."
  },
  "average": {
    "message": "Trung bình"
  },
  "back": {
    "message": "Quay lại"
  },
  "backup": {
    "message": "Sao lưu"
  },
  "backupAndSync": {
    "message": "Sao lưu và đồng bộ"
  },
  "backupAndSyncBasicFunctionalityNameMention": {
    "message": "chức năng cơ bản"
  },
  "backupAndSyncEnable": {
    "message": "Bật sao lưu và đồng bộ"
  },
  "backupAndSyncEnableConfirmation": {
    "message": "Khi bạn bật sao lưu và đồng bộ, bạn cũng sẽ bật $1. Bạn có muốn tiếp tục không?",
    "description": "$1 is backupAndSyncBasicFunctionalityNameMention in bold."
  },
  "backupAndSyncEnableDescription": {
    "message": "Sao lưu và đồng bộ cho phép chúng tôi lưu trữ dữ liệu được mã hóa cho các chế độ cài đặt và tính năng tùy chỉnh của bạn. Điều này giúp trải nghiệm sử dụng MetaMask của bạn nhất quán trên các thiết bị, đồng thời giúp khôi phục chế độ cài đặt và tính năng nếu bạn cần cài đặt lại MetaMask. Thao tác này không sao lưu Cụm từ khôi phục bí mật của bạn. $1.",
    "description": "$1 is link to the backup and sync privacy policy."
  },
  "backupAndSyncEnableDescriptionUpdatePreferences": {
    "message": "Bạn có thể cập nhật tùy chọn của mình bất cứ lúc nào trong phần $1",
    "description": "$1 is a bolded text that highlights the path to the settings page."
  },
  "backupAndSyncEnableDescriptionUpdatePreferencesPath": {
    "message": "Cài đặt > Sao lưu và đồng bộ."
  },
  "backupAndSyncFeatureAccounts": {
    "message": "Tài khoản"
  },
  "backupAndSyncFeatureContacts": {
    "message": "Danh bạ"
  },
  "backupAndSyncManageWhatYouSync": {
    "message": "Quản lý những gì được đồng bộ"
  },
  "backupAndSyncManageWhatYouSyncDescription": {
    "message": "Bật những gì được đồng bộ giữa các thiết bị của bạn."
  },
  "backupAndSyncPrivacyLink": {
    "message": "Tìm hiểu cách chúng tôi bảo vệ quyền riêng tư của bạn"
  },
  "backupAndSyncSlideDescription": {
    "message": "Sao lưu tài khoản và đồng bộ các chế độ cài đặt của bạn."
  },
  "backupAndSyncSlideTitle": {
    "message": "Giới thiệu về sao lưu và đồng bộ"
  },
  "backupApprovalInfo": {
    "message": "Đây là mã bí mật bắt buộc phải dùng để khôi phục ví trong trường hợp bạn bị mất thiết bị, quên mật khẩu, phải cài đặt lại MetaMask hoặc muốn truy cập ví của mình trên một thiết bị khác."
  },
  "backupApprovalNotice": {
    "message": "Sao lưu Cụm từ khôi phục bí mật để đảm bảo an toàn cho ví và tiền của bạn."
  },
  "backupKeyringSnapReminder": {
    "message": "Đảm bảo bạn có thể tự mình truy cập bất kỳ tài khoản nào được tạo bởi Snap này trước khi xóa nó"
  },
  "backupNow": {
    "message": "Sao lưu ngay"
  },
  "balance": {
    "message": "Số dư"
  },
  "balanceOutdated": {
    "message": "Số dư có thể đã cũ"
  },
  "baseFee": {
    "message": "Phí cơ sở"
  },
  "basic": {
    "message": "Cơ bản"
  },
  "basicConfigurationBannerTitle": {
    "message": "Chức năng cơ bản đã tắt"
  },
  "basicConfigurationDescription": {
    "message": "MetaMask cung cấp các tính năng cơ bản như chi tiết token và cài đặt gas thông qua các dịch vụ Internet. Khi bạn sử dụng các dịch vụ Internet, địa chỉ IP của bạn sẽ được chia sẻ, trong trường hợp này là với MetaMask. Điều này giống như khi bạn truy cập bất kỳ trang web nào. MetaMask sử dụng dữ liệu này tạm thời và không bao giờ bán dữ liệu của bạn. Bạn có thể sử dụng VPN hoặc tắt các dịch vụ này, nhưng nó có thể ảnh hưởng đến trải nghiệm sử dụng MetaMask của bạn. Để tìm hiểu thêm, vui lòng đọc $1.",
    "description": "$1 is to be replaced by the message for privacyMsg, and will link to https://consensys.io/privacy-policy"
  },
  "basicConfigurationLabel": {
    "message": "Chức năng cơ bản"
  },
  "basicConfigurationModalCheckbox": {
    "message": "Tôi hiểu rõ và muốn tiếp tục"
  },
  "basicConfigurationModalDisclaimerOff": {
    "message": "Điều này có nghĩa là bạn sẽ không thể tối ưu hoàn toàn thời gian sử dụng MetaMask. Các tính năng cơ bản (chẳng hạn như chi tiết token, cài đặt gas tối ưu và các tính năng khác) sẽ không khả dụng."
  },
  "basicConfigurationModalDisclaimerOffAdditionalText": {
    "message": "Tắt tùy chọn này cũng sẽ vô hiệu hóa tất cả các tính năng trong $1 và $2.",
    "description": "$1 and $2 are bold text for basicConfigurationModalDisclaimerOffAdditionalTextFeaturesFirst and basicConfigurationModalDisclaimerOffAdditionalTextFeaturesLast respectively"
  },
  "basicConfigurationModalDisclaimerOffAdditionalTextFeaturesFirst": {
    "message": "bảo mật và quyền riêng tư, sao lưu và đồng bộ"
  },
  "basicConfigurationModalDisclaimerOffAdditionalTextFeaturesLast": {
    "message": "thông báo"
  },
  "basicConfigurationModalDisclaimerOn": {
    "message": "Để tối ưu thời gian sử dụng MetaMask, bạn cần bật tính năng này. Các chức năng cơ bản (chẳng hạn như chi tiết token, cài đặt gas tối ưu và các chức năng khác) rất quan trọng đối với trải nghiệm web3."
  },
  "basicConfigurationModalHeadingOff": {
    "message": "Tắt chức năng cơ bản"
  },
  "basicConfigurationModalHeadingOn": {
    "message": "Bật chức năng cơ bản"
  },
  "bestPrice": {
    "message": "Giá tốt nhất"
  },
  "beta": {
    "message": "Beta"
  },
  "betaHeaderText": {
    "message": "Đây là một phiên bản beta. Vui lòng báo cáo lỗi $1"
  },
  "betaMetamaskVersion": {
    "message": "Phiên bản MetaMask Beta"
  },
  "betaTerms": {
    "message": "Điều khoản sử dụng phiên bản Beta"
  },
  "billionAbbreviation": {
    "message": "Tỷ",
    "description": "Shortened form of 'billion'"
  },
  "blockExplorerAccountAction": {
    "message": "Tài khoản",
    "description": "This is used with viewOnEtherscan and viewInExplorer e.g View Account in Explorer"
  },
  "blockExplorerAssetAction": {
    "message": "Tài sản",
    "description": "This is used with viewOnEtherscan and viewInExplorer e.g View Asset in Explorer"
  },
  "blockExplorerSwapAction": {
    "message": "Hoán đổi",
    "description": "This is used with viewOnEtherscan e.g View Swap on Etherscan"
  },
  "blockExplorerUrl": {
    "message": "URL trình khám phá khối"
  },
  "blockExplorerUrlDefinition": {
    "message": "URL được dùng làm trình khám phá khối cho mạng này."
  },
  "blockExplorerView": {
    "message": "Xem tài khoản tại $1",
    "description": "$1 replaced by URL for custom block explorer"
  },
  "blockaid": {
    "message": "Blockaid"
  },
  "blockaidAlertDescriptionBlur": {
    "message": "Nếu tiếp tục, tất cả tài sản bạn đã niêm yết trên Blur có thể gặp rủi ro."
  },
  "blockaidAlertDescriptionMalicious": {
    "message": "Bạn đang tương tác với một trang web độc hại. Nếu tiếp tục, bạn sẽ bị mất tài sản."
  },
  "blockaidAlertDescriptionOpenSea": {
    "message": "Nếu tiếp tục, tất cả tài sản bạn đã niêm yết trên OpenSea có thể gặp rủi ro."
  },
  "blockaidAlertDescriptionOthers": {
    "message": "Nếu bạn xác nhận yêu cầu này, bạn có thể bị mất tài sản. Chúng tôi khuyên bạn nên hủy yêu cầu này."
  },
  "blockaidAlertDescriptionTokenTransfer": {
    "message": "Bạn đang gửi tài sản của mình cho kẻ lừa đảo. Nếu tiếp tục, bạn sẽ bị mất những tài sản đó."
  },
  "blockaidAlertDescriptionWithdraw": {
    "message": "Nếu bạn xác nhận yêu cầu này, bạn đang cho phép kẻ lừa đảo rút và chi tiêu tài sản của mình. Bạn sẽ không lấy lại được tài sản."
  },
  "blockaidDescriptionApproveFarming": {
    "message": "Nếu bạn chấp thuận yêu cầu này, một bên thứ ba nổi tiếng là lừa đảo có thể lấy hết tài sản của bạn."
  },
  "blockaidDescriptionBlurFarming": {
    "message": "Nếu bạn chấp thuận yêu cầu này, người khác có thể đánh cắp tài sản được niêm yết trên Blur của bạn."
  },
  "blockaidDescriptionErrored": {
    "message": "Do có lỗi, chúng tôi không thể kiểm tra các cảnh báo bảo mật. Chỉ tiếp tục nếu bạn tin tưởng tất cả các địa chỉ liên quan."
  },
  "blockaidDescriptionMaliciousDomain": {
    "message": "Bạn đang tương tác với một tên miền độc hại. Nếu bạn chấp thuận yêu cầu này, bạn có thể mất tài sản của mình."
  },
  "blockaidDescriptionMightLoseAssets": {
    "message": "Nếu bạn chấp thuận yêu cầu này, bạn có thể mất tài sản của mình."
  },
  "blockaidDescriptionSeaportFarming": {
    "message": "Nếu bạn chấp thuận yêu cầu này, người khác có thể đánh cắp tài sản được niêm yết trên OpenSea của bạn."
  },
  "blockaidDescriptionTransferFarming": {
    "message": "Nếu bạn chấp thuận yêu cầu này, một bên thứ ba nổi tiếng là lừa đảo sẽ lấy hết tài sản của bạn."
  },
  "blockaidMessage": {
    "message": "Bảo vệ quyền riêng tư - không có dữ liệu nào được chia sẻ với các bên thứ ba. Có sẵn trên Arbitrum, Avalanche, BNB chain, Ethereum Mainnet, Linea, Optimism, Polygon, Base và Sepolia."
  },
  "blockaidTitleDeceptive": {
    "message": "Đây là một yêu cầu lừa đảo"
  },
  "blockaidTitleMayNotBeSafe": {
    "message": "Hãy cẩn thận"
  },
  "blockaidTitleSuspicious": {
    "message": "Đây là một yêu cầu đáng ngờ"
  },
  "blockies": {
    "message": "Blockies"
  },
  "borrowed": {
    "message": "Đã vay"
  },
  "boughtFor": {
    "message": "Đã mua với giá"
  },
  "bridge": {
    "message": "Cầu nối"
  },
  "bridgeAllowSwappingOf": {
    "message": "Cho phép truy cập chính xác vào $1 $2 trên $3 để thực hiện cầu nối",
    "description": "Shows a user that they need to allow a token for swapping on their hardware wallet"
  },
  "bridgeApproval": {
    "message": "Phê duyệt $1 cho cầu nối",
    "description": "Used in the transaction display list to describe a transaction that is an approve call on a token that is to be bridged. $1 is the symbol of a token that has been approved."
  },
  "bridgeApprovalWarning": {
    "message": "Bạn đang cho phép truy cập vào số tiền cụ thể, $1 $2. Hợp đồng sẽ không truy cập thêm bất kỳ khoản tiền nào khác."
  },
  "bridgeApprovalWarningForHardware": {
    "message": "Bạn sẽ cần cho phép truy cập vào $1 $2 để thực hiện cầu nối, sau đó hãy phê duyệt việc thực hiện cầu nối sang $2. Điều này sẽ yêu cầu hai lần xác nhận riêng biệt."
  },
  "bridgeBlockExplorerLinkCopied": {
    "message": "Đã sao chép liên kết trình khám phá khối!"
  },
  "bridgeCalculatingAmount": {
    "message": "Đang tính toán..."
  },
  "bridgeConfirmTwoTransactions": {
    "message": "Bạn sẽ cần xác nhận 2 giao dịch trên ví cứng của mình:"
  },
  "bridgeCreateSolanaAccount": {
    "message": "Tạo tài khoản Solana"
  },
  "bridgeCreateSolanaAccountDescription": {
    "message": "Để hoán đổi sang mạng Solana, bạn cần có tài khoản và địa chỉ nhận."
  },
  "bridgeCreateSolanaAccountTitle": {
    "message": "Bạn sẽ cần có tài khoản Solana trước."
  },
  "bridgeDetailsTitle": {
    "message": "Chi tiết cầu nối",
    "description": "Title for the modal showing details about a bridge transaction."
  },
  "bridgeEnterAmount": {
    "message": "Chọn số tiền"
  },
  "bridgeEnterAmountAndSelectAccount": {
    "message": "Nhập số tiền và chọn tài khoản đích"
  },
  "bridgeExplorerLinkViewOn": {
    "message": "Xem trên $1"
  },
  "bridgeFetchNewQuotes": {
    "message": "Tìm nạp báo giá mới?"
  },
  "bridgeFrom": {
    "message": "Cầu nối từ"
  },
  "bridgeFromTo": {
    "message": "Cầu nối $1 $2 sang $3",
    "description": "Tells a user that they need to confirm on their hardware wallet a bridge. $1 is amount of source token, $2 is the source network, and $3 is the destination network"
  },
  "bridgeGasFeesSplit": {
    "message": "Bất kỳ khoản phí mạng nào được báo trên màn hình trước đó đều bao gồm cả hai giao dịch và sẽ được chia nhỏ."
  },
  "bridgeNetCost": {
    "message": "Chi phí ròng"
  },
  "bridgeQuoteExpired": {
    "message": "Báo giá của bạn đã hết hạn."
  },
  "bridgeSelectDestinationAccount": {
    "message": "Chọn tài khoản đích"
  },
  "bridgeSelectDifferentQuote": {
    "message": "Vui lòng chọn một báo giá khác."
  },
  "bridgeSelectNetwork": {
    "message": "Chọn mạng"
  },
  "bridgeSelectTokenAmountAndAccount": {
    "message": "Chọn token, số tiền và tài khoản đích"
  },
  "bridgeSelectTokenAndAmount": {
    "message": "Chọn token và số tiền"
  },
  "bridgeSolanaAccountCreated": {
    "message": "Đã tạo tài khoản Solana"
  },
  "bridgeStatusComplete": {
    "message": "Hoàn tất",
    "description": "Status text indicating a bridge transaction has successfully completed."
  },
  "bridgeStatusFailed": {
    "message": "Thất bại",
    "description": "Status text indicating a bridge transaction has failed."
  },
  "bridgeStatusInProgress": {
    "message": "Đang tiến hành",
    "description": "Status text indicating a bridge transaction is currently processing."
  },
  "bridgeStepActionBridgeComplete": {
    "message": "Đã nhận $1 trên $2",
    "description": "$1 is the amount of the destination asset, $2 is the name of the destination network"
  },
  "bridgeStepActionBridgePending": {
    "message": "Đang nhận $1 trên $2",
    "description": "$1 is the amount of the destination asset, $2 is the name of the destination network"
  },
  "bridgeStepActionSwapComplete": {
    "message": "Đã hoán đổi $1 thành $2",
    "description": "$1 is the amount of the source asset, $2 is the amount of the destination asset"
  },
  "bridgeStepActionSwapPending": {
    "message": "Đang hoán đổi $1 thành $2",
    "description": "$1 is the amount of the source asset, $2 is the amount of the destination asset"
  },
  "bridgeTerms": {
    "message": "Điều khoản"
  },
  "bridgeTimingMinutes": {
    "message": "$1 phút",
    "description": "$1 is the ticker symbol of a an asset the user is being prompted to purchase"
  },
  "bridgeTo": {
    "message": "Cầu nối đến"
  },
  "bridgeTokenCannotVerifyDescription": {
    "message": "Nếu bạn đã thêm token này theo cách thủ công, hãy đảm bảo rằng bạn nhận thức được các rủi ro đối với tiền của mình trước khi thực hiện cầu nối."
  },
  "bridgeTokenCannotVerifyTitle": {
    "message": "Chúng tôi không thể xác minh token này."
  },
  "bridgeTransactionProgress": {
    "message": "Giao dịch $1/2"
  },
  "bridgeTxDetailsBridged": {
    "message": "Đã tạo cầu nối"
  },
  "bridgeTxDetailsBridging": {
    "message": "Cầu nối"
  },
  "bridgeTxDetailsDelayedDescription": {
    "message": "Liên hệ với"
  },
  "bridgeTxDetailsDelayedDescriptionSupport": {
    "message": "Hỗ trợ MetaMask"
  },
  "bridgeTxDetailsDelayedTitle": {
    "message": "Đã quá 3 giờ chưa?"
  },
  "bridgeTxDetailsNonce": {
    "message": "Số nonce"
  },
  "bridgeTxDetailsStatus": {
    "message": "Trạng thái"
  },
  "bridgeTxDetailsSwapped": {
    "message": "Đã hoán đổi"
  },
  "bridgeTxDetailsSwapping": {
    "message": "Đang hoán đổi"
  },
  "bridgeTxDetailsTimestamp": {
    "message": "Dấu thời gian"
  },
  "bridgeTxDetailsTimestampValue": {
    "message": "$1 lúc $2",
    "description": "$1 is the date, $2 is the time"
  },
  "bridgeTxDetailsTokenAmountOnChain": {
    "message": "$1 $2 trên",
    "description": "$1 is the amount of the token, $2 is the ticker symbol of the token"
  },
  "bridgeTxDetailsTotalGasFee": {
    "message": "Tổng phí gas"
  },
  "bridgeTxDetailsYouReceived": {
    "message": "Bạn đã nhận"
  },
  "bridgeTxDetailsYouSent": {
    "message": "Bạn đã gửi"
  },
  "bridgeValidationInsufficientGasMessage": {
    "message": "Bạn không có đủ $1 để thanh toán phí gas cho cầu nối này. Nhập số tiền nhỏ hơn hoặc mua thêm $1."
  },
  "bridgeValidationInsufficientGasTitle": {
    "message": "Cần thêm $1 để trả phí gas"
  },
  "bridged": {
    "message": "Đã tạo cầu nối"
  },
  "bridgedToChain": {
    "message": "Đã tạo cầu nối đến $1"
  },
  "bridging": {
    "message": "Cầu nối"
  },
  "browserNotSupported": {
    "message": "Trình duyệt của bạn không được hỗ trợ..."
  },
  "buildContactList": {
    "message": "Xây dựng danh sách liên hệ của bạn"
  },
  "builtAroundTheWorld": {
    "message": "MetaMask được thiết kế và xây dựng trên khắp thế giới."
  },
  "bulletpoint": {
    "message": "·"
  },
  "busy": {
    "message": "Đang bận"
  },
  "buyAndSell": {
    "message": "Mua/Bán"
  },
  "buyMoreAsset": {
    "message": "Mua thêm $1",
    "description": "$1 is the ticker symbol of a an asset the user is being prompted to purchase"
  },
  "buyNow": {
    "message": "Mua ngay"
  },
  "bytes": {
    "message": "Byte"
  },
  "canToggleInSettings": {
    "message": "Bạn có thể bật lại thông báo này trong phần Cài đặt > Cảnh báo."
  },
  "cancel": {
    "message": "Hủy"
  },
  "cancelPopoverTitle": {
    "message": "Hủy giao dịch"
  },
  "cancelSpeedUpLabel": {
    "message": "Phí gas này sẽ $1 phí gas ban đầu.",
    "description": "$1 is text 'replace' in bold"
  },
  "cancelSpeedUpTransactionTooltip": {
    "message": "Để $1 một giao dịch, phí gas phải tăng tối thiểu 10% để mạng nhận ra giao dịch này.",
    "description": "$1 is string 'cancel' or 'speed up'"
  },
  "cancelled": {
    "message": "Đã hủy"
  },
  "chainId": {
    "message": "ID chuỗi"
  },
  "chainIdDefinition": {
    "message": "ID chuỗi được dùng để ký các giao dịch cho mạng này."
  },
  "chainIdExistsErrorMsg": {
    "message": "Mạng $1 hiện đang sử dụng ID chuỗi này."
  },
  "chainListReturnedDifferentTickerSymbol": {
    "message": "Biểu tượng token này không trùng khớp với tên mạng hoặc ID chuỗi đã nhập. Nhiều token phổ biến sử dụng các biểu tượng tương tự, do đó những kẻ lừa đảo có thể lợi dụng điều này để lừa bạn gửi cho chúng một token có giá trị hơn. Nhớ xác minh mọi thông tin trước khi tiếp tục."
  },
  "changePasswordLoading": {
    "message": "Đang thay đổi mật khẩu..."
  },
  "changePasswordLoadingNote": {
    "message": "Quá trình này sẽ không mất nhiều thời gian"
  },
  "changePasswordWarning": {
    "message": "Bạn có chắc không?"
  },
  "changePasswordWarningDescription": {
    "message": "Thay đổi mật khẩu ở đây sẽ khiến MetaMask bị khóa trên các thiết bị khác mà bạn đang sử dụng. Bạn sẽ cần đăng nhập lại bằng mật khẩu mới."
  },
  "chooseYourNetwork": {
    "message": "Chọn mạng của bạn"
  },
  "chooseYourNetworkDescription": {
    "message": "Khi bạn sử dụng các chế độ cài đặt và cấu hình mặc định của chúng tôi, chúng tôi sử dụng Infura làm nhà cung cấp gọi hàm từ xa (RPC) mặc định để cung cấp quyền truy cập dữ liệu Ethereum đáng tin cậy và riêng tư nhất có thể. Trong một số trường hợp giới hạn, chúng tôi có thể sử dụng các nhà cung cấp RPC khác nhằm mang đến trải nghiệm tốt nhất cho người dùng. Bạn có thể chọn RPC của riêng mình, nhưng hãy nhớ rằng bất kỳ RPC nào cũng sẽ nhận được địa chỉ IP và ví Ethereum của bạn để thực hiện giao dịch. Để tìm hiểu thêm về cách Infura xử lý dữ liệu đối với các tài khoản EVM, hãy đọc $1, và đối với các tài khoản Solana, hãy đọc $2.",
    "description": "$1 is a link to the privacy policy, $2 is a link to Solana accounts support"
  },
  "chooseYourNetworkDescriptionCallToAction": {
    "message": "nhấp vào đây"
  },
  "chromeRequiredForHardwareWallets": {
    "message": "Bạn cần sử dụng MetaMask trên Google Chrome để kết nối với Ví cứng của bạn."
  },
  "circulatingSupply": {
    "message": "Cung lưu hành"
  },
  "clear": {
    "message": "Xóa"
  },
  "clearActivity": {
    "message": "Xóa dữ liệu hoạt động và số nonce"
  },
  "clearActivityButton": {
    "message": "Xóa dữ liệu thẻ hoạt động"
  },
  "clearActivityDescription": {
    "message": "Thao tác này sẽ đặt lại số nonce của tài khoản và xóa dữ liệu khỏi thẻ hoạt động trong ví của bạn. Chỉ có tài khoản và mạng hiện tại bị ảnh hưởng. Số dư và các giao dịch đến của bạn sẽ không thay đổi."
  },
  "click": {
    "message": "Nhấp"
  },
  "clickToConnectLedgerViaWebHID": {
    "message": "Nhấp vào đây để kết nối với ví Ledger của bạn qua WebHID",
    "description": "Text that can be clicked to open a browser popup for connecting the ledger device via webhid"
  },
  "close": {
    "message": "Đóng"
  },
  "closeExtension": {
    "message": "Đóng tiện ích mở rộng"
  },
  "closeWindowAnytime": {
    "message": "Bạn có thể đóng cửa sổ này bất kỳ lúc nào."
  },
  "coingecko": {
    "message": "CoinGecko"
  },
  "collectionName": {
    "message": "Tên bộ sưu tập"
  },
  "comboNoOptions": {
    "message": "Không tìm thấy tùy chọn nào",
    "description": "Default text shown in the combo field dropdown if no options."
  },
  "concentratedSupplyDistributionDescription": {
    "message": "Phần lớn nguồn cung token được những người nắm giữ token hàng đầu nắm giữ, gây rủi ro thao túng giá tập trung"
  },
  "concentratedSupplyDistributionTitle": {
    "message": "Phân bổ nguồn cung tập trung"
  },
  "configureSnapPopupDescription": {
    "message": "Bây giờ bạn đang rời MetaMask để định cấu hình Snap này."
  },
  "configureSnapPopupInstallDescription": {
    "message": "Bây giờ bạn đang rời MetaMask để cài đặt Snap này."
  },
  "configureSnapPopupInstallTitle": {
    "message": "Cài đặt Snap"
  },
  "configureSnapPopupLink": {
    "message": "Nhấp vào liên kết này để tiếp tục:"
  },
  "configureSnapPopupTitle": {
    "message": "Định cấu hình Snap"
  },
  "confirm": {
    "message": "Xác nhận"
  },
  "confirmAccountTypeSmartContract": {
    "message": "Tài khoản thông minh"
  },
  "confirmAccountTypeStandard": {
    "message": "Tài khoản tiêu chuẩn"
  },
  "confirmAlertModalAcknowledgeMultiple": {
    "message": "Tôi đã hiểu rõ các cảnh báo và vẫn muốn tiếp tục"
  },
  "confirmAlertModalAcknowledgeSingle": {
    "message": "Tôi đã hiểu rõ cảnh báo và vẫn muốn tiếp tục"
  },
  "confirmFieldPaymaster": {
    "message": "Phí được thanh toán bởi"
  },
  "confirmFieldTooltipPaymaster": {
    "message": "Phí cho giao dịch này sẽ được thanh toán bởi hợp đồng thông minh Paymaster."
  },
  "confirmGasFeeTokenBalance": {
    "message": "Số dư:"
  },
  "confirmGasFeeTokenInsufficientBalance": {
    "message": "Không đủ tiền"
  },
  "confirmGasFeeTokenMetaMaskFee": {
    "message": "Bao gồm phí $1"
  },
  "confirmGasFeeTokenModalNativeToggleMetaMask": {
    "message": "MetaMask đang ước tính số dư để hoàn tất giao dịch này."
  },
  "confirmGasFeeTokenModalNativeToggleWallet": {
    "message": "Thanh toán phí mạng bằng số dư trong ví của bạn."
  },
  "confirmGasFeeTokenModalPayETH": {
    "message": "Thanh toán bằng ETH"
  },
  "confirmGasFeeTokenModalPayToken": {
    "message": "Thanh toán bằng token khác"
  },
  "confirmGasFeeTokenModalTitle": {
    "message": "Chọn một token"
  },
  "confirmGasFeeTokenToast": {
    "message": "Bạn đang thanh toán phí mạng này bằng $1"
  },
  "confirmGasFeeTokenTooltip": {
    "message": "Khoản này được thanh toán cho mạng để xử lý giao dịch của bạn. Bao gồm phí $1 của MetaMask cho các token không phải ETH hoặc ETH được nạp sẵn."
  },
  "confirmInfoAccountNow": {
    "message": "Bây giờ"
  },
  "confirmInfoSwitchingTo": {
    "message": "Chuyển sang"
  },
  "confirmNestedTransactionTitle": {
    "message": "Giao dịch $1"
  },
  "confirmPassword": {
    "message": "Xác nhận mật khẩu"
  },
  "confirmRecoveryPhrase": {
    "message": "Xác nhận Cụm từ khôi phục bí mật"
  },
  "confirmRecoveryPhraseDetails": {
    "message": "Chọn các từ còn thiếu theo đúng thứ tự."
  },
  "confirmRecoveryPhraseTitle": {
    "message": "Xác nhận Cụm từ khôi phục bí mật"
  },
  "confirmSimulationApprove": {
    "message": "Bạn chấp thuận"
  },
  "confirmSrpErrorDescription": {
    "message": "Kiểm tra kỹ Cụm từ khôi phục bí mật và thử lại."
  },
  "confirmSrpErrorTitle": {
    "message": "Chưa đúng lắm"
  },
  "confirmSrpSuccessDescription": {
    "message": "Chính xác! Và hãy ghi nhớ: không bao giờ chia sẻ cụm từ này với bất kỳ ai."
  },
  "confirmSrpSuccessTitle": {
    "message": "Hoàn hảo"
  },
  "confirmTitleAccountTypeSwitch": {
    "message": "Cập nhật tài khoản"
  },
  "confirmTitleApproveTransactionNFT": {
    "message": "Yêu cầu rút tiền"
  },
  "confirmTitleDeployContract": {
    "message": "Triển khai hợp đồng"
  },
  "confirmTitleDescApproveTransaction": {
    "message": "Trang web này muốn được cấp quyền để rút NFT của bạn"
  },
  "confirmTitleDescDelegationRevoke": {
    "message": "Bạn đang chuyển về tài khoản tiêu chuẩn (EOA)."
  },
  "confirmTitleDescDelegationUpgrade": {
    "message": "Bạn đang chuyển sang tài khoản thông minh"
  },
  "confirmTitleDescDeployContract": {
    "message": "Trang web này muốn bạn triển khai hợp đồng"
  },
  "confirmTitleDescERC20ApproveTransaction": {
    "message": "Trang web này muốn được cấp quyền để rút token của bạn"
  },
  "confirmTitleDescPermitSignature": {
    "message": "Trang web này muốn được cấp quyền để chi tiêu số token của bạn."
  },
  "confirmTitleDescSIWESignature": {
    "message": "Một trang web yêu cầu bạn đăng nhập để chứng minh quyền sở hữu tài khoản này."
  },
  "confirmTitleDescSign": {
    "message": "Xem lại thông tin yêu cầu trước khi xác nhận."
  },
  "confirmTitlePermitTokens": {
    "message": "Yêu cầu hạn mức chi tiêu"
  },
  "confirmTitleRevokeApproveTransaction": {
    "message": "Xóa quyền"
  },
  "confirmTitleSIWESignature": {
    "message": "Yêu cầu đăng nhập"
  },
  "confirmTitleSetApprovalForAllRevokeTransaction": {
    "message": "Xóa quyền"
  },
  "confirmTitleSignature": {
    "message": "Yêu cầu chữ ký"
  },
  "confirmTitleTransaction": {
    "message": "Yêu cầu giao dịch"
  },
  "confirmationAlertDetails": {
    "message": "Để bảo vệ tài sản của bạn, chúng tôi đề nghị bạn từ chối yêu cầu này."
  },
  "confirmationAlertModalTitleDescription": {
    "message": "Tài sản của bạn có thể gặp rủi ro"
  },
  "confirmed": {
    "message": "Đã xác nhận"
  },
  "confusableUnicode": {
    "message": "\"$1\" tương tự với \"$2\"."
  },
  "confusableZeroWidthUnicode": {
    "message": "Tìm thấy ký tự có độ rộng bằng 0."
  },
  "confusingEnsDomain": {
    "message": "Chúng tôi đã phát hiện thấy một ký tự có thể gây nhầm lẫn trong tên ENS. Hãy kiểm tra tên ENS để tránh nguy cơ bị lừa đảo."
  },
  "connect": {
    "message": "Kết nối"
  },
  "connectAccount": {
    "message": "Kết nối tài khoản"
  },
  "connectAccountOrCreate": {
    "message": "Kết nối tài khoản hoặc tạo tài khoản mới"
  },
  "connectAccounts": {
    "message": "Kết nối tài khoản"
  },
  "connectAnAccountHeader": {
    "message": "Kết nối tài khoản"
  },
  "connectManually": {
    "message": "Kết nối thủ công với trang web hiện tại"
  },
  "connectMoreAccounts": {
    "message": "Kết nối thêm tài khoản"
  },
  "connectSnap": {
    "message": "Kết nối $1",
    "description": "$1 is the snap for which a connection is being requested."
  },
  "connectWithMetaMask": {
    "message": "Kết nối với MetaMask"
  },
  "connectedAccounts": {
    "message": "Tài khoản đã kết nối"
  },
  "connectedAccountsDescriptionPlural": {
    "message": "Bạn có $1 tài khoản kết nối với trang web này.",
    "description": "$1 is the number of accounts"
  },
  "connectedAccountsDescriptionSingular": {
    "message": "Bạn có 1 tài khoản kết nối với trang web này."
  },
  "connectedAccountsEmptyDescription": {
    "message": "MetaMask chưa kết nối với trang web này. Để kết nối với một trang web trên web3, hãy tìm nút kết nối trên trang web của họ."
  },
  "connectedAccountsListTooltip": {
    "message": "$1 có thể xem số dư tài khoản, địa chỉ, hoạt động và gợi ý các giao dịch cần phê duyệt cho tài khoản được kết nối.",
    "description": "$1 is the origin name"
  },
  "connectedAccountsToast": {
    "message": "Đã cập nhật các tài khoản được kết nối"
  },
  "connectedSites": {
    "message": "Trang web đã kết nối"
  },
  "connectedSitesAndSnaps": {
    "message": "Trang web và Snap đã kết nối"
  },
  "connectedSitesDescription": {
    "message": "$1 đã được kết nối với các trang web này. Các trang web này có thể xem địa chỉ tài khoản của bạn.",
    "description": "$1 is the account name"
  },
  "connectedSitesEmptyDescription": {
    "message": "$1 chưa được kết nối với bất kỳ trang web nào.",
    "description": "$1 is the account name"
  },
  "connectedSnapAndNoAccountDescription": {
    "message": "MetaMask được kết nối với trang web này, nhưng chưa có tài khoản nào được kết nối"
  },
  "connectedSnaps": {
    "message": "Snap đã kết nối"
  },
  "connectedWithAccount": {
    "message": "Đã kết nối $1 tài khoản",
    "description": "$1 represents account length"
  },
  "connectedWithAccountName": {
    "message": "Đã kết nối với $1",
    "description": "$1 represents account name"
  },
  "connectedWithNetwork": {
    "message": "Đã kết nối $1 mạng",
    "description": "$1 represents network length"
  },
  "connectedWithNetworkName": {
    "message": "Đã kết nối với $1",
    "description": "$1 represents network name"
  },
  "connecting": {
    "message": "Đang kết nối"
  },
  "connectingTo": {
    "message": "Đang kết nối với $1"
  },
  "connectingToDeprecatedNetwork": {
    "message": "\"$1\" đang được loại bỏ dần và có thể không hoạt động. Vui lòng thử một mạng khác."
  },
  "connectingToGoerli": {
    "message": "Đang kết nối với mạng thử nghiệm Goerli"
  },
  "connectingToLineaGoerli": {
    "message": "Đang kết nối với mạng thử nghiệm Linea Goerli"
  },
  "connectingToLineaMainnet": {
    "message": "Đang kết nối với mạng chính thức của Linea"
  },
  "connectingToLineaSepolia": {
    "message": "Đang kết nối với mạng thử nghiệm Linea Sepolia"
  },
  "connectingToMainnet": {
    "message": "Đang kết nối với Ethereum Mainnet"
  },
  "connectingToSepolia": {
    "message": "Đang kết nối với mạng thử nghiệm Sepolia"
  },
  "connectionDescription": {
    "message": "Kết nối trang web này với MetaMask"
  },
  "connectionFailed": {
    "message": "Kết nối thất bại"
  },
  "connectionFailedDescription": {
    "message": "Tìm nạp $1 thất bại, hãy kiểm tra mạng của bạn và thử lại.",
    "description": "$1 is the name of the snap being fetched."
  },
  "connectionPopoverDescription": {
    "message": "Để kết nối với trang web, hãy chọn nút kết nối. MetaMask chỉ có thể kết nối với các trang web web3."
  },
  "connectionRequest": {
    "message": "Yêu cầu kết nối"
  },
  "contactUs": {
    "message": "Liên hệ với chúng tôi"
  },
  "contacts": {
    "message": "Danh bạ"
  },
  "contentFromSnap": {
    "message": "Nội dung từ $1",
    "description": "$1 represents the name of the snap"
  },
  "continue": {
    "message": "Tiếp tục"
  },
  "contract": {
    "message": "Hợp đồng"
  },
  "contractAddress": {
    "message": "Địa chỉ hợp đồng"
  },
  "contractAddressError": {
    "message": "Bạn đang gửi token đến địa chỉ hợp đồng của token. Điều này có thể khiến bạn bị mất số token này."
  },
  "contractDeployment": {
    "message": "Triển khai hợp đồng"
  },
  "contractInteraction": {
    "message": "Tương tác với hợp đồng"
  },
  "convertTokenToNFTDescription": {
    "message": "Chúng tôi phát hiện tài sản này là một NFT. MetaMask hiện đã hỗ trợ toàn diện và đầy đủ cho NFT. Bạn có muốn xóa tài sản khỏi danh sách token và thêm tài sản dưới dạng NFT không?"
  },
  "convertTokenToNFTExistDescription": {
    "message": "Chúng tôi phát hiện tài sản này đã được thêm dưới dạng NFT. Bạn có muốn xóa tài sản khỏi danh sách token không?"
  },
  "coolWallet": {
    "message": "CoolWallet"
  },
  "copiedExclamation": {
    "message": "Đã sao chép."
  },
  "copyAddress": {
    "message": "Sao chép địa chỉ vào bộ nhớ đệm"
  },
  "copyAddressShort": {
    "message": "Sao chép địa chỉ"
  },
  "copyPrivateKey": {
    "message": "Sao chép khóa riêng tư"
  },
  "copyToClipboard": {
    "message": "Sao chép vào bộ nhớ đệm"
  },
  "copyTransactionId": {
    "message": "Sao chép ID giao dịch"
  },
  "create": {
    "message": "Tạo"
  },
  "createNewAccountHeader": {
    "message": "Tạo tài khoản mới"
  },
  "createPassword": {
    "message": "Mật khẩu MetaMask"
  },
  "createPasswordCreate": {
    "message": "Tạo mật khẩu"
  },
  "createPasswordDetails": {
    "message": "Chỉ mở khóa MetaMask trên thiết bị này."
  },
  "createPasswordDetailsSocial": {
    "message": "Sử dụng mật khẩu này để khôi phục ví trên mọi thiết bị."
  },
  "createSnapAccountDescription": {
    "message": "$1 muốn thêm một tài khoản mới vào MetaMask."
  },
  "createSnapAccountTitle": {
    "message": "Tạo tài khoản"
  },
  "createSolanaAccount": {
    "message": "Tạo tài khoản Solana"
  },
  "creatorAddress": {
    "message": "Địa chỉ của người tạo"
  },
  "crossChainSwapsLink": {
    "message": "Hoán đổi trên các mạng với MetaMask Portfolio"
  },
  "crossChainSwapsLinkNative": {
    "message": "Hoán đổi trên các mạng với Cầu nối"
  },
  "cryptoCompare": {
    "message": "CryptoCompare"
  },
  "currencyConversion": {
    "message": "Tiền tệ"
  },
  "currencyRateCheckToggle": {
    "message": "Hiển thị trình kiểm tra giá token và số dư"
  },
  "currencyRateCheckToggleDescription": {
    "message": "Chúng tôi sử dụng API của $1 và $2 để hiện thị giá token và số dư của bạn. $3",
    "description": "$1 represents Coingecko, $2 represents CryptoCompare and $3 represents Privacy Policy"
  },
  "currencySymbol": {
    "message": "Ký hiệu tiền tệ"
  },
  "currencySymbolDefinition": {
    "message": "Mã chứng khoán hiển thị cho tiền tệ của mạng này."
  },
  "currentAccountNotConnected": {
    "message": "Tài khoản hiện tại của bạn chưa được kết nối"
  },
  "currentExtension": {
    "message": "Trang tiện ích mở rộng hiện tại"
  },
  "currentLanguage": {
    "message": "Ngôn ngữ hiện tại"
  },
  "currentNetwork": {
    "message": "Mạng hiện tại",
    "description": "Speicifies to token network filter to filter by current Network. Will render when network nickname is not available"
  },
  "currentRpcUrlDeprecated": {
    "message": "Đường dẫn URL RPC hiện tại cho mạng này không còn được dùng nữa."
  },
  "currentTitle": {
    "message": "Hiện tại:"
  },
  "currentlyUnavailable": {
    "message": "Không có sẵn trên mạng này"
  },
  "curveHighGasEstimate": {
    "message": "Đồ thị ước tính phí gas cao"
  },
  "curveLowGasEstimate": {
    "message": "Đồ thị ước tính phí gas thấp"
  },
  "curveMediumGasEstimate": {
    "message": "Đồ thị ước tính phí gas theo thị trường"
  },
  "custom": {
    "message": "Nâng cao"
  },
  "customGasSettingToolTipMessage": {
    "message": "Sử dụng $1 để tùy chỉnh giá gas. Việc này có thể gây nhầm lẫn nếu bạn không quen thuộc. Bạn phải tự chịu trách nhiệm nếu thực hiện.",
    "description": "$1 is key 'advanced' (text: 'Advanced') separated here so that it can be passed in with bold font-weight"
  },
  "customNetworks": {
    "message": "Mạng tùy chỉnh"
  },
  "customSlippage": {
    "message": "Tùy chỉnh"
  },
  "customSpendLimit": {
    "message": "Hạn mức chi tiêu tùy chỉnh"
  },
  "customToken": {
    "message": "Token tùy chỉnh"
  },
  "customTokenWarningInNonTokenDetectionNetwork": {
    "message": "Tính năng phát hiện token hiện chưa khả dụng trong mạng này. Vui lòng nhập token theo cách thủ công và đảm bảo bạn tin tưởng. Tìm hiểu về $1"
  },
  "customTokenWarningInTokenDetectionNetwork": {
    "message": "Bất kỳ ai cũng có thể tạo token, bao gồm cả việc tạo phiên bản giả mạo của token hiện có. Tìm hiểu về $1"
  },
  "customTokenWarningInTokenDetectionNetworkWithTDOFF": {
    "message": "Đảm bảo bạn tin tưởng token trước khi nhập token đó. Tìm hiểu cách phòng tránh $1. Bạn cũng có thể bật tính năng phát hiện token $2."
  },
  "customerSupport": {
    "message": "hỗ trợ khách hàng"
  },
  "customizeYourNotifications": {
    "message": "Tùy chỉnh thông báo"
  },
  "customizeYourNotificationsText": {
    "message": "Bật các loại thông báo mà bạn muốn nhận:"
  },
  "dappSuggested": {
    "message": "Trang web gợi ý"
  },
  "dappSuggestedGasSettingToolTipMessage": {
    "message": "$1 đã gợi ý mức giá này.",
    "description": "$1 is url for the dapp that has suggested gas settings"
  },
  "dappSuggestedHigh": {
    "message": "Trang web gợi ý"
  },
  "dappSuggestedHighShortLabel": {
    "message": "Trang web (cao)"
  },
  "dappSuggestedShortLabel": {
    "message": "Trang web"
  },
  "dappSuggestedTooltip": {
    "message": "$1 đã đề xuất mức giá này.",
    "description": "$1 represents the Dapp's origin"
  },
  "darkTheme": {
    "message": "Tối"
  },
  "data": {
    "message": "Dữ liệu"
  },
  "dataCollectionForMarketing": {
    "message": "Thu thập dữ liệu cho mục đích tiếp thị"
  },
  "dataCollectionForMarketingDescription": {
    "message": "Chúng tôi sẽ sử dụng MetaMetrics để tìm hiểu cách bạn tương tác với các thông tin tiếp thị. Chúng tôi có thể chia sẻ tin tức liên quan (chẳng hạn như tính năng sản phẩm và các tài liệu khác)."
  },
  "dataCollectionWarningPopoverButton": {
    "message": "Đồng ý"
  },
  "dataCollectionWarningPopoverDescription": {
    "message": "Bạn đã tắt tùy chọn thu thập dữ liệu cho mục đích tiếp thị của chúng tôi. Thao tác này chỉ áp dụng cho thiết bị này. Nếu bạn sử dụng MetaMask trên các thiết bị khác, nhớ chọn không tham gia trên các thiết bị đó."
  },
  "dataUnavailable": {
    "message": "dữ liệu không khả dụng"
  },
  "dateCreated": {
    "message": "Ngày tạo"
  },
  "dcent": {
    "message": "D'Cent"
  },
  "debitCreditPurchaseOptions": {
    "message": "Tùy chọn mua bằng thẻ ghi nợ hoặc thẻ tín dụng"
  },
  "decimal": {
    "message": "Số thập phân của token"
  },
  "decimalsMustZerotoTen": {
    "message": "Số thập phân ít nhất phải bằng 0 và không được quá 36."
  },
  "decrypt": {
    "message": "Giải mã"
  },
  "decryptCopy": {
    "message": "Sao chép thông báo đã mã hóa"
  },
  "decryptInlineError": {
    "message": "Không thể giải mã thông báo này do lỗi: $1",
    "description": "$1 is error message"
  },
  "decryptMessageNotice": {
    "message": "$1 muốn đọc thông báo này để hoàn tất hành động của bạn",
    "description": "$1 is the web3 site name"
  },
  "decryptMetamask": {
    "message": "Giải mã thông báo"
  },
  "decryptRequest": {
    "message": "Giải mã yêu cầu"
  },
  "deepLink_Caution": {
    "message": "Hãy tiến hành thận trọng"
  },
  "deepLink_Continue": {
    "message": "Tiếp tục"
  },
  "deepLink_ContinueDescription": {
    "message": "Bạn sẽ mở $1 nếu tiếp tục.",
    "description": "$1 is the name of the page they'll be redirected to if they click the Continue button. Examples of $1: 'the home page'; 'the buy page'; 'the swaps page'; 'the notifications page'"
  },
  "deepLink_DontRemindMeAgain": {
    "message": "Không nhắc lại nữa"
  },
  "deepLink_Error404Description": {
    "message": "Chúng tôi không thể tìm thấy trang mà bạn đang tìm kiếm."
  },
  "deepLink_Error404Title": {
    "message": "Trang này không tồn tại"
  },
  "deepLink_ErrorMissingUrl": {
    "message": "Không có URL nào được cung cấp để điều hướng."
  },
  "deepLink_ErrorOtherDescription": {
    "message": "Đây là một lỗi và nên được báo cáo cho MetaMask."
  },
  "deepLink_ErrorOtherTitle": {
    "message": "Đã xảy ra lỗi khi xử lý liên kết sâu"
  },
  "deepLink_GoToTheHomePageButton": {
    "message": "Đến trang chủ"
  },
  "deepLink_RedirectingToMetaMask": {
    "message": "Đang chuyển hướng đến MetaMask"
  },
  "deepLink_ThirdPartyDescription": {
    "message": "Bạn đã được đưa đến đây bởi bên thứ ba, không phải MetaMask. $1",
    "description": "$1 is the message 'deepLink_ContinueDescription'"
  },
  "deepLink_theBuyPage": {
    "message": "trang mua"
  },
  "deepLink_theHomePage": {
    "message": "trang chủ"
  },
  "deepLink_theNotificationsPage": {
    "message": "trang thông báo"
  },
  "deepLink_theSwapsPage": {
    "message": "trang hoán đổi"
  },
  "defaultRpcUrl": {
    "message": "URL RPC mặc định"
  },
  "defaultSettingsSubTitle": {
    "message": "MetaMask sử dụng chế độ cài đặt mặc định để cân bằng tốt nhất giữa tính an toàn và dễ sử dụng. Thay đổi các chế độ cài đặt này để nâng cao quyền riêng tư của bạn hơn nữa."
  },
  "defaultSettingsTitle": {
    "message": "Cài đặt quyền riêng tư mặc định"
  },
  "defi": {
    "message": "DeFi"
  },
  "defiTabErrorContent": {
    "message": "Hãy thử truy cập lại sau."
  },
  "defiTabErrorTitle": {
    "message": "Chúng tôi không thể tải trang này."
  },
  "delete": {
    "message": "Xóa"
  },
  "deleteContact": {
    "message": "Xóa địa chỉ liên hệ"
  },
  "deleteMetaMetricsData": {
    "message": "Xóa dữ liệu MetaMetrics"
  },
  "deleteMetaMetricsDataDescription": {
    "message": "Thao tác này sẽ xóa dữ liệu MetaMetrics trước đây liên quan đến quá trình sử dụng của bạn trên thiết bị này. Ví và tài khoản của bạn sẽ vẫn như hiện tại sau khi dữ liệu này bị xóa. Quá trình này có thể mất đến 30 ngày. Xem $1 của chúng tôi.",
    "description": "$1 will have text saying Privacy Policy "
  },
  "deleteMetaMetricsDataErrorDesc": {
    "message": "Không thể hoàn tất yêu cầu này ngay bây giờ do sự cố máy chủ hệ thống phân tích, vui lòng thử lại sau"
  },
  "deleteMetaMetricsDataErrorTitle": {
    "message": "Chúng tôi không thể xóa dữ liệu này bây giờ"
  },
  "deleteMetaMetricsDataModalDesc": {
    "message": "Chúng tôi sắp xóa tất cả dữ liệu MetaMetrics của bạn. Bạn có chắc không?"
  },
  "deleteMetaMetricsDataModalTitle": {
    "message": "Xóa dữ liệu MetaMetrics?"
  },
  "deleteMetaMetricsDataRequestedDescription": {
    "message": "Bạn đã khởi tạo hành động này trên $1. Quá trình này có thể mất đến 30 ngày. Xem $2",
    "description": "$1 will be the date on which teh deletion is requested and $2 will have text saying Privacy Policy "
  },
  "deleteNetworkIntro": {
    "message": "Nếu xóa mạng này, bạn sẽ cần thêm lại mạng này để xem các tài sản của mình trong mạng này"
  },
  "deleteNetworkTitle": {
    "message": "Xóa mạng $1?",
    "description": "$1 represents the name of the network"
  },
  "depositCrypto": {
    "message": "Nạp tiền mã hóa từ tài khoản khác bằng địa chỉ ví hoặc mã QR."
  },
  "deprecatedGoerliNtwrkMsg": {
    "message": "Do các cập nhật của hệ thống Ethereum, mạng thử nghiệm Goerli sẽ sớm được loại bỏ dần."
  },
  "deprecatedNetwork": {
    "message": "Mạng này đã ngừng sử dụng"
  },
  "deprecatedNetworkButtonMsg": {
    "message": "Đã hiểu"
  },
  "deprecatedNetworkDescription": {
    "message": "Mạng bạn đang cố gắng kết nối không còn được MetaMask hỗ trợ. $1"
  },
  "description": {
    "message": "Mô tả"
  },
  "descriptionFromSnap": {
    "message": "Mô tả từ $1",
    "description": "$1 represents the name of the snap"
  },
  "deselectAll": {
    "message": "Bỏ chọn tất cả"
  },
  "destinationAccountPickerNoEligible": {
    "message": "Không tìm thấy tài khoản đủ điều kiện"
  },
  "destinationAccountPickerNoMatching": {
    "message": "Không tìm thấy tài khoản trùng khớp"
  },
  "destinationAccountPickerReceiveAt": {
    "message": "Nhận tại"
  },
  "destinationAccountPickerSearchPlaceholderToMainnet": {
    "message": "Địa chỉ nhận hoặc ENS"
  },
  "destinationAccountPickerSearchPlaceholderToSolana": {
    "message": "Địa chỉ nhận"
  },
  "destinationTransactionIdLabel": {
    "message": "ID giao dịch đích",
    "description": "Label for the destination transaction ID field."
  },
  "details": {
    "message": "Chi tiết"
  },
  "developerOptions": {
    "message": "Tùy chọn Nhà phát triển"
  },
  "disabledGasOptionToolTipMessage": {
    "message": "“$1” bị vô hiệu hóa vì không đạt mức tăng tối thiểu 10% so với phí gas ban đầu.",
    "description": "$1 is gas estimate type which can be market or aggressive"
  },
  "disconnect": {
    "message": "Ngắt kết nối"
  },
  "disconnectAllAccounts": {
    "message": "Ngắt kết nối tất cả các tài khoản"
  },
  "disconnectAllAccountsConfirmationDescription": {
    "message": "Bạn có chắc chắn muốn ngắt kết nối không? Bạn có thể bị mất chức năng của trang web."
  },
  "disconnectAllAccountsText": {
    "message": "tài khoản"
  },
  "disconnectAllDescriptionText": {
    "message": "Nếu bạn ngắt kết nối khỏi trang web này, bạn sẽ cần kết nối lại tài khoản và mạng của bạn để sử dụng lại trang web này."
  },
  "disconnectAllSnapsText": {
    "message": "Snap"
  },
  "disconnectMessage": {
    "message": "Hành động này sẽ ngắt kết nối bạn khỏi trang web này"
  },
  "disconnectPrompt": {
    "message": "Ngắt kết nối $1"
  },
  "disconnectThisAccount": {
    "message": "Ngắt kết nối tài khoản này"
  },
  "disconnectedAllAccountsToast": {
    "message": "Đã ngắt kết nối tất cả các tài khoản khỏi $1",
    "description": "$1 is name of the dapp`"
  },
  "disconnectedSingleAccountToast": {
    "message": "Đã ngắt kết nối $1 khỏi $2",
    "description": "$1 is name of the name and $2 represents the dapp name`"
  },
  "discover": {
    "message": "Khám phá"
  },
  "discoverSnaps": {
    "message": "Khám phá Snap",
    "description": "Text that links to the Snaps website. Displayed in a banner on Snaps list page in settings."
  },
  "dismiss": {
    "message": "Đóng"
  },
  "dismissReminderDescriptionField": {
    "message": "Bật tùy chọn này để tắt thông báo nhắc sao lưu Cụm từ khôi phục bí mật. Bạn nên sao lưu Cụm từ khôi phục bí mật của mình để tránh mất tiền"
  },
  "dismissReminderField": {
    "message": "Tắt lời nhắc sao lưu Cụm từ khôi phục bí mật"
  },
  "dismissSmartAccountSuggestionEnabledDescription": {
    "message": "Bật tùy chọn này để không còn thấy gợi ý \"Chuyển sang Tài khoản thông minh\" trên bất kỳ tài khoản nào. Tài khoản thông minh mở khóa giao dịch nhanh hơn, phí mạng thấp hơn và linh hoạt hơn trong việc thanh toán."
  },
  "dismissSmartAccountSuggestionEnabledTitle": {
    "message": "Tắt gợi ý \"Chuyển sang Tài khoản thông minh\""
  },
  "displayNftMedia": {
    "message": "Hiển thị phương tiện NFT"
  },
  "displayNftMediaDescription": {
    "message": "Việc hiển thị dữ liệu và phương tiện NFT sẽ làm lộ địa chỉ IP của bạn với OpenSea hoặc các bên thứ ba khác. Điều này có thể cho phép kẻ tấn công liên kết địa chỉ IP với địa chỉ Ethereum của bạn. Tính năng tự động phát hiện NFT dựa trên chế độ cài đặt này và sẽ không khả dụng khi chế độ cài đặt này bị tắt."
  },
  "doNotShare": {
    "message": "Không chia sẻ thông tin này với bất kỳ ai"
  },
  "domain": {
    "message": "Tên miền"
  },
  "done": {
    "message": "Hoàn tất"
  },
  "dontShowThisAgain": {
    "message": "Không hiển thị lại"
  },
  "downArrow": {
    "message": "mũi tên xuống"
  },
  "downloadGoogleChrome": {
    "message": "Tải Google Chrome xuống"
  },
  "downloadNow": {
    "message": "Tải xuống ngay"
  },
  "downloadStateLogs": {
    "message": "Tải nhật ký trạng thái xuống"
  },
  "dropped": {
    "message": "Đã ngừng"
  },
  "duplicateContactTooltip": {
    "message": "Tên liên hệ này trùng với một tài khoản hoặc liên hệ đã có"
  },
  "duplicateContactWarning": {
    "message": "Bạn có liên hệ bị trùng"
  },
  "durationSuffixDay": {
    "message": "Ngày",
    "description": "Shortened form of 'day'"
  },
  "durationSuffixHour": {
    "message": "Giờ",
    "description": "Shortened form of 'hour'"
  },
  "durationSuffixMillisecond": {
    "message": "Mili giây",
    "description": "Shortened form of 'millisecond'"
  },
  "durationSuffixMinute": {
    "message": "Phút",
    "description": "Shortened form of 'minute'"
  },
  "durationSuffixMonth": {
    "message": "Tháng",
    "description": "Shortened form of 'month'"
  },
  "durationSuffixSecond": {
    "message": "Giây",
    "description": "Shortened form of 'second'"
  },
  "durationSuffixWeek": {
    "message": "Tuần",
    "description": "Shortened form of 'week'"
  },
  "durationSuffixYear": {
    "message": "Năm",
    "description": "Shortened form of 'year'"
  },
  "earn": {
    "message": "Kiếm lợi nhuận"
  },
  "edit": {
    "message": "Chỉnh sửa"
  },
  "editANickname": {
    "message": "Chỉnh sửa biệt danh"
  },
  "editAccountName": {
    "message": "Chỉnh sửa tên tài khoản"
  },
  "editAccounts": {
    "message": "Chỉnh sửa tài khoản"
  },
  "editAddressNickname": {
    "message": "Chỉnh sửa biệt danh địa chỉ"
  },
  "editCancellationGasFeeModalTitle": {
    "message": "Chỉnh sửa phí gas hủy"
  },
  "editContact": {
    "message": "Chỉnh sửa liên hệ"
  },
  "editGasFeeModalTitle": {
    "message": "Chỉnh sửa phí gas"
  },
  "editGasLimitOutOfBounds": {
    "message": "Hạn mức phí gas tối thiểu phải là $1"
  },
  "editGasLimitOutOfBoundsV2": {
    "message": "Hạn mức phí gas phải lớn hơn $1 và nhỏ hơn $2",
    "description": "$1 is the minimum limit for gas and $2 is the maximum limit"
  },
  "editGasLimitTooltip": {
    "message": "Hạn mức phí gas là đơn vị gas tối đa mà bạn sẵn sàng sử dụng. Đơn vị gas là hệ số nhân của \"Phí ưu tiên tối đa\" và \"Phí tối đa\"."
  },
  "editGasMaxBaseFeeGWEIImbalance": {
    "message": "Phí cơ sở tối đa không thể thấp hơn phí ưu tiên"
  },
  "editGasMaxBaseFeeHigh": {
    "message": "Phí cơ sở tối đa cao hơn cần thiết"
  },
  "editGasMaxBaseFeeLow": {
    "message": "Phí cơ sở tối đa thấp so với tình trạng mạng hiện tại"
  },
  "editGasMaxFeeHigh": {
    "message": "Phí tối đa cao hơn cần thiết"
  },
  "editGasMaxFeeLow": {
    "message": "Phí tối đa quá thấp so với tình trạng mạng"
  },
  "editGasMaxFeePriorityImbalance": {
    "message": "Phí tối đa không thể thấp hơn phí ưu tiên tối đa"
  },
  "editGasMaxPriorityFeeBelowMinimum": {
    "message": "Phí ưu tiên tối đa phải lớn hơn 0 GWEI"
  },
  "editGasMaxPriorityFeeBelowMinimumV2": {
    "message": "Phí ưu tiên phải lớn hơn 0."
  },
  "editGasMaxPriorityFeeHigh": {
    "message": "Phí ưu tiên tối đa cao hơn cần thiết. Bạn có thể phải trả nhiều hơn mức cần thiết."
  },
  "editGasMaxPriorityFeeHighV2": {
    "message": "Phí ưu tiên cao hơn cần thiết. Bạn có thể phải trả nhiều hơn mức cần thiết"
  },
  "editGasMaxPriorityFeeLow": {
    "message": "Phí ưu tiên tối đa thấp so với tình trạng mạng hiện tại"
  },
  "editGasMaxPriorityFeeLowV2": {
    "message": "Phí ưu tiên thấp so với tình trạng mạng hiện tại"
  },
  "editGasPriceTooLow": {
    "message": "Giá gas phải lớn hơn 0"
  },
  "editGasPriceTooltip": {
    "message": "Mạng này yêu cầu trường \"Giá gas\" khi gửi giao dịch. Giá gas là số tiền bạn sẽ trả cho mỗi đơn vị gas."
  },
  "editGasSubTextFeeLabel": {
    "message": "Phí tối đa:"
  },
  "editGasTitle": {
    "message": "Chỉnh sửa ưu tiên"
  },
  "editGasTooLow": {
    "message": "Thời gian xử lý không rõ"
  },
  "editInPortfolio": {
    "message": "Chỉnh sửa trong Portfolio"
  },
  "editNetwork": {
    "message": "Chỉnh sửa mạng"
  },
  "editNetworkLink": {
    "message": "chỉnh sửa mạng gốc"
  },
  "editNetworksTitle": {
    "message": "Chỉnh sửa mạng"
  },
  "editNonceField": {
    "message": "Chỉnh sửa số nonce"
  },
  "editNonceMessage": {
    "message": "Đây là tính năng nâng cao, hãy dùng một cách thận trọng."
  },
  "editPermission": {
    "message": "Chỉnh sửa quyền"
  },
  "editPermissions": {
    "message": "Chỉnh sửa quyền"
  },
  "editSpeedUpEditGasFeeModalTitle": {
    "message": "Chỉnh sửa phí gas tăng tốc"
  },
  "editSpendingCap": {
    "message": "Chỉnh sửa hạn mức chi tiêu"
  },
  "editSpendingCapAccountBalance": {
    "message": "Số dư tài khoản: $1 $2"
  },
  "editSpendingCapDesc": {
    "message": "Nhập số tiền mà bạn cảm thấy thoải mái khi được chi tiêu thay mặt cho bạn."
  },
  "editSpendingCapError": {
    "message": "Hạn mức chi tiêu không được vượt quá $1 chữ số thập phân. Xóa bớt chữ số thập phân để tiếp tục."
  },
  "editSpendingCapSpecialCharError": {
    "message": "Chỉ nhập số"
  },
  "enableAutoDetect": {
    "message": " Bật tự động phát hiện"
  },
  "enableFromSettings": {
    "message": " Bật trong Cài Đặt."
  },
  "enableIt": {
    "message": " Bật"
  },
  "enableSmartContractAccount": {
    "message": "Bật tài khoản hợp đồng thông minh"
  },
  "enableSmartContractAccountDescription": {
    "message": "Bạn có thể bật các tính năng tài khoản thông minh trên các mạng được hỗ trợ."
  },
  "enableSnap": {
    "message": "Bật"
  },
  "enableToken": {
    "message": "bật $1",
    "description": "$1 is a token symbol, e.g. ETH"
  },
  "enabled": {
    "message": "Đã bật"
  },
  "enabledNetworks": {
    "message": "Mạng được bật"
  },
  "encryptionPublicKeyNotice": {
    "message": "$1 muốn biết khóa mã hóa công khai của bạn. Bằng việc đồng ý, trang web này sẽ có thể gửi thông báo được mã hóa cho bạn.",
    "description": "$1 is the web3 site name"
  },
  "encryptionPublicKeyRequest": {
    "message": "Yêu cầu khóa mã hóa công khai"
  },
  "endpointReturnedDifferentChainId": {
    "message": "URL RPC bạn đã nhập trả về một ID chuỗi khác ($1).",
    "description": "$1 is the return value of eth_chainId from an RPC endpoint"
  },
  "enhancedTokenDetectionAlertMessage": {
    "message": "Tính năng phát hiện token nâng cao hiện có sẵn trên $1. $2"
  },
  "ensDomainsSettingDescriptionIntroduction": {
    "message": "MetaMask cho phép bạn xem các tên miền ENS ngay trên thanh địa chỉ của trình duyệt. Sau đây là cách hoạt động:"
  },
  "ensDomainsSettingDescriptionOutroduction": {
    "message": "Lưu ý rằng việc sử dụng tính năng này sẽ làm lộ địa chỉ IP của bạn với các dịch vụ bên thứ ba IPFS."
  },
  "ensDomainsSettingDescriptionPart1": {
    "message": "MetaMask sẽ kiểm tra hợp đồng ENS của Ethereum để tìm mã được kết nối với tên ENS."
  },
  "ensDomainsSettingDescriptionPart2": {
    "message": "Nếu mã liên kết đến IPFS, bạn có thể xem nội dung được liên kết với nó (thường là một trang web)."
  },
  "ensDomainsSettingTitle": {
    "message": "Hiển thị tên miền ENS trong thanh địa chỉ"
  },
  "ensUnknownError": {
    "message": "Tra cứu ENS thất bại."
  },
  "enterANameToIdentifyTheUrl": {
    "message": "Nhập tên để xác định URL"
  },
  "enterChainId": {
    "message": "Nhập ID chuỗi"
  },
  "enterMaxSpendLimit": {
    "message": "Nhập hạn mức chi tiêu tối đa"
  },
  "enterNetworkName": {
    "message": "Nhập tên mạng"
  },
  "enterOptionalPassword": {
    "message": "Nhập mật khẩu tùy chọn"
  },
  "enterPasswordContinue": {
    "message": "Nhập mật khẩu để tiếp tục"
  },
  "enterPasswordCurrent": {
    "message": "Nhập mật khẩu hiện tại"
  },
  "enterRpcUrl": {
    "message": "Nhập URL RPC"
  },
  "enterSymbol": {
    "message": "Nhập ký hiệu"
  },
  "enterTokenNameOrAddress": {
    "message": "Nhập tên token hoặc dán địa chỉ"
  },
  "enterYourPassword": {
    "message": "Nhập mật khẩu của bạn"
  },
  "enterYourPasswordContinue": {
    "message": "Nhập mật khẩu để tiếp tục"
  },
  "enterYourPasswordSocialLoginFlow": {
    "message": "Nhập Mật khẩu Metamask"
  },
  "errorCode": {
    "message": "Mã: $1",
    "description": "Displayed error code for debugging purposes. $1 is the error code"
  },
  "errorGettingSafeChainList": {
    "message": "Lỗi khi lấy danh sách chuỗi an toàn, vui lòng tiếp tục một cách thận trọng."
  },
  "errorMessage": {
    "message": "Thông báo: $1",
    "description": "Displayed error message for debugging purposes. $1 is the error message"
  },
  "errorName": {
    "message": "Mã: $1",
    "description": "Displayed error name for debugging purposes. $1 is the error name"
  },
  "errorPageContactSupport": {
    "message": "Liên hệ bộ phận hỗ trợ",
    "description": "Button for contact MM support"
  },
  "errorPageDescribeUsWhatHappened": {
    "message": "Mô tả những gì đã xảy ra",
    "description": "Button for submitting report to sentry"
  },
  "errorPageInfo": {
    "message": "Không thể hiển thị thông tin của bạn. Đừng lo, ví và tiền của bạn vẫn an toàn.",
    "description": "Information banner shown in the error page"
  },
  "errorPageMessageTitle": {
    "message": "Thông báo lỗi",
    "description": "Title for description, which is displayed for debugging purposes"
  },
  "errorPageSentryFormTitle": {
    "message": "Mô tả những gì đã xảy ra",
    "description": "In sentry feedback form, The title at the top of the feedback form."
  },
  "errorPageSentryMessagePlaceholder": {
    "message": "Chia sẻ thông tin chi tiết như cách chúng tôi có thể tái hiện lỗi để giúp chúng tôi khắc phục vấn đề.",
    "description": "In sentry feedback form, The placeholder for the feedback description input field."
  },
  "errorPageSentrySuccessMessageText": {
    "message": "Cảm ơn! Chúng tôi sẽ sớm tiến hành xem xét.",
    "description": "In sentry feedback form, The message displayed after a successful feedback submission."
  },
  "errorPageTitle": {
    "message": "MetaMask đã gặp lỗi",
    "description": "Title of generic error page"
  },
  "errorPageTryAgain": {
    "message": "Thử lại",
    "description": "Button for try again"
  },
  "errorStack": {
    "message": "Cụm:",
    "description": "Title for error stack, which is displayed for debugging purposes"
  },
  "errorWhileConnectingToRPC": {
    "message": "Gặp lỗi khi kết nối với mạng tùy chỉnh."
  },
  "errorWithSnap": {
    "message": "Lỗi với $1",
    "description": "$1 represents the name of the snap"
  },
  "estimatedFee": {
    "message": "Phí ước tính"
  },
  "estimatedFeeTooltip": {
    "message": "Số tiền được chi trả để xử lý giao dịch trên mạng."
  },
  "ethGasPriceFetchWarning": {
    "message": "Giá gas dự phòng được cung cấp vì dịch vụ ước tính giá gas chính hiện không hoạt động."
  },
  "ethereumProviderAccess": {
    "message": "Cấp quyền truy cập $1 cho nhà cung cấp Ethereum",
    "description": "The parameter is the name of the requesting origin"
  },
  "ethereumPublicAddress": {
    "message": "Địa chỉ công khai trên Ethereum"
  },
  "etherscan": {
    "message": "Etherscan"
  },
  "etherscanView": {
    "message": "Xem tài khoản trên Etherscan"
  },
  "etherscanViewOn": {
    "message": "Xem trên Etherscan"
  },
  "existingChainId": {
    "message": "Thông tin bạn đã nhập được liên kết với một ID chuỗi hiện có."
  },
  "expandView": {
    "message": "Chế độ xem mở rộng"
  },
  "experimental": {
    "message": "Thử nghiệm"
  },
  "exploreweb3": {
    "message": "Khám phá web3"
  },
  "exportYourData": {
    "message": "Xuất dữ liệu của bạn"
  },
  "exportYourDataButton": {
    "message": "Tải xuống"
  },
  "exportYourDataDescription": {
    "message": "Bạn có thể xuất các dữ liệu như địa chỉ liên hệ và tùy chọn của bạn."
  },
  "extendWalletWithSnaps": {
    "message": "Khám phá các Snap do cộng đồng xây dựng để tùy chỉnh trải nghiệm web3 của bạn",
    "description": "Banner description displayed on Snaps list page in Settings when less than 6 Snaps is installed."
  },
  "externalAccount": {
    "message": "Tài khoản bên ngoài"
  },
  "externalExtension": {
    "message": "Tiện ích bên ngoài"
  },
  "externalNameSourcesSetting": {
    "message": "Biệt danh được đề xuất"
  },
  "externalNameSourcesSettingDescription": {
    "message": "Chúng tôi sẽ tìm nạp những biệt danh được đề xuất cho các địa chỉ mà bạn tương tác từ các nguồn bên thứ ba như Etherscan, Infura và Lens Protocol. Các nguồn này sẽ có thể nhìn thấy các địa chỉ đó và địa chỉ IP của bạn. Địa chỉ tài khoản của bạn sẽ không bị lộ với các bên thứ ba."
  },
  "failed": {
    "message": "Không thành công"
  },
  "failedToFetchChainId": {
    "message": "Không thể tìm nạp ID chuỗi. URL RPC của bạn có chính xác không?"
  },
  "failover": {
    "message": "Chuyển đổi dự phòng"
  },
  "failoverRpcUrl": {
    "message": "URL RPC chuyển đổi dự phòng"
  },
  "failureMessage": {
    "message": "Đã xảy ra sự cố và chúng tôi không thể hoàn tất hành động"
  },
  "fast": {
    "message": "Nhanh"
  },
  "feeDetails": {
    "message": "Chi tiết phí"
  },
  "fileImportFail": {
    "message": "Tính năng nhập tập tin không hoạt động? Nhấp vào đây!",
    "description": "Helps user import their account from a JSON file"
  },
  "flaskWelcomeUninstall": {
    "message": "bạn nên gỡ cài đặt tiện ích mở rộng này",
    "description": "This request is shown on the Flask Welcome screen. It is intended for non-developers, and will be bolded."
  },
  "flaskWelcomeWarning1": {
    "message": "Flask là nơi để các lập trình viên thí nghiệm những API mới không ổn định. Nếu bạn không phải là lập trình viên hay người tham gia thử nghiệm giai đoạn beta, $1.",
    "description": "This is a warning shown on the Flask Welcome screen, intended to encourage non-developers not to proceed any further. $1 is the bolded message 'flaskWelcomeUninstall'"
  },
  "flaskWelcomeWarning2": {
    "message": "Chúng tôi không đảm bảo tính an toàn hay ổn định của tiện ích mở rộng này. Các API mới do Flask cung cấp không đủ sức chống lại các cuộc tấn công lừa đảo, có nghĩa rằng bất kỳ trang web hay Snap nào yêu cầu truy cập vào Flask đều có thể mang mục đích xấu nhằm đánh cắp tài sản của bạn.",
    "description": "This explains the risks of using MetaMask Flask"
  },
  "flaskWelcomeWarning3": {
    "message": "Tất cả các API của Flask đều là thử nghiệm. Chúng có thể bị thay đổi hoặc xóa mà không cần thông báo, hoặc chúng có thể ở trên Flask vô thời hạn mà không bao giờ được chuyển sang phiên bản MetaMask ổn định. Bạn phải tự chịu rủi ro khi sử dụng chúng.",
    "description": "This message warns developers about unstable Flask APIs"
  },
  "flaskWelcomeWarning4": {
    "message": "Đảm bảo bạn đã tắt tiện ích mở rộng MetaMask thông thường khi sử dụng Flask.",
    "description": "This message calls to pay attention about multiple versions of MetaMask running on the same site (Flask + Prod)"
  },
  "flaskWelcomeWarningAcceptButton": {
    "message": "Tôi chấp nhận những rủi ro này",
    "description": "this text is shown on a button, which the user presses to confirm they understand the risks of using Flask"
  },
  "floatAmountToken": {
    "message": "Số lượng Token phải là số nguyên"
  },
<<<<<<< HEAD
=======
  "followUsOnX": {
    "message": "Theo dõi chúng tôi trên $1",
    "description": "$1 is the x icon"
  },
>>>>>>> 9ab104b0
  "forbiddenIpfsGateway": {
    "message": "Cổng kết nối IPFS không được phép: Vui lòng chỉ định một cổng kết nối CID"
  },
  "forgetDevice": {
    "message": "Quên thiết bị này"
  },
  "forgotPassword": {
    "message": "Quên mật khẩu?"
  },
  "forgotPasswordModalButton": {
    "message": "Đặt lại ví"
  },
  "forgotPasswordModalDescription1": {
    "message": "MetaMask không thể khôi phục mật khẩu cho bạn."
  },
  "forgotPasswordModalDescription2": {
    "message": "Bạn có thể đặt lại ví bằng cách nhập Cụm từ khôi phục bí mật mà bạn đã sử dụng khi thiết lập ví."
  },
  "forgotPasswordModalTitle": {
    "message": "Quên mật khẩu?"
  },
  "forgotPasswordSocialDescription": {
    "message": "MetaMask không thể khôi phục mật khẩu cho bạn."
  },
  "forgotPasswordSocialStep1": {
    "message": "Nếu bạn đang đăng nhập MetaMask trên một thiết bị có $1 (như Face ID), bạn có thể đặt lại mật khẩu tại đó.",
    "description": "$1 is bold biometrics turned on"
  },
  "forgotPasswordSocialStep1Biometrics": {
    "message": "sinh trắc học đã được bật"
  },
  "forgotPasswordSocialStep2": {
    "message": "Nếu bạn có $1, bạn có thể đặt lại ví hiện tại và nhập lại bằng $1.",
    "description": "$1 is bold Secret Recovery Phrase"
  },
  "form": {
    "message": "mẫu"
  },
  "from": {
    "message": "Từ"
  },
  "fromAddress": {
    "message": "Từ: $1",
    "description": "$1 is the address to include in the From label. It is typically shortened first using shortenAddress"
  },
  "fromTokenLists": {
    "message": "Từ danh sách token: $1"
  },
  "function": {
    "message": "Chức năng: $1"
  },
  "fundingMethod": {
    "message": "Phương thức nạp tiền"
  },
  "gas": {
    "message": "Gas"
  },
  "gasDisplayAcknowledgeDappButtonText": {
    "message": "Chỉnh sửa phí gas gợi ý"
  },
  "gasDisplayDappWarning": {
    "message": "Phí gas này đã được gợi ý bởi $1. Việc sửa đổi có thể khiến giao dịch của bạn gặp sự cố. Vui lòng liên hệ với $1 nếu bạn có câu hỏi.",
    "description": "$1 represents the Dapp's origin"
  },
  "gasFee": {
    "message": "Phí gas"
  },
  "gasLimit": {
    "message": "Hạn mức phí gas"
  },
  "gasLimitRecommended": {
    "message": "Hạn mức phí gas được đề xuất là $1. Có thể thất bại nếu hạn mức phí gas thấp hơn."
  },
  "gasLimitTooLow": {
    "message": "Hạn mức phí gas ít nhất phải là 21000"
  },
  "gasLimitV2": {
    "message": "Hạn mức phí gas"
  },
  "gasOption": {
    "message": "Tùy chọn phí gas"
  },
  "gasPriceExcessive": {
    "message": "Bạn đã đặt phí gas cao một cách không cần thiết. Hãy cân nhắc giảm mức phí này."
  },
  "gasPriceFetchFailed": {
    "message": "Không ước tính được giá gas do lỗi mạng."
  },
  "gasTimingHoursShort": {
    "message": "$1 giờ",
    "description": "$1 represents a number of hours"
  },
  "gasTimingLow": {
    "message": "Chậm"
  },
  "gasTimingMinutesShort": {
    "message": "$1 phút",
    "description": "$1 represents a number of minutes"
  },
  "gasTimingSecondsShort": {
    "message": "$1 giây",
    "description": "$1 represents a number of seconds"
  },
  "gasUsed": {
    "message": "Gas đã dùng"
  },
  "general": {
    "message": "Chung"
  },
  "generalCameraError": {
    "message": "Chúng tôi không thể truy cập máy ảnh của bạn. Vui lòng thử lại một lần nữa."
  },
  "generalCameraErrorTitle": {
    "message": "Đã xảy ra sự cố..."
  },
  "generalDescription": {
    "message": "Đồng bộ chế độ cài đặt trên các thiết bị, chọn mạng ưa thích và theo dõi dữ liệu token"
  },
  "genericExplorerView": {
    "message": "Xem tài khoản trên $1"
  },
  "getTheNewestFeatures": {
    "message": "Nhận các tính năng mới nhất"
  },
  "goToSite": {
    "message": "Đến trang web"
  },
  "goerli": {
    "message": "Mạng thử nghiệm Goerli"
  },
  "gotIt": {
    "message": "Đã hiểu"
  },
  "grantExactAccess": {
    "message": "Cấp quyền truy cập chính xác"
  },
  "gwei": {
    "message": "GWEI"
  },
  "hardware": {
    "message": "Phần cứng"
  },
  "hardwareWalletConnected": {
    "message": "Đã kết nối với ví cứng"
  },
  "hardwareWalletLegacyDescription": {
    "message": "(cũ)",
    "description": "Text representing the MEW path"
  },
  "hardwareWalletSubmissionWarningStep1": {
    "message": "Nhớ cắm thiết bị $1 và chọn ứng dụng Ethereum."
  },
  "hardwareWalletSubmissionWarningStep2": {
    "message": "Bật \"dữ liệu hợp đồng thông minh\" hoặc \"ký mù\" trên thiết bị $1 của bạn."
  },
  "hardwareWalletSubmissionWarningTitle": {
    "message": "Trước khi nhấn Gửi:"
  },
  "hardwareWalletSupportLinkConversion": {
    "message": "nhấp vào đây"
  },
  "hardwareWallets": {
    "message": "Kết nối với một ví cứng"
  },
  "hardwareWalletsInfo": {
    "message": "Các thành phần tích hợp của ví cứng sử dụng lệnh gọi API đến máy chủ bên ngoài, máy chủ này có thể xem địa chỉ IP của bạn và địa chỉ hợp đồng thông minh mà bạn tương tác."
  },
  "hardwareWalletsMsg": {
    "message": "Chọn một ví cứng mà bạn muốn sử dụng với MetaMask."
  },
  "here": {
    "message": "tại đây",
    "description": "as in -click here- for more information (goes with troubleTokenBalances)"
  },
  "hexData": {
    "message": "Dữ liệu thập lục phân"
  },
  "hiddenAccounts": {
    "message": "Tài khoản ẩn"
  },
  "hide": {
    "message": "Ẩn"
  },
  "hideAccount": {
    "message": "Ẩn tài khoản"
  },
  "hideAdvancedDetails": {
    "message": "Ẩn chi tiết nâng cao"
  },
  "hideSentitiveInfo": {
    "message": "Ẩn thông tin nhạy cảm"
  },
  "hideTokenPrompt": {
    "message": "Ẩn token?"
  },
  "hideTokenSymbol": {
    "message": "Ẩn $1",
    "description": "$1 is the symbol for a token (e.g. 'DAI')"
  },
  "hideZeroBalanceTokens": {
    "message": "Ẩn các token không có số dư"
  },
  "high": {
    "message": "Cao"
  },
  "highGasSettingToolTipMessage": {
    "message": "Xác suất cao, ngay cả trong thị trường biến động. Sử dụng $1 để bù đắp khi lưu lượng mạng lưới tăng vọt trong những trường hợp như phát hành NFT nổi tiếng.",
    "description": "$1 is key 'high' (text: 'Aggressive') separated here so that it can be passed in with bold font-weight"
  },
  "highLowercase": {
    "message": "cao"
  },
  "highestCurrentBid": {
    "message": "Giá thầu hiện tại cao nhất"
  },
  "highestFloorPrice": {
    "message": "Giá sàn cao nhất"
  },
  "history": {
    "message": "Lịch sử"
  },
  "holdToRevealContent1": {
    "message": "Cụm từ khôi phục bí mật của bạn cung cấp $1",
    "description": "$1 is a bolded text with the message from 'holdToRevealContent2'"
  },
  "holdToRevealContent2": {
    "message": "toàn quyền truy cập vào ví và tiền của bạn.",
    "description": "Is the bolded text in 'holdToRevealContent1'"
  },
  "holdToRevealContent3": {
    "message": "Không chia sẻ với bất kỳ ai. $1 $2",
    "description": "$1 is a message from 'holdToRevealContent4' and $2 is a text link with the message from 'holdToRevealContent5'"
  },
  "holdToRevealContent4": {
    "message": "Bộ phận Hỗ trợ của MetaMask sẽ không yêu cầu điều này,",
    "description": "Part of 'holdToRevealContent3'"
  },
  "holdToRevealContent5": {
    "message": "nhưng những kẻ lừa đảo qua mạng thì có.",
    "description": "The text link in 'holdToRevealContent3'"
  },
  "holdToRevealContentPrivateKey1": {
    "message": "Khóa riêng tư của bạn cung cấp $1",
    "description": "$1 is a bolded text with the message from 'holdToRevealContentPrivateKey2'"
  },
  "holdToRevealContentPrivateKey2": {
    "message": "toàn quyền truy cập vào ví và tiền của bạn.",
    "description": "Is the bolded text in 'holdToRevealContentPrivateKey2'"
  },
  "holdToRevealLockedLabel": {
    "message": "giữ để hiển thị vòng tròn bị khóa"
  },
  "holdToRevealPrivateKey": {
    "message": "Giữ để hiển thị Khóa riêng tư"
  },
  "holdToRevealPrivateKeyTitle": {
    "message": "Đảm bảo an toàn cho khóa riêng tư của bạn"
  },
  "holdToRevealSRP": {
    "message": "Giữ để hiển thị Cụm từ khôi phục bí mật"
  },
  "holdToRevealSRPTitle": {
    "message": "Đảm bảo an toàn cho Cụm từ khôi phục bí mật của bạn"
  },
  "holdToRevealUnlockedLabel": {
    "message": "giữ để hiển thị vòng tròn được mở khóa"
  },
  "honeypotDescription": {
    "message": "Token này có thể tiềm ẩn rủi ro honeypot (bẫy trong bẫy). Bạn nên thẩm định kỹ trước khi tương tác để tránh thiệt hại tài chính."
  },
  "honeypotTitle": {
    "message": "Honey Pot (Bẫy trong bẫy)"
  },
  "howNetworkFeesWorkExplanation": {
    "message": "Phí ước tính cần thiết để xử lý giao dịch. Phí tối đa là $1."
  },
  "howQuotesWork": {
    "message": "Cách báo giá hoạt động"
  },
  "howQuotesWorkExplanation": {
    "message": "Báo giá này có lợi nhuận cao nhất trong các báo giá mà chúng tôi đã tìm kiếm. Báo giá này dựa trên tỷ giá hoán đổi, bao gồm phí cầu nối và $1% phí MetaMask, trừ phí gas. Phí gas phụ thuộc vào mức độ bận rộn của mạng và độ phức tạp của giao dịch."
  },
  "id": {
    "message": "ID"
  },
  "ignoreAll": {
    "message": "Bỏ qua tất cả"
  },
  "ignoreTokenWarning": {
    "message": "Nếu bạn ẩn token, chúng sẽ không hiển thị trong ví của bạn. Tuy nhiên, bạn vẫn có thể thêm chúng thông qua chức năng tìm kiếm."
  },
  "imToken": {
    "message": "imToken"
  },
  "import": {
    "message": "Nhập",
    "description": "Button to import an account from a selected file"
  },
  "importAWallet": {
    "message": "Nhập ví"
  },
  "importAccountError": {
    "message": "Lỗi khi nhập tài khoản."
  },
  "importAccountErrorIsSRP": {
    "message": "Bạn đã nhập Cụm từ khôi phục bí mật (hoặc thông tin gợi nhớ). Để nhập tài khoản tại đây, bạn phải nhập khóa riêng tư, là một chuỗi thập lục phân có độ dài 64 ký tự."
  },
  "importAccountErrorNotAValidPrivateKey": {
    "message": "Khóa riêng tư này không hợp lệ. Bạn đã nhập một chuỗi thập lục phân, nhưng phải dài 64 ký tự."
  },
  "importAccountErrorNotHexadecimal": {
    "message": "Khóa riêng tư này không hợp lệ. Bạn phải nhập một chuỗi thập lục phân có độ dài 64 ký tự."
  },
  "importAccountJsonLoading1": {
    "message": "Dự kiến quá trình nhập JSON này sẽ mất vài phút và đóng băng MetaMask."
  },
  "importAccountJsonLoading2": {
    "message": "Chân thành xin lỗi bạn, chúng tôi sẽ cải thiện để quá trình này nhanh hơn trong tương lai."
  },
  "importAccountMsg": {
    "message": "Tài khoản đã nhập sẽ không được liên kết với Cụm từ khôi phục bí mật MetaMask của bạn. Tìm hiểu thêm về tài khoản đã nhập"
  },
  "importNFT": {
    "message": "Nhập NFT"
  },
  "importNFTAddressToolTip": {
    "message": "Ví dụ: trên OpenSea, trên trang của NFT bên dưới mục Chi tiết, có một giá trị siêu liên kết màu xanh dương gắn nhãn \"Địa chỉ hợp đồng\". Nếu bạn nhấp vào đây, nó sẽ dẫn bạn đến địa chỉ của hợp đồng trên Etherscan; ở phía trên cùng bên trái của trang đó, sẽ có một biểu tượng gắn nhãn \"Hợp đồng\" và ở bên phải là một chuỗi dài các chữ cái và số. Đây là địa chỉ của hợp đồng đã tạo NFT của bạn. Nhấp vào biểu tượng \"sao chép\" ở bên phải của địa chỉ để sao chép nó vào bộ nhớ đệm."
  },
  "importNFTPage": {
    "message": "Nhập trang NFT"
  },
  "importNFTTokenIdToolTip": {
    "message": "ID của NFT là một mã nhận dạng duy nhất vì không có hai NFT nào giống hệt nhau. Một lần nữa, trên OpenSea, mã số này nằm bên dưới mục \"Chi tiết\". Hãy ghi chú lại hoặc sao chép vào bộ nhớ đệm."
  },
  "importNWordSRP": {
    "message": "Tôi có cụm từ khôi phục gồm $1 từ",
    "description": "$1 is the number of words in the recovery phrase"
  },
  "importPrivateKey": {
    "message": "Khóa riêng tư"
  },
  "importSRPDescription": {
    "message": "Nhập ví hiện có bằng cụm từ khôi phục gồm 12 hoặc 24 từ của bạn."
  },
  "importSRPNumberOfWordsError": {
    "message": "Cụm từ khôi phục bí mật gồm 12 hoặc 24 từ"
  },
  "importSRPWordError": {
    "message": "Từ $1 không đúng hoặc sai chính tả.",
    "description": "$1 is the word that is incorrect or misspelled"
  },
  "importSRPWordErrorAlternative": {
    "message": "Từ $1 và $2 không đúng hoặc sai chính tả.",
    "description": "$1 and $2 are multiple words that are mispelled."
  },
  "importSecretRecoveryPhrase": {
    "message": "Nhập Cụm từ khôi phục bí mật"
  },
  "importSecretRecoveryPhraseUnknownError": {
    "message": "Đã xảy ra lỗi không xác định."
  },
  "importSelectedTokens": {
    "message": "Nhập các token đã chọn?"
  },
  "importSelectedTokensDescription": {
    "message": "Chỉ những token đã chọn mới xuất hiện trong ví của bạn. Sau đó, bạn luôn có thể nhập các token đã ẩn thông qua chức năng tìm kiếm."
  },
  "importTokenQuestion": {
    "message": "Bạn muốn nhập token?"
  },
  "importTokenWarning": {
    "message": "Bất kỳ ai cũng tạo được token bằng bất kỳ tên nào, kể cả phiên bản giả của token hiện có. Bạn tự chịu rủi ro khi thêm và giao dịch!"
  },
  "importTokensCamelCase": {
    "message": "Nhập token"
  },
  "importTokensError": {
    "message": "Chúng tôi không thể nhập token. Vui lòng thử lại sau."
  },
  "importWallet": {
    "message": "Nhập ví"
  },
  "importWalletOrAccountHeader": {
    "message": "Nhập ví hoặc tài khoản"
  },
  "importWalletSuccess": {
    "message": "Cụm từ khôi phục bí mật $1 đã được nhập",
    "description": "$1 is the index of the secret recovery phrase"
  },
  "importWithCount": {
    "message": "Nhập $1",
    "description": "$1 will the number of detected tokens that are selected for importing, if all of them are selected then $1 will be all"
  },
  "imported": {
    "message": "Đã nhập",
    "description": "status showing that an account has been fully loaded into the keyring"
  },
  "inYourSettings": {
    "message": "trong phần Cài đặt"
  },
  "included": {
    "message": "đã bao gồm"
  },
  "includesXTransactions": {
    "message": "Bao gồm $1 giao dịch"
  },
  "infuraBlockedNotification": {
    "message": "MetaMask không thể kết nối với máy chủ chuỗi khối. Hãy xem xét các lý do tiềm ẩn $1.",
    "description": "$1 is a clickable link with with text defined by the 'here' key"
  },
  "initialTransactionConfirmed": {
    "message": "Mạng đã xác nhận giao dịch ban đầu của bạn. Nhấp OK để quay lại."
  },
  "insightsFromSnap": {
    "message": "Thông tin chi tiết từ $1",
    "description": "$1 represents the name of the snap"
  },
  "install": {
    "message": "Cài đặt"
  },
  "installOrigin": {
    "message": "Cài đặt nguồn gốc"
  },
  "installRequest": {
    "message": "Thêm vào MetaMask"
  },
  "installedOn": {
    "message": "Đã cài đặt vào $1",
    "description": "$1 is the date when the snap has been installed"
  },
  "insufficientBalance": {
    "message": "Không đủ số dư."
  },
  "insufficientFunds": {
    "message": "Không đủ tiền."
  },
  "insufficientFundsForGas": {
    "message": "Không đủ tiền thanh toán phí gas"
  },
  "insufficientLockedLiquidityDescription": {
    "message": "Việc thiếu tính thanh khoản bị khóa hoặc đốt hợp lý khiến token dễ bị rút thanh khoản đột ngột, có thể gây bất ổn thị trường."
  },
  "insufficientLockedLiquidityTitle": {
    "message": "Tính thanh khoản bị khóa không đủ"
  },
  "insufficientTokens": {
    "message": "Không đủ token."
  },
  "interactWithSmartContract": {
    "message": "Hợp đồng thông minh"
  },
  "interactingWith": {
    "message": "Đang tương tác với"
  },
  "interactingWithTransactionDescription": {
    "message": "Đây là hợp đồng mà bạn đang tương tác. Nhớ xác minh các thông tin để bảo vệ bản thân trước những kẻ lừa đảo."
  },
  "interaction": {
    "message": "Tương tác"
  },
  "invalidAddress": {
    "message": "Địa chỉ không hợp lệ"
  },
  "invalidAddressRecipient": {
    "message": "Địa chỉ người nhận không hợp lệ"
  },
  "invalidAssetType": {
    "message": "Tài sản này là một NFT và cần được thêm lại trên trang Nhập NFT bên dưới thẻ NFT"
  },
  "invalidChainIdTooBig": {
    "message": "ID chuỗi không hợp lệ. ID chuỗi quá lớn."
  },
  "invalidCustomNetworkAlertContent1": {
    "message": "Phải nhập lại ID chuỗi cho mạng tùy chỉnh “$1”.",
    "description": "$1 is the name/identifier of the network."
  },
  "invalidCustomNetworkAlertContent2": {
    "message": "Để bảo vệ bạn khỏi các nhà cung cấp mạng độc hại hoặc bị lỗi, ID chuỗi giờ đây là yêu cầu bắt buộc đối với tất cả các mạng tùy chỉnh."
  },
  "invalidCustomNetworkAlertContent3": {
    "message": "Chuyển đến phần Cài đặt > Mạng, rồi nhập ID chuỗi. Bạn có thể tìm được ID chuỗi của hầu hết các mạng phổ biến trên $1.",
    "description": "$1 is a link to https://chainid.network"
  },
  "invalidCustomNetworkAlertTitle": {
    "message": "Mạng tùy chỉnh không hợp lệ"
  },
  "invalidHexData": {
    "message": "Dữ liệu thập lục phân không hợp lệ"
  },
  "invalidHexNumber": {
    "message": "Số thập lục phân không hợp lệ."
  },
  "invalidHexNumberLeadingZeros": {
    "message": "Số thập lục phân không hợp lệ. Xóa mọi số 0 ở đầu."
  },
  "invalidIpfsGateway": {
    "message": "Cổng kết nối IPFS không hợp lệ: Giá trị phải là URL hợp lệ"
  },
  "invalidNumber": {
    "message": "Số không hợp lệ. Hãy nhập một số thập phân hoặc số thập lục phân bắt đầu bằng “0x”."
  },
  "invalidNumberLeadingZeros": {
    "message": "Số không hợp lệ. Xóa mọi số 0 ở đầu."
  },
  "invalidRPC": {
    "message": "URL RPC không hợp lệ"
  },
  "invalidSeedPhrase": {
    "message": "Cụm từ khôi phục bí mật không hợp lệ"
  },
  "invalidSeedPhraseCaseSensitive": {
    "message": "Nội dung nhập không hợp lệ! Cụm từ khôi phục bí mật phân biệt chữ hoa và chữ thường."
  },
  "invalidSeedPhraseNotFound": {
    "message": "Không tìm thấy Cụm từ khôi phục bí mật."
  },
  "ipfsGateway": {
    "message": "Cổng IPFS"
  },
  "ipfsGatewayDescription": {
    "message": "MetaMask sử dụng các dịch vụ của bên thứ ba để hiển thị hình ảnh các NFT của bạn được lưu trữ trên IPFS, hiển thị thông tin liên quan đến địa chỉ ENS được nhập trong thanh địa chỉ của trình duyệt và tìm nạp biểu tượng cho các token khác nhau. Địa chỉ IP của bạn có thể được hiển thị với các dịch vụ này khi bạn đang sử dụng chúng."
  },
  "ipfsToggleModalDescriptionOne": {
    "message": "Chúng tôi sử dụng các dịch vụ của bên thứ ba để hiển thị hình ảnh các NFT của bạn được lưu trữ trên IPFS, hiển thị thông tin liên quan đến địa chỉ ENS được nhập trong thanh địa chỉ của trình duyệt và tìm nạp biểu tượng cho các token khác nhau. Địa chỉ IP của bạn có thể được hiển thị với các dịch vụ này khi bạn đang sử dụng chúng."
  },
  "ipfsToggleModalDescriptionTwo": {
    "message": "Việc chọn Xác nhận sẽ bật độ phân giải IPFS. Bạn có thể tắt nó trong $1 bất cứ lúc nào.",
    "description": "$1 is the method to turn off ipfs"
  },
  "ipfsToggleModalSettings": {
    "message": "Cài đặt > Bảo mật và quyền riêng tư"
  },
  "isSigningOrSubmitting": {
    "message": "Giao dịch trước đó vẫn đang được ký hoặc gửi"
  },
  "jazzAndBlockies": {
    "message": "Jazzicons và Blockies là hai kiểu biểu tượng độc nhất khác nhau giúp bạn nhận ra tài khoản trong nháy mắt."
  },
  "jazzicons": {
    "message": "Jazzicons"
  },
  "jsonFile": {
    "message": "Tập tin JSON",
    "description": "format for importing an account"
  },
  "keyringAccountName": {
    "message": "Tên tài khoản"
  },
  "keyringAccountPublicAddress": {
    "message": "Địa chỉ công khai"
  },
  "keyringSnapRemovalResult1": {
    "message": "Đã xóa $1 $2",
    "description": "Displays the result after removal of a keyring snap. $1 is the snap name, $2 is whether it is successful or not"
  },
  "keyringSnapRemovalResultNotSuccessful": {
    "message": "không ",
    "description": "Displays the `not` word in $2."
  },
  "keyringSnapRemoveConfirmation": {
    "message": "Nhập $1 để xác nhận bạn muốn xóa Snap này:",
    "description": "Asks user to input the name nap prior to deleting the snap. $1 is the snap name"
  },
  "keystone": {
    "message": "Keystone"
  },
  "knownAddressRecipient": {
    "message": "Địa chỉ hợp đồng đã biết."
  },
  "knownTokenWarning": {
    "message": "Hành động này sẽ chỉnh sửa các token đã niêm yết trong ví của bạn, kẻ xấu có thể lợi dụng việc này để lừa đảo bạn. Chỉ chấp thuận nếu bạn chắc chắn rằng bạn muốn thay đổi giá trị mà những token này đại diện cho. Tìm hiểu thêm về $1"
  },
  "l1Fee": {
    "message": "Phí L1"
  },
  "l1FeeTooltip": {
    "message": "Phí gas L1"
  },
  "l2Fee": {
    "message": "Phí L2"
  },
  "l2FeeTooltip": {
    "message": "Phí gas L2"
  },
  "lastConnected": {
    "message": "Đã kết nối lần cuối"
  },
  "lastSold": {
    "message": "Đã bán gần nhất"
  },
  "lavaDomeCopyWarning": {
    "message": "Vì sự an toàn của bạn, việc chọn văn bản này hiện không khả dụng."
  },
  "layer1Fees": {
    "message": "Phí Lớp 1"
  },
  "layer2Fees": {
    "message": "Phí Lớp 2"
  },
  "learnHow": {
    "message": "Tìm hiểu cách thức"
  },
  "learnMore": {
    "message": "tìm hiểu thêm"
  },
  "learnMoreAboutGas": {
    "message": "Muốn $1 về gas?",
    "description": "$1 will be replaced by the learnMore translation key"
  },
  "learnMoreAboutPrivacy": {
    "message": "Tìm hiểu thêm về các cách thức bảo mật tốt nhất."
  },
  "learnMoreAboutSolanaAccounts": {
    "message": "Tìm hiểu thêm về tài khoản Solana"
  },
  "learnMoreKeystone": {
    "message": "Tìm hiểu thêm"
  },
  "learnMoreUpperCase": {
    "message": "Tìm hiểu thêm"
  },
  "learnMoreUpperCaseWithDot": {
    "message": "Tìm hiểu thêm."
  },
  "learnScamRisk": {
    "message": "lừa đảo và nguy cơ bảo mật."
  },
  "leaveMetaMask": {
    "message": "Rời khỏi MetaMask?"
  },
  "leaveMetaMaskDesc": {
    "message": "Bạn sắp truy cập một trang web bên ngoài MetaMask. Hãy kiểm tra kỹ đường dẫn URL trước khi tiếp tục."
  },
  "ledgerAccountRestriction": {
    "message": "Bạn cần sử dụng tài khoản gần đây nhất thì mới có thể thêm một tài khoản mới."
  },
  "ledgerConnectionInstructionCloseOtherApps": {
    "message": "Đóng bất kỳ phần mềm nào khác được kết nối với thiết bị của bạn và sau đó nhấp vào đây để làm mới."
  },
  "ledgerConnectionInstructionHeader": {
    "message": "Trước khi nhấp xác nhận:"
  },
  "ledgerConnectionInstructionStepFour": {
    "message": "Bật \"dữ liệu hợp đồng thông minh\" hoặc \"ký mù\" trên thiết bị Ledger của bạn."
  },
  "ledgerConnectionInstructionStepThree": {
    "message": "Nhớ cắm thiết bị Ledger và chọn ứng dụng Ethereum."
  },
  "ledgerDeviceOpenFailureMessage": {
    "message": "Mở thiết bị Ledger không thành công. Ledger của bạn có thể đã được kết nối với phần mềm khác. Vui lòng đóng Ledger Live hoặc các ứng dụng khác được kết nối với thiết bị Ledger của bạn và thử kết nối lại."
  },
  "ledgerErrorConnectionIssue": {
    "message": "Kết nối lại với Ledger của bạn, mở ứng dụng ETH và thử lại."
  },
  "ledgerErrorDevicedLocked": {
    "message": "Ledger của bạn đã bị khóa. Vui lòng mở khóa rồi thử lại."
  },
  "ledgerErrorEthAppNotOpen": {
    "message": "Để khắc phục sự cố này, vui lòng mở ứng dụng ETH trên thiết bị của bạn và thử lại."
  },
  "ledgerErrorTransactionDataNotPadded": {
    "message": "Không có đủ phần đệm trong dữ liệu đầu vào của giao dịch Ethereum."
  },
  "ledgerLiveApp": {
    "message": "Ứng dụng Ledger Live"
  },
  "ledgerLocked": {
    "message": "Không thể kết nối với thiết bị Ledger. Vui lòng đảm bảo bạn đã mở khóa thiết bị và mở ứng dụng Ethereum."
  },
  "ledgerMultipleDevicesUnsupportedInfoDescription": {
    "message": "Để kết nối thiết bị mới, hãy ngắt kết nối thiết bị trước đó."
  },
  "ledgerMultipleDevicesUnsupportedInfoTitle": {
    "message": "Bạn chỉ có thể kết nối một thiết bị Ledger tại một thời điểm"
  },
  "ledgerTimeout": {
    "message": "Ledger Live mất quá nhiều thời gian để phản hồi hoặc đã hết thời gian chờ kết nối. Hãy đảm bảo bạn đã mở ứng dụng Ledger Live và đã mở khóa thiết bị."
  },
  "ledgerWebHIDNotConnectedErrorMessage": {
    "message": "Thiết bị Ledger chưa được kết nối. Nếu bạn muốn kết nối với Ledger, vui lòng nhấp lại vào \"Tiếp tục\" và chấp thuận kết nối HID",
    "description": "An error message shown to the user during the hardware connect flow."
  },
  "levelArrow": {
    "message": "mũi tên cấp độ"
  },
  "lightTheme": {
    "message": "Sáng"
  },
  "likeToImportToken": {
    "message": "Bạn có muốn nhập token này không?"
  },
  "likeToImportTokens": {
    "message": "Bạn có muốn nhập những token này không?"
  },
  "lineaGoerli": {
    "message": "Mạng thử nghiệm Linea Goerli"
  },
  "lineaMainnet": {
    "message": "Mạng chính thức của Linea"
  },
  "lineaSepolia": {
    "message": "Mạng thử nghiệm Linea Sepolia"
  },
  "link": {
    "message": "Liên kết"
  },
  "linkCentralizedExchanges": {
    "message": "Liên kết tài khoản Coinbase hoặc Binance của bạn để chuyển tiền mã hóa đến MetaMask miễn phí."
  },
  "links": {
    "message": "Liên kết"
  },
  "loadMore": {
    "message": "Tải thêm"
  },
  "loading": {
    "message": "Đang tải..."
  },
  "loadingScreenSnapMessage": {
    "message": "Vui lòng hoàn tất giao dịch trên Snap."
  },
  "loadingTokenList": {
    "message": "Đang tải danh sách token"
  },
  "localhost": {
    "message": "Máy chủ cục bộ 8545"
  },
  "lock": {
    "message": "Khóa"
  },
  "lockMetaMask": {
    "message": "Khóa MetaMask"
  },
  "lockTimeInvalid": {
    "message": "Thời gian khóa phải là một số từ 0 đến 10080"
  },
  "loginErrorConnectButton": {
    "message": "Thử lại"
  },
  "loginErrorConnectDescription": {
    "message": "Kết nối internet của bạn không ổn định. Hãy kiểm tra kết nối và thử lại."
  },
  "loginErrorConnectTitle": {
    "message": "Không thể kết nối"
  },
  "loginErrorGenericButton": {
    "message": "Thử lại"
  },
  "loginErrorGenericDescription": {
    "message": "Đã xảy ra lỗi khi đăng nhập. Hãy thử lại và nếu sự cố vẫn tiếp diễn, vui lòng liên hệ $1.",
    "description": "$1 is the key 'loginErrorGenericSupport'"
  },
  "loginErrorGenericSupport": {
    "message": "Hỗ trợ MetaMask"
  },
  "loginErrorGenericTitle": {
    "message": "Đã xảy ra sự cố"
  },
  "loginErrorSessionExpiredButton": {
    "message": "Đăng nhập"
  },
  "loginErrorSessionExpiredDescription": {
    "message": "Phiên làm việc của bạn đã hết hạn. Vui lòng đăng nhập lại để tiếp tục."
  },
  "loginErrorSessionExpiredTitle": {
    "message": "Phiên làm việc đã hết hạn"
  },
  "logo": {
    "message": "Logo $1",
    "description": "$1 is the name of the ticker"
  },
  "low": {
    "message": "Thấp"
  },
  "lowEstimatedReturnTooltipMessage": {
    "message": "Bạn sẽ phải trả phí giao dịch cao hơn $1% số tiền ban đầu. Hãy kiểm tra số tiền nhận được và phí mạng."
  },
  "lowEstimatedReturnTooltipTitle": {
    "message": "Chi phí cao"
  },
  "lowGasSettingToolTipMessage": {
    "message": "Sử dụng $1 để chờ mức giá rẻ hơn. Thời gian dự kiến sẽ kém chính xác hơn nhiều do mức giá tương đối khó dự đoán.",
    "description": "$1 is key 'low' separated here so that it can be passed in with bold font-weight"
  },
  "lowLowercase": {
    "message": "thấp"
  },
  "mainnet": {
    "message": "Ethereum Mainnet"
  },
  "mainnetToken": {
    "message": "Địa chỉ này trùng với một địa chỉ đã biết trên Ethereum Mainnet. Hãy kiểm tra lại địa chỉ hợp đồng và mạng cho token mà bạn đang muốn thêm."
  },
  "makeAnotherSwap": {
    "message": "Tạo một giao dịch hoán đổi mới"
  },
  "makeSureNoOneWatching": {
    "message": "Đảm bảo không có ai đang nhìn",
    "description": "Warning to users to be care while creating and saving their new Secret Recovery Phrase"
  },
  "manageDefaultSettings": {
    "message": "Quản lý cài đặt mặc định"
  },
  "manageInstitutionalWallets": {
    "message": "Quản lý Ví tổ chức"
  },
  "manageInstitutionalWalletsDescription": {
    "message": "Bật tùy chọn này để sử dụng ví tổ chức."
  },
  "manageNetworksMenuHeading": {
    "message": "Quản lý mạng"
  },
  "managePermissions": {
    "message": "Quản lý quyền"
  },
  "marketCap": {
    "message": "Vốn hóa thị trường"
  },
  "marketDetails": {
    "message": "Chi tiết thị trường"
  },
  "max": {
    "message": "Tối đa"
  },
  "maxBaseFee": {
    "message": "Phí cơ sở tối đa"
  },
  "maxFee": {
    "message": "Phí tối đa"
  },
  "maxFeeTooltip": {
    "message": "Một khoản phí tối đa được cung cấp để thanh toán cho giao dịch."
  },
  "maxPriorityFee": {
    "message": "Phí ưu tiên tối đa"
  },
  "medium": {
    "message": "Thị trường"
  },
  "mediumGasSettingToolTipMessage": {
    "message": "Sử dụng $1 để xử lý nhanh theo giá thị trường hiện tại.",
    "description": "$1 is key 'medium' (text: 'Market') separated here so that it can be passed in with bold font-weight"
  },
  "memo": {
    "message": "bản ghi nhớ"
  },
  "message": {
    "message": "Thông báo"
  },
  "metaMaskConnectStatusParagraphOne": {
    "message": "Giờ đây, bạn có nhiều quyền kiểm soát hơn đối với các kết nối của tài khoản trong MetaMask."
  },
  "metaMaskConnectStatusParagraphThree": {
    "message": "Nhấp vào để quản lý các tài khoản đã kết nối của bạn."
  },
  "metaMaskConnectStatusParagraphTwo": {
    "message": "Nút trạng thái kết nối sẽ hiển thị nếu trang web mà bạn đang truy cập được kết nối với tài khoản bạn đang chọn."
  },
  "metaMetricsIdNotAvailableError": {
    "message": "Vì bạn chưa bao giờ chọn tham gia MetaMetrics, nên ở đây không có dữ liệu nào để xóa."
  },
  "metadataModalSourceTooltip": {
    "message": "$1 được lưu trữ trên npm và $2 là mã định danh duy nhất của Snap này.",
    "description": "$1 is the snap name and $2 is the snap NPM id."
  },
  "metamaskNotificationsAreOff": {
    "message": "Thông báo ví hiện không hoạt động."
  },
  "metamaskSwapsOfflineDescription": {
    "message": "Tính năng Hoán đổi trên MetaMask đang được bảo trì. Vui lòng kiểm tra lại sau."
  },
  "metamaskVersion": {
    "message": "Phiên bản MetaMask"
  },
  "methodData": {
    "message": "Phương thức"
  },
  "methodDataTransactionDesc": {
    "message": "Chức năng được thực hiện dựa trên dữ liệu đầu vào đã giải mã."
  },
  "methodNotSupported": {
    "message": "Không được hỗ trợ với tài khoản này."
  },
  "metrics": {
    "message": "Chỉ số"
  },
  "millionAbbreviation": {
    "message": "Triệu",
    "description": "Shortened form of 'million'"
  },
  "mismatchedChainLinkText": {
    "message": "xác minh thông tin về mạng",
    "description": "Serves as link text for the 'mismatchedChain' key. This text will be embedded inside the translation for that key."
  },
  "mismatchedChainRecommendation": {
    "message": "Bạn nên $1 trước khi tiếp tục.",
    "description": "$1 is a clickable link with text defined by the 'mismatchedChainLinkText' key. The link will open to instructions for users to validate custom network details."
  },
  "mismatchedNetworkName": {
    "message": "Theo hồ sơ của chúng tôi, tên mạng có thể không khớp hoàn toàn với ID chuỗi này."
  },
  "mismatchedNetworkSymbol": {
    "message": "Ký hiệu đơn vị tiền tệ đã gửi không khớp với những gì chúng tôi mong đợi cho ID chuỗi này."
  },
  "mismatchedRpcChainId": {
    "message": "ID chuỗi do mạng tùy chỉnh trả về không khớp với ID chuỗi đã gửi."
  },
  "mismatchedRpcUrl": {
    "message": "Theo hồ sơ của chúng tôi, giá trị RPC URL đã gửi không khớp với một nhà cung cấp đã biết cho ID chuỗi này."
  },
  "missingSetting": {
    "message": "Không tìm thấy chế độ cài đặt?"
  },
  "missingSettingRequest": {
    "message": "Yêu cầu tại đây"
  },
  "more": {
    "message": "thêm"
  },
  "moreAccounts": {
    "message": "+ $1 tài khoản nữa",
    "description": "$1 is the number of accounts"
  },
  "moreNetworks": {
    "message": "+ $1 mạng nữa",
    "description": "$1 is the number of networks"
  },
  "moreQuotes": {
    "message": "Thêm báo giá"
  },
  "multichainAddEthereumChainConfirmationDescription": {
    "message": "Bạn đang thêm mạng này vào MetaMask và cấp cho trang web này quyền sử dụng mạng này."
  },
  "multichainQuoteCardBridgingLabel": {
    "message": "Cầu nối"
  },
  "multichainQuoteCardQuoteLabel": {
    "message": "Báo giá"
  },
  "multichainQuoteCardTimeLabel": {
    "message": "Thời gian"
  },
  "multipleSnapConnectionWarning": {
    "message": "$1 muốn sử dụng $2 Snap",
    "description": "$1 is the dapp and $2 is the number of snaps it wants to connect to."
  },
  "mustSelectOne": {
    "message": "Phải chọn ít nhất 1 token."
  },
  "name": {
    "message": "Tên"
  },
  "nameAddressLabel": {
    "message": "Địa chỉ",
    "description": "Label above address field in name component modal."
  },
  "nameAlreadyInUse": {
    "message": "Tên đã được sử dụng"
  },
  "nameFooterTrustWarning": {
    "message": "Chỉ lưu những địa chỉ mà bạn tin tưởng.",
    "description": "Footer warning text shown in name modal for malicious and warning addresses."
  },
  "nameInstructionsMalicious": {
    "message": "Địa chỉ này đã được xác định là độc hại. Chúng tôi khuyên bạn không nên tương tác với địa chỉ này.",
    "description": "Instruction text in name component modal when address is malicious."
  },
  "nameInstructionsNew": {
    "message": "Nếu bạn biết địa chỉ này, hãy đặt biệt danh để dễ nhận biết trong tương lai.",
    "description": "Instruction text in name component modal when value is not recognised."
  },
  "nameInstructionsRecognized": {
    "message": "Địa chỉ này có một biệt danh mặc định, nhưng bạn có thể chỉnh sửa hoặc tham khảo các đề xuất khác.",
    "description": "Instruction text in name component modal when value is recognized but not saved."
  },
  "nameInstructionsSaved": {
    "message": "Trước đây bạn đã thêm biệt danh cho địa chỉ này rồi. Bạn có thể chỉnh sửa hoặc xem các biệt danh được đề xuất khác.",
    "description": "Instruction text in name component modal when value is saved."
  },
  "nameInstructionsWarning": {
    "message": "Địa chỉ này đã được xác định là đáng ngờ. Nếu bạn tin tưởng tác giả này, hãy đặt tên hiển thị cá nhân để nhận diện tác giả đó trong tương lai.",
    "description": "Instruction text in name component modal when address has warning signals."
  },
  "nameLabel": {
    "message": "Biệt danh",
    "description": "Label above name input field in name component modal."
  },
  "nameModalMaybeProposedName": {
    "message": "Có thể: $1",
    "description": "$1 is the proposed name"
  },
  "nameModalTitleMalicious": {
    "message": "Địa chỉ độc hại",
    "description": "Title of the modal created by the name component when address is identified as malicious."
  },
  "nameModalTitleNew": {
    "message": "Địa chỉ không xác định",
    "description": "Title of the modal created by the name component when value is not recognised."
  },
  "nameModalTitleRecognized": {
    "message": "Địa chỉ đã được nhận biết",
    "description": "Title of the modal created by the name component when value is recognized but not saved."
  },
  "nameModalTitleSaved": {
    "message": "Địa chỉ đã lưu",
    "description": "Title of the modal created by the name component when value is saved."
  },
  "nameModalTitleVerified": {
    "message": "Địa chỉ đã xác minh",
    "description": "Title of the modal created by the name component when address is verified."
  },
  "nameModalTitleWarning": {
    "message": "Địa chỉ đáng ngờ",
    "description": "Title of the modal created by the name component when address has warning trust signals."
  },
  "nameProviderProposedBy": {
    "message": "Được đề xuất bởi $1",
    "description": "$1 is the name of the provider"
  },
  "nameProvider_ens": {
    "message": "Dịch vụ đăng ký tên miền trên Ethereum (ENS)"
  },
  "nameProvider_etherscan": {
    "message": "Etherscan"
  },
  "nameProvider_lens": {
    "message": "Lens Protocol"
  },
  "nameProvider_token": {
    "message": "MetaMask"
  },
  "nameSetPlaceholder": {
    "message": "Chọn một biệt danh...",
    "description": "Placeholder text for name input field in name component modal."
  },
  "nameSetPlaceholderSuggested": {
    "message": "Đề xuất: $1",
    "description": "$1 is the proposed name"
  },
  "nativeNetworkPermissionRequestDescription": {
    "message": "$1 đang yêu cầu sự chấp thuận của bạn cho:",
    "description": "$1 represents dapp name"
  },
  "nativeTokenScamWarningConversion": {
    "message": "Chỉnh sửa thông tin mạng"
  },
  "nativeTokenScamWarningDescription": {
    "message": "Ký hiệu token gốc không khớp với ký hiệu dự kiến của token gốc dành cho mạng với ID chuỗi liên quan. Bạn đã nhập $1 trong khi ký hiệu token dự kiến là $2. Vui lòng xác minh rằng bạn đã kết nối với đúng chuỗi.",
    "description": "$1 represents the currency name, $2 represents the expected currency symbol"
  },
  "nativeTokenScamWarningDescriptionExpectedTokenFallback": {
    "message": "cảnh báo khác",
    "description": "graceful fallback for when token symbol isn't found"
  },
  "nativeTokenScamWarningTitle": {
    "message": "Biểu tượng token gốc không mong muốn",
    "description": "Title for nativeTokenScamWarningDescription"
  },
  "needHelp": {
    "message": "Bạn cần trợ giúp? Liên hệ $1",
    "description": "$1 represents `needHelpLinkText`, the text which goes in the help link"
  },
  "needHelpFeedback": {
    "message": "Chia sẻ phản hồi của bạn"
  },
  "needHelpLinkText": {
    "message": "Hỗ trợ về MetaMask"
  },
  "needHelpSubmitTicket": {
    "message": "Gửi phiếu"
  },
  "needImportFile": {
    "message": "Bạn phải chọn tập tin để nhập.",
    "description": "User is important an account and needs to add a file to continue"
  },
  "negativeETH": {
    "message": "Không thể gửi số lượng ETH âm."
  },
  "negativeOrZeroAmountToken": {
    "message": "Không thể gửi số lượng tài sản âm hoặc bằng 0."
  },
  "network": {
    "message": "Mạng"
  },
  "networkChanged": {
    "message": "Đã thay đổi mạng"
  },
  "networkChangedMessage": {
    "message": "Bạn hiện đang giao dịch trên $1.",
    "description": "$1 is the name of the network"
  },
  "networkDetails": {
    "message": "Thông tin về mạng"
  },
  "networkFee": {
    "message": "Phí mạng"
  },
  "networkIsBusy": {
    "message": "Mạng đang bận. Giá gas cao và ước tính kém chính xác hơn."
  },
  "networkMenu": {
    "message": "Trình đơn mạng"
  },
  "networkMenuHeading": {
    "message": "Chọn mạng"
  },
  "networkName": {
    "message": "Tên mạng"
  },
  "networkNameArbitrum": {
    "message": "Arbitrum"
  },
  "networkNameAvalanche": {
    "message": "Avalanche"
  },
  "networkNameBSC": {
    "message": "BSC"
  },
  "networkNameBase": {
    "message": "Base"
  },
  "networkNameBitcoin": {
    "message": "Bitcoin"
  },
  "networkNameDefinition": {
    "message": "Tên được liên kết với mạng này."
  },
  "networkNameEthereum": {
    "message": "Ethereum"
  },
  "networkNameGoerli": {
    "message": "Goerli"
  },
  "networkNameLinea": {
    "message": "Linea"
  },
  "networkNameOpMainnet": {
    "message": "OP Mainnet"
  },
  "networkNamePolygon": {
    "message": "Polygon"
  },
  "networkNameSolana": {
    "message": "Solana"
  },
  "networkNameTestnet": {
    "message": "Mạng thử nghiệm"
  },
  "networkNameZkSyncEra": {
    "message": "zkSync Era"
  },
  "networkOptions": {
    "message": "Tùy chọn mạng"
  },
  "networkPermissionToast": {
    "message": "Đã cập nhật quyền đối với mạng"
  },
  "networkProvider": {
    "message": "Nhà cung cấp mạng"
  },
  "networkStatus": {
    "message": "Trạng thái mạng"
  },
  "networkStatusBaseFeeTooltip": {
    "message": "Phí cơ sở do mạng thiết lập và thay đổi sau mỗi 13 - 14 giây. Các tùy chọn $1 và $2 của chúng tôi tính đến các mức tăng đột biến.",
    "description": "$1 and $2 are bold text for Medium and Aggressive respectively."
  },
  "networkStatusPriorityFeeTooltip": {
    "message": "Khoảng phí ưu tiên (hay còn được gọi là \"tiền thưởng cho thợ đào). Phí ưu tiên sẽ được chuyển cho thợ đào và khuyến khích họ ưu tiên giao dịch của bạn."
  },
  "networkStatusStabilityFeeTooltip": {
    "message": "Phí gas tương đối $1 so với 72 giờ qua.",
    "description": "$1 is networks stability value - stable, low, high"
  },
  "networkSwitchConnectionError": {
    "message": "Chúng tôi không thể kết nối với $1",
    "description": "$1 represents the network name"
  },
  "networkURL": {
    "message": "URL mạng"
  },
  "networkURLDefinition": {
    "message": "URL dùng để truy cập vào mạng này."
  },
  "networkUrlErrorWarning": {
    "message": "Kẻ tấn công đôi khi bắt chước các trang web bằng cách thực hiện những thay đổi nhỏ trong địa chỉ trang web. Đảm bảo bạn đang tương tác với trang web dự định trước khi tiếp tục. Phiên bản Punycode: $1",
    "description": "$1 replaced by RPC URL for network"
  },
  "networks": {
    "message": "Mạng"
  },
  "networksSmallCase": {
    "message": "mạng"
  },
  "nevermind": {
    "message": "Bỏ qua"
  },
  "new": {
    "message": "Mới!"
  },
  "newAccount": {
    "message": "Tài khoản mới"
  },
  "newAccountNumberName": {
    "message": "Tài khoản $1",
    "description": "Default name of next account to be created on create account screen"
  },
  "newContact": {
    "message": "Liên hệ mới"
  },
  "newContract": {
    "message": "Hợp đồng mới"
  },
  "newNFTDetectedInImportNFTsMessageStrongText": {
    "message": "Cài đặt > Bảo mật và quyền riêng tư"
  },
  "newNFTDetectedInImportNFTsMsg": {
    "message": "Để sử dụng Opensea để xem NFT của bạn, hãy bật 'Hiển thị Phương tiện NFT' trong $1.",
    "description": "$1 is used for newNFTDetectedInImportNFTsMessageStrongText"
  },
  "newNFTDetectedInNFTsTabMessage": {
    "message": "Cho phép MetaMask tự động phát hiện và hiển thị NFT trong ví của bạn."
  },
  "newNFTsAutodetected": {
    "message": "Tự động phát hiện NFT"
  },
  "newNetworkAdded": {
    "message": "“$1” đã được thêm thành công!"
  },
  "newNetworkEdited": {
    "message": "“$1” đã được chỉnh sửa thành công!"
  },
  "newNftAddedMessage": {
    "message": "NFT đã được thêm thành công!"
  },
  "newPassword": {
    "message": "Mật khẩu mới"
  },
  "newPasswordCreate": {
    "message": "Tạo mật khẩu mới"
  },
  "newPrivacyPolicyActionButton": {
    "message": "Đọc thêm"
  },
  "newPrivacyPolicyTitle": {
    "message": "Chúng tôi đã cập nhật chính sách quyền riêng tư"
  },
  "newRpcUrl": {
    "message": "URL RPC mới"
  },
  "newTokensImportedMessage": {
    "message": "Bạn đã nhập thành công $1.",
    "description": "$1 is the string of symbols of all the tokens imported"
  },
  "newTokensImportedTitle": {
    "message": "Đã nhập token"
  },
  "next": {
    "message": "Tiếp theo"
  },
  "nftAddFailedMessage": {
    "message": "Không thể thêm NFT vì thông tin quyền sở hữu không trùng khớp. Đảm bảo bạn đã nhập đúng thông tin."
  },
  "nftAddressError": {
    "message": "Token này là một NFT. Thêm vào $1",
    "description": "$1 is a clickable link with text defined by the 'importNFTPage' key"
  },
  "nftAlreadyAdded": {
    "message": "NFT đã được thêm vào."
  },
  "nftAutoDetectionEnabled": {
    "message": "Tính năng tự động phát hiện NFT đã được bật"
  },
  "nftDisclaimer": {
    "message": "Tuyên bố miễn trừ trách nhiệm: MetaMask lấy tập tin đa phương tiện từ URL nguồn. URL này đôi khi bị thay đổi bởi thị trường mà NFT được đào."
  },
  "nftOptions": {
    "message": "Tùy chọn NFT"
  },
  "nftTokenIdPlaceholder": {
    "message": "Nhập mã token"
  },
  "nftWarningContent": {
    "message": "Bạn đang cấp quyền truy cập vào $1, bao gồm bất cứ tài sản nào mà bạn có thể sở hữu trong tương lai. Bên được cấp quyền có thể chuyển các NFT này khỏi ví của bạn bất cứ lúc nào mà không cần hỏi bạn cho đến khi bạn thu hồi sự chấp thuận này. $2",
    "description": "$1 is nftWarningContentBold bold part, $2 is Learn more link"
  },
  "nftWarningContentBold": {
    "message": "tất cả NFT $1 của bạn",
    "description": "$1 is name of the collection"
  },
  "nftWarningContentGrey": {
    "message": "Hãy tiến hành thận trọng."
  },
  "nfts": {
    "message": "NFT"
  },
  "nftsPreviouslyOwned": {
    "message": "Sở hữu trước đây"
  },
  "nickname": {
    "message": "Biệt danh"
  },
  "noAccountsFound": {
    "message": "Không tìm thấy tài khoản nào cho cụm từ tìm kiếm đã đưa ra"
  },
  "noActivity": {
    "message": "Chưa có hoạt động nào"
  },
  "noConnectedAccountTitle": {
    "message": "MetaMask không được kết nối với trang web này"
  },
  "noConnectionDescription": {
    "message": "Để kết nối với trang web, hãy tìm và chọn nút \"kết nối\". Hãy nhớ rằng, MetaMask chỉ có thể kết nối với các trang web trên web3"
  },
  "noConversionRateAvailable": {
    "message": "Không có sẵn tỷ lệ quy đổi nào"
  },
  "noDomainResolution": {
    "message": "Không có nội dung phân giải cho tên miền được cung cấp."
  },
  "noHardwareWalletOrSnapsSupport": {
    "message": "Snap và hầu hết các ví cứng sẽ không hoạt động với phiên bản trình duyệt hiện tại của bạn."
  },
  "noNFTs": {
    "message": "Chưa có NFT"
  },
  "noNetworksFound": {
    "message": "Không tìm thấy mạng nào cho truy vấn tìm kiếm"
  },
  "noNetworksSelected": {
    "message": "Không có mạng nào được chọn"
  },
  "noOptionsAvailableMessage": {
    "message": "Tuyến giao dịch này hiện không khả dụng. Hãy thử thay đổi số tiền, mạng hoặc token và chúng tôi sẽ tìm ra tùy chọn tốt nhất."
  },
  "noSnaps": {
    "message": "Bạn chưa cài đặt bất kỳ Snap nào."
  },
  "noThanks": {
    "message": "Không, cảm ơn"
  },
  "noTransactions": {
    "message": "Bạn không có giao dịch nào"
  },
  "noWebcamFound": {
    "message": "Không tìm thấy webcam trên máy tính của bạn. Vui lòng thử lại."
  },
  "noWebcamFoundTitle": {
    "message": "Không tìm thấy webcam"
  },
  "nonContractAddressAlertDesc": {
    "message": "Bạn đang gửi dữ liệu gọi hàm đến một địa chỉ không phải là hợp đồng. Điều này có thể khiến bạn mất tiền. Hãy đảm bảo rằng bạn đang sử dụng đúng địa chỉ và mạng trước khi tiếp tục."
  },
  "nonContractAddressAlertTitle": {
    "message": "Lỗi tiềm ẩn"
  },
  "nonce": {
    "message": "Số nonce"
  },
  "none": {
    "message": "Không có"
  },
  "notBusy": {
    "message": "Không bận"
  },
  "notCurrentAccount": {
    "message": "Tài khoản này có chính xác không? Tài khoản này khác với tài khoản bạn đang chọn trong ví của mình"
  },
  "notEnoughBalance": {
    "message": "Không đủ số dư"
  },
  "notEnoughGas": {
    "message": "Không đủ phí gas"
  },
  "notNow": {
    "message": "Không phải bây giờ"
  },
  "notificationDetail": {
    "message": "Chi tiết"
  },
  "notificationDetailBaseFee": {
    "message": "Phí cơ sở (GWEI)"
  },
  "notificationDetailGasLimit": {
    "message": "Hạn mức phí gas (đơn vị)"
  },
  "notificationDetailGasUsed": {
    "message": "Phí gas đã dùng (đơn vị)"
  },
  "notificationDetailMaxFee": {
    "message": "Mức phí tối đa mỗi gas"
  },
  "notificationDetailNetwork": {
    "message": "Mạng"
  },
  "notificationDetailNetworkFee": {
    "message": "Phí mạng"
  },
  "notificationDetailPriorityFee": {
    "message": "Phí ưu tiên (GWEI)"
  },
  "notificationItemCheckBlockExplorer": {
    "message": "Kiểm tra trên Block Explorer"
  },
  "notificationItemCollection": {
    "message": "Bộ sưu tập"
  },
  "notificationItemConfirmed": {
    "message": "Đã xác nhận"
  },
  "notificationItemError": {
    "message": "Hiện không thể truy xuất phí"
  },
  "notificationItemFrom": {
    "message": "Từ"
  },
  "notificationItemLidoStakeReadyToBeWithdrawn": {
    "message": "Sẵn sàng rút tiền"
  },
  "notificationItemLidoStakeReadyToBeWithdrawnMessage": {
    "message": "Bây giờ bạn có thể rút $1 chưa ký gửi của bạn"
  },
  "notificationItemLidoWithdrawalRequestedMessage": {
    "message": "Đã gửi yêu cầu hủy ký gửi $1 của bạn"
  },
  "notificationItemNFTReceivedFrom": {
    "message": "Đã nhận NFT từ"
  },
  "notificationItemNFTSentTo": {
    "message": "Đã gửi NFT đến"
  },
  "notificationItemNetwork": {
    "message": "Mạng"
  },
  "notificationItemRate": {
    "message": "Tỷ giá (đã bao gồm phí)"
  },
  "notificationItemReceived": {
    "message": "Đã nhận"
  },
  "notificationItemReceivedFrom": {
    "message": "Đã nhận từ"
  },
  "notificationItemSent": {
    "message": "Đã gửi"
  },
  "notificationItemSentTo": {
    "message": "Đã gửi đến"
  },
  "notificationItemStakeCompleted": {
    "message": "Đã hoàn tất ký gửi"
  },
  "notificationItemStaked": {
    "message": "Đã ký gửi"
  },
  "notificationItemStakingProvider": {
    "message": "Nhà cung cấp dịch vụ ký gửi"
  },
  "notificationItemStatus": {
    "message": "Trạng thái"
  },
  "notificationItemSwapped": {
    "message": "Đã hoán đổi"
  },
  "notificationItemSwappedFor": {
    "message": "để lấy"
  },
  "notificationItemTo": {
    "message": "Đến"
  },
  "notificationItemTransactionId": {
    "message": "ID giao dịch"
  },
  "notificationItemUnStakeCompleted": {
    "message": "Hoàn tất hủy ký gửi"
  },
  "notificationItemUnStaked": {
    "message": "Đã hủy ký gửi"
  },
  "notificationItemUnStakingRequested": {
    "message": "Đã yêu cầu hủy ký gửi"
  },
  "notificationTransactionFailedMessage": {
    "message": "Giao dịch $1 không thành công! $2",
    "description": "Content of the browser notification that appears when a transaction fails"
  },
  "notificationTransactionFailedTitle": {
    "message": "Giao dịch không thành công",
    "description": "Title of the browser notification that appears when a transaction fails"
  },
  "notificationTransactionSuccessMessage": {
    "message": "Giao dịch $1 đã được xác nhận!",
    "description": "Content of the browser notification that appears when a transaction is confirmed"
  },
  "notificationTransactionSuccessTitle": {
    "message": "Đã xác nhận giao dịch",
    "description": "Title of the browser notification that appears when a transaction is confirmed"
  },
  "notificationTransactionSuccessView": {
    "message": "Xem trên $1",
    "description": "Additional content in a notification that appears when a transaction is confirmed and has a block explorer URL."
  },
  "notifications": {
    "message": "Thông báo"
  },
  "notificationsFeatureToggle": {
    "message": "Bật thông báo ví",
    "description": "Experimental feature title"
  },
  "notificationsFeatureToggleDescription": {
    "message": "Điều này cho phép nhận thông báo ví khi gửi/nhận tiền hoặc NFT và khi có thông báo về các tính năng.",
    "description": "Description of the experimental notifications feature"
  },
  "notificationsMarkAllAsRead": {
    "message": "Đánh dấu đã đọc tất cả"
  },
  "notificationsPageEmptyTitle": {
    "message": "Không có thông báo nào ở đây"
  },
  "notificationsPageErrorContent": {
    "message": "Vui lòng thử truy cập lại trang này."
  },
  "notificationsPageErrorTitle": {
    "message": "Đã xảy ra lỗi"
  },
  "notificationsPageNoNotificationsContent": {
    "message": "Bạn chưa nhận được bất kỳ thông báo nào."
  },
  "notificationsSettingsBoxError": {
    "message": "Đã xảy ra lỗi. Vui lòng thử lại."
  },
  "notificationsSettingsPageAllowNotifications": {
    "message": "Nhận thông báo để cập nhật tình hình trong ví của bạn. Để sử dụng tính năng thông báo, chúng tôi dùng hồ sơ để đồng bộ một số chế độ cài đặt trên các thiết bị của bạn. $1"
  },
  "notificationsSettingsPageAllowNotificationsLink": {
    "message": "Tìm hiểu cách chúng tôi bảo vệ quyền riêng tư của bạn khi sử dụng tính năng này."
  },
  "numberOfNewTokensDetectedPlural": {
    "message": "Tìm thấy $1 token mới trong tài khoản này",
    "description": "$1 is the number of new tokens detected"
  },
  "numberOfNewTokensDetectedSingular": {
    "message": "Tìm thấy 1 token mới trong tài khoản này"
  },
  "numberOfTokens": {
    "message": "Số lượng token"
  },
  "ofTextNofM": {
    "message": "trên"
  },
  "off": {
    "message": "Tắt"
  },
  "offlineForMaintenance": {
    "message": "Ngoại tuyến để bảo trì"
  },
  "ok": {
    "message": "Ok"
  },
  "on": {
    "message": "Bật"
  },
  "onboardedMetametricsAccept": {
    "message": "Tôi đồng ý"
  },
  "onboardedMetametricsDisagree": {
    "message": "Không, cảm ơn"
  },
  "onboardedMetametricsKey1": {
    "message": "Bước tiến mới nhất"
  },
  "onboardedMetametricsKey2": {
    "message": "Tính năng sản phẩm"
  },
  "onboardedMetametricsKey3": {
    "message": "Các tài liệu khuyến mại liên quan khác"
  },
  "onboardedMetametricsLink": {
    "message": "MetaMetrics"
  },
  "onboardedMetametricsParagraph1": {
    "message": "Ngoài $1, chúng tôi muốn sử dụng dữ liệu để hiểu cách bạn tương tác với với các thông tin tiếp thị.",
    "description": "$1 represents the 'onboardedMetametricsLink' locale string"
  },
  "onboardedMetametricsParagraph2": {
    "message": "Điều này sẽ giúp chúng tôi cá nhân hóa nội dung mà chúng tôi chia sẻ với bạn, chẳng hạn như:"
  },
  "onboardedMetametricsParagraph3": {
    "message": "Hãy nhớ rằng chúng tôi không bán dữ liệu mà bạn cung cấp và bạn có thể chọn không tham gia bất kỳ lúc nào."
  },
  "onboardedMetametricsTitle": {
    "message": "Hãy giúp chúng tôi nâng cao trải nghiệm của bạn"
  },
  "onboardingAdvancedPrivacyIPFSDescription": {
    "message": "Cổng IPFS cho phép truy cập và xem dữ liệu do bên thứ ba lưu trữ. Bạn có thể thêm cổng IPFS tùy chỉnh hoặc tiếp tục sử dụng cổng mặc định."
  },
  "onboardingAdvancedPrivacyIPFSInvalid": {
    "message": "Vui lòng nhập URL hợp lệ"
  },
  "onboardingAdvancedPrivacyIPFSTitle": {
    "message": "Thêm Cổng IPFS tùy chỉnh"
  },
  "onboardingAdvancedPrivacyIPFSValid": {
    "message": "URL cổng IPFS hợp lệ"
  },
  "onboardingAdvancedPrivacyNetworkDescription": {
    "message": "Khi bạn sử dụng các chế độ cài đặt và cấu hình mặc định của chúng tôi, chúng tôi sử dụng Infura làm nhà cung cấp gọi hàm từ xa (RPC) mặc định để cung cấp quyền truy cập dữ liệu Ethereum đáng tin cậy và riêng tư nhất có thể. Trong một số trường hợp giới hạn, chúng tôi có thể sử dụng các nhà cung cấp RPC khác nhằm mang đến trải nghiệm tốt nhất cho người dùng. Bạn có thể chọn RPC của riêng mình, nhưng hãy nhớ rằng bất kỳ RPC nào cũng sẽ nhận được địa chỉ IP và ví Ethereum của bạn để thực hiện giao dịch. Để tìm hiểu thêm về cách Infura xử lý dữ liệu đối với các tài khoản EVM, hãy đọc $1, và đối với các tài khoản Solana, hãy đọc $2."
  },
  "onboardingAdvancedPrivacyNetworkDescriptionCallToAction": {
    "message": "nhấn vào đây"
  },
  "onboardingAdvancedPrivacyNetworkTitle": {
    "message": "Chọn mạng của bạn"
  },
  "onboardingContinueWith": {
    "message": "Tiếp tục với $1",
    "description": "$1 is the type of login used Google, Apple, etc."
  },
  "onboardingCreateWallet": {
    "message": "Tạo ví mới"
  },
  "onboardingImportWallet": {
    "message": "Tôi đã có ví"
  },
  "onboardingMetametricsAgree": {
    "message": "Tôi đồng ý"
  },
  "onboardingMetametricsDescription": {
    "message": "Chúng tôi muốn thu thập dữ liệu sử dụng và chẩn đoán cơ bản để cải thiện MetaMask. Hoạt động thu thập này sẽ luôn:"
  },
  "onboardingMetametricsInfuraTerms": {
    "message": "Chúng tôi sẽ thông báo cho bạn nếu chúng tôi có kế hoạch sử dụng dữ liệu này cho mục đích khác. Bạn có thể xem lại $1 bất kỳ lúc nào (chúng tôi không bao giờ bán dữ liệu mà bạn cung cấp ở đây).",
    "description": "$1 represents `onboardingMetametricsInfuraTermsPolicy`"
  },
  "onboardingMetametricsInfuraTermsPolicy": {
    "message": "Chính sách quyền riêng tư"
  },
  "onboardingMetametricsNeverCollect": {
    "message": "$1 Chỉ lưu trữ các lượt nhấp và lượt xem trên ứng dụng, các thông tin khác (chẳng hạn như địa chỉ công khai của bạn) sẽ không được lưu trữ.",
    "description": "$1 represents `onboardingMetametricsNeverCollectEmphasis`"
  },
  "onboardingMetametricsNeverCollectEmphasis": {
    "message": "Riêng tư:"
  },
  "onboardingMetametricsNeverCollectIP": {
    "message": "$1 Chúng tôi tạm thời sử dụng địa chỉ IP của bạn để xác định vị trí chung (chẳng hạn như quốc gia hoặc khu vực của bạn), nhưng dữ liệu này sẽ không bao giờ được lưu trữ.",
    "description": "$1 represents `onboardingMetametricsNeverCollectIPEmphasis`"
  },
  "onboardingMetametricsNeverCollectIPEmphasis": {
    "message": "Chung:"
  },
  "onboardingMetametricsNeverSellData": {
    "message": "$1 Bạn có thể chọn chia sẻ hoặc xóa dữ liệu sử dụng của mình trong phần cài đặt bất kỳ lúc nào.",
    "description": "$1 represents `onboardingMetametricsNeverSellDataEmphasis`"
  },
  "onboardingMetametricsNeverSellDataEmphasis": {
    "message": "Không bắt buộc:"
  },
  "onboardingMetametricsTitle": {
    "message": "Giúp chúng tôi cải thiện MetaMask"
  },
  "onboardingMetametricsUseDataCheckbox": {
    "message": "Chúng tôi sẽ sử dụng dữ liệu này để tìm hiểu cách bạn tương tác với các thông tin tiếp thị. Chúng tôi có thể chia sẻ tin tức liên quan (chẳng hạn như tính năng sản phẩm)."
  },
  "onboardingOptionIcon": {
    "message": "Biểu tượng $1",
    "description": "$1 is the icon name"
  },
  "onboardingOptionTitle": {
    "message": "Chọn một tùy chọn để tiếp tục"
  },
  "onboardingPinExtensionAltLaunch": {
    "message": "Khởi chạy tiện ích mở rộng"
  },
  "onboardingPinExtensionAltPin": {
    "message": "Ghim tiện ích mở rộng"
  },
  "onboardingPinExtensionDescription": {
    "message": "Ghim MetaMask trên trình duyệt của bạn để dễ dàng truy cập và xem xác nhận giao dịch."
  },
  "onboardingPinExtensionDescription2": {
    "message": "Truy cập ví MetaMask của bạn chỉ với 1 lần nhấp bằng cách nhấp vào tiện ích mở rộng."
  },
  "onboardingPinExtensionDescription3": {
    "message": "Nhấp vào biểu tượng tiện ích mở rộng $1 để truy cập tức thì",
    "description": "$1 is the browser name"
  },
  "onboardingPinExtensionTitle": {
    "message": "Cài đặt hoàn tất!"
  },
  "onboardingSignInWith": {
    "message": "Đăng nhập bằng $1",
    "description": "$1 is the type of login used Google, Apple, etc"
  },
  "onboardingSrpCreate": {
    "message": "Tiếp tục với Cụm từ khôi phục bí mật"
  },
  "onboardingSrpImport": {
    "message": "Nhập bằng Cụm từ khôi phục bí mật"
  },
  "onboardingSrpImportError": {
    "message": "Chỉ sử dụng chữ thường, kiểm tra chính tả và sắp xếp các từ theo đúng thứ tự ban đầu."
  },
  "onboardingSrpInputClearAll": {
    "message": "Xóa tất cả"
  },
  "onboardingSrpInputHideAll": {
    "message": "Ẩn tất cả"
  },
  "onboardingSrpInputPlaceholder": {
    "message": "Thêm dấu cách giữa mỗi từ và đảm bảo không có ai đang nhìn."
  },
  "onboardingSrpInputShowAll": {
    "message": "Hiển thị tất cả"
  },
  "onekey": {
    "message": "OneKey"
  },
  "only": {
    "message": "chỉ"
  },
  "onlyConnectTrust": {
    "message": "Chỉ kết nối với các trang web mà bạn tin tưởng. $1",
    "description": "Text displayed above the buttons for connection confirmation. $1 is the link to the learn more web page."
  },
  "openFullScreenForLedgerWebHid": {
    "message": "Bật toàn màn hình để kết nối với thiết bị Ledger của bạn.",
    "description": "Shown to the user on the confirm screen when they are viewing MetaMask in a popup window but need to connect their ledger via webhid."
  },
  "openInBlockExplorer": {
    "message": "Mở trên trình khám phá khối"
  },
  "optional": {
    "message": "Không bắt buộc"
  },
  "options": {
    "message": "Tùy chọn"
  },
  "or": {
    "message": "Hoặc"
  },
  "origin": {
    "message": "Nguồn gốc"
  },
  "originChanged": {
    "message": "Đã thay đổi trang web"
  },
  "originChangedMessage": {
    "message": "Bạn hiện đang xem xét một yêu cầu từ $1.",
    "description": "$1 is the name of the origin"
  },
  "osTheme": {
    "message": "Hệ thống"
  },
  "other": {
    "message": "loại khác"
  },
  "otherSnaps": {
    "message": "Snap khác",
    "description": "Used in the 'permission_rpc' message."
  },
  "others": {
    "message": "loại khác"
  },
  "outdatedBrowserNotification": {
    "message": "Trình duyệt của bạn đã cũ. Nếu không cập nhật trình duyệt, bạn sẽ không thể nhận các bản vá bảo mật và tính năng mới từ MetaMask."
  },
  "overrideContentSecurityPolicyHeader": {
    "message": "Ghi đè tiêu đề Nội dung-Bảo mật-Riêng tư"
  },
  "overrideContentSecurityPolicyHeaderDescription": {
    "message": "Tùy chọn này là giải pháp cho một vấn đề đã biết trên Firefox, nơi tiêu đề Nội dung-Bảo mật-Riêng tư của một dapp có thể ngăn tiện ích mở rộng tải đúng cách. Không nên tắt tùy chọn này trừ khi cần thiết để tương thích với trang web cụ thể."
  },
  "padlock": {
    "message": "Ổ khóa"
  },
  "participateInMetaMetrics": {
    "message": "Tham gia MetaMetrics"
  },
  "participateInMetaMetricsDescription": {
    "message": "Tham gia MetaMetrics để giúp chúng tôi cải thiện MetaMask"
  },
  "password": {
    "message": "Mật khẩu"
  },
  "passwordChangedRecently": {
    "message": "Mật khẩu của bạn đã được thay đổi"
  },
  "passwordChangedRecentlyDescription": {
    "message": "Nhập mật khẩu mới của bạn để tiếp tục đăng nhập vào MetaMask."
  },
  "passwordNotLongEnough": {
    "message": "Mật khẩu phải có ít nhất 8 ký tự"
  },
  "passwordStrength": {
    "message": "Độ mạnh của mật khẩu: $1",
    "description": "Return password strength to the user when user wants to create password."
  },
  "passwordStrengthDescription": {
    "message": "Một mật khẩu mạnh có thể giúp tăng cường bảo mật cho ví nếu thiết bị của bạn bị đánh cắp hoặc xâm phạm."
  },
  "passwordTermsWarning": {
    "message": "Nếu tôi quên mật khẩu này, tôi sẽ mất quyền truy cập vào ví vĩnh viễn. MetaMask không thể đặt lại mật khẩu cho tôi."
  },
  "passwordToggleHide": {
    "message": "Ẩn mật khẩu"
  },
  "passwordToggleShow": {
    "message": "Hiển thị mật khẩu"
  },
  "passwordsDontMatch": {
    "message": "Mật khẩu không khớp"
  },
  "paste": {
    "message": "Dán"
  },
  "pastePrivateKey": {
    "message": "Dán chuỗi khóa riêng tư của bạn vào đây:",
    "description": "For importing an account from a private key"
  },
  "pending": {
    "message": "Đang chờ xử lý"
  },
  "pendingConfirmationAddNetworkAlertMessage": {
    "message": "Nếu bạn cập nhật mạng, giao dịch $1 đang chờ xử lý từ trang web này sẽ bị hủy.",
    "description": "Number of transactions."
  },
  "pendingConfirmationSwitchNetworkAlertMessage": {
    "message": "Nếu bạn chuyển mạng, giao dịch $1 đang chờ xử lý từ trang web này sẽ bị hủy.",
    "description": "Number of transactions."
  },
  "pendingTransactionAlertMessage": {
    "message": "Giao dịch này sẽ không được thực hiện cho đến khi một giao dịch trước đó hoàn thành. $1",
    "description": "$1 represents the words 'how to cancel or speed up a transaction' in a hyperlink"
  },
  "pendingTransactionAlertMessageHyperlink": {
    "message": "Tìm hiểu cách hủy hoặc tăng tốc một giao dịch.",
    "description": "The text for the hyperlink in the pending transaction alert message"
  },
  "permissionDetails": {
    "message": "Chi tiết Quyền"
  },
  "permissionFor": {
    "message": "Quyền cho"
  },
  "permissionFrom": {
    "message": "Quyền từ"
  },
  "permissionRequested": {
    "message": "Đã yêu cầu ngay"
  },
  "permissionRequestedForAccounts": {
    "message": "Hiện đã yêu cầu cho $1",
    "description": "Permission cell status for requested permission including accounts, rendered as AvatarGroup which is $1."
  },
  "permissionRevoked": {
    "message": "Đã thu hồi trong bản cập nhật này"
  },
  "permissionRevokedForAccounts": {
    "message": "Đã thu hồi trong bản cập nhật này cho $1",
    "description": "Permission cell status for revoked permission including accounts, rendered as AvatarGroup which is $1."
  },
  "permission_accessNamedSnap": {
    "message": "Kết nối với $1.",
    "description": "The description for the `wallet_snap` permission. $1 is the human-readable name of the snap."
  },
  "permission_accessNetwork": {
    "message": "Truy cập Internet.",
    "description": "The description of the `endowment:network-access` permission."
  },
  "permission_accessNetworkDescription": {
    "message": "Cho phép $1 truy cập Internet. Điều này có thể được sử dụng để gửi và nhận dữ liệu với máy chủ của bên thứ ba.",
    "description": "An extended description of the `endowment:network-access` permission. $1 is the snap name."
  },
  "permission_accessSnap": {
    "message": "Kết nối với Snap $1.",
    "description": "The description for the `wallet_snap` permission. $1 is the name of the snap."
  },
  "permission_accessSnapDescription": {
    "message": "Cho phép trang web hoặc Snap tương tác với $1.",
    "description": "The description for the `wallet_snap_*` permission. $1 is the name of the Snap."
  },
  "permission_assets": {
    "message": "Hiển thị tài sản của tài khoản trong MetaMask.",
    "description": "The description for the `endowment:assets` permission."
  },
  "permission_assetsDescription": {
    "message": "Cho phép $1 cung cấp thông tin tài sản cho máy khách MetaMask. Tài sản có thể nằm trên chuỗi hoặc ngoài chuỗi.",
    "description": "An extended description for the `endowment:assets` permission. $1 is the name of the Snap."
  },
  "permission_cronjob": {
    "message": "Lên lịch và thực hiện các hành động theo định kỳ.",
    "description": "The description for the `snap_cronjob` permission"
  },
  "permission_cronjobDescription": {
    "message": "Cho phép $1 thực hiện các hành động định kỳ vào thời gian, ngày hoặc khoảng thời gian cố định. Điều này có thể được sử dụng để kích hoạt các tương tác hoặc thông báo nhạy cảm với thời gian.",
    "description": "An extended description for the `snap_cronjob` permission. $1 is the snap name."
  },
  "permission_dialog": {
    "message": "Hiển thị cửa sổ hộp thoại trong MetaMask.",
    "description": "The description for the `snap_dialog` permission"
  },
  "permission_dialogDescription": {
    "message": "Cho phép $1 hiển thị cửa sổ bật lên MetaMask cùng với văn bản tùy chỉnh, trường nhập thông tin và nút để chấp nhận hoặc từ chối một hành động.\nCó thể được sử dụng để tạo cảnh báo, xác nhận và quy trình đồng ý tham gia cho một Snap.",
    "description": "An extended description for the `snap_dialog` permission. $1 is the snap name."
  },
  "permission_ethereumAccounts": {
    "message": "Xem địa chỉ, số dư tài khoản, hoạt động và đề xuất giao dịch để chấp thuận",
    "description": "The description for the `eth_accounts` permission"
  },
  "permission_ethereumProvider": {
    "message": "Truy cập nhà cung cấp Ethereum.",
    "description": "The description for the `endowment:ethereum-provider` permission"
  },
  "permission_ethereumProviderDescription": {
    "message": "Cho phép $1 giao tiếp trực tiếp với MetaMask để đọc dữ liệu từ chuỗi khối và đề xuất các tin nhắn và giao dịch.",
    "description": "An extended description for the `endowment:ethereum-provider` permission. $1 is the snap name."
  },
  "permission_getEntropy": {
    "message": "Lấy các khóa tùy ý duy nhất cho $1.",
    "description": "The description for the `snap_getEntropy` permission. $1 is the snap name."
  },
  "permission_getEntropyDescription": {
    "message": "Cho phép $1 lấy các khóa tùy ý duy nhất cho $1 mà không để lộ. Các khóa này tách biệt với tài khoản MetaMask của bạn và không liên quan đến khóa riêng tư hoặc Cụm từ khôi phục bí mật của bạn. Các Snap khác không thể truy cập thông tin này.",
    "description": "An extended description for the `snap_getEntropy` permission. $1 is the snap name."
  },
  "permission_getLocale": {
    "message": "Xem ngôn ngữ ưa thích của bạn.",
    "description": "The description for the `snap_getLocale` permission"
  },
  "permission_getLocaleDescription": {
    "message": "Cho phép $1 truy cập ngôn ngữ ưa thích của bạn từ cài đặt MetaMask. Điều này có thể được sử dụng để dịch và hiển thị nội dung của $1 theo ngôn ngữ của bạn.",
    "description": "An extended description for the `snap_getLocale` permission. $1 is the snap name."
  },
  "permission_getPreferences": {
    "message": "Xem các thông tin như ngôn ngữ ưu tiên và loại tiền pháp định của bạn.",
    "description": "The description for the `snap_getPreferences` permission"
  },
  "permission_getPreferencesDescription": {
    "message": "Cho phép $1 truy cập các thông tin như ngôn ngữ ưu tiên và loại tiền pháp định trong cài đặt MetaMask của bạn. Điều này giúp $1 hiển thị nội dung phù hợp với sở thích của bạn. ",
    "description": "An extended description for the `snap_getPreferences` permission. $1 is the snap name."
  },
  "permission_homePage": {
    "message": "Hiển thị màn hình tùy chỉnh",
    "description": "The description for the `endowment:page-home` permission"
  },
  "permission_homePageDescription": {
    "message": "Cho phép $1 hiển thị màn hình chính tùy chỉnh trong MetaMask. Có thể được sử dụng cho giao diện người dùng, cấu hình và trang tổng quan.",
    "description": "An extended description for the `endowment:page-home` permission. $1 is the snap name."
  },
  "permission_keyring": {
    "message": "Cho phép các yêu cầu thêm và kiểm soát tài khoản Ethereum",
    "description": "The description for the `endowment:keyring` permission"
  },
  "permission_keyringDescription": {
    "message": "Cho phép $1 nhận các yêu cầu thêm hoặc xóa tài khoản, cũng như ký và giao dịch thay mặt cho các tài khoản này.",
    "description": "An extended description for the `endowment:keyring` permission. $1 is the snap name."
  },
  "permission_lifecycleHooks": {
    "message": "Sử dụng hook vòng đời.",
    "description": "The description for the `endowment:lifecycle-hooks` permission"
  },
  "permission_lifecycleHooksDescription": {
    "message": "Cho phép $1 sử dụng hook vòng đời để chạy mã vào những thời điểm cụ thể trong vòng đời của nó.",
    "description": "An extended description for the `endowment:lifecycle-hooks` permission. $1 is the snap name."
  },
  "permission_manageAccounts": {
    "message": "Thêm và kiểm soát các tài khoản Ethereum",
    "description": "The description for `snap_manageAccounts` permission"
  },
  "permission_manageAccountsDescription": {
    "message": "Cho phép $1 thêm hoặc xóa tài khoản Ethereum, sau đó thực hiện giao dịch và ký bằng các tài khoản này.",
    "description": "An extended description for the `snap_manageAccounts` permission. $1 is the snap name."
  },
  "permission_manageBip32Keys": {
    "message": "Quản lý tài khoản $1.",
    "description": "The description for the `snap_getBip32Entropy` permission. $1 is a derivation path, e.g. 'm/44'/0'/0' (secp256k1)'."
  },
  "permission_manageBip44AndBip32KeysDescription": {
    "message": "Cho phép $1 quản lý tài khoản và tài sản trên mạng được yêu cầu. Các tài khoản này được lấy và sao lưu bằng cụm từ khôi phục bí mật của bạn (mà không để lộ). Với khả năng lấy khóa, $1 có thể hỗ trợ nhiều giao thức chuỗi khối ngoài Ethereum (EVM).",
    "description": "An extended description for the `snap_getBip44Entropy` and `snap_getBip44Entropy` permissions. $1 is the snap name."
  },
  "permission_manageBip44Keys": {
    "message": "Quản lý tài khoản $1.",
    "description": "The description for the `snap_getBip44Entropy` permission. $1 is the name of a protocol, e.g. 'Filecoin'."
  },
  "permission_manageState": {
    "message": "Lưu trữ và quản lý dữ liệu trong thiết bị.",
    "description": "The description for the `snap_manageState` permission"
  },
  "permission_manageStateDescription": {
    "message": "Cho phép $1 lưu trữ, cập nhật và truy xuất dữ liệu một cách an toàn bằng mã hóa. Các Snap khác không thể truy cập thông tin này.",
    "description": "An extended description for the `snap_manageState` permission. $1 is the snap name."
  },
  "permission_nameLookup": {
    "message": "Cung cấp tra cứu tên miền và địa chỉ.",
    "description": "The description for the `endowment:name-lookup` permission."
  },
  "permission_nameLookupDescription": {
    "message": "Cho phép Snap tìm nạp, hiển thị địa chỉ và tra cứu tên miền trong các phần khác nhau của Giao diện người dùng MetaMask.",
    "description": "An extended description for the `endowment:name-lookup` permission."
  },
  "permission_notifications": {
    "message": "Hiển thị thông báo.",
    "description": "The description for the `snap_notify` permission"
  },
  "permission_notificationsDescription": {
    "message": "Cho phép $1 hiển thị thông báo trong MetaMask. Một văn bản thông báo ngắn có thể được kích hoạt bằng Snap đối với thông tin có thể thao tác hoặc nhạy cảm với thời gian.",
    "description": "An extended description for the `snap_notify` permission. $1 is the snap name."
  },
  "permission_protocol": {
    "message": "Cung cấp dữ liệu giao thức cho một hoặc nhiều chuỗi.",
    "description": "The description for the `endowment:protocol` permission."
  },
  "permission_protocolDescription": {
    "message": "Cho phép $1 cung cấp dữ liệu giao thức cho MetaMask, chẳng hạn như ước tính phí gas hoặc thông tin token.",
    "description": "An extended description for the `endowment:protocol` permission. $1 is the name of the Snap."
  },
  "permission_rpc": {
    "message": "Cho phép $1 giao tiếp trực tiếp với $2.",
    "description": "The description for the `endowment:rpc` permission. $1 is 'other snaps' or 'websites', $2 is the snap name."
  },
  "permission_rpcDescription": {
    "message": "Cho phép $1 gửi tin nhắn đến $2 và nhận phản hồi từ $2.",
    "description": "An extended description for the `endowment:rpc` permission. $1 is 'other snaps' or 'websites', $2 is the snap name."
  },
  "permission_rpcDescriptionOriginList": {
    "message": "$1 và $2",
    "description": "A list of allowed origins where $2 is the last origin of the list and $1 is the rest of the list separated by ','."
  },
  "permission_signatureInsight": {
    "message": "Hiển thị cửa sổ thông tin chi tiết chữ ký.",
    "description": "The description for the `endowment:signature-insight` permission"
  },
  "permission_signatureInsightDescription": {
    "message": "Cho phép $1 hiển thị cửa sổ thông tin chi tiết về bất kỳ yêu cầu chữ ký nào trước khi phê duyệt. Điều này có thể được sử dụng cho các giải pháp bảo mật và chống lừa đảo.",
    "description": "An extended description for the `endowment:signature-insight` permission. $1 is the snap name."
  },
  "permission_signatureInsightOrigin": {
    "message": "Xem nguồn gốc của các trang web đưa ra yêu cầu chữ ký",
    "description": "The description for the `signatureOrigin` caveat, to be used with the `endowment:signature-insight` permission"
  },
  "permission_signatureInsightOriginDescription": {
    "message": "Cho phép $1 xem nguồn gốc (URI) của các trang web đưa ra yêu cầu chữ ký. Điều này có thể được sử dụng cho các giải pháp bảo mật và chống lừa đảo.",
    "description": "An extended description for the `signatureOrigin` caveat, to be used with the `endowment:signature-insight` permission. $1 is the snap name."
  },
  "permission_transactionInsight": {
    "message": "Tìm nạp và hiển thị thông tin chi tiết về giao dịch.",
    "description": "The description for the `endowment:transaction-insight` permission"
  },
  "permission_transactionInsightDescription": {
    "message": "Cho phép $1 giải mã các giao dịch và hiển thị thông tin chi tiết trong giao diện người dùng MetaMask. Điều này có thể được sử dụng cho các giải pháp bảo mật và chống lừa đảo.",
    "description": "An extended description for the `endowment:transaction-insight` permission. $1 is the snap name."
  },
  "permission_transactionInsightOrigin": {
    "message": "Xem nguồn gốc của các trang web đề xuất giao dịch",
    "description": "The description for the `transactionOrigin` caveat, to be used with the `endowment:transaction-insight` permission"
  },
  "permission_transactionInsightOriginDescription": {
    "message": "Cho phép $1 xem nguồn gốc (URI) của các trang web đề xuất giao dịch. Điều này có thể được sử dụng cho các giải pháp bảo mật và chống lừa đảo.",
    "description": "An extended description for the `transactionOrigin` caveat, to be used with the `endowment:transaction-insight` permission. $1 is the snap name."
  },
  "permission_unknown": {
    "message": "Quyền không xác định: $1",
    "description": "$1 is the name of a requested permission that is not recognized."
  },
  "permission_viewBip32PublicKeys": {
    "message": "Xem khóa công khai của bạn cho $1 ($2).",
    "description": "The description for the `snap_getBip32PublicKey` permission. $1 is a derivation path, e.g. 'm/44'/0'/0''. $2 is the elliptic curve name, e.g. 'secp256k1'."
  },
  "permission_viewBip32PublicKeysDescription": {
    "message": "Cho phép $2 xem khóa công khai (và địa chỉ) của bạn đối với $1. Điều này sẽ không cấp bất kỳ quyền kiểm soát tài khoản hoặc tài sản nào.",
    "description": "An extended description for the `snap_getBip32PublicKey` permission. $1 is a derivation path (name). $2 is the snap name."
  },
  "permission_viewNamedBip32PublicKeys": {
    "message": "Xem khóa công khai của bạn cho $1.",
    "description": "The description for the `snap_getBip32PublicKey` permission. $1 is a name for the derivation path, e.g., 'Ethereum accounts'."
  },
  "permission_walletSwitchEthereumChain": {
    "message": "Sử dụng các mạng đã được kích hoạt của bạn",
    "description": "The label for the `wallet_switchEthereumChain` permission"
  },
  "permission_webAssembly": {
    "message": "Hỗ trợ dành cho WebAssembly.",
    "description": "The description of the `endowment:webassembly` permission."
  },
  "permission_webAssemblyDescription": {
    "message": "Cho phép $1 truy cập vào các môi trường thực thi cấp thấp thông qua WebAssembly.",
    "description": "An extended description of the `endowment:webassembly` permission. $1 is the snap name."
  },
  "permissions": {
    "message": "Quyền"
  },
  "permissionsPageEmptyContent": {
    "message": "Không có gì ở đây"
  },
  "permissionsPageEmptySubContent": {
    "message": "Đây là nơi bạn có thể xem các quyền mà bạn đã cấp cho các Snap đã cài đặt hoặc các trang web đã kết nối."
  },
  "permitSimulationChange_approve": {
    "message": "Hạn mức chi tiêu"
  },
  "permitSimulationChange_bidding": {
    "message": "Bạn đặt giá"
  },
  "permitSimulationChange_listing": {
    "message": "Bạn niêm yết"
  },
  "permitSimulationChange_nft_listing": {
    "message": "Giá niêm yết"
  },
  "permitSimulationChange_receive": {
    "message": "Bạn nhận được"
  },
  "permitSimulationChange_revoke2": {
    "message": "Thu hồi"
  },
  "permitSimulationChange_transfer": {
    "message": "Bạn gửi"
  },
  "permitSimulationDetailInfo": {
    "message": "Bạn đang cấp cho người chi tiêu quyền chi tiêu số lượng token này từ tài khoản của bạn."
  },
  "permittedChainToastUpdate": {
    "message": "$1 có quyền truy cập vào $2."
  },
  "personalAddressDetected": {
    "message": "Đã tìm thấy địa chỉ cá nhân. Nhập địa chỉ hợp đồng token."
  },
  "pinToTop": {
    "message": "Ghim lên đầu"
  },
  "pleaseConfirm": {
    "message": "Vui lòng xác nhận"
  },
  "plusMore": {
    "message": "+ $1 khác",
    "description": "$1 is the number of additional items"
  },
  "plusXMore": {
    "message": "+ $1 khác",
    "description": "$1 is a number of additional but unshown items in a list- this message will be shown in place of those items"
  },
  "popularNetworkAddToolTip": {
    "message": "Một vài mạng trong số này phụ thuộc vào bên thứ ba. Kết nối có thể kém tin cậy hơn hoặc cho phép bên thứ ba theo dõi hoạt động.",
    "description": "Learn more link"
  },
  "popularNetworks": {
    "message": "Mạng phổ biến"
  },
  "preparingSwap": {
    "message": "Đang chuẩn bị hoán đổi..."
  },
  "prev": {
    "message": "Trước"
  },
  "price": {
    "message": "Giá"
  },
  "priceUnavailable": {
    "message": "giá không khả dụng"
  },
  "primaryType": {
    "message": "Loại chính"
  },
  "priorityFee": {
    "message": "Phí ưu tiên"
  },
  "priorityFeeProperCase": {
    "message": "Phí ưu tiên"
  },
  "privacy": {
    "message": "Quyền riêng tư"
  },
  "privacyMsg": {
    "message": "Chính sách quyền riêng tư"
  },
  "privateKey": {
    "message": "Khóa riêng tư",
    "description": "select this type of file to use to import an account"
  },
  "privateKeyCopyWarning": {
    "message": "Khóa riêng tư cho $1",
    "description": "$1 represents the account name"
  },
  "privateKeyHidden": {
    "message": "Khóa riêng tư bị ẩn",
    "description": "Explains that the private key input is hidden"
  },
  "privateKeyShow": {
    "message": "Hiển thị/Ẩn đầu vào khóa riêng tư",
    "description": "Describes a toggle that is used to show or hide the private key input"
  },
  "privateKeyShown": {
    "message": "Khóa riêng tư này đang được hiển thị",
    "description": "Explains that the private key input is being shown"
  },
  "privateKeyWarning": {
    "message": "Cảnh báo: Tuyệt đối không để lộ khóa này. Bất kỳ ai có khóa riêng tư cũng có thể đánh cắp tài sản được lưu giữ trong tài khoản của bạn."
  },
  "privateNetwork": {
    "message": "Mạng riêng"
  },
  "proceedWithTransaction": {
    "message": "Tôi vẫn muốn tiếp tục"
  },
  "productAnnouncements": {
    "message": "Thông báo về sản phẩm"
  },
  "proposedApprovalLimit": {
    "message": "Giới hạn chấp thuận đề xuất"
  },
  "provide": {
    "message": "Cung cấp"
  },
  "publicAddress": {
    "message": "Địa chỉ công khai"
  },
  "pushPlatformNotificationsFundsReceivedDescription": {
    "message": "Bạn đã nhận được $1 $2"
  },
  "pushPlatformNotificationsFundsReceivedDescriptionDefault": {
    "message": "Bạn đã nhận được một vài token"
  },
  "pushPlatformNotificationsFundsReceivedTitle": {
    "message": "Đã nhận được tiền"
  },
  "pushPlatformNotificationsFundsSentDescription": {
    "message": "Bạn đã gửi thành công $1 $2"
  },
  "pushPlatformNotificationsFundsSentDescriptionDefault": {
    "message": "Bạn đã gửi thành công một vài token"
  },
  "pushPlatformNotificationsFundsSentTitle": {
    "message": "Đã gửi tiền"
  },
  "pushPlatformNotificationsNftReceivedDescription": {
    "message": "Bạn đã nhận được NFT mới"
  },
  "pushPlatformNotificationsNftReceivedTitle": {
    "message": "Đã nhận được NFT"
  },
  "pushPlatformNotificationsNftSentDescription": {
    "message": "Bạn đã gửi thành công NFT"
  },
  "pushPlatformNotificationsNftSentTitle": {
    "message": "Đã gửi NFT"
  },
  "pushPlatformNotificationsStakingLidoStakeCompletedDescription": {
    "message": "Ký gửi Lido của bạn đã thành công"
  },
  "pushPlatformNotificationsStakingLidoStakeCompletedTitle": {
    "message": "Ký gửi hoàn tất"
  },
  "pushPlatformNotificationsStakingLidoStakeReadyToBeWithdrawnDescription": {
    "message": "Ký gửi Lido của bạn hiện đã sẵn sàng để rút"
  },
  "pushPlatformNotificationsStakingLidoStakeReadyToBeWithdrawnTitle": {
    "message": "Tài sản ký gửi đã sẵn sàng để rút"
  },
  "pushPlatformNotificationsStakingLidoWithdrawalCompletedDescription": {
    "message": "Rút tiền Lido của bạn đã thành công"
  },
  "pushPlatformNotificationsStakingLidoWithdrawalCompletedTitle": {
    "message": "Rút tiền đã hoàn tất"
  },
  "pushPlatformNotificationsStakingLidoWithdrawalRequestedDescription": {
    "message": "Yêu cầu rút tiền Lido của bạn đã được gửi"
  },
  "pushPlatformNotificationsStakingLidoWithdrawalRequestedTitle": {
    "message": "Đã yêu cầu rút tiền"
  },
  "pushPlatformNotificationsStakingRocketpoolStakeCompletedDescription": {
    "message": "Ký gửi RocketPool của bạn đã thành công"
  },
  "pushPlatformNotificationsStakingRocketpoolStakeCompletedTitle": {
    "message": "Ký gửi hoàn tất"
  },
  "pushPlatformNotificationsStakingRocketpoolUnstakeCompletedDescription": {
    "message": "Hủy ký gửi RocketPool của bạn đã thành công"
  },
  "pushPlatformNotificationsStakingRocketpoolUnstakeCompletedTitle": {
    "message": "Hủy ký gửi hoàn tất"
  },
  "pushPlatformNotificationsSwapCompletedDescription": {
    "message": "Hoán đổi MetaMask của bạn đã thành công"
  },
  "pushPlatformNotificationsSwapCompletedTitle": {
    "message": "Hoán đổi xong"
  },
  "queued": {
    "message": "Đã đưa vào hàng đợi"
  },
  "quoteRate": {
    "message": "Tỷ giá báo giá"
  },
  "quotedReceiveAmount": {
    "message": "Số tiền nhận $1"
  },
  "quotedTotalCost": {
    "message": "Tổng chi phí $1"
  },
  "rank": {
    "message": "Xếp hạng"
  },
  "rateIncludesMMFee": {
    "message": "Tỷ giá bao gồm phí $1%"
  },
  "reAddAccounts": {
    "message": "thêm lại bất kỳ tài khoản nào khác"
  },
  "reAdded": {
    "message": "đã thêm lại"
  },
  "readdToken": {
    "message": "Bạn có thể thêm lại token này trong tương lai bằng cách chuyển đến mục “Thêm token” trong trình đơn tùy chọn tài khoản."
  },
  "receive": {
    "message": "Nhận"
  },
  "receiveCrypto": {
    "message": "Nhận tiền mã hóa"
  },
  "received": {
    "message": "Đã nhận"
  },
  "recipientAddressPlaceholderNew": {
    "message": "Nhập địa chỉ công khai (0x) hoặc tên miền"
  },
  "recommendedGasLabel": {
    "message": "Được đề xuất"
  },
  "recoveryPhraseReminderBackupStart": {
    "message": "Sao lưu ngay"
  },
  "recoveryPhraseReminderConfirm": {
<<<<<<< HEAD
    "message": "Đã hiểu"
=======
    "message": "Nhắc tôi sau"
>>>>>>> 9ab104b0
  },
  "recoveryPhraseReminderSubText": {
    "message": "Nếu bạn không sao lưu ví, bạn sẽ mất quyền truy cập vào tiền của mình nếu bị khóa ứng dụng hoặc đổi thiết bị mới."
  },
  "recoveryPhraseReminderTitle": {
    "message": "Bảo vệ ví của bạn"
  },
  "redeposit": {
    "message": "Nạp lại"
  },
  "refreshList": {
    "message": "Làm mới danh sách"
  },
  "reject": {
    "message": "Từ chối"
  },
  "rejectAll": {
    "message": "Từ chối tất cả"
  },
  "rejectRequestsDescription": {
    "message": "Bạn chuẩn bị từ chối hàng loạt $1 yêu cầu."
  },
  "rejectRequestsN": {
    "message": "Từ chối $1 yêu cầu"
  },
  "rejectTxsDescription": {
    "message": "Bạn chuẩn bị từ chối hàng loạt $1 giao dịch."
  },
  "rejectTxsN": {
    "message": "Từ chối $1 giao dịch"
  },
  "rejected": {
    "message": "Đã từ chối"
  },
  "remove": {
    "message": "Xóa"
  },
  "removeAccount": {
    "message": "Xóa tài khoản"
  },
  "removeAccountDescription": {
    "message": "Tài khoản này sẽ được xóa khỏi ví của bạn. Hãy đảm bảo rằng bạn có Cụm từ khôi phục bí mật ban đầu hoặc khóa riêng tư cho tài khoản được nhập trước khi tiếp tục. Bạn có thể nhập hoặc tạo lại tài khoản từ trình đơn tài khoản thả xuống. "
  },
  "removeAccountModalBannerDescription": {
    "message": "Đảm bảo bạn có Cụm từ khôi phục bí mật hoặc khóa riêng tư cho tài khoản này trước khi xóa.",
    "description": "Make sure you have the Secret Recovery Phrase or private key for this account before removing."
  },
  "removeAccountModalBannerTitle": {
    "message": "Tài khoản này sẽ bị xóa khỏi MetaMask.",
    "description": "Title of a banner alert used on account remove modal."
  },
  "removeKeyringSnap": {
    "message": "Xóa Snap này sẽ xóa các tài khoản này khỏi MetaMask:"
  },
  "removeKeyringSnapToolTip": {
    "message": "Snap giúp kiểm soát các tài khoản và khi xóa Snap, các tài khoản cũng sẽ bị xóa khỏi MetaMask, nhưng chúng sẽ vẫn tồn tại trên chuỗi khối."
  },
  "removeNFT": {
    "message": "Xóa NFT"
  },
  "removeNftErrorMessage": {
    "message": "Chúng tôi không thể xóa NFT này."
  },
  "removeNftMessage": {
    "message": "NFT đã được xóa thành công!"
  },
  "removeSnap": {
    "message": "Xóa Snap"
  },
  "removeSnapAccountDescription": {
    "message": "Nếu bạn tiếp tục, tài khoản này sẽ không còn khả dụng trong MetaMask nữa."
  },
  "removeSnapAccountTitle": {
    "message": "Xóa tài khoản"
  },
  "removeSnapConfirmation": {
    "message": "Bạn có chắc chắn muốn xóa $1 không?",
    "description": "$1 represents the name of the snap"
  },
  "removeSnapDescription": {
    "message": "Hành động này sẽ xóa Snap, dữ liệu và thu hồi các quyền mà bạn đã cấp."
  },
  "replace": {
    "message": "thay thế"
  },
  "reportIssue": {
    "message": "Báo cáo sự cố"
  },
  "requestFrom": {
    "message": "Yêu cầu từ"
  },
  "requestFromInfo": {
    "message": "Đây là trang web yêu cầu chữ ký của bạn."
  },
  "requestFromInfoSnap": {
    "message": "Đây là Snap yêu cầu chữ ký của bạn."
  },
  "requestFromTransactionDescription": {
    "message": "Đây là trang web yêu cầu xác nhận của bạn."
  },
  "requestingFor": {
    "message": "Yêu cầu cho"
  },
  "requestingForAccount": {
    "message": "Yêu cầu cho $1",
    "description": "Name of Account"
  },
  "requestingForNetwork": {
    "message": "Yêu cầu cho $1",
    "description": "Name of Network"
  },
  "required": {
    "message": "Bắt buộc"
  },
  "reset": {
    "message": "Đặt lại"
  },
  "resetWallet": {
    "message": "Đặt lại ví"
  },
  "resetWalletSubHeader": {
    "message": "MetaMask không lưu giữ bản sao mật khẩu của bạn. Nếu bạn đang gặp sự cố khi mở khóa tài khoản, bạn sẽ cần đặt lại ví của mình. Bạn có thể thực hiện bằng cách cung cấp Cụm từ khôi phục bí mật mà bạn đã sử dụng khi thiết lập ví."
  },
  "resetWalletUsingSRP": {
    "message": "Hành động này sẽ xóa ví hiện tại và Cụm từ khôi phục bí mật khỏi thiết bị này, cùng với danh sách các tài khoản mà bạn quản lý. Sau khi đặt lại bằng Cụm từ khôi phục bí mật, bạn sẽ thấy danh sách các tài khoản dựa trên Cụm từ khôi phục bí mật mà bạn sử dụng để đặt lại. Danh sách mới này sẽ tự động bổ sung các tài khoản có số dư. Bạn cũng sẽ có thể $1 đã tạo trước đó. Các tài khoản tùy chỉnh mà bạn đã nhập sẽ cần $2, và mọi token tùy chỉnh mà bạn thêm vào tài khoản cũng sẽ cần $3."
  },
  "resetWalletWarning": {
    "message": "Đảm bảo bạn đang sử dụng đúng Cụm từ khôi phục bí mật trước khi tiếp tục vì bạn sẽ không thể hoàn tác."
  },
  "restartMetamask": {
    "message": "Khởi động lại MetaMask"
  },
  "restore": {
    "message": "Khôi phục"
  },
  "restoreUserData": {
    "message": "Khôi phục dữ liệu người dùng"
  },
  "resultPageError": {
    "message": "Lỗi"
  },
  "resultPageErrorDefaultMessage": {
    "message": "Thao tác thất bại."
  },
  "resultPageSuccess": {
    "message": "Thành công"
  },
  "resultPageSuccessDefaultMessage": {
    "message": "Đã hoàn thành thao tác thành công."
  },
  "retryTransaction": {
    "message": "Thử lại giao dịch"
  },
  "reusedTokenNameWarning": {
    "message": "Một token trong đây sử dụng lại ký hiệu của một token khác mà bạn thấy, điều này có thể gây nhầm lẫn hoặc mang tính lừa dối."
  },
  "revealSecretRecoveryPhrase": {
    "message": "Cụm từ khôi phục bí mật"
  },
  "revealSeedWords": {
    "message": "Hiện Cụm từ khôi phục bí mật"
  },
  "revealSeedWordsDescription1": {
    "message": "$1 cung cấp $2",
    "description": "This is a sentence consisting of link using 'revealSeedWordsSRPName' as $1 and bolded text using 'revealSeedWordsDescription3' as $2."
  },
  "revealSeedWordsDescription2": {
    "message": "MetaMask là một $1. Có nghĩa bạn là người sở hữu Cụm từ khôi phục bí mật của bạn.",
    "description": "$1 is text link with the message from 'revealSeedWordsNonCustodialWallet'"
  },
  "revealSeedWordsDescription3": {
    "message": "toàn quyền truy cập vào ví và tiền của bạn.\n"
  },
  "revealSeedWordsNonCustodialWallet": {
    "message": "ví không lưu ký"
  },
  "revealSeedWordsQR": {
    "message": "QR"
  },
  "revealSeedWordsSRPName": {
    "message": "Cụm từ khôi phục bí mật (SRP)"
  },
  "revealSeedWordsText": {
    "message": "Văn bản"
  },
  "revealSeedWordsWarning": {
    "message": "Đảm bảo không có ai đang nhìn vào màn hình của bạn. $1",
    "description": "$1 is bolded text using the message from 'revealSeedWordsWarning2'"
  },
  "revealSeedWordsWarning2": {
    "message": "Bộ phận Hỗ trợ của MetaMask sẽ không bao giờ yêu cầu điều này.",
    "description": "The bolded texted in the second part of 'revealSeedWordsWarning'"
  },
  "revealSensitiveContent": {
    "message": "Tiết lộ nội dung nhạy cảm"
  },
  "review": {
    "message": "Xem lại"
  },
  "reviewAlert": {
    "message": "Xem lại cảnh báo"
  },
  "reviewAlerts": {
    "message": "Xem lại cảnh báo"
  },
  "reviewPendingTransactions": {
    "message": "Xem xét các giao dịch đang chờ xử lý"
  },
  "reviewPermissions": {
    "message": "Xem lại quyền"
  },
  "revokePermission": {
    "message": "Thu hồi quyền"
  },
  "revokePermissionTitle": {
    "message": "Xóa quyền $1",
    "description": "The token symbol that is being revoked"
  },
  "revokeSimulationDetailsDesc": {
    "message": "Bạn đang xóa quyền chi tiêu token của người khác khỏi tài khoản của bạn."
  },
  "reward": {
    "message": "Phần thưởng"
  },
  "rpcNameOptional": {
    "message": "Tên RPC (Không bắt buộc)"
  },
  "rpcUrl": {
    "message": "URL RPC"
  },
  "safeTransferFrom": {
    "message": "Chuyển khoản an toàn từ"
  },
  "save": {
    "message": "Lưu"
  },
  "scanInstructions": {
    "message": "Đặt mã QR vào trước máy ảnh"
  },
  "scanQrCode": {
    "message": "Quét mã QR"
  },
  "scrollDown": {
    "message": "Cuộn xuống"
  },
  "search": {
    "message": "Tìm kiếm"
  },
  "searchAccounts": {
    "message": "Tìm kiếm tài khoản"
  },
  "searchNfts": {
    "message": "Tìm kiếm NFT"
  },
  "searchTokens": {
    "message": "Tìm kiếm token"
  },
  "searchTokensByNameOrAddress": {
    "message": "Tìm kiếm token theo tên hoặc địa chỉ"
  },
  "secretRecoveryPhrase": {
    "message": "Cụm từ khôi phục bí mật"
  },
  "secretRecoveryPhrasePlusNumber": {
    "message": "Cụm từ khôi phục bí mật $1",
    "description": "The $1 is the order of the Secret Recovery Phrase"
  },
  "secureWallet": {
    "message": "Ví an toàn"
  },
  "secureWalletGetStartedButton": {
    "message": "Bắt đầu"
  },
  "secureWalletRemindLaterButton": {
    "message": "Nhắc tôi sau"
  },
  "secureWalletWalletRecover": {
    "message": "Đây là cách duy nhất để khôi phục ví nếu bạn bị khóa ứng dụng hoặc đổi thiết bị mới."
  },
  "secureWalletWalletSaveSrp": {
    "message": "Đừng mạo hiểm mất tiền của bạn. Hãy bảo vệ ví bằng cách lưu $1 ở nơi bạn tin tưởng.",
    "description": "The $1 is the button text 'Secret Recovery Phrase'"
  },
  "security": {
    "message": "Bảo mật"
  },
  "securityAlert": {
    "message": "Cảnh báo bảo mật từ $1 và $2"
  },
  "securityAlerts": {
    "message": "Cảnh báo bảo mật"
  },
  "securityAlertsDescription": {
    "message": "Tính năng này sẽ cảnh báo bạn về hoạt động độc hại hoặc bất thường bằng cách chủ động xem xét các yêu cầu giao dịch và chữ ký. $1",
    "description": "Link to learn more about security alerts"
  },
  "securityAndPrivacy": {
    "message": "Bảo mật và quyền riêng tư"
  },
  "securityChangePassword": {
    "message": "Thay đổi mật khẩu"
  },
  "securityChangePasswordDescription": {
    "message": "Chọn một mật khẩu mạnh để mở khóa ứng dụng MetaMask trên thiết bị của bạn. Nếu bạn mất mật khẩu này, bạn sẽ cần Cụm từ khôi phục bí mật để nhập lại ví."
  },
  "securityChangePasswordTitle": {
    "message": "Mật khẩu"
  },
  "securityChangePasswordToastError": {
    "message": "Không thể thay đổi mật khẩu. Vui lòng thử lại."
  },
  "securityChangePasswordToastSuccess": {
    "message": "Mật khẩu mới đã được lưu"
  },
  "securityDescription": {
    "message": "Giảm khả năng tham gia các mạng không an toàn và bảo vệ tài khoản của bạn"
  },
  "securityLoginWithSocial": {
    "message": "Đăng nhập với $1",
    "description": "The $1 is the text 'Google' or 'Apple'"
  },
  "securityLoginWithSrpBackedUp": {
    "message": "Cụm từ khôi phục bí mật đã được sao lưu"
  },
  "securityLoginWithSrpNotBackedUp": {
    "message": "Sao lưu Cụm từ khôi phục bí mật"
  },
  "securityMessageLinkForNetworks": {
    "message": "lừa đảo mạng và rủi ro bảo mật"
  },
  "securityProviderPoweredBy": {
    "message": "Được cung cấp bởi $1",
    "description": "The security provider that is providing data"
  },
  "securitySocialLoginEnabled": {
    "message": "Đã bật"
  },
  "securitySocialLoginEnabledDescription": {
    "message": "Email này và mật khẩu MetaMask của bạn sẽ giúp bạn khôi phục tài khoản và cụm từ khôi phục."
  },
  "securitySocialLoginLabel": {
    "message": "KHÔI PHỤC $1",
    "description": "The $1 is the text 'Google' or 'Apple'"
  },
  "securitySrpDescription": {
    "message": "Sao lưu Cụm từ khôi phục bí mật để bạn không bao giờ mất quyền truy cập vào ví. Hãy chắc chắn lưu trữ cụm từ này ở nơi an toàn mà chỉ bạn mới có thể truy cập và không bị quên."
  },
  "securitySrpLabel": {
    "message": "CỤM TỪ KHÔI PHỤC BÍ MẬT"
  },
  "securitySrpWalletRecovery": {
    "message": "Quản lý phương thức khôi phục"
  },
  "seeAllPermissions": {
    "message": "Xem tất cả quyền",
    "description": "Used for revealing more content (e.g. permission list, etc.)"
  },
  "seeDetails": {
    "message": "Xem chi tiết"
  },
  "seedPhraseIntroTitle": {
    "message": "Bảo mật cho ví của bạn"
  },
  "seedPhraseReq": {
    "message": "Cụm từ khôi phục bí mật gồm 12, 15, 18, 21 hoặc 24 từ"
  },
  "seedPhraseReviewDetails": {
    "message": "Đây là $1 của bạn. Hãy ghi lại theo đúng thứ tự và cất giữ ở nơi an toàn. Nếu ai đó có Cụm từ khôi phục bí mật của bạn, họ có thể truy cập vào ví của bạn. $2",
    "description": "The $1 is the bolded text 'Secret Recovery Phrase' and $2 is 'seedPhraseReviewDetails2'"
  },
  "seedPhraseReviewDetails2": {
    "message": "Không bao giờ chia sẻ với bất kỳ ai."
  },
  "seedPhraseReviewTitle": {
    "message": "Lưu Cụm từ khôi phục bí mật của bạn"
  },
  "select": {
    "message": "Chọn"
  },
  "selectAccountToConnect": {
    "message": "Chọn tài khoản để kết nối"
  },
  "selectAccounts": {
    "message": "Chọn (các) tài khoản để sử dụng trên trang web này"
  },
  "selectAccountsForSnap": {
    "message": "Chọn (các) tài khoản để sử dụng với Snap này"
  },
  "selectAll": {
    "message": "Chọn tất cả"
  },
  "selectAnAccount": {
    "message": "Chọn một tài khoản"
  },
  "selectAnAccountAlreadyConnected": {
    "message": "Tài khoản này đã được kết nối với MetaMask"
  },
  "selectEnableDisplayMediaPrivacyPreference": {
    "message": "Bật Hiển thị Phương tiện NFT"
  },
  "selectHdPath": {
    "message": "Chọn đường dẫn HD"
  },
  "selectNFTPrivacyPreference": {
    "message": "Bật tính năng Tự động phát hiện NFT"
  },
  "selectPathHelp": {
    "message": "Nếu bạn không thấy các tài khoản như mong đợi, hãy chuyển sang đường dẫn HD hoặc mạng đã chọn hiện tại."
  },
  "selectRpcUrl": {
    "message": "Chọn URL RPC"
  },
  "selectSecretRecoveryPhrase": {
    "message": "Chọn Cụm từ khôi phục bí mật"
  },
  "selectType": {
    "message": "Chọn loại"
  },
  "selectedAccountMismatch": {
    "message": "Đã chọn tài khoản khác"
  },
  "selectingAllWillAllow": {
    "message": "Việc chọn tất cả sẽ cho phép trang này xem tất cả các tài khoản hiện tại của bạn. Đảm bảo rằng bạn tin tưởng trang web này."
  },
  "send": {
    "message": "Gửi"
  },
  "sendBugReport": {
    "message": "Gửi báo cáo lỗi."
  },
  "sendNoContactsConversionText": {
    "message": "nhấn vào đây"
  },
  "sendNoContactsDescription": {
    "message": "Địa chỉ liên hệ cho phép bạn gửi giao dịch an toàn đến tài khoản khác nhiều lần. Để tạo địa chỉ liên hệ, $1",
    "description": "$1 represents the action text 'click here'"
  },
  "sendNoContactsTitle": {
    "message": "Bạn chưa có địa chỉ liên hệ nào"
  },
  "sendSelectReceiveAsset": {
    "message": "Chọn tài sản để nhận"
  },
  "sendSelectSendAsset": {
    "message": "Chọn tài sản để gửi"
  },
  "sendSwapSubmissionWarning": {
    "message": "Bằng cách nhấp vào nút này, giao dịch hoán đổi của bạn sẽ ngay lập tức bắt đầu. Vui lòng xem lại chi tiết giao dịch của bạn trước khi tiếp tục."
  },
  "sendingAsset": {
    "message": "Đang gửi $1"
  },
  "sendingDisabled": {
    "message": "Gửi tài sản NFT ERC-1155 chưa được hỗ trợ."
  },
  "sendingNativeAsset": {
    "message": "Gửi $1",
    "description": "$1 represents the native currency symbol for the current network (e.g. ETH or BNB)"
  },
  "sendingToTokenContractWarning": {
    "message": "Cảnh báo: bạn sắp gửi đến một hợp đồng token và điều này có thể dẫn đến nguy cơ mất tiền. $1",
    "description": "$1 is a clickable link with text defined by the 'learnMoreUpperCase' key. The link will open to a support article regarding the known contract address warning"
  },
  "sent": {
    "message": "Đã gửi"
  },
  "sentSpecifiedTokens": {
    "message": "Đã gửi $1",
    "description": "Symbol of the specified token"
  },
  "sentTokenAsToken": {
    "message": "Đã gửi $1 dưới dạng $2",
    "description": "Used in the transaction display list to describe a swap and send. $1 and $2 are the symbols of tokens in involved in the swap."
  },
  "sepolia": {
    "message": "Mạng thử nghiệm Sepolia"
  },
  "setApprovalForAll": {
    "message": "Thiết lập chấp thuận tất cả"
  },
  "setApprovalForAllRedesignedTitle": {
    "message": "Yêu cầu rút tiền"
  },
  "setApprovalForAllTitle": {
    "message": "Chấp thuận $1 không có hạn mức chi tiêu",
    "description": "The token symbol that is being approved"
  },
  "settingAddSnapAccount": {
    "message": "Thêm tài khoản Snap"
  },
  "settings": {
    "message": "Cài đặt"
  },
  "settingsSearchMatchingNotFound": {
    "message": "Không tìm thấy kết quả trùng khớp."
  },
  "settingsSubHeadingSignaturesAndTransactions": {
    "message": "Yêu cầu chữ ký và giao dịch"
  },
  "show": {
    "message": "Hiển thị"
  },
  "showAccount": {
    "message": "Hiển thị tài khoản"
  },
  "showAdvancedDetails": {
    "message": "Hiển thị chi tiết nâng cao"
  },
  "showExtensionInFullSizeView": {
    "message": "Hiển thị tiện ích mở rộng ở chế độ xem kích thước đầy đủ"
  },
  "showExtensionInFullSizeViewDescription": {
    "message": "Bật tùy chọn này để đặt chế độ xem kích thước đầy đủ làm mặc định khi bạn nhấn vào biểu tượng tiện ích mở rộng."
  },
  "showFiatConversionInTestnets": {
    "message": "Hiển thị tỷ lệ quy đổi trên các mạng thử nghiệm"
  },
  "showFiatConversionInTestnetsDescription": {
    "message": "Chọn tùy chọn này để hiển thị tỷ lệ quy đổi tiền pháp định trên mạng thử nghiệm"
  },
  "showHexData": {
    "message": "Hiển thị dữ liệu thập lục phân"
  },
  "showHexDataDescription": {
    "message": "Chọn tùy chọn này để hiển thị trường dữ liệu thập lục phân trên màn hình gửi"
  },
  "showLess": {
    "message": "Thu gọn"
  },
  "showMore": {
    "message": "Hiển thị thêm"
  },
  "showNativeTokenAsMainBalance": {
    "message": "Hiển thị token gốc làm số dư chính"
  },
  "showNft": {
    "message": "Hiển thị NFT"
  },
  "showPermissions": {
    "message": "Hiển thị quyền"
  },
  "showPrivateKey": {
    "message": "Hiển thị khóa riêng tư"
  },
  "showSRP": {
    "message": "Hiển thị Cụm mật khẩu khôi phục bí mật"
  },
  "showTestnetNetworks": {
    "message": "Hiển thị các mạng thử nghiệm"
  },
  "showTestnetNetworksDescription": {
    "message": "Chọn tùy chọn này để hiển thị các mạng thử nghiệm trong danh sách mạng"
  },
  "sign": {
    "message": "Ký"
  },
  "signatureRequest": {
    "message": "Yêu cầu chữ ký"
  },
  "signature_decoding_bid_nft_tooltip": {
    "message": "NFT sẽ hiển thị trong ví của bạn khi giá thầu được chấp nhận."
  },
  "signature_decoding_list_nft_tooltip": {
    "message": "Chỉ thay đổi khi có người mua NFT của bạn."
  },
  "signed": {
    "message": "Đã ký"
  },
  "signing": {
    "message": "Đang ký"
  },
  "signingInWith": {
    "message": "Đăng nhập bằng"
  },
  "signingWith": {
    "message": "Ký bằng"
  },
  "simulationApproveHeading": {
    "message": "Rút"
  },
  "simulationDetailsApproveDesc": {
    "message": "Bạn đang cấp cho người khác quyền rút NFT khỏi tài khoản của bạn."
  },
  "simulationDetailsERC20ApproveDesc": {
    "message": "Bạn đang cấp cho người khác quyền chi tiêu số tiền này từ tài khoản của bạn."
  },
  "simulationDetailsFiatNotAvailable": {
    "message": "Không có sẵn"
  },
  "simulationDetailsIncomingHeading": {
    "message": "Bạn nhận được"
  },
  "simulationDetailsNoChanges": {
    "message": "Không thay đổi"
  },
  "simulationDetailsOutgoingHeading": {
    "message": "Bạn gửi"
  },
  "simulationDetailsRevokeSetApprovalForAllDesc": {
    "message": "Bạn đang xóa quyền rút NFT của người khác khỏi tài khoản của bạn."
  },
  "simulationDetailsSetApprovalForAllDesc": {
    "message": "Bạn đang cấp quyền cho người khác rút NFT khỏi tài khoản của bạn."
  },
  "simulationDetailsTitle": {
    "message": "Thay đổi ước tính"
  },
  "simulationDetailsTitleEnforced": {
    "message": "Thay đổi số dư"
  },
  "simulationDetailsTitleTooltip": {
    "message": "Thay đổi ước tính là những gì có thể xảy ra nếu bạn thực hiện giao dịch này. Đây chỉ là dự đoán, không phải là đảm bảo."
  },
  "simulationDetailsTitleTooltipEnforced": {
    "message": "Thay đổi số dư được đảm bảo. Nếu kết quả này không thể xảy ra, giao dịch sẽ bị dừng."
  },
  "simulationDetailsTotalFiat": {
    "message": "Tổng = $1",
    "description": "$1 is the total amount in fiat currency on one side of the transaction"
  },
  "simulationDetailsTransactionReverted": {
    "message": "Giao dịch này có khả năng thất bại"
  },
  "simulationDetailsUnavailable": {
    "message": "Không khả dụng"
  },
  "simulationErrorMessageV2": {
    "message": "Chúng tôi không thể ước tính gas. Có thể đã xảy ra lỗi trong hợp đồng và giao dịch này có thể thất bại."
  },
  "simulationSettingsModalEnforceToggle": {
    "message": "Buộc số dư thay đổi"
  },
  "simulationSettingsModalEnforceToggleDescription": {
    "message": "Để đảm bảo an toàn cho khoản tiền của bạn, giao dịch này sẽ không được thực hiện nếu số dư thay đổi hoặc không đáp ứng ngưỡng trượt giá."
  },
  "simulationSettingsModalTitle": {
    "message": "Cài đặt giao dịch"
  },
  "simulationsSettingDescription": {
    "message": "Bật tính năng này để ước tính thay đổi số dư của các giao dịch và chữ ký trước khi bạn xác nhận. Điều này không đảm bảo cho kết quả cuối cùng. $1"
  },
  "simulationsSettingSubHeader": {
    "message": "Ước tính thay đổi số dư"
  },
  "singleNetwork": {
    "message": "1 mạng"
  },
  "siweIssued": {
    "message": "Đã phát hành"
  },
  "siweNetwork": {
    "message": "Mạng"
  },
  "siweRequestId": {
    "message": "ID yêu cầu"
  },
  "siweResources": {
    "message": "Tài nguyên"
  },
  "siweURI": {
    "message": "URL"
  },
  "skipAccountSecurity": {
    "message": "Bỏ qua bảo mật tài khoản?"
  },
  "skipAccountSecurityDetails": {
    "message": "Nếu bạn làm mất Cụm từ khôi phục bí mật này, bạn sẽ không thể truy cập ví này."
  },
  "skipAccountSecuritySecureNow": {
    "message": "Bảo mật ngay"
  },
  "skipAccountSecuritySkip": {
    "message": "Bỏ qua"
  },
  "skipDeepLinkInterstitial": {
    "message": "Không hiển thị màn hình xen giữa khi mở liên kết sâu"
  },
  "skipDeepLinkInterstitialDescription": {
    "message": "Khi bạn bật tùy chọn này, màn hình xen giữa khi mở liên kết sâu trong MetaMask sẽ bị bỏ qua. \"Liên kết sâu\" là một liên kết như https://link.metamask.io/home sẽ khiến MetaMask mở và khởi chạy; những liên kết này có thể bị che giấu bởi những liên kết khác. Màn hình xen giữa được thiết kế để bảo vệ bạn khỏi việc vô tình mở các trang trong MetaMask có thể hiển thị tài khoản, token, lịch sử, số dư, chế độ cài đặt hoặc các thông tin nhạy cảm khác. Chế độ cài đặt này chỉ áp dụng cho các liên kết được MetaMask ký."
  },
  "slideBridgeDescription": {
    "message": "Di chuyển qua 9 chuỗi, tất cả trong ví của bạn"
  },
  "slideBridgeTitle": {
    "message": "Sẵn sàng để thực hiện cầu nối?"
  },
  "slideCashOutDescription": {
    "message": "Bán tiền mã hóa để lấy tiền mặt"
  },
  "slideCashOutTitle": {
    "message": "Rút tiền với MetaMask"
  },
  "slideDebitCardDescription": {
    "message": "Có sẵn ở một số khu vực được chọn"
  },
  "slideDebitCardTitle": {
    "message": "Thẻ ghi nợ MetaMask"
  },
  "slideFundWalletDescription": {
    "message": "Thêm hoặc chuyển token để bắt đầu"
  },
  "slideFundWalletTitle": {
    "message": "Nạp tiền vào ví của bạn"
  },
  "slideMultiSrpDescription": {
    "message": "Nhập và sử dụng nhiều ví trong MetaMask"
  },
  "slideMultiSrpTitle": {
    "message": "Thêm nhiều Cụm từ khôi phục bí mật"
  },
  "slideRemoteModeDescription": {
    "message": "Sử dụng ví lạnh không dây"
  },
  "slideRemoteModeTitle": {
    "message": "Kho lạnh, truy cập nhanh"
  },
  "slideSmartAccountUpgradeDescription": {
    "message": "Địa chỉ giữ nguyên, tính năng thông minh hơn"
  },
  "slideSmartAccountUpgradeTitle": {
    "message": "Bắt đầu sử dụng tài khoản thông minh"
  },
  "slideSolanaDescription": {
    "message": "Tạo tài khoản Solana để bắt đầu"
  },
  "slideSolanaTitle": {
    "message": "Solana hiện đã được hỗ trợ"
  },
  "slideSweepStakeDescription": {
    "message": "Đúc NFT ngay để có cơ hội trúng thưởng"
  },
  "slideSweepStakeTitle": {
    "message": "Tham gia chương trình Tặng thưởng $5000 USDC!"
  },
  "smartAccountAccept": {
    "message": "Sử dụng tài khoản thông minh"
  },
  "smartAccountBetterTransaction": {
    "message": "Giao dịch nhanh hơn, phí thấp hơn"
  },
  "smartAccountBetterTransactionDescription": {
    "message": "Tiết kiệm thời gian và tiền bạc bằng cách xử lý nhiều giao dịch cùng lúc."
  },
  "smartAccountFeaturesDescription": {
    "message": "Giữ nguyên địa chỉ tài khoản và bạn có thể chuyển đổi lại bất kỳ lúc nào."
  },
  "smartAccountLabel": {
    "message": "Tài khoản thông minh"
  },
  "smartAccountPayToken": {
    "message": "Thanh toán bằng bất kỳ token nào, bất kỳ lúc nào"
  },
  "smartAccountPayTokenDescription": {
    "message": "Sử dụng token bạn đang có để thanh toán phí mạng."
  },
  "smartAccountReject": {
    "message": "Không sử dụng tài khoản thông minh"
  },
  "smartAccountSameAccount": {
    "message": "Tài khoản giữ nguyên, tính năng thông minh hơn."
  },
  "smartAccountSplashTitle": {
    "message": "Sử dụng tài khoản thông minh?"
  },
  "smartAccountUpdateSuccessMessage": {
    "message": "Tài khoản của bạn sẽ được cập nhật thành tài khoản thông minh trong giao dịch tiếp theo."
  },
  "smartAccountUpdateSuccessTitle": {
    "message": "Thành công!"
  },
  "smartAccountUpgradeBannerDescription": {
    "message": "Cùng địa chỉ. Tính năng thông minh hơn."
  },
  "smartAccountUpgradeBannerTitle": {
    "message": "Chuyển sang tài khoản thông minh"
  },
  "smartContracts": {
    "message": "Hợp đồng thông minh"
  },
  "smartSwapsErrorNotEnoughFunds": {
    "message": "Không có đủ tiền để thực hiện hoán đổi thông minh."
  },
  "smartSwapsErrorUnavailable": {
    "message": "Hoán đổi thông minh tạm thời không khả dụng."
  },
  "smartTransactionCancelled": {
    "message": "Giao dịch của bạn đã bị hủy"
  },
  "smartTransactionCancelledDescription": {
    "message": "Giao dịch của bạn không thể hoàn tất nên nó đã bị hủy để giúp bạn không phải trả phí gas không cần thiết."
  },
  "smartTransactionError": {
    "message": "Giao dịch của bạn đã thất bại"
  },
  "smartTransactionErrorDescription": {
    "message": "Biến động đột ngột của thị trường có thể gây ra lỗi. Nếu sự cố tiếp diễn, hãy liên hệ với bộ phận hỗ trợ khách hàng của MetaMask."
  },
  "smartTransactionPending": {
    "message": "Giao dịch của bạn đã được gửi"
  },
  "smartTransactionSuccess": {
    "message": "Giao dịch của bạn đã hoàn tất"
  },
  "smartTransactions": {
    "message": "Giao dịch thông minh"
  },
  "smartTransactionsEnabledDescription": {
    "message": " và bảo vệ MEV. Bây giờ được bật theo mặc định."
  },
  "smartTransactionsEnabledLink": {
    "message": "Tỷ lệ thành công cao hơn"
  },
  "smartTransactionsEnabledTitle": {
    "message": "Giao dịch giờ đây đã thông minh hơn"
  },
  "snapAccountCreated": {
    "message": "Tài khoản đã được tạo"
  },
  "snapAccountCreatedDescription": {
    "message": "Tài khoản mới của bạn đã sẵn sàng để sử dụng!"
  },
  "snapAccountCreationFailed": {
    "message": "Tạo tài khoản không thành công"
  },
  "snapAccountCreationFailedDescription": {
    "message": "$1 không thể tạo tài khoản cho bạn.",
    "description": "$1 is the snap name"
  },
  "snapAccountRedirectFinishSigningTitle": {
    "message": "Hoàn thành ký"
  },
  "snapAccountRedirectSiteDescription": {
    "message": "Làm theo hướng dẫn từ $1"
  },
  "snapAccountRemovalFailed": {
    "message": "Xóa tài khoản không thành công"
  },
  "snapAccountRemovalFailedDescription": {
    "message": "$1 không thể xóa tài khoản này cho bạn.",
    "description": "$1 is the snap name"
  },
  "snapAccountRemoved": {
    "message": "Đã xóa tài khoản"
  },
  "snapAccountRemovedDescription": {
    "message": "Tài khoản này sẽ không còn khả dụng để sử dụng trong MetaMask nữa."
  },
  "snapAccounts": {
    "message": "Tài khoản Snap"
  },
  "snapAccountsDescription": {
    "message": "Tài khoản được kiểm soát bởi Snap bên thứ ba."
  },
  "snapConnectTo": {
    "message": "Kết nối với $1",
    "description": "$1 is the website URL or a Snap name. Used for Snaps pre-approved connections."
  },
  "snapConnectionPermissionDescription": {
    "message": "Cho phép $1 tự động kết nối với $2 mà không cần bạn chấp thuận.",
    "description": "Used for Snap pre-approved connections. $1 is the Snap name, $2 is a website URL."
  },
  "snapConnectionWarning": {
    "message": "$1 muốn sử dụng $2",
    "description": "$2 is the snap and $1 is the dapp requesting connection to the snap."
  },
  "snapDetailWebsite": {
    "message": "Trang web"
  },
  "snapHomeMenu": {
    "message": "Trình đơn Trang chủ Snap"
  },
  "snapInstallRequest": {
    "message": "Cài đặt $1 sẽ cấp cho nó các quyền sau.",
    "description": "$1 is the snap name."
  },
  "snapInstallSuccess": {
    "message": "Cài đặt hoàn tất"
  },
  "snapInstallWarningCheck": {
    "message": "$1 muốn được cấp quyền để thực hiện những điều sau:",
    "description": "Warning message used in popup displayed on snap install. $1 is the snap name."
  },
  "snapInstallWarningHeading": {
    "message": "Hãy tiến hành thận trọng"
  },
  "snapInstallWarningPermissionDescriptionForBip32View": {
    "message": "Cho phép $1 xem khóa công khai (và địa chỉ) của bạn. Điều này sẽ không cấp bất kỳ quyền kiểm soát tài khoản hoặc tài sản nào.",
    "description": "An extended description for the `snap_getBip32PublicKey` permission used for tooltip on Snap Install Warning screen (popup/modal). $1 is the snap name."
  },
  "snapInstallWarningPermissionDescriptionForEntropy": {
    "message": "Cho phép Snap $1 quản lý tài khoản và tài sản trên các mạng được yêu cầu. Các tài khoản này được lấy và sao lưu bằng cụm từ khôi phục bí mật của bạn (mà không để lộ). Với khả năng lấy khóa, $1 có thể hỗ trợ nhiều giao thức chuỗi khối ngoài Ethereum (EVM).",
    "description": "An extended description for the `snap_getBip44Entropy` and `snap_getBip44Entropy` permissions used for tooltip on Snap Install Warning screen (popup/modal). $1 is the snap name."
  },
  "snapInstallWarningPermissionNameForEntropy": {
    "message": "Quản lý tài khoản $1",
    "description": "Permission name used for the Permission Cell component displayed on warning popup when installing a Snap. $1 is list of account types."
  },
  "snapInstallWarningPermissionNameForViewPublicKey": {
    "message": "Xem khóa công khai của bạn cho $1",
    "description": "Permission name used for the Permission Cell component displayed on warning popup when installing a Snap. $1 is list of account types."
  },
  "snapInstallationErrorDescription": {
    "message": "Không thể cài đặt $1.",
    "description": "Error description used when snap installation fails. $1 is the snap name."
  },
  "snapInstallationErrorTitle": {
    "message": "Cài đặt thất bại",
    "description": "Error title used when snap installation fails."
  },
  "snapResultError": {
    "message": "Lỗi"
  },
  "snapResultSuccess": {
    "message": "Thành công"
  },
  "snapResultSuccessDescription": {
    "message": "$1 đã sẵn sàng để sử dụng"
  },
  "snapUIAssetSelectorTitle": {
    "message": "Chọn tài sản"
  },
  "snapUpdateAlertDescription": {
    "message": "Tải phiên bản mới nhất của $1",
    "description": "Description used in Snap update alert banner when snap update is available. $1 is the Snap name."
  },
  "snapUpdateAvailable": {
    "message": "Có cập nhật mới"
  },
  "snapUpdateErrorDescription": {
    "message": "Không thể cập nhật $1.",
    "description": "Error description used when snap update fails. $1 is the snap name."
  },
  "snapUpdateErrorTitle": {
    "message": "Cập nhật thất bại",
    "description": "Error title used when snap update fails."
  },
  "snapUpdateRequest": {
    "message": "Cập nhật $1 sẽ cấp cho nó các quyền sau.",
    "description": "$1 is the Snap name."
  },
  "snapUpdateSuccess": {
    "message": "Cập nhật hoàn tất"
  },
  "snapUrlIsBlocked": {
    "message": "Snap này muốn đưa bạn đến một trang web bị chặn. $1."
  },
  "snaps": {
    "message": "Snap"
  },
  "snapsConnected": {
    "message": "Đã kết nối Snap"
  },
  "snapsNoInsight": {
    "message": "Không có thông tin chi tiết để hiển thị"
  },
  "snapsPrivacyWarningFirstMessage": {
    "message": "Bạn thừa nhận rằng mọi Snap mà bạn cài đặt đều là Dịch vụ bên thứ ba, trừ khi được xác định khác, như được định nghĩa trong $1 của Consensys. Việc bạn sử dụng Dịch vụ bên thứ ba sẽ phải tuân theo các điều khoản và điều kiện riêng do nhà cung cấp Dịch vụ bên thứ ba quy định. Consensys không khuyến nghị bất kỳ cá nhân cụ thể nào sử dụng bất kỳ Snap nào vì bất kỳ lý do cụ thể nào. Bạn tự chịu rủi ro khi truy cập, tin tưởng hoặc sử dụng Dịch vụ bên thứ ba. Consensys từ chối mọi trách nhiệm và nghĩa vụ pháp lý đối với mọi tổn thất khi bạn sử dụng Dịch vụ bên thứ ba.",
    "description": "First part of a message in popup modal displayed when installing a snap for the first time. $1 is terms of use link."
  },
  "snapsPrivacyWarningSecondMessage": {
    "message": "Mọi thông tin mà bạn chia sẻ với Dịch vụ bên thứ ba sẽ được Dịch vụ bên thứ ba đó thu thập trực tiếp theo chính sách quyền riêng tư của họ. Vui lòng tham khảo chính sách quyền riêng tư của họ để biết thêm thông tin.",
    "description": "Second part of a message in popup modal displayed when installing a snap for the first time."
  },
  "snapsPrivacyWarningThirdMessage": {
    "message": "Consensys không có quyền truy cập vào các thông tin mà bạn chia sẻ với Dịch vụ bên thứ ba.",
    "description": "Third part of a message in popup modal displayed when installing a snap for the first time."
  },
  "snapsSettings": {
    "message": "Cài đặt Snap"
  },
  "snapsTermsOfUse": {
    "message": "Điều khoản sử dụng"
  },
  "snapsToggle": {
    "message": "Snap chỉ hoạt động khi đã bật"
  },
  "snapsUIError": {
    "message": "Liên hệ với những người tạo ra $1 để được hỗ trợ thêm.",
    "description": "This is shown when the insight snap throws an error. $1 is the snap name"
  },
  "solanaAccountRequested": {
    "message": "Trang web này yêu cầu tài khoản Solana."
  },
  "solanaAccountRequired": {
    "message": "Cần có tài khoản Solana để kết nối với trang web này."
  },
  "solanaImportAccounts": {
    "message": "Nhập tài khoản Solana"
  },
  "solanaImportAccountsDescription": {
    "message": "Nhập Cụm từ khôi phục bí mật để di chuyển tài khoản Solana từ một ví khác."
  },
  "solanaMoreFeaturesComingSoon": {
    "message": "Nhiều tính năng khác sẽ sớm ra mắt"
  },
  "solanaMoreFeaturesComingSoonDescription": {
    "message": "NFT, hỗ trợ ví cứng, v.v. sẽ sớm ra mắt."
  },
  "solanaOnMetaMask": {
    "message": "Solana trên MetaMask"
  },
  "solanaSendReceiveSwapTokens": {
    "message": "Gửi, nhận và hoán đổi token"
  },
  "solanaSendReceiveSwapTokensDescription": {
    "message": "Chuyển tiền và giao dịch bằng các token như SOL, USDC, v.v."
  },
  "someNetworks": {
    "message": "$1 mạng"
  },
  "somethingDoesntLookRight": {
    "message": "Có gì đó không ổn? $1",
    "description": "A false positive message for users to contact support. $1 is a link to the support page."
  },
  "somethingIsWrong": {
    "message": "Đã xảy ra lỗi. Hãy thử tải lại trang."
  },
  "somethingWentWrong": {
    "message": "Chúng tôi không thể tải trang này."
  },
  "sortBy": {
    "message": "Sắp xếp theo"
  },
  "sortByAlphabetically": {
    "message": "Bảng chữ cái (A - Z)"
  },
  "sortByDecliningBalance": {
    "message": "Số dư giảm dần ($1 cao - thấp)",
    "description": "Indicates a descending order based on token fiat balance. $1 is the preferred currency symbol"
  },
  "source": {
    "message": "Nguồn"
  },
  "spamModalBlockedDescription": {
    "message": "Trang web này sẽ bị chặn trong 1 phút."
  },
  "spamModalBlockedTitle": {
    "message": "Bạn đã tạm thời chặn trang web này"
  },
  "spamModalDescription": {
    "message": "Nếu bạn đang bị spam bởi nhiều yêu cầu, bạn có thể tạm thời chặn trang web."
  },
  "spamModalTemporaryBlockButton": {
    "message": "Tạm thời chặn trang web này"
  },
  "spamModalTitle": {
    "message": "Chúng tôi đã phát hiện có nhiều yêu cầu"
  },
  "speed": {
    "message": "Tốc độ"
  },
  "speedUp": {
    "message": "Tăng tốc"
  },
  "speedUpCancellation": {
    "message": "Tăng tốc lệnh hủy này"
  },
  "speedUpExplanation": {
    "message": "Chúng tôi đã cập nhật phí gas dựa trên tình trạng mạng hiện tại và đã tăng ít nhất 10% (theo yêu cầu của mạng)."
  },
  "speedUpPopoverTitle": {
    "message": "Tăng tốc giao dịch"
  },
  "speedUpTooltipText": {
    "message": "Phí gas mới"
  },
  "speedUpTransaction": {
    "message": "Tăng tốc giao dịch này"
  },
  "spendLimitInsufficient": {
    "message": "Hạn mức chi tiêu không đủ"
  },
  "spendLimitInvalid": {
    "message": "Hạn mức chi tiêu không hợp lệ; giá trị này phải là số dương."
  },
  "spendLimitPermission": {
    "message": "Quyền đối với hạn mức chi tiêu"
  },
  "spendLimitRequestedBy": {
    "message": "Bên yêu cầu hạn mức chi tiêu: $1",
    "description": "Origin of the site requesting the spend limit"
  },
  "spendLimitTooLarge": {
    "message": "Hạn mức chi tiêu quá lớn"
  },
  "spender": {
    "message": "Người chi tiêu"
  },
  "spenderTooltipDesc": {
    "message": "Đây là địa chỉ có thể rút NFT của bạn."
  },
  "spenderTooltipERC20ApproveDesc": {
    "message": "Đây là địa chỉ sẽ có thể chi tiêu token thay mặt cho bạn."
  },
  "spendingCap": {
    "message": "Hạn mức chi tiêu"
  },
  "spendingCaps": {
    "message": "Hạn mức chi tiêu"
  },
  "srpDesignImageAlt": {
    "message": "Ảnh kho lưu trữ Cụm từ khôi phục bí mật"
  },
  "srpDetailsDescription": {
    "message": "Cụm từ khôi phục bí mật, còn được gọi là cụm từ khôi phục hoặc thông tin gợi nhớ, là một tập hợp các từ cho phép bạn truy cập và kiểm soát ví tiền mã hóa của mình. Để chuyển ví sang MetaMask, bạn cần cụm từ này."
  },
  "srpDetailsOwnsAccessListItemOne": {
    "message": "Lấy toàn bộ tiền của bạn"
  },
  "srpDetailsOwnsAccessListItemThree": {
    "message": "Thay đổi thông tin đăng nhập"
  },
  "srpDetailsOwnsAccessListItemTwo": {
    "message": "Xác nhận giao dịch"
  },
  "srpDetailsOwnsAccessListTitle": {
    "message": "Bất kỳ ai có Cụm từ khôi phục bí mật của bạn đều có thể:"
  },
  "srpDetailsTitle": {
    "message": "Cụm từ khôi phục bí mật là gì?"
  },
  "srpInputNumberOfWords": {
    "message": "Tôi có một cụm từ gồm $1 từ",
    "description": "This is the text for each option in the dropdown where a user selects how many words their secret recovery phrase has during import. The $1 is the number of words (either 12, 15, 18, 21, or 24)."
  },
  "srpListName": {
    "message": "Cụm từ khôi phục bí mật $1",
    "description": "$1 is the order of the Secret Recovery Phrase"
  },
  "srpListNumberOfAccounts": {
    "message": "$1 tài khoản",
    "description": "$1 is the number of accounts in the list"
  },
  "srpListSelectionDescription": {
    "message": "Tài khoản mới của bạn sẽ được tạo từ Cụm từ khôi phục bí mật này"
  },
  "srpListSingleOrZero": {
    "message": "$1 tài khoản",
    "description": "$1 is the number of accounts in the list, it is either 1 or 0"
  },
  "srpListStateBackedUp": {
    "message": "Hiển thị"
  },
  "srpListStateNotBackedUp": {
    "message": "Sao lưu"
  },
  "srpPasteFailedTooManyWords": {
    "message": "Dán không thành công vì cụm từ có nhiều hơn 24 từ. Cụm từ khôi phục bí mật chỉ có tối đa 24 từ.",
    "description": "Description of SRP paste error when the pasted content has too many words"
  },
  "srpPasteTip": {
    "message": "Bạn có thể dán toàn bộ cụm từ khôi phục bí mật vào bất kỳ trường nào",
    "description": "Our secret recovery phrase input is split into one field per word. This message explains to users that they can paste their entire secrete recovery phrase into any field, and we will handle it correctly."
  },
  "srpSecurityQuizGetStarted": {
    "message": "Bắt đầu"
  },
  "srpSecurityQuizImgAlt": {
    "message": "Một con mắt có lỗ khóa ở giữa và ba trường mật khẩu nổi"
  },
  "srpSecurityQuizIntroduction": {
    "message": "Để hiển thị Cụm từ khôi phục bí mật, bạn cần trả lời đúng hai câu hỏi"
  },
  "srpSecurityQuizQuestionOneQuestion": {
    "message": "Nếu bạn làm mất Cụm từ khôi phục bí mật, MetaMask..."
  },
  "srpSecurityQuizQuestionOneRightAnswer": {
    "message": "Không thể giúp bạn"
  },
  "srpSecurityQuizQuestionOneRightAnswerDescription": {
    "message": "Hãy viết ra, khắc lên kim loại hoặc cất giữ ở nhiều nơi bí mật để bạn không bao giờ làm mất nó. Nếu bạn làm mất, nó sẽ bị mất vĩnh viễn."
  },
  "srpSecurityQuizQuestionOneRightAnswerTitle": {
    "message": "Đúng! Không ai có thể giúp bạn lấy lại Cụm từ khôi phục bí mật"
  },
  "srpSecurityQuizQuestionOneWrongAnswer": {
    "message": "Có thể lấy lại cho bạn"
  },
  "srpSecurityQuizQuestionOneWrongAnswerDescription": {
    "message": "Nếu bạn làm mất Cụm từ khôi phục bí mật, nó sẽ bị mất vĩnh viễn. Dù mọi người có nói gì, thì cũng không ai có thể giúp bạn lấy lại."
  },
  "srpSecurityQuizQuestionOneWrongAnswerTitle": {
    "message": "Sai! Không ai có thể giúp bạn lấy lại Cụm từ khôi phục bí mật"
  },
  "srpSecurityQuizQuestionTwoQuestion": {
    "message": "Nếu có bất kỳ ai, kể cả nhân viên hỗ trợ, hỏi về Cụm từ khôi phục bí mật của bạn..."
  },
  "srpSecurityQuizQuestionTwoRightAnswer": {
    "message": "Bạn đang bị lừa đảo"
  },
  "srpSecurityQuizQuestionTwoRightAnswerDescription": {
    "message": "Bất kỳ ai nói rằng họ cần Cụm từ khôi phục bí mật của bạn thì đều đang nói dối bạn. Nếu bạn chia sẻ với họ thì họ sẽ đánh cắp tài sản của bạn."
  },
  "srpSecurityQuizQuestionTwoRightAnswerTitle": {
    "message": "Chính xác! Chia sẻ Cụm từ khôi phục bí mật chưa bao giờ là một ý hay"
  },
  "srpSecurityQuizQuestionTwoWrongAnswer": {
    "message": "Bạn nên đưa nó cho họ"
  },
  "srpSecurityQuizQuestionTwoWrongAnswerDescription": {
    "message": "Bất kỳ ai nói rằng họ cần Cụm từ khôi phục bí mật của bạn thì đều đang nói dối bạn. Nếu bạn chia sẻ với họ thì họ sẽ đánh cắp tài sản của bạn."
  },
  "srpSecurityQuizQuestionTwoWrongAnswerTitle": {
    "message": "Không! Tuyệt đối không bao giờ chia sẻ Cụm từ khôi phục bí mật của bạn với bất kỳ ai"
  },
  "srpSecurityQuizTitle": {
    "message": "Câu hỏi bảo mật"
  },
  "srpToggleShow": {
    "message": "Hiện/Ẩn từ này của cụm từ khôi phục bí mật",
    "description": "Describes a toggle that is used to show or hide a single word of the secret recovery phrase"
  },
  "srpWordHidden": {
    "message": "Từ này bị ẩn",
    "description": "Explains that a word in the secret recovery phrase is hidden"
  },
  "srpWordShown": {
    "message": "Từ này đang được hiển thị",
    "description": "Explains that a word in the secret recovery phrase is being shown"
  },
  "stable": {
    "message": "Ổn định"
  },
  "stableLowercase": {
    "message": "ổn định"
  },
  "stake": {
    "message": "Stake"
  },
  "staked": {
    "message": "Đã ký gửi"
  },
  "standardAccountLabel": {
    "message": "Tài khoản tiêu chuẩn"
  },
<<<<<<< HEAD
=======
  "stateCorruptionAreYouSure": {
    "message": "Bạn có chắc chắn muốn tiếp tục không?"
  },
  "stateCorruptionCopyAndRestoreBeforeRecovery": {
    "message": "Bạn có thể thử sao chép và khôi phục tệp trạng thái của mình theo cách thủ công trước khi quyết định khôi phục két an toàn bằng cách làm theo $1.",
    "description": "$1 represents the `stateCorruptionTheseInstructions` localization key"
  },
  "stateCorruptionCopyAndRestoreBeforeReset": {
    "message": "Bạn có thể thử sao chép và khôi phục tệp trạng thái của mình theo cách thủ công trước khi quyết định đặt lại MetaMask bằng cách làm theo $1.",
    "description": "$1 represents the `stateCorruptionTheseInstructions` localization key"
  },
  "stateCorruptionDetectedNoBackup": {
    "message": "Không thể tự động khôi phục két an toàn."
  },
  "stateCorruptionDetectedWithBackup": {
    "message": "Két an toàn có thể được khôi phục từ bản sao lưu tự động. Việc khôi phục tự động sẽ xóa chế độ cài đặt và tùy chọn hiện tại của bạn và chỉ khôi phục két an toàn."
  },
  "stateCorruptionMetamaskDatabaseCannotBeAccessed": {
    "message": "Lỗi nội bộ: Không thể truy cập cơ sở dữ liệu"
  },
  "stateCorruptionResetMetaMaskState": {
    "message": "Đặt lại trạng thái MetaMask"
  },
  "stateCorruptionResettingDatabase": {
    "message": "Đang đặt lại cơ sở dữ liệu…"
  },
  "stateCorruptionRestoreAccountsFromBackup": {
    "message": "Khôi phục tài khoản"
  },
  "stateCorruptionRestoringDatabase": {
    "message": "Đang khôi phục cơ sở dữ liệu…"
  },
  "stateCorruptionTheseInstructions": {
    "message": "các hướng dẫn này",
    "description": "This is a link to instructions on how to recover your Secret Recovery Phrase manually. It is used in the `stateCorruptionCopyAndRestoreBeforeRecovery` and `stateCorruptionCopyAndRestoreBeforeReset` localization keys."
  },
  "stateCorruptionTheseInstructionsLinkTitle": {
    "message": "Cách khôi phục Cụm từ khôi phục bí mật của bạn"
  },
>>>>>>> 9ab104b0
  "stateLogError": {
    "message": "Lỗi khi truy xuất nhật ký trạng thái."
  },
  "stateLogFileName": {
    "message": "Nhật ký trạng thái của MetaMask"
  },
  "stateLogs": {
    "message": "Nhật ký trạng thái"
  },
  "stateLogsDescription": {
    "message": "Nhật ký trạng thái có chứa các địa chỉ tài khoản công khai của bạn và các giao dịch đã gửi."
  },
  "status": {
    "message": "Trạng thái"
  },
  "statusNotConnected": {
    "message": "Chưa kết nối"
  },
  "step1LatticeWallet": {
    "message": "Kết nối với Lattice1"
  },
  "step1LatticeWalletMsg": {
    "message": "Bạn có thể kết nối MetaMask với Lattice1 sau khi thiết bị đã được thiết lập và trực tuyến. Mở khóa thiết bị và chuẩn bị sẵn ID Thiết Bị.",
    "description": "$1 represents the `hardwareWalletSupportLinkConversion` localization key"
  },
  "step1LedgerWallet": {
    "message": "Tải về ứng dụng Ledger"
  },
  "step1LedgerWalletMsg": {
    "message": "Tải về, thiết lập và nhập mật khẩu của bạn để mở khóa $1.",
    "description": "$1 represents the `ledgerLiveApp` localization value"
  },
  "step1TrezorWallet": {
    "message": "Kết nối với Trezor"
  },
  "step1TrezorWalletMsg": {
    "message": "Cắm trực tiếp Trezor vào máy tính của bạn và mở khóa. Đảm bảo bạn sử dụng đúng cụm từ mật khẩu.",
    "description": "$1 represents the `hardwareWalletSupportLinkConversion` localization key"
  },
  "step2LedgerWallet": {
    "message": "Kết nối với Ledger"
  },
  "step2LedgerWalletMsg": {
    "message": "Cắm trực tiếp Ledger vào máy tính của bạn, sau đó mở khóa và mở ứng dụng Ethereum.",
    "description": "$1 represents the `hardwareWalletSupportLinkConversion` localization key"
  },
  "stepOf": {
    "message": "Bước $1/$2",
    "description": "$1 current step, $2 total steps"
  },
  "stillGettingMessage": {
    "message": "Vẫn nhận được thông báo này?"
  },
  "strong": {
    "message": "Mạnh"
  },
  "stxCancelled": {
    "message": "Hoán đổi sẽ thất bại"
  },
  "stxCancelledDescription": {
    "message": "Giao dịch của bạn sẽ thất bại và đã bị hủy để bảo vệ bạn không phải trả phí gas không cần thiết."
  },
  "stxCancelledSubDescription": {
    "message": "Hãy thử hoán đổi lại. Chúng tôi ở đây để bảo vệ bạn trước những rủi ro tương tự trong lần tới."
  },
  "stxFailure": {
    "message": "Hoán đổi không thành công"
  },
  "stxFailureDescription": {
    "message": "Thị trường thay đổi đột ngột có thể gây thất bại. Nếu sự cố vẫn tiếp diễn, vui lòng liên hệ $1.",
    "description": "This message is shown to a user if their swap fails. The $1 will be replaced by support.metamask.io"
  },
  "stxOptInSupportedNetworksDescription": {
    "message": "Bật Giao dịch thông minh để có các giao dịch đáng tin cậy và an toàn hơn trên các mạng được hỗ trợ. $1"
  },
  "stxPendingPrivatelySubmittingSwap": {
    "message": "Đang bí mật gửi yêu cầu Hoán đổi của bạn..."
  },
  "stxPendingPubliclySubmittingSwap": {
    "message": "Đang công khai gửi yêu cầu Hoán đổi của bạn..."
  },
  "stxSuccess": {
    "message": "Hoán đổi hoàn tất!"
  },
  "stxSuccessDescription": {
    "message": "$1 của bạn hiện đã có sẵn.",
    "description": "$1 is a token symbol, e.g. ETH"
  },
  "stxSwapCompleteIn": {
    "message": "Hoán đổi sẽ hoàn tất sau <",
    "description": "'<' means 'less than', e.g. Swap will complete in < 2:59"
  },
  "stxTryingToCancel": {
    "message": "Đang cố gắng hủy giao dịch của bạn..."
  },
  "stxUnknown": {
    "message": "Trạng thái không xác định"
  },
  "stxUnknownDescription": {
    "message": "Một giao dịch đã thành công nhưng chúng tôi không chắc đó là giao dịch nào. Điều này có thể do bạn đã gửi một giao dịch khác trong lúc hoán đổi này đang được xử lý."
  },
  "stxUserCancelled": {
    "message": "Đã hủy hoán đổi"
  },
  "stxUserCancelledDescription": {
    "message": "Giao dịch của bạn đã bị hủy và bạn không phải trả bất kỳ phí gas không cần thiết nào."
  },
  "submit": {
    "message": "Gửi"
  },
  "submitted": {
    "message": "Đã gửi"
  },
  "suggestedBySnap": {
    "message": "Được đề xuất bởi $1",
    "description": "$1 is the snap name"
  },
  "suggestedCurrencySymbol": {
    "message": "Ký hiệu tiền tệ đề xuất:"
  },
  "suggestedTokenName": {
    "message": "Tên đề xuất:"
  },
  "supplied": {
    "message": "Đã cung cấp"
  },
  "support": {
    "message": "Hỗ trợ"
  },
  "supportCenter": {
    "message": "Truy cập trung tâm hỗ trợ của chúng tôi"
  },
  "supportMultiRpcInformation": {
    "message": "Chúng tôi hiện hỗ trợ nhiều RPC cho một mạng duy nhất. RPC gần đây nhất của bạn đã được chọn làm RPC mặc định để giải quyết thông tin xung đột."
  },
  "surveyConversion": {
    "message": "Tham gia khảo sát của chúng tôi"
  },
  "surveyTitle": {
    "message": "Định hình tương lai của MetaMask"
  },
  "swap": {
    "message": "Hoán đổi"
  },
  "swapAdjustSlippage": {
    "message": "Điều chỉnh mức trượt giá"
  },
  "swapAggregator": {
    "message": "Trình tổng hợp"
  },
  "swapAllowSwappingOf": {
    "message": "Cho phép hoán đổi $1",
    "description": "Shows a user that they need to allow a token for swapping on their hardware wallet"
  },
  "swapAmountReceived": {
    "message": "Số tiền được đảm bảo"
  },
  "swapAmountReceivedInfo": {
    "message": "Đây là số tiền tối thiểu mà bạn sẽ nhận được. Bạn sẽ nhận được nhiều hơn tùy thuộc vào mức trượt giá."
  },
  "swapAndSend": {
    "message": "Hoán đổi và gửi"
  },
  "swapAnyway": {
    "message": "Vẫn hoán đổi"
  },
  "swapApproval": {
    "message": "Chấp thuận $1 cho các giao dịch hoán đổi",
    "description": "Used in the transaction display list to describe a transaction that is an approve call on a token that is to be swapped.. $1 is the symbol of a token that has been approved."
  },
  "swapApproveNeedMoreTokens": {
    "message": "Bạn cần $1 $2 nữa để hoàn tất giao dịch hoán đổi này",
    "description": "Tells the user how many more of a given token they need for a specific swap. $1 is an amount of tokens and $2 is the token symbol."
  },
  "swapAreYouStillThere": {
    "message": "Bạn vẫn còn ở đó chứ?"
  },
  "swapAreYouStillThereDescription": {
    "message": "Chúng tôi sẵn sàng cho bạn xem báo giá mới nhất khi bạn muốn tiếp tục"
  },
  "swapConfirmWithHwWallet": {
    "message": "Xác nhận ví cứng của bạn"
  },
  "swapContinueSwapping": {
    "message": "Tiếp tục hoán đổi"
  },
  "swapContractDataDisabledErrorDescription": {
    "message": "Trong ứng dụng Ethereum trên Ledger của bạn, hãy chuyển đến phần \"Cài đặt\" và cho phép dữ liệu hợp đồng. Sau đó, thử hoán đổi lại."
  },
  "swapContractDataDisabledErrorTitle": {
    "message": "Chưa bật dữ liệu hợp đồng trên Ledger của bạn"
  },
  "swapCustom": {
    "message": "tùy chỉnh"
  },
  "swapDecentralizedExchange": {
    "message": "Sàn giao dịch phi tập trung"
  },
  "swapDetailsTitle": {
    "message": "Chi tiết hoán đổi",
    "description": "Title for the modal showing details about a swap transaction."
  },
  "swapDirectContract": {
    "message": "Hợp đồng trực tiếp"
  },
  "swapEditLimit": {
    "message": "Chỉnh sửa giới hạn"
  },
  "swapEnableDescription": {
    "message": "Thao tác này là bắt buộc và cấp cho MetaMask quyền hoán đổi $1 của bạn.",
    "description": "Gives the user info about the required approval transaction for swaps. $1 will be the symbol of a token being approved for swaps."
  },
  "swapEnableTokenForSwapping": {
    "message": "Điều này sẽ $1 để hoán đổi",
    "description": "$1 is for the 'enableToken' key, e.g. 'enable ETH'"
  },
  "swapEnterAmount": {
    "message": "Nhập số tiền"
  },
  "swapEstimatedNetworkFees": {
    "message": "Phí mạng ước tính"
  },
  "swapEstimatedNetworkFeesInfo": {
    "message": "Đây là giá trị ước tính của phí mạng sẽ dùng để hoàn thành giao dịch hoán đổi của bạn. Số tiền thực tế có thể thay đổi tùy theo tình trạng mạng."
  },
  "swapFailedErrorDescriptionWithSupportLink": {
    "message": "Đã xảy ra lỗi giao dịch và chúng tôi sẵn sàng trợ giúp bạn. Nếu vấn đề này tiếp diễn, bạn có thể liên hệ với bộ phận hỗ trợ khách hàng tại $1 để được hỗ trợ thêm.",
    "description": "This message is shown to a user if their swap fails. The $1 will be replaced by support.metamask.io"
  },
  "swapFailedErrorTitle": {
    "message": "Hoán đổi không thành công"
  },
  "swapFetchingQuote": {
    "message": "Tìm nạp báo giá"
  },
  "swapFetchingQuoteNofN": {
    "message": "Tìm nạp báo giá $1/$2",
    "description": "A count of possible quotes shown to the user while they are waiting for quotes to be fetched. $1 is the number of quotes already loaded, and $2 is the total number of resources that we check for quotes. Keep in mind that not all resources will have a quote for a particular swap."
  },
  "swapFetchingQuotes": {
    "message": "Tìm nạp báo giá..."
  },
  "swapFetchingQuotesErrorDescription": {
    "message": "Rất tiếc... đã xảy ra sự cố. Hãy thử lại. Nếu lỗi vẫn tiếp diễn, hãy liên hệ với bộ phận hỗ trợ khách hàng."
  },
  "swapFetchingQuotesErrorTitle": {
    "message": "Lỗi tìm nạp báo giá"
  },
  "swapFromTo": {
    "message": "Giao dịch hoán đổi $1 sang $2",
    "description": "Tells a user that they need to confirm on their hardware wallet a swap of 2 tokens. $1 is a source token and $2 is a destination token"
  },
  "swapGasFeesDetails": {
    "message": "Phí gas được ước tính và sẽ dao động dựa trên lưu lượng mạng và độ phức tạp của giao dịch."
  },
  "swapGasFeesExplanation": {
    "message": "MetaMask không kiếm tiền từ phí gas. Các khoản phí này là ước tính và có thể thay đổi dựa trên lưu lượng của mạng và độ phức tạp của giao dịch. Tìm hiểu thêm $1.",
    "description": "$1 is a link (text in link can be found at 'swapGasFeesSummaryLinkText')"
  },
  "swapGasFeesExplanationLinkText": {
    "message": "tại đây",
    "description": "Text for link in swapGasFeesExplanation"
  },
  "swapGasFeesLearnMore": {
    "message": "Tìm hiểu thêm về phí gas"
  },
  "swapGasFeesSplit": {
    "message": "Phí gas trên màn hình trước được chia đôi giữa hai giao dịch này."
  },
  "swapGasFeesSummary": {
    "message": "Phí gas được trả cho thợ đào tiền điện tử, họ là những người xử lý các giao dịch trên mạng $1. MetaMask không thu lợi nhuận từ phí gas.",
    "description": "$1 is the selected network, e.g. Ethereum or BSC"
  },
  "swapGasIncludedTooltipExplanation": {
    "message": "Báo giá này bao gồm phí gas bằng cách điều chỉnh số lượng token được gửi hoặc nhận. Bạn có thể nhận được ETH trong một giao dịch riêng biệt trên danh sách hoạt động của bạn."
  },
  "swapGasIncludedTooltipExplanationLinkText": {
    "message": "Tìm hiểu thêm về phí gas"
  },
  "swapHighSlippage": {
    "message": "Mức trượt giá cao"
  },
  "swapIncludesGasAndMetaMaskFee": {
    "message": "Bao gồm phí gas và $1% phí của MetaMask",
    "description": "Provides information about the fee that metamask takes for swaps. $1 is a decimal number."
  },
  "swapIncludesMMFee": {
    "message": "Bao gồm $1% phí của MetaMask.",
    "description": "Provides information about the fee that metamask takes for swaps. $1 is a decimal number."
  },
  "swapIncludesMMFeeAlt": {
    "message": "Báo giá thể hiện khoản phí $1% của MetaMask",
    "description": "Provides information about the fee that metamask takes for swaps using the latest copy. $1 is a decimal number."
  },
  "swapIncludesMetaMaskFeeViewAllQuotes": {
    "message": "Bao gồm $1% phí của MetaMask – $2",
    "description": "Provides information about the fee that metamask takes for swaps. $1 is a decimal number and $2 is a link to view all quotes."
  },
  "swapLearnMore": {
    "message": "Tìm hiểu thêm về Hoán đổi"
  },
  "swapLiquiditySourceInfo": {
    "message": "Chúng tôi tìm kiếm nhiều nguồn thanh khoản (sàn giao dịch, nền tảng tổng hợp thanh khoản và nhà tạo lập thị trường chuyên nghiệp) để so sánh tỷ giá và phí mạng."
  },
  "swapLowSlippage": {
    "message": "Mức trượt giá thấp"
  },
  "swapMaxSlippage": {
    "message": "Mức trượt giá tối đa"
  },
  "swapMetaMaskFee": {
    "message": "Phí của MetaMask"
  },
  "swapMetaMaskFeeDescription": {
    "message": "Khoản phí $1% sẽ tự động được tính vào báo giá này. Bạn trả tiền để đổi lấy giấy phép sử dụng phần mềm tổng hợp thông tin từ nhà cung cấp thanh khoản của MetaMask.",
    "description": "Provides information about the fee that metamask takes for swaps. $1 is a decimal number."
  },
  "swapNQuotesWithDot": {
    "message": "$1 báo giá.",
    "description": "$1 is the number of quotes that the user can select from when opening the list of quotes on the 'view quote' screen"
  },
  "swapNewQuoteIn": {
    "message": "Báo giá mới sẽ có sau $1",
    "description": "Tells the user the amount of time until the currently displayed quotes are update. $1 is a time that is counting down from 1:00 to 0:00"
  },
  "swapNoTokensAvailable": {
    "message": "Không có token nào phù hợp với $1",
    "description": "Tells the user that a given search string does not match any tokens in our token lists. $1 can be any string of text"
  },
  "swapOnceTransactionHasProcess": {
    "message": "$1 của bạn sẽ được thêm vào tài khoản sau khi xử lý xong giao dịch.",
    "description": "This message communicates the token that is being transferred. It is shown on the awaiting swap screen. The $1 will be a token symbol."
  },
  "swapPriceDifference": {
    "message": "Bạn sắp hoán đổi $1 $2 (~$3) lấy $4 $5 (~$6).",
    "description": "This message represents the price slippage for the swap.  $1 and $4 are a number (ex: 2.89), $2 and $5 are symbols (ex: ETH), and $3 and $6 are fiat currency amounts."
  },
  "swapPriceDifferenceTitle": {
    "message": "Chênh lệch giá ~$1%",
    "description": "$1 is a number (ex: 1.23) that represents the price difference."
  },
  "swapPriceUnavailableDescription": {
    "message": "Không thể xác định tác động giá do thiếu dữ liệu giá thị trường. Vui lòng xác nhận rằng bạn cảm thấy thoải mái với số lượng token bạn sắp nhận được trước khi hoán đổi."
  },
  "swapPriceUnavailableTitle": {
    "message": "Hãy kiểm tra tỷ giá trước khi tiếp tục"
  },
  "swapProcessing": {
    "message": "Đang xử lý"
  },
  "swapQuoteDetails": {
    "message": "Chi tiết báo giá"
  },
  "swapQuoteNofM": {
    "message": "$1/$2",
    "description": "A count of possible quotes shown to the user while they are waiting for quotes to be fetched. $1 is the number of quotes already loaded, and $2 is the total number of resources that we check for quotes. Keep in mind that not all resources will have a quote for a particular swap."
  },
  "swapQuoteSource": {
    "message": "Nguồn báo giá"
  },
  "swapQuotesExpiredErrorDescription": {
    "message": "Vui lòng yêu cầu báo giá mới để biết các tỷ giá mới nhất."
  },
  "swapQuotesExpiredErrorTitle": {
    "message": "Hết thời gian chờ báo giá"
  },
  "swapQuotesNotAvailableDescription": {
    "message": "Tuyến giao dịch này hiện không khả dụng. Hãy thử thay đổi số tiền, mạng hoặc token và chúng tôi sẽ tìm ra tùy chọn tốt nhất."
  },
  "swapQuotesNotAvailableErrorDescription": {
    "message": "Hãy thử điều chỉnh số tiền hoặc tùy chọn cài đặt mức trượt giá và thử lại."
  },
  "swapQuotesNotAvailableErrorTitle": {
    "message": "Không có báo giá"
  },
  "swapRate": {
    "message": "Tỷ giá"
  },
  "swapReceiving": {
    "message": "Nhận"
  },
  "swapReceivingInfoTooltip": {
    "message": "Đây là giá trị ước tính. Số tiền chính xác phụ thuộc vào mức trượt giá."
  },
  "swapRequestForQuotation": {
    "message": "Yêu cầu báo giá"
  },
  "swapSelect": {
    "message": "Chọn"
  },
  "swapSelectAQuote": {
    "message": "Chọn một báo giá"
  },
  "swapSelectAToken": {
    "message": "Chọn token"
  },
  "swapSelectQuotePopoverDescription": {
    "message": "Dưới đây là tất cả các báo giá thu thập từ nhiều nguồn thanh khoản."
  },
  "swapSelectToken": {
    "message": "Chọn token"
  },
  "swapShowLatestQuotes": {
    "message": "Hiển thị báo giá mới nhất"
  },
  "swapSlippageAutoDescription": {
    "message": "Tự động"
  },
  "swapSlippageHighDescription": {
    "message": "Mức trượt giá đã nhập ($1%) được xem là quá cao và có thể dẫn đến tỷ giá không sinh lời",
    "description": "$1 is the amount of % for slippage"
  },
  "swapSlippageHighTitle": {
    "message": "Mức trượt giá cao"
  },
  "swapSlippageLowDescription": {
    "message": "Giá trị thấp như thế này ($1%) có thể dẫn đến hoán đổi không thành công",
    "description": "$1 is the amount of % for slippage"
  },
  "swapSlippageLowTitle": {
    "message": "Mức trượt giá thấp"
  },
  "swapSlippageNegativeDescription": {
    "message": "Mức trượt giá phải lớn hơn hoặc bằng 0"
  },
  "swapSlippageNegativeTitle": {
    "message": "Tăng mức trượt giá để tiếp tục"
  },
  "swapSlippageOverLimitDescription": {
    "message": "Giới hạn trượt giá phải từ 15% trở xuống. Mức trượt giá cao hơn sẽ dẫn đến tỷ giá không sinh lời."
  },
  "swapSlippageOverLimitTitle": {
    "message": "Mức trượt giá rất cao"
  },
  "swapSlippagePercent": {
    "message": "$1%",
    "description": "$1 is the amount of % for slippage"
  },
  "swapSlippageTooltip": {
    "message": "Khi giá giữa thời điểm đặt lệnh và thời điểm xác nhận lệnh thay đổi, hiện tượng này được gọi là \"trượt giá\". Giao dịch hoán đổi của bạn sẽ tự động hủy nếu mức trượt giá vượt quá \"mức trượt giá cho phép\" đã đặt."
  },
  "swapSlippageZeroDescription": {
    "message": "Có ít nhà cung cấp báo giá có mức trượt giá bằng 0 hơn sẽ dẫn đến báo giá kém cạnh tranh hơn."
  },
  "swapSlippageZeroTitle": {
    "message": "Tìm nguồn nhà cung cấp có mức trượt giá bằng 0"
  },
  "swapSource": {
    "message": "Nguồn thanh khoản"
  },
  "swapSuggested": {
    "message": "Hoán đổi gợi ý"
  },
  "swapSuggestedGasSettingToolTipMessage": {
    "message": "Hoán đổi là các giao dịch phức tạp và nhạy cảm với thời gian. Chúng tôi đề xuất mức phí gas này để có sự cân bằng tốt giữa chi phí và tỉ lệ Hoán đổi thành công."
  },
  "swapSwapFrom": {
    "message": "Hoán đổi từ"
  },
  "swapSwapSwitch": {
    "message": "Chuyển từ và chuyển sang token khác"
  },
  "swapSwapTo": {
    "message": "Hoán đổi sang"
  },
  "swapToConfirmWithHwWallet": {
    "message": "để xác nhận ví cứng của bạn"
  },
  "swapTokenAddedManuallyDescription": {
    "message": "Xác minh token này trên $1 và đảm bảo đây là token mà bạn muốn giao dịch.",
    "description": "$1 points the user to etherscan as a place they can verify information about a token. $1 is replaced with the translation for \"etherscan\""
  },
  "swapTokenAddedManuallyTitle": {
    "message": "Đã thêm token theo cách thủ công"
  },
  "swapTokenAvailable": {
    "message": "Đã thêm $1 vào tài khoản của bạn.",
    "description": "This message is shown after a swap is successful and communicates the exact amount of tokens the user has received for a swap. The $1 is a decimal number of tokens followed by the token symbol."
  },
  "swapTokenBalanceUnavailable": {
    "message": "Chúng tôi không truy xuất được số dư $1 của bạn",
    "description": "This message communicates to the user that their balance of a given token is currently unavailable. $1 will be replaced by a token symbol"
  },
  "swapTokenNotAvailable": {
    "message": "Token không có sẵn để hoán đổi trong khu vực này"
  },
  "swapTokenToToken": {
    "message": "Hoán đổi $1 sang $2",
    "description": "Used in the transaction display list to describe a swap. $1 and $2 are the symbols of tokens in involved in a swap."
  },
  "swapTokenVerifiedOn1SourceDescription": {
    "message": "$1 chỉ được xác minh trên 1 nguồn. Hãy xem xét xác minh nó trên $2 trước khi tiếp tục.",
    "description": "$1 is a token name, $2 points the user to etherscan as a place they can verify information about a token. $1 is replaced with the translation for \"etherscan\""
  },
  "swapTokenVerifiedOn1SourceTitle": {
    "message": "Token có dấu hiệu giả"
  },
  "swapTokenVerifiedSources": {
    "message": "Được xác nhận bởi $1 nguồn. Xác minh trên $2.",
    "description": "$1 the number of sources that have verified the token, $2 points the user to a block explorer as a place they can verify information about the token."
  },
  "swapTooManyDecimalsError": {
    "message": "$1 cho phép tối đa $2 số thập phân",
    "description": "$1 is a token symbol and $2 is the max. number of decimals allowed for the token"
  },
  "swapTransactionComplete": {
    "message": "Đã hoàn tất giao dịch"
  },
  "swapTwoTransactions": {
    "message": "2 giao dịch"
  },
  "swapUnknown": {
    "message": "Không xác định"
  },
  "swapZeroSlippage": {
    "message": "Mức trượt giá 0%"
  },
  "swapsMaxSlippage": {
    "message": "Giới hạn trượt giá"
  },
  "swapsNotEnoughToken": {
    "message": "Không đủ $1",
    "description": "Tells the user that they don't have enough of a token for a proposed swap. $1 is a token symbol"
  },
  "swapsViewInActivity": {
    "message": "Xem hoạt động"
  },
  "switch": {
    "message": "Chuyển"
  },
  "switchBack": {
    "message": "Chuyển trở lại"
  },
  "switchEthereumChainConfirmationDescription": {
    "message": "Thao tác này sẽ chuyển mạng được chọn trong MetaMask sang một mạng đã thêm trước đó:"
  },
  "switchEthereumChainConfirmationTitle": {
    "message": "Cho phép trang web này chuyển mạng?"
  },
  "switchInputCurrency": {
    "message": "Chuyển đổi loại tiền tệ đầu vào"
  },
  "switchNetwork": {
    "message": "Chuyển mạng"
  },
  "switchNetworks": {
    "message": "Chuyển mạng"
  },
  "switchToNetwork": {
    "message": "Chuyển sang $1",
    "description": "$1 represents the custom network that has previously been added"
  },
  "switchToThisAccount": {
    "message": "Chuyển sang tài khoản này"
  },
  "switchingNetworksCancelsPendingConfirmations": {
    "message": "Khi bạn chuyển mạng, mọi xác nhận đang chờ xử lý sẽ bị hủy"
  },
  "symbol": {
    "message": "Ký hiệu"
  },
  "symbolBetweenZeroTwelve": {
    "message": "Ký hiệu không được dài quá 11 ký tự."
  },
  "tapToReveal": {
    "message": "Nhấn để hiển thị"
  },
  "tapToRevealNote": {
    "message": "Đảm bảo không có ai đang nhìn màn hình của bạn."
  },
  "tenPercentIncreased": {
    "message": "Tăng 10%"
  },
  "terms": {
    "message": "Điều khoản sử dụng"
  },
  "termsOfService": {
    "message": "Điều khoản dịch vụ"
  },
  "termsOfUseAgree": {
    "message": "Đồng ý"
  },
  "termsOfUseAgreeText": {
    "message": "Tôi đồng ý với Điều khoản sử dụng được áp dụng cho việc tôi sử dụng MetaMask và tất cả các tính năng của nó"
  },
  "termsOfUseFooterText": {
    "message": "Vui lòng cuộn để đọc tất cả các phần"
  },
  "termsOfUseTitle": {
    "message": "Xem lại Điều khoản sử dụng của chúng tôi"
  },
  "testNetworks": {
    "message": "Mạng thử nghiệm"
  },
  "testnets": {
    "message": "Mạng thử nghiệm"
  },
  "theme": {
    "message": "Chủ đề"
  },
  "themeDescription": {
    "message": "Chọn chủ đề MetaMask yêu thích của bạn."
  },
  "thirdPartySoftware": {
    "message": "Thông báo phần mềm của bên thứ ba",
    "description": "Title of a popup modal displayed when installing a snap for the first time."
  },
  "time": {
    "message": "Thời gian"
  },
  "tipsForUsingAWallet": {
    "message": "Lời khuyên sử dụng ví"
  },
  "tipsForUsingAWalletDescription": {
    "message": "Việc thêm token sẽ mở ra nhiều cách sử dụng web3 hơn."
  },
  "to": {
    "message": "Đến"
  },
  "toAddress": {
    "message": "Đến: $1",
    "description": "$1 is the address to include in the To label. It is typically shortened first using shortenAddress"
  },
  "toggleDecodeDescription": {
    "message": "Chúng tôi sử dụng các dịch vụ 4byte.directory và Sourcify để giải mã và hiển thị dữ liệu giao dịch dễ đọc hơn. Điều này giúp bạn hiểu rõ kết quả của các giao dịch đang chờ xử lý và đã thực hiện, nhưng có thể dẫn đến việc địa chỉ IP của bạn được chia sẻ."
  },
  "token": {
    "message": "Token"
  },
  "tokenAddress": {
    "message": "Địa chỉ token"
  },
  "tokenAlreadyAdded": {
    "message": "Đã thêm token."
  },
  "tokenAutoDetection": {
    "message": "Tự động phát hiện token"
  },
  "tokenContractAddress": {
    "message": "Địa chỉ hợp đồng token"
  },
  "tokenDecimal": {
    "message": "Số thập phân của token"
  },
  "tokenDecimalFetchFailed": {
    "message": "Yêu cầu số thập phân của token. Tìm trên: $1"
  },
  "tokenDetails": {
    "message": "Chi tiết token"
  },
  "tokenFoundTitle": {
    "message": "Đã tìm thấy 1 token mới"
  },
  "tokenId": {
    "message": "ID Token"
  },
  "tokenList": {
    "message": "Danh sách token"
  },
  "tokenMarketplace": {
    "message": "Thị trường token"
  },
  "tokenScamSecurityRisk": {
    "message": "rủi ro về bảo mật và lừa đảo token"
  },
  "tokenStandard": {
    "message": "Tiêu chuẩn token"
  },
  "tokenSymbol": {
    "message": "Ký hiệu token"
  },
  "tokens": {
    "message": "Token"
  },
  "tokensFoundTitle": {
    "message": "Đã tìm thấy $1 token mới",
    "description": "$1 is the number of new tokens detected"
  },
  "tokensInCollection": {
    "message": "Token trong bộ sưu tập"
  },
  "tooltipApproveButton": {
    "message": "Tôi đã hiểu"
  },
  "tooltipSatusConnected": {
    "message": "đã kết nối"
  },
  "tooltipSatusConnectedUpperCase": {
    "message": "Đã kết nối"
  },
  "tooltipSatusNotConnected": {
    "message": "chưa kết nối"
  },
  "total": {
    "message": "Tổng"
  },
  "totalVolume": {
    "message": "Tổng khối lượng giao dịch"
  },
  "transaction": {
    "message": "giao dịch"
  },
  "transactionCancelAttempted": {
    "message": "Đã cố gắng hủy giao dịch với mức phí gas ước tính $1 lúc $2"
  },
  "transactionCancelSuccess": {
    "message": "Đã hủy thành công giao dịch lúc $2"
  },
  "transactionConfirmed": {
    "message": "Đã xác nhận giao dịch lúc $2."
  },
  "transactionCreated": {
    "message": "Đã tạo giao dịch với giá trị $1 lúc $2."
  },
  "transactionDataFunction": {
    "message": "Chức năng"
  },
  "transactionDetailGasHeading": {
    "message": "Phí gas ước tính"
  },
  "transactionDetailMultiLayerTotalSubtitle": {
    "message": "Số lượng + phí"
  },
  "transactionDropped": {
    "message": "Đã ngừng giao dịch lúc $2."
  },
  "transactionError": {
    "message": "Lỗi giao dịch. Đã xảy ra ngoại lệ trong mã hợp đồng."
  },
  "transactionErrorNoContract": {
    "message": "Đang cố gắng gọi một hàm trên địa chỉ không có hợp đồng."
  },
  "transactionErrored": {
    "message": "Giao dịch đã gặp lỗi."
  },
  "transactionFlowNetwork": {
    "message": "Mạng"
  },
  "transactionHistoryBaseFee": {
    "message": "Phí cơ sở (GWEI)"
  },
  "transactionHistoryL1GasLabel": {
    "message": "Tổng phí gas L1"
  },
  "transactionHistoryL2GasLimitLabel": {
    "message": "Hạn mức phí gas L2"
  },
  "transactionHistoryL2GasPriceLabel": {
    "message": "Giá gas L2"
  },
  "transactionHistoryMaxFeePerGas": {
    "message": "Phí tối đa mỗi gas"
  },
  "transactionHistoryPriorityFee": {
    "message": "Phí ưu tiên (GWEI)"
  },
  "transactionHistoryTotalGasFee": {
    "message": "Tổng phí gas"
  },
  "transactionIdLabel": {
    "message": "ID giao dịch",
    "description": "Label for the source transaction ID field."
  },
  "transactionIncludesTypes": {
    "message": "Giao dịch này bao gồm: $1."
  },
  "transactionResubmitted": {
    "message": "Đã gửi lại giao dịch với mức phí gas ước tính tăng lên $1 lúc $2"
  },
  "transactionSettings": {
    "message": "Cài đặt giao dịch"
  },
  "transactionSubmitted": {
    "message": "Đã gửi giao dịch với mức phí gas ước tính $1 lúc $2."
  },
  "transactionTotalGasFee": {
    "message": "Tổng phí gas",
    "description": "Label for the total gas fee incurred in the transaction."
  },
  "transactionUpdated": {
    "message": "Đã cập nhật giao dịch lúc $2."
  },
  "transactions": {
    "message": "Giao dịch"
  },
  "transfer": {
    "message": "Chuyển"
  },
  "transferCrypto": {
    "message": "Chuyển tiền mã hóa"
  },
  "transferFrom": {
    "message": "Chuyển từ"
  },
  "transferRequest": {
    "message": "Yêu cầu chuyển tiền"
  },
  "trillionAbbreviation": {
    "message": "Nghìn Tỷ",
    "description": "Shortened form of 'trillion'"
  },
  "troubleConnectingToLedgerU2FOnFirefox": {
    "message": "Chúng tôi đang gặp sự cố khi kết nối với Ledger của bạn. $1",
    "description": "$1 is a link to the wallet connection guide;"
  },
  "troubleConnectingToLedgerU2FOnFirefox2": {
    "message": "Xem lại hướng dẫn kết nối ví cứng của chúng tôi và thử lại.",
    "description": "$1 of the ledger wallet connection guide"
  },
  "troubleConnectingToLedgerU2FOnFirefoxLedgerSolution": {
    "message": "Nếu đang sử dụng phiên bản Firefox mới nhất, bạn có thể gặp sự cố liên quan đến việc Firefox không còn hỗ trợ U2F. Tìm hiểu cách khắc phục sự cố này $1.",
    "description": "It is a link to the ledger website for the workaround."
  },
  "troubleConnectingToLedgerU2FOnFirefoxLedgerSolution2": {
    "message": "tại đây",
    "description": "Second part of the error message; It is a link to the ledger website for the workaround."
  },
  "troubleConnectingToWallet": {
    "message": "Chúng tôi đã gặp phải sự cố khi kết nối với $1 của bạn, hãy thử xem lại $2 và thử lại.",
    "description": "$1 is the wallet device name; $2 is a link to wallet connection guide"
  },
  "troubleStarting": {
    "message": "MetaMask đã gặp sự cố khi khởi động. Lỗi này có thể xảy ra không liên tục, vì vậy hãy thử khởi động lại tiện ích."
  },
  "tryAgain": {
    "message": "Thử lại"
  },
  "turnOff": {
    "message": "Tắt"
  },
  "turnOffMetamaskNotificationsError": {
    "message": "Đã xảy ra lỗi khi tắt thông báo. Vui lòng thử lại sau."
  },
  "turnOn": {
    "message": "Bật"
  },
  "turnOnMetamaskNotifications": {
    "message": "Bật thông báo"
  },
  "turnOnMetamaskNotificationsButton": {
    "message": "Bật"
  },
  "turnOnMetamaskNotificationsError": {
    "message": "Đã xảy ra lỗi khi tạo thông báo. Vui lòng thử lại sau."
  },
  "turnOnMetamaskNotificationsMessageFirst": {
    "message": "Nhận thông báo để cập nhật tình hình trong ví của bạn."
  },
  "turnOnMetamaskNotificationsMessagePrivacyBold": {
    "message": "cài đặt thông báo."
  },
  "turnOnMetamaskNotificationsMessagePrivacyLink": {
    "message": "Tìm hiểu cách chúng tôi bảo vệ quyền riêng tư của bạn khi sử dụng tính năng này."
  },
  "turnOnMetamaskNotificationsMessageSecond": {
    "message": "Để sử dụng tính năng thông báo ví, chúng tôi dùng hồ sơ để đồng bộ một số chế độ cài đặt trên các thiết bị của bạn. $1"
  },
  "turnOnMetamaskNotificationsMessageThird": {
    "message": "Bạn có thể tắt thông báo bất kỳ lúc nào trong $1"
  },
  "turnOnTokenDetection": {
    "message": "Bật phát hiện token nâng cao"
  },
  "tutorial": {
    "message": "Hướng dẫn"
  },
  "twelveHrTitle": {
    "message": "12 giờ:"
  },
  "txAlertTitle": {
    "message": "Giao dịch này sẽ được hoàn tác"
  },
  "typeYourSRP": {
    "message": "Nhập Cụm từ khôi phục bí mật của bạn"
  },
  "u2f": {
    "message": "U2F",
    "description": "A name on an API for the browser to interact with devices that support the U2F protocol. On some browsers we use it to connect MetaMask to Ledger devices."
  },
  "unapproved": {
    "message": "Chưa chấp thuận"
  },
  "unexpectedBehavior": {
    "message": "Đây là hành vi bất thường và cần được báo cáo như một lỗi, ngay cả khi tài khoản của bạn đã được khôi phục."
  },
  "units": {
    "message": "đơn vị"
  },
  "unknown": {
    "message": "Không xác định"
  },
  "unknownCollection": {
    "message": "Bộ sưu tập chưa có tên"
  },
  "unknownNetworkForKeyEntropy": {
    "message": "Mạng chưa xác định",
    "description": "Displayed on places like Snap install warning when regular name is not available."
  },
  "unknownQrCode": {
    "message": "Lỗi: Chúng tôi không thể xác định mã QR đó"
  },
  "unlimited": {
    "message": "Không giới hạn"
  },
  "unlock": {
    "message": "Mở khóa"
  },
  "unlockPageIncorrectPassword": {
    "message": "Mật khẩu không chính xác. Vui lòng thử lại."
  },
  "unlockPageTooManyFailedAttempts": {
    "message": "Quá nhiều lần thử không thành công. Vui lòng thử lại sau "
  },
  "unpin": {
    "message": "Bỏ ghim"
  },
  "unrecognizedChain": {
    "message": "Không thể nhận diện mạng tùy chỉnh này",
    "description": "$1 is a clickable link with text defined by the 'unrecognizedChanLinkText' key. The link will open to instructions for users to validate custom network details."
  },
  "unsendableAsset": {
    "message": "Hiện không hỗ trợ gửi token NFT (ERC-721)",
    "description": "This is an error message we show the user if they attempt to send an NFT asset type, for which currently don't support sending"
  },
  "unstableTokenPriceDescription": {
    "message": "Giá của token này tính theo USD rất biến động, bạn có nguy cơ mất giá trị lớn khi tương tác với token này."
  },
  "unstableTokenPriceTitle": {
    "message": "Giá token không ổn định"
  },
  "upArrow": {
    "message": "mũi tên lên"
  },
  "update": {
    "message": "Cập nhật"
  },
  "updateEthereumChainConfirmationDescription": {
    "message": "Trang web này đang yêu cầu cập nhật URL mạng mặc định của bạn. Bạn có thể chỉnh sửa thông tin mặc định và mạng bất cứ lúc nào."
  },
  "updateInformation": {
    "message": "Chúng tôi đã giúp ví của bạn trở nên an toàn hơn, hoạt động trơn tru hơn và bổ sung một số tính năng mới. Hãy cập nhật ngay để được bảo vệ và trải nghiệm các cải tiến mới nhất."
  },
  "updateNetworkConfirmationTitle": {
    "message": "Cập nhật $1",
    "description": "$1 represents network name"
  },
  "updateOrEditNetworkInformations": {
    "message": "Cập nhật thông tin của bạn hoặc"
  },
  "updateRequest": {
    "message": "Yêu cầu cập nhật"
  },
  "updateToTheLatestVersion": {
    "message": "Cập nhật lên phiên bản mới nhất"
  },
  "updatedRpcForNetworks": {
    "message": "Đã cập nhật RPC mạng"
  },
  "uploadDropFile": {
    "message": "Thả tập tin của bạn vào đây"
  },
  "uploadFile": {
    "message": "Tải lên tập tin"
  },
  "urlErrorMsg": {
    "message": "URL phải có tiền tố HTTP/HTTPS phù hợp."
  },
  "use4ByteResolution": {
    "message": "Giải mã hợp đồng thông minh"
  },
  "useDifferentLoginMethod": {
    "message": "Sử dụng phương thức đăng nhập khác"
  },
  "useMultiAccountBalanceChecker": {
    "message": "Xử lý hàng loạt yêu cầu số dư tài khoản"
  },
  "useMultiAccountBalanceCheckerSettingDescription": {
    "message": "Nhận thông tin cập nhật số dư nhanh hơn bằng cách gộp các yêu cầu số dư tài khoản. Điều này cho phép chúng tôi tìm nạp các số dư tài khoản của bạn cùng với nhau, qua đó bạn sẽ nhận được thông tin cập nhật nhanh hơn nhằm cải thiện trải nghiệm. Khi tắt tính năng này, các bên thứ ba có ít khả năng sẽ liên kết các tài khoản của bạn với nhau hơn."
  },
  "useNftDetection": {
    "message": "Tự động phát hiện NFT"
  },
  "useNftDetectionDescriptionText": {
    "message": "Cho phép MetaMask thêm các NFT mà bạn sở hữu bằng cách sử dụng dịch vụ của bên thứ ba. Tính năng Tự động phát hiện NFT sẽ làm lộ địa chỉ IP và tài khoản của bạn với các dịch vụ này. Việc bật tính năng này có thể liên kết địa chỉ IP của bạn với địa chỉ Ethereum của bạn và hiển thị các NFT giả do những kẻ lừa đảo phát tán. Bạn có thể thêm token theo cách thủ công để tránh rủi ro này."
  },
  "usePhishingDetection": {
    "message": "Sử dụng tính năng phát hiện lừa đảo"
  },
  "usePhishingDetectionDescription": {
    "message": "Hiển thị cảnh báo đối với các tên miền lừa đảo nhắm đến người dùng Ethereum"
  },
  "useSafeChainsListValidation": {
    "message": "Kiểm tra thông tin mạng"
  },
  "useSafeChainsListValidationDescription": {
    "message": "MetaMask sử dụng dịch vụ của bên thứ ba có tên $1 để hiển thị thông tin mạng chính xác và được tiêu chuẩn hóa. Điều này giúp hạn chế khả năng bạn kết nối với mạng độc hại hoặc mạng không chính xác. Khi sử dụng tính năng này, địa chỉ IP của bạn sẽ được hiển thị với chainid.network."
  },
  "useSafeChainsListValidationWebsite": {
    "message": "chainid.network",
    "description": "useSafeChainsListValidationWebsite is separated from the rest of the text so that we can bold the third party service name in the middle of them"
  },
  "useSmartAccountDescription": {
    "message": "Luôn bật tính năng này để tự động chuyển các tài khoản được tạo trong MetaMask sang tài khoản thông minh bất cứ khi nào các tính năng liên quan khả dụng, chẳng hạn như giao dịch nhanh hơn, phí mạng thấp hơn và linh hoạt trong thanh toán."
  },
  "useSmartAccountTitle": {
    "message": "Sử dụng tài khoản thông minh"
  },
  "useTokenDetectionPrivacyDesc": {
    "message": "Tự động hiển thị các token được gửi vào tài khoản của bạn có liên quan đến hoạt động trao đổi thông tin với các máy chủ bên thứ ba để tìm nạp hình ảnh của token. Các máy chủ đó sẽ có quyền truy cập vào địa chỉ IP của bạn."
  },
  "usedByClients": {
    "message": "Được nhiều ví khác nhau sử dụng"
  },
  "userName": {
    "message": "Tên người dùng"
  },
  "userOpContractDeployError": {
    "message": "Triển khai hợp đồng từ tài khoản hợp đồng thông minh không được hỗ trợ"
  },
  "value": {
    "message": "Giá trị"
  },
  "version": {
    "message": "Phiên bản"
  },
  "view": {
    "message": "Xem"
  },
  "viewActivity": {
    "message": "Xem hoạt động"
  },
  "viewAllQuotes": {
    "message": "xem tất cả báo giá"
  },
  "viewContact": {
    "message": "Xem địa chỉ liên hệ"
  },
  "viewDetails": {
    "message": "Xem chi tiết"
  },
  "viewMore": {
    "message": "Xem thêm"
  },
  "viewOnBlockExplorer": {
    "message": "Xem trên trình khám phá khối"
  },
  "viewOnCustomBlockExplorer": {
    "message": "Xem $1 tại $2",
    "description": "$1 is the action type. e.g (Account, Transaction, Swap) and $2 is the Custom Block Explorer URL"
  },
  "viewOnEtherscan": {
    "message": "Xem $1 trên Etherscan",
    "description": "$1 is the action type. e.g (Account, Transaction, Swap)"
  },
  "viewOnExplorer": {
    "message": "Xem trên trình khám phá"
  },
  "viewOnOpensea": {
    "message": "Xem trên Opensea"
  },
  "viewSolanaAccount": {
    "message": "Xem tài khoản Solana"
  },
  "viewTransaction": {
    "message": "Xem giao dịch"
  },
  "viewinExplorer": {
    "message": "Xem $1 trong trình khám phá",
    "description": "$1 is the action type. e.g (Account, Transaction, Swap)"
  },
  "visitSite": {
    "message": "Truy cập trang web"
  },
  "visitSupportDataConsentModalAccept": {
    "message": "Xác nhận"
  },
  "visitSupportDataConsentModalDescription": {
    "message": "Bạn có muốn chia sẻ Mã định danh MetaMask và phiên bản ứng dụng của mình với Trung tâm hỗ trợ không? Điều này có thể giúp chúng tôi giải quyết vấn đề của bạn tốt hơn, nhưng không bắt buộc."
  },
  "visitSupportDataConsentModalReject": {
    "message": "Không chia sẻ"
  },
  "visitSupportDataConsentModalTitle": {
    "message": "Chia sẻ thông tin thiết bị với bộ phận hỗ trợ"
  },
  "visitWebSite": {
    "message": "Truy cập trang web của chúng tôi"
  },
  "wallet": {
    "message": "Ví"
  },
  "walletConnectionGuide": {
    "message": "hướng dẫn của chúng tôi về cách kết nối ví cứng"
  },
  "walletDetails": {
    "message": "Chi tiết ví"
  },
  "walletName": {
    "message": "Tên ví"
  },
  "walletNotFoundDescription": {
    "message": "Không tìm thấy ví có ID $1.",
    "description": "$1 is the wallet ID"
  },
  "walletNotFoundTitle": {
    "message": "Không tìm thấy ví"
  },
  "walletReadyLearn": {
    "message": "$1 bạn có thể lưu giữ cụm từ này ở nơi an toàn để không bao giờ mất quyền truy cập vào tiền của mình.",
    "description": "$1 is the link to Learn how"
  },
  "walletReadyLearnRemind": {
    "message": "Bạn có thể sao lưu ví hoặc xem Cụm từ khôi phục bí mật trong phần Cài đặt > Bảo mật & Mật khẩu."
  },
  "walletReadyLoseSrp": {
    "message": "Nếu làm mất Cụm từ khôi phục bí mật, bạn sẽ không thể sử dụng ví của mình."
  },
  "walletReadyLoseSrpFromReminder": {
    "message": "Cụm từ khôi phục bí mật này có thể giúp bạn lấy lại quyền truy cập nếu bạn quên mật khẩu hoặc mất quyền đăng nhập."
  },
  "walletReadyLoseSrpRemind": {
    "message": "Nếu bạn không sao lưu Cụm từ khôi phục bí mật, bạn sẽ mất quyền truy cập vào tiền của mình nếu bị khóa ứng dụng hoặc đổi thiết bị mới."
  },
  "walletReadySocialDetails1": {
    "message": "Bạn có thể đăng nhập vào ví bất cứ lúc nào bằng tài khoản và mật khẩu $1 của mình.",
    "description": "$1 is the social login type. e.g Google, Apple, etc."
  },
  "walletReadySocialDetails2": {
    "message": "Nếu bạn quên mật khẩu, bạn sẽ không thể truy cập vào ví."
  },
  "wantToAddThisNetwork": {
    "message": "Bạn muốn thêm mạng này?"
  },
  "wantsToAddThisAsset": {
    "message": "$1 muốn thêm tài sản này vào ví của bạn."
  },
  "warning": {
    "message": "Cảnh báo"
  },
  "warningFromSnap": {
    "message": "Cảnh báo từ $1",
    "description": "$1 represents the name of the snap"
  },
  "watchEthereumAccountsDescription": {
    "message": "Bật tùy chọn này sẽ cho phép bạn theo dõi tài khoản Ethereum thông qua địa chỉ công khai hoặc tên ENS. Để phản hồi về tính năng Beta này, vui lòng hoàn thành $1 này.",
    "description": "$1 is the link to a product feedback form"
  },
  "watchEthereumAccountsToggle": {
    "message": "Theo dõi tài khoản Ethereum (Beta)"
  },
  "watchOutMessage": {
    "message": "Hãy cẩn thận với $1.",
    "description": "$1 is a link with text that is provided by the 'securityMessageLinkForNetworks' key"
  },
  "weak": {
    "message": "Yếu"
  },
  "web3": {
    "message": "Web3"
  },
  "web3ShimUsageNotification": {
    "message": "Chúng tôi nhận thấy rằng trang web hiện tại đã cố dùng API window.web3 đã bị xóa. Nếu trang web có vẻ như đã bị lỗi, vui lòng nhấp vào $1 để biết thêm thông tin.",
    "description": "$1 is a clickable link."
  },
  "webhid": {
    "message": "WebHID",
    "description": "Refers to a interface for connecting external devices to the browser. Used for connecting ledger to the browser. Read more here https://developer.mozilla.org/en-US/docs/Web/API/WebHID_API"
  },
  "websites": {
    "message": "trang web",
    "description": "Used in the 'permission_rpc' message."
  },
  "welcomeBack": {
    "message": "Chào mừng bạn trở lại"
  },
  "welcomeDescription": {
    "message": "Được hàng triệu người tin tưởng, MetaMask là một ví an toàn giúp mọi người tiếp cận thế giới web3."
  },
  "welcomeGetStarted": {
    "message": "Bắt đầu"
  },
  "welcomeTitle": {
    "message": "Chào mừng đến với MetaMask"
  },
  "welcomeToMetaMask": {
    "message": "Bắt đầu nào"
  },
  "whatsThis": {
    "message": "Đây là gì?"
  },
  "willApproveAmountForBridging": {
    "message": "Thao tác này sẽ phê duyệt $1 để thực hiện cầu nối."
  },
  "willApproveAmountForBridgingHardware": {
    "message": "Bạn sẽ cần xác nhận hai giao dịch trên ví cứng của mình."
  },
  "willApproveAmountForSwapping": {
    "message": "Thao tác này sẽ phê duyệt $1 để thực hiện hoán đổi."
  },
  "withdrawing": {
    "message": "Đang rút tiền"
  },
  "wrongNetworkName": {
    "message": "Theo hồ sơ của chúng tôi, tên mạng có thể không khớp chính xác với ID chuỗi này."
  },
  "yes": {
    "message": "Có"
  },
  "you": {
    "message": "Bạn"
  },
  "youDeclinedTheTransaction": {
    "message": "Bạn đã từ chối giao dịch."
  },
  "youNeedToAllowCameraAccess": {
    "message": "Bạn cần cho phép truy cập vào máy ảnh để sử dụng tính năng này."
  },
  "youReceived": {
    "message": "Bạn đã nhận",
    "description": "Label indicating the amount and asset the user received."
  },
  "youSent": {
    "message": "Bạn đã gửi",
    "description": "Label indicating the amount and asset the user sent."
  },
  "yourAccounts": {
    "message": "Tài khoản của bạn"
  },
  "yourActivity": {
    "message": "Hoạt động của bạn"
  },
  "yourBalance": {
    "message": "Số dư của bạn"
  },
  "yourNFTmayBeAtRisk": {
    "message": "NFT của bạn có thể gặp rủi ro"
  },
  "yourNetworks": {
    "message": "Mạng của bạn"
  },
  "yourPrivateSeedPhrase": {
    "message": "Cụm từ khôi phục bí mật của bạn"
  },
  "yourTransactionConfirmed": {
    "message": "Giao dịch đã được xác nhận"
  },
  "yourTransactionJustConfirmed": {
    "message": "Chúng tôi không thể hủy giao dịch của bạn trước khi nó được xác nhận trên chuỗi khối."
  },
  "yourWalletIsReady": {
    "message": "Ví của bạn đã sẵn sàng!"
  },
  "yourWalletIsReadyFromReminder": {
    "message": "Lưu giữ Cụm từ khôi phục bí mật của bạn ở nơi an toàn!"
  },
  "yourWalletIsReadyRemind": {
    "message": "Chúng tôi sẽ nhắc bạn sau"
  }
}<|MERGE_RESOLUTION|>--- conflicted
+++ resolved
@@ -2392,13 +2392,10 @@
   "floatAmountToken": {
     "message": "Số lượng Token phải là số nguyên"
   },
-<<<<<<< HEAD
-=======
   "followUsOnX": {
     "message": "Theo dõi chúng tôi trên $1",
     "description": "$1 is the x icon"
   },
->>>>>>> 9ab104b0
   "forbiddenIpfsGateway": {
     "message": "Cổng kết nối IPFS không được phép: Vui lòng chỉ định một cổng kết nối CID"
   },
@@ -4735,11 +4732,7 @@
     "message": "Sao lưu ngay"
   },
   "recoveryPhraseReminderConfirm": {
-<<<<<<< HEAD
-    "message": "Đã hiểu"
-=======
     "message": "Nhắc tôi sau"
->>>>>>> 9ab104b0
   },
   "recoveryPhraseReminderSubText": {
     "message": "Nếu bạn không sao lưu ví, bạn sẽ mất quyền truy cập vào tiền của mình nếu bị khóa ứng dụng hoặc đổi thiết bị mới."
@@ -5975,8 +5968,6 @@
   "standardAccountLabel": {
     "message": "Tài khoản tiêu chuẩn"
   },
-<<<<<<< HEAD
-=======
   "stateCorruptionAreYouSure": {
     "message": "Bạn có chắc chắn muốn tiếp tục không?"
   },
@@ -6016,7 +6007,6 @@
   "stateCorruptionTheseInstructionsLinkTitle": {
     "message": "Cách khôi phục Cụm từ khôi phục bí mật của bạn"
   },
->>>>>>> 9ab104b0
   "stateLogError": {
     "message": "Lỗi khi truy xuất nhật ký trạng thái."
   },
