{
  "QRHardwareInvalidTransactionTitle": {
    "message": "Lỗi"
  },
  "QRHardwareMismatchedSignId": {
    "message": "Dữ liệu giao dịch không đồng nhất. Vui lòng kiểm tra chi tiết giao dịch."
  },
  "QRHardwarePubkeyAccountOutOfRange": {
    "message": "Không còn tài khoản nào. Nếu bạn muốn truy cập một tài khoản khác không được liệt kê bên dưới, vui lòng kết nối lại với ví cứng và chọn tài khoản đó."
  },
  "QRHardwareScanInstructions": {
    "message": "Đặt mã QR phía trước máy ảnh. Màn hình bị mờ nhưng không ảnh hưởng đến khả năng đọc."
  },
  "QRHardwareSignRequestCancel": {
    "message": "Từ chối"
  },
  "QRHardwareSignRequestDescription": {
    "message": "Sau khi bạn đã ký bằng ví của mình, nhấp vào \"Lấy chữ ký\" để nhận chữ ký"
  },
  "QRHardwareSignRequestGetSignature": {
    "message": "Lấy chữ ký"
  },
  "QRHardwareSignRequestSubtitle": {
    "message": "Quét mã QR bằng ví của bạn"
  },
  "QRHardwareSignRequestTitle": {
    "message": "Yêu cầu chữ ký"
  },
  "QRHardwareUnknownQRCodeTitle": {
    "message": "Lỗi"
  },
  "QRHardwareUnknownWalletQRCode": {
    "message": "Mã QR không hợp lệ. Vui lòng quét mã QR đồng bộ của ví cứng."
  },
  "QRHardwareWalletImporterTitle": {
    "message": "Quét mã QR"
  },
  "QRHardwareWalletSteps1Description": {
    "message": "Bạn có thể chọn các đối tác hỗ trợ mã QR chính thức từ danh sách bên dưới."
  },
  "QRHardwareWalletSteps1Title": {
    "message": "Kết nối với ví cứng QR của bạn"
  },
  "QRHardwareWalletSteps2Description": {
    "message": "Ngrave Zero"
  },
  "SrpListHideAccounts": {
    "message": "Ẩn $1 tài khoản",
    "description": "$1 is the number of accounts"
  },
  "SrpListHideSingleAccount": {
    "message": "Ẩn 1 tài khoản"
  },
  "SrpListShowAccounts": {
    "message": "Hiển thị $1 tài khoản",
    "description": "$1 is the number of accounts"
  },
  "SrpListShowSingleAccount": {
    "message": "Hiển thị 1 tài khoản"
  },
  "about": {
    "message": "Giới thiệu"
  },
  "accept": {
    "message": "Chấp nhận"
  },
  "acceptTermsOfUse": {
    "message": "Tôi đã đọc và đồng ý với $1",
    "description": "$1 is the `terms` message"
  },
  "accessingYourCamera": {
    "message": "Đang truy cập máy ảnh..."
  },
  "account": {
    "message": "Tài khoản"
  },
  "accountActivity": {
    "message": "Hoạt động của tài khoản"
  },
  "accountActivityText": {
    "message": "Chọn tài khoản mà bạn muốn nhận thông báo:"
  },
  "accountDetails": {
    "message": "Chi tiết tài khoản"
  },
  "accountIdenticon": {
    "message": "Biểu tượng nhận dạng tài khoản"
  },
  "accountIsntConnectedToastText": {
    "message": "$1 không được kết nối với $2"
  },
  "accountName": {
    "message": "Tên tài khoản"
  },
  "accountNameDuplicate": {
    "message": "Tên tài khoản này đã tồn tại",
    "description": "This is an error message shown when the user enters a new account name that matches an existing account name"
  },
  "accountNameReserved": {
    "message": "Tên tài khoản này được bảo lưu",
    "description": "This is an error message shown when the user enters a new account name that is reserved for future use"
  },
  "accountOptions": {
    "message": "Tùy chọn tài khoản"
  },
  "accountPermissionToast": {
    "message": "Đã cập nhật quyền đối với tài khoản"
  },
  "accountSelectionRequired": {
    "message": "Bạn cần chọn một tài khoản!"
  },
  "accountTypeNotSupported": {
    "message": "Loại tài khoản không được hỗ trợ"
  },
  "accounts": {
    "message": "Tài khoản"
  },
  "accountsConnected": {
    "message": "Đã kết nối tài khoản"
  },
  "accountsPermissionsTitle": {
    "message": "Xem tài khoản của bạn và đề xuất giao dịch"
  },
  "accountsSmallCase": {
    "message": "tài khoản"
  },
  "active": {
    "message": "Đang hoạt động"
  },
  "activity": {
    "message": "Hoạt động"
  },
  "activityLog": {
    "message": "Nhật ký hoạt động"
  },
  "add": {
    "message": "Thêm"
  },
  "addACustomNetwork": {
    "message": "Thêm mạng tùy chỉnh"
  },
  "addANetwork": {
    "message": "Thêm mạng"
  },
  "addANickname": {
    "message": "Thêm biệt danh"
  },
  "addAUrl": {
    "message": "Thêm URL"
  },
  "addAccount": {
    "message": "Thêm tài khoản"
  },
  "addAccountFromNetwork": {
    "message": "Thêm tài khoản $1",
    "description": "$1 is the network name, e.g. Bitcoin or Solana"
  },
  "addAccountToMetaMask": {
    "message": "Thêm tài khoản vào MetaMask"
  },
  "addAcquiredTokens": {
    "message": "Thêm token mà bạn đã mua bằng MetaMask"
  },
  "addAlias": {
    "message": "Thêm biệt danh"
  },
  "addBitcoinAccountLabel": {
<<<<<<< HEAD
    "message": "Tài khoản Bitcoin (Beta)"
=======
    "message": "Tài khoản Bitcoin"
>>>>>>> 82db9a9c
  },
  "addBlockExplorer": {
    "message": "Thêm một trình khám phá khối"
  },
  "addBlockExplorerUrl": {
    "message": "Thêm URL trình khám phá khối"
  },
  "addContact": {
    "message": "Thêm liên hệ"
  },
  "addCustomNetwork": {
    "message": "Thêm mạng tùy chỉnh"
  },
  "addEthereumChainWarningModalHeader": {
    "message": "Chỉ thêm nhà cung cấp RPC này nếu bạn chắc chắn bạn có thể tin tưởng. $1",
    "description": "$1 is addEthereumChainWarningModalHeaderPartTwo passed separately so that it can be bolded"
  },
  "addEthereumChainWarningModalHeaderPartTwo": {
    "message": "Các nhà cung cấp lừa đảo có thể nói dối về trạng thái của chuỗi khối và ghi lại hoạt động của bạn trên mạng."
  },
  "addEthereumChainWarningModalListHeader": {
    "message": "Điều quan trọng là nhà cung cấp của bạn phải đáng tin cậy vì họ có khả năng:"
  },
  "addEthereumChainWarningModalListPointOne": {
    "message": "Xem tài khoản và địa chỉ IP của bạn và liên kết chúng lại với nhau"
  },
  "addEthereumChainWarningModalListPointThree": {
    "message": "Hiển thị số dư tài khoản và các trạng thái khác trên chuỗi"
  },
  "addEthereumChainWarningModalListPointTwo": {
    "message": "Phát các giao dịch của bạn"
  },
  "addEthereumChainWarningModalTitle": {
    "message": "Bạn đang thêm một nhà cung cấp RPC mới cho Ethereum Mainnet"
  },
  "addEthereumWatchOnlyAccount": {
    "message": "Theo dõi tài khoản Ethereum (Beta)"
  },
  "addFriendsAndAddresses": {
    "message": "Thêm bạn bè và địa chỉ mà bạn tin tưởng"
  },
  "addHardwareWalletLabel": {
    "message": "Ví cứng"
  },
  "addIPFSGateway": {
    "message": "Thêm cổng IPFS ưa thích của bạn"
  },
  "addImportAccount": {
    "message": "Thêm tài khoản hoặc ví cứng"
  },
  "addMemo": {
    "message": "Thêm bản ghi nhớ"
  },
  "addNetwork": {
    "message": "Thêm mạng"
  },
  "addNetworkConfirmationTitle": {
    "message": "Thêm $1",
    "description": "$1 represents network name"
  },
  "addNewAccount": {
    "message": "Thêm tài khoản Ethereum mới"
  },
  "addNewEthereumAccountLabel": {
    "message": "Tài khoản Ethereum"
  },
  "addNewSolanaAccountLabel": {
    "message": "Tài khoản Solana"
  },
  "addNft": {
    "message": "Thêm NFT"
  },
  "addNfts": {
    "message": "Thêm NFT"
  },
  "addNonEvmAccount": {
    "message": "Thêm tài khoản $1",
    "description": "$1 is the non EVM network where the account is going to be created, e.g. Bitcoin or Solana"
  },
  "addNonEvmAccountFromNetworkPicker": {
    "message": "Để kích hoạt mạng $1, bạn cần tạo tài khoản $2.",
    "description": "$1 is the non EVM network where the account is going to be created, e.g. Solana Mainnet or Solana Devnet. $2 is the account type, e.g. Bitcoin or Solana"
  },
  "addRpcUrl": {
    "message": "Thêm URL RPC"
  },
  "addSnapAccountToggle": {
    "message": "Bật \"Thêm tài khoản Snap (Beta)\""
  },
  "addSnapAccountsDescription": {
    "message": "Bật tính năng này sẽ cho phép bạn thêm tài khoản Snap (Beta) mới ngay từ danh sách tài khoản của bạn. Nếu bạn cài đặt tài khoản Snap, hãy nhớ rằng đây là một dịch vụ của bên thứ ba."
  },
  "addSuggestedNFTs": {
    "message": "Thêm NFT được đề xuất"
  },
  "addSuggestedTokens": {
    "message": "Thêm token được đề xuất"
  },
  "addToken": {
    "message": "Thêm token"
  },
  "addTokenByContractAddress": {
    "message": "Bạn không tìm thấy token? Bạn có thể dán địa chỉ của bất kỳ token nào để thêm token đó theo cách thủ công. Bạn có thể tìm thấy địa chỉ hợp đồng token trên $1",
    "description": "$1 is a blockchain explorer for a specific network, e.g. Etherscan for Ethereum"
  },
  "addUrl": {
    "message": "Thêm URL"
  },
  "addingAccount": {
    "message": "Thêm tài khoản"
  },
  "addingCustomNetwork": {
    "message": "Thêm mạng"
  },
  "additionalNetworks": {
    "message": "Mạng bổ sung"
  },
  "address": {
    "message": "Địa chỉ"
  },
  "addressCopied": {
    "message": "Đã sao chép địa chỉ!"
  },
  "addressMismatch": {
    "message": "Địa chỉ trang web không khớp"
  },
  "addressMismatchOriginal": {
    "message": "URL hiện tại: $1",
    "description": "$1 replaced by origin URL in confirmation request"
  },
  "addressMismatchPunycode": {
    "message": "Phiên bản Punycode: $1",
    "description": "$1 replaced by punycode version of the URL in confirmation request"
  },
  "advanced": {
    "message": "Nâng cao"
  },
  "advancedBaseGasFeeToolTip": {
    "message": "Khi các giao dịch của bạn được đưa vào khối, mọi phần chênh lệch giữa phí cơ sở tối đa và phí cơ sở thực tế đều sẽ được hoàn lại. Tổng số tiền sẽ được tính bằng phí cơ sở tối đa (theo GWEI) * hạn mức phí gas."
  },
  "advancedDetailsDataDesc": {
    "message": "Dữ liệu"
  },
  "advancedDetailsHexDesc": {
    "message": "Thập lục phân"
  },
  "advancedDetailsNonceDesc": {
    "message": "Số nonce"
  },
  "advancedDetailsNonceTooltip": {
    "message": "Đây là số giao dịch của một tài khoản. Số nonce cho giao dịch đầu tiên là 0 và tăng dần theo thứ tự."
  },
  "advancedGasFeeDefaultOptIn": {
    "message": "Lưu các giá trị này làm giá trị mặc định cho mạng $1.",
    "description": "$1 is the current network name."
  },
  "advancedGasFeeModalTitle": {
    "message": "Phí gas nâng cao"
  },
  "advancedGasPriceTitle": {
    "message": "Giá gas"
  },
  "advancedPriorityFeeToolTip": {
    "message": "Phí ưu tiên (hay còn được gọi là \"tiền thưởng cho thợ đào\") được chuyển trực tiếp cho các thợ đào và khuyến khích họ ưu tiên giao dịch của bạn."
  },
  "airDropPatternDescription": {
    "message": "Lịch sử trên chuỗi của token cho thấy trước đây đã từng có hoạt động tặng thưởng đáng ngờ."
  },
  "airDropPatternTitle": {
    "message": "Mô hình tặng thưởng"
  },
  "airgapVault": {
    "message": "AirGap Vault"
  },
  "alert": {
    "message": "Cảnh báo"
  },
  "alertAccountTypeUpgradeMessage": {
    "message": "Bạn đang nâng cấp tài khoản lên tài khoản thông minh. Địa chỉ tài khoản hiện tại của bạn sẽ được giữ nguyên, nhưng giao dịch sẽ nhanh hơn và phí mạng sẽ thấp hơn. $1."
  },
  "alertAccountTypeUpgradeTitle": {
    "message": "Loại tài khoản"
  },
  "alertActionBuyWithNativeCurrency": {
    "message": "Mua $1"
  },
  "alertActionUpdateGas": {
    "message": "Cập nhập hạn mức phí gas"
  },
  "alertActionUpdateGasFee": {
    "message": "Cập nhật phí"
  },
  "alertActionUpdateGasFeeLevel": {
    "message": "Cập nhật tùy chọn phí gas"
  },
  "alertDisableTooltip": {
    "message": "Bạn có thể thay đổi trong phần \"Cài đặt > Cảnh báo\""
  },
  "alertMessageAddressMismatchWarning": {
    "message": "Kẻ tấn công đôi khi bắt chước các trang web bằng cách thực hiện những thay đổi nhỏ trong địa chỉ trang web. Đảm bảo bạn đang tương tác với trang web dự định trước khi tiếp tục."
  },
  "alertMessageChangeInSimulationResults": {
    "message": "Các thay đổi ước tính cho giao dịch này đã được cập nhật. Hãy xem xét kỹ trước khi tiếp tục."
  },
  "alertMessageFirstTimeInteraction": {
    "message": "Bạn đang tương tác với địa chỉ này lần đầu tiên. Hãy đảm bảo địa chỉ này chính xác trước khi tiếp tục."
  },
  "alertMessageGasEstimateFailed": {
    "message": "Chúng tôi không thể cung cấp phí chính xác và ước tính này có thể cao. Chúng tôi khuyên bạn nên nhập hạn mức phí gas tùy chỉnh, nhưng vẫn có rủi ro giao dịch sẽ thất bại."
  },
  "alertMessageGasFeeLow": {
    "message": "Khi chọn phí thấp, hãy lưu ý giao dịch sẽ chậm hơn và thời gian chờ đợi lâu hơn. Để giao dịch nhanh hơn, hãy chọn các tùy chọn phí Thị trường hoặc Cao."
  },
  "alertMessageGasTooLow": {
    "message": "Để tiếp tục giao dịch này, bạn cần tăng giới hạn phí gas lên 21000 hoặc cao hơn."
  },
  "alertMessageInsufficientBalanceWithNativeCurrency": {
    "message": "Bạn không có đủ $1 trong tài khoản để thanh toán phí mạng."
  },
  "alertMessageNetworkBusy": {
    "message": "Phí gas cao và ước tính kém chính xác hơn."
  },
  "alertMessageNoGasPrice": {
    "message": "Chúng tôi không thể tiếp tục giao dịch này cho đến khi bạn cập nhật phí thủ công."
  },
  "alertMessageSignInDomainMismatch": {
    "message": "Trang web đưa ra yêu cầu không phải là trang web bạn đang đăng nhập. Đây có thể là một nỗ lực đánh cắp thông tin đăng nhập của bạn."
  },
  "alertMessageSignInWrongAccount": {
    "message": "Trang web này yêu cầu bạn đăng nhập bằng tài khoản không đúng."
  },
  "alertModalAcknowledge": {
    "message": "Tôi đã nhận thức được rủi ro và vẫn muốn tiếp tục"
  },
  "alertModalDetails": {
    "message": "Chi tiết cảnh báo"
  },
  "alertModalReviewAllAlerts": {
    "message": "Xem lại tất cả cảnh báo"
  },
  "alertReasonChangeInSimulationResults": {
    "message": "Kết quả đã thay đổi"
  },
  "alertReasonFirstTimeInteraction": {
    "message": "Tương tác lần đầu tiên"
  },
  "alertReasonGasEstimateFailed": {
    "message": "Phí không chính xác"
  },
  "alertReasonGasFeeLow": {
    "message": "Tốc độ chậm"
  },
  "alertReasonGasTooLow": {
    "message": "Hạn mức phí gas thấp"
  },
  "alertReasonInsufficientBalance": {
    "message": "Không đủ tiền"
  },
  "alertReasonNetworkBusy": {
    "message": "Mạng đang bận"
  },
  "alertReasonNoGasPrice": {
    "message": "Ước tính phí không có sẵn"
  },
  "alertReasonPendingTransactions": {
    "message": "Giao dịch đang chờ xử lý"
  },
  "alertReasonSignIn": {
    "message": "Yêu cầu đăng nhập đáng ngờ"
  },
  "alertReasonWrongAccount": {
    "message": "Tài khoản không đúng"
  },
  "alertSelectedAccountWarning": {
    "message": "Yêu cầu này dành cho một tài khoản khác với tài khoản được chọn trong ví của bạn. Để sử dụng tài khoản khác, hãy kết nối tài khoản đó với trang web."
  },
  "alerts": {
    "message": "Cảnh báo"
  },
  "all": {
    "message": "Tất cả"
  },
  "allNetworks": {
    "message": "Tất cả mạng"
  },
  "allPermissions": {
    "message": "Tất cả các quyền"
  },
  "allTimeHigh": {
    "message": "Cao nhất lịch sử"
  },
  "allTimeLow": {
    "message": "Thấp nhất lịch sử"
  },
  "allowNotifications": {
    "message": "Cho phép thông báo"
  },
  "allowWithdrawAndSpend": {
    "message": "Cho phép $1 rút và chi tiêu tối đa số tiền sau đây:",
    "description": "The url of the site that requested permission to 'withdraw and spend'"
  },
  "amount": {
    "message": "Số tiền"
  },
  "amountReceived": {
    "message": "Số tiền đã nhận"
  },
  "amountSent": {
    "message": "Số tiền đã gửi"
  },
  "andForListItems": {
    "message": "$1, và $2",
    "description": "$1 is the first item, $2 is the last item in a list of items. Used in Snap Install Warning modal."
  },
  "andForTwoItems": {
    "message": "$1 và $2",
    "description": "$1 is the first item, $2 is the second item. Used in Snap Install Warning modal."
  },
  "appDescription": {
    "message": "Ví tiền mã hóa đáng tin cậy nhất thế giới",
    "description": "The description of the application"
  },
  "appName": {
    "message": "MetaMask",
    "description": "The name of the application"
  },
  "appNameBeta": {
    "message": "MetaMask Beta",
    "description": "The name of the application (Beta)"
  },
  "appNameFlask": {
    "message": "MetaMask Flask",
    "description": "The name of the application (Flask)"
  },
  "apply": {
    "message": "Áp dụng"
  },
  "approve": {
    "message": "Chấp thuận hạn mức chi tiêu"
  },
  "approveButtonText": {
    "message": "Chấp thuận"
  },
  "approveIncreaseAllowance": {
    "message": "Tăng hạn mức chi tiêu $1",
    "description": "The token symbol that is being approved"
  },
  "approveSpendingCap": {
    "message": "Duyệt hạn mức chi tiêu $1",
    "description": "The token symbol that is being approved"
  },
  "approved": {
    "message": "Đã chấp thuận"
  },
  "approvedOn": {
    "message": "Đã chấp thuận vào $1",
    "description": "$1 is the approval date for a permission"
  },
  "approvedOnForAccounts": {
    "message": "Đã phê duyệt vào $1 cho $2",
    "description": "$1 is the approval date for a permission. $2 is the AvatarGroup component displaying account images."
  },
  "areYouSure": {
    "message": "Bạn có chắc chắn không?"
  },
  "asset": {
    "message": "Tài sản"
  },
  "assetChartNoHistoricalPrices": {
    "message": "Chúng tôi không thể tìm nạp bất kỳ dữ liệu lịch sử nào"
  },
  "assetMultipleNFTsBalance": {
    "message": "$1 NFT"
  },
  "assetOptions": {
    "message": "Tùy chọn tài sản"
  },
  "assetSingleNFTBalance": {
    "message": "$1 NFT"
  },
  "assets": {
    "message": "Tài sản"
  },
  "assetsDescription": {
    "message": "Tự động phát hiện token trong ví của bạn, hiển thị NFT và nhận hàng loạt thông tin cập nhật về số dư tài khoản"
  },
  "attemptToCancelSwapForFree": {
    "message": "Cố gắng hủy hoán đổi miễn phí"
  },
  "attributes": {
    "message": "Thuộc tính"
  },
  "attributions": {
    "message": "Ghi nhận đóng góp"
  },
  "auroraRpcDeprecationMessage": {
    "message": "URL Infura RPC không còn hỗ trợ Aurora nữa."
  },
  "authorizedPermissions": {
    "message": "Bạn đã cấp các quyền sau đây"
  },
  "autoDetectTokens": {
    "message": "Tự động phát hiện token"
  },
  "autoDetectTokensDescription": {
    "message": "Chúng tôi sử dụng API của bên thứ ba để phát hiện và hiển thị các token mới được gửi đến ví của bạn. Hãy tắt nếu bạn không muốn ứng dụng tự động lấy dữ liệu từ các dịch vụ đó. $1",
    "description": "$1 is a link to a support article"
  },
  "autoLockTimeLimit": {
    "message": "Hẹn giờ tự động khóa (phút)"
  },
  "autoLockTimeLimitDescription": {
    "message": "Đặt khoảng thời gian không hoạt động tính bằng phút trước khi MetaMask khóa."
  },
  "average": {
    "message": "Trung bình"
  },
  "back": {
    "message": "Quay lại"
  },
  "backupAndSync": {
    "message": "Sao lưu và đồng bộ"
  },
  "backupAndSyncBasicFunctionalityNameMention": {
    "message": "chức năng cơ bản"
  },
  "backupAndSyncEnable": {
    "message": "Bật sao lưu và đồng bộ"
  },
  "backupAndSyncEnableConfirmation": {
    "message": "Khi bạn bật sao lưu và đồng bộ, bạn cũng sẽ bật $1. Bạn có muốn tiếp tục không?",
    "description": "$1 is backupAndSyncBasicFunctionalityNameMention in bold."
  },
  "backupAndSyncEnableDescription": {
    "message": "Sao lưu và đồng bộ cho phép chúng tôi lưu trữ dữ liệu được mã hóa cho các chế độ cài đặt và tính năng tùy chỉnh của bạn. Điều này giúp trải nghiệm sử dụng MetaMask của bạn nhất quán trên các thiết bị, đồng thời giúp khôi phục chế độ cài đặt và tính năng nếu bạn cần cài đặt lại MetaMask. Thao tác này không sao lưu Cụm từ khôi phục bí mật của bạn. $1.",
    "description": "$1 is link to the backup and sync privacy policy."
  },
  "backupAndSyncEnableDescriptionUpdatePreferences": {
    "message": "Bạn có thể cập nhật tùy chọn của mình bất cứ lúc nào trong phần $1",
    "description": "$1 is a bolded text that highlights the path to the settings page."
  },
  "backupAndSyncEnableDescriptionUpdatePreferencesPath": {
    "message": "Cài đặt > Sao lưu và đồng bộ."
  },
  "backupAndSyncFeatureAccounts": {
    "message": "Tài khoản"
  },
  "backupAndSyncManageWhatYouSync": {
    "message": "Quản lý những gì được đồng bộ"
  },
  "backupAndSyncManageWhatYouSyncDescription": {
    "message": "Bật những gì được đồng bộ giữa các thiết bị của bạn."
  },
  "backupAndSyncPrivacyLink": {
    "message": "Tìm hiểu cách chúng tôi bảo vệ quyền riêng tư của bạn"
  },
  "backupAndSyncSlideDescription": {
    "message": "Sao lưu tài khoản và đồng bộ các chế độ cài đặt của bạn."
  },
  "backupAndSyncSlideTitle": {
    "message": "Giới thiệu về sao lưu và đồng bộ"
  },
  "backupApprovalInfo": {
    "message": "Đây là mã bí mật bắt buộc phải dùng để khôi phục ví trong trường hợp bạn bị mất thiết bị, quên mật khẩu, phải cài đặt lại MetaMask hoặc muốn truy cập ví của mình trên một thiết bị khác."
  },
  "backupApprovalNotice": {
    "message": "Sao lưu Cụm từ khôi phục bí mật để đảm bảo an toàn cho ví và tiền của bạn."
  },
  "backupKeyringSnapReminder": {
    "message": "Đảm bảo bạn có thể tự mình truy cập bất kỳ tài khoản nào được tạo bởi Snap này trước khi xóa nó"
  },
  "backupNow": {
    "message": "Sao lưu ngay"
  },
  "balance": {
    "message": "Số dư"
  },
  "balanceOutdated": {
    "message": "Số dư có thể đã cũ"
  },
  "baseFee": {
    "message": "Phí cơ sở"
  },
  "basic": {
    "message": "Cơ bản"
  },
  "basicConfigurationBannerTitle": {
    "message": "Chức năng cơ bản đã tắt"
  },
  "basicConfigurationDescription": {
    "message": "MetaMask cung cấp các tính năng cơ bản như chi tiết token và cài đặt gas thông qua các dịch vụ Internet. Khi bạn sử dụng các dịch vụ Internet, địa chỉ IP của bạn sẽ được chia sẻ, trong trường hợp này là với MetaMask. Điều này giống như khi bạn truy cập bất kỳ trang web nào. MetaMask sử dụng dữ liệu này tạm thời và không bao giờ bán dữ liệu của bạn. Bạn có thể sử dụng VPN hoặc tắt các dịch vụ này, nhưng nó có thể ảnh hưởng đến trải nghiệm sử dụng MetaMask của bạn. Để tìm hiểu thêm, vui lòng đọc $1.",
    "description": "$1 is to be replaced by the message for privacyMsg, and will link to https://consensys.io/privacy-policy"
  },
  "basicConfigurationLabel": {
    "message": "Chức năng cơ bản"
  },
  "basicConfigurationModalCheckbox": {
    "message": "Tôi hiểu rõ và muốn tiếp tục"
  },
  "basicConfigurationModalDisclaimerOff": {
    "message": "Điều này có nghĩa là bạn sẽ không thể tối ưu hoàn toàn thời gian sử dụng MetaMask. Các tính năng cơ bản (chẳng hạn như chi tiết token, cài đặt gas tối ưu và các tính năng khác) sẽ không khả dụng."
  },
  "basicConfigurationModalDisclaimerOffAdditionalText": {
    "message": "Tắt tùy chọn này cũng sẽ vô hiệu hóa tất cả các tính năng trong $1 và $2.",
    "description": "$1 and $2 are bold text for basicConfigurationModalDisclaimerOffAdditionalTextFeaturesFirst and basicConfigurationModalDisclaimerOffAdditionalTextFeaturesLast respectively"
  },
  "basicConfigurationModalDisclaimerOffAdditionalTextFeaturesFirst": {
    "message": "bảo mật và quyền riêng tư, sao lưu và đồng bộ"
  },
  "basicConfigurationModalDisclaimerOffAdditionalTextFeaturesLast": {
    "message": "thông báo"
  },
  "basicConfigurationModalDisclaimerOn": {
    "message": "Để tối ưu thời gian sử dụng MetaMask, bạn cần bật tính năng này. Các chức năng cơ bản (chẳng hạn như chi tiết token, cài đặt gas tối ưu và các chức năng khác) rất quan trọng đối với trải nghiệm web3."
  },
  "basicConfigurationModalHeadingOff": {
    "message": "Tắt chức năng cơ bản"
  },
  "basicConfigurationModalHeadingOn": {
    "message": "Bật chức năng cơ bản"
  },
  "bestPrice": {
    "message": "Giá tốt nhất"
  },
  "beta": {
    "message": "Beta"
  },
  "betaHeaderText": {
    "message": "Đây là một phiên bản beta. Vui lòng báo cáo lỗi $1"
  },
  "betaMetamaskVersion": {
    "message": "Phiên bản MetaMask Beta"
  },
  "betaTerms": {
    "message": "Điều khoản sử dụng phiên bản Beta"
  },
  "billionAbbreviation": {
    "message": "Tỷ",
    "description": "Shortened form of 'billion'"
  },
  "blockExplorerAccountAction": {
    "message": "Tài khoản",
    "description": "This is used with viewOnEtherscan and viewInExplorer e.g View Account in Explorer"
  },
  "blockExplorerAssetAction": {
    "message": "Tài sản",
    "description": "This is used with viewOnEtherscan and viewInExplorer e.g View Asset in Explorer"
  },
  "blockExplorerSwapAction": {
    "message": "Hoán đổi",
    "description": "This is used with viewOnEtherscan e.g View Swap on Etherscan"
  },
  "blockExplorerUrl": {
    "message": "URL trình khám phá khối"
  },
  "blockExplorerUrlDefinition": {
    "message": "URL được dùng làm trình khám phá khối cho mạng này."
  },
  "blockExplorerView": {
    "message": "Xem tài khoản tại $1",
    "description": "$1 replaced by URL for custom block explorer"
  },
  "blockaid": {
    "message": "Blockaid"
  },
  "blockaidAlertDescriptionBlur": {
    "message": "Nếu tiếp tục, tất cả tài sản bạn đã niêm yết trên Blur có thể gặp rủi ro."
  },
  "blockaidAlertDescriptionMalicious": {
    "message": "Bạn đang tương tác với một trang web độc hại. Nếu tiếp tục, bạn sẽ bị mất tài sản."
  },
  "blockaidAlertDescriptionOpenSea": {
    "message": "Nếu tiếp tục, tất cả tài sản bạn đã niêm yết trên OpenSea có thể gặp rủi ro."
  },
  "blockaidAlertDescriptionOthers": {
    "message": "Nếu bạn xác nhận yêu cầu này, bạn có thể bị mất tài sản. Chúng tôi khuyên bạn nên hủy yêu cầu này."
  },
  "blockaidAlertDescriptionTokenTransfer": {
    "message": "Bạn đang gửi tài sản của mình cho kẻ lừa đảo. Nếu tiếp tục, bạn sẽ bị mất những tài sản đó."
  },
  "blockaidAlertDescriptionWithdraw": {
    "message": "Nếu bạn xác nhận yêu cầu này, bạn đang cho phép kẻ lừa đảo rút và chi tiêu tài sản của mình. Bạn sẽ không lấy lại được tài sản."
  },
  "blockaidDescriptionApproveFarming": {
    "message": "Nếu bạn chấp thuận yêu cầu này, một bên thứ ba nổi tiếng là lừa đảo có thể lấy hết tài sản của bạn."
  },
  "blockaidDescriptionBlurFarming": {
    "message": "Nếu bạn chấp thuận yêu cầu này, người khác có thể đánh cắp tài sản được niêm yết trên Blur của bạn."
  },
  "blockaidDescriptionErrored": {
    "message": "Do có lỗi, chúng tôi không thể kiểm tra các cảnh báo bảo mật. Chỉ tiếp tục nếu bạn tin tưởng tất cả các địa chỉ liên quan."
  },
  "blockaidDescriptionMaliciousDomain": {
    "message": "Bạn đang tương tác với một tên miền độc hại. Nếu bạn chấp thuận yêu cầu này, bạn có thể mất tài sản của mình."
  },
  "blockaidDescriptionMightLoseAssets": {
    "message": "Nếu bạn chấp thuận yêu cầu này, bạn có thể mất tài sản của mình."
  },
  "blockaidDescriptionSeaportFarming": {
    "message": "Nếu bạn chấp thuận yêu cầu này, người khác có thể đánh cắp tài sản được niêm yết trên OpenSea của bạn."
  },
  "blockaidDescriptionTransferFarming": {
    "message": "Nếu bạn chấp thuận yêu cầu này, một bên thứ ba nổi tiếng là lừa đảo sẽ lấy hết tài sản của bạn."
  },
  "blockaidMessage": {
    "message": "Bảo vệ quyền riêng tư - không có dữ liệu nào được chia sẻ với các bên thứ ba. Có sẵn trên Arbitrum, Avalanche, BNB chain, Ethereum Mainnet, Linea, Optimism, Polygon, Base và Sepolia."
  },
  "blockaidTitleDeceptive": {
    "message": "Đây là một yêu cầu lừa đảo"
  },
  "blockaidTitleMayNotBeSafe": {
    "message": "Hãy cẩn thận"
  },
  "blockaidTitleSuspicious": {
    "message": "Đây là một yêu cầu đáng ngờ"
  },
  "blockies": {
    "message": "Blockies"
  },
  "borrowed": {
    "message": "Đã vay"
  },
  "boughtFor": {
    "message": "Đã mua với giá"
  },
  "bridge": {
    "message": "Cầu nối"
  },
  "bridgeAllowSwappingOf": {
    "message": "Cho phép truy cập chính xác vào $1 $2 trên $3 để thực hiện cầu nối",
    "description": "Shows a user that they need to allow a token for swapping on their hardware wallet"
  },
  "bridgeApproval": {
    "message": "Phê duyệt $1 cho cầu nối",
    "description": "Used in the transaction display list to describe a transaction that is an approve call on a token that is to be bridged. $1 is the symbol of a token that has been approved."
  },
  "bridgeApprovalWarning": {
    "message": "Bạn đang cho phép truy cập vào số tiền cụ thể, $1 $2. Hợp đồng sẽ không truy cập thêm bất kỳ khoản tiền nào khác."
  },
  "bridgeApprovalWarningForHardware": {
    "message": "Bạn sẽ cần cho phép truy cập vào $1 $2 để thực hiện cầu nối, sau đó hãy phê duyệt việc thực hiện cầu nối sang $2. Điều này sẽ yêu cầu hai lần xác nhận riêng biệt."
  },
  "bridgeBlockExplorerLinkCopied": {
    "message": "Đã sao chép liên kết trình khám phá khối!"
  },
  "bridgeCalculatingAmount": {
    "message": "Đang tính toán..."
  },
  "bridgeConfirmTwoTransactions": {
    "message": "Bạn sẽ cần xác nhận 2 giao dịch trên ví cứng của mình:"
  },
  "bridgeCreateSolanaAccount": {
    "message": "Tạo tài khoản Solana"
  },
  "bridgeCreateSolanaAccountDescription": {
    "message": "Để hoán đổi sang mạng Solana, bạn cần có tài khoản và địa chỉ nhận."
  },
  "bridgeCreateSolanaAccountTitle": {
    "message": "Bạn sẽ cần có tài khoản Solana trước."
  },
  "bridgeDetailsTitle": {
    "message": "Chi tiết cầu nối",
    "description": "Title for the modal showing details about a bridge transaction."
  },
  "bridgeEnterAmount": {
    "message": "Chọn số tiền"
  },
  "bridgeEnterAmountAndSelectAccount": {
    "message": "Nhập số tiền và chọn tài khoản đích"
  },
  "bridgeExplorerLinkViewOn": {
    "message": "Xem trên $1"
  },
  "bridgeFetchNewQuotes": {
    "message": "Tìm nạp báo giá mới?"
  },
  "bridgeFrom": {
    "message": "Cầu nối từ"
  },
  "bridgeFromTo": {
    "message": "Cầu nối $1 $2 sang $3",
    "description": "Tells a user that they need to confirm on their hardware wallet a bridge. $1 is amount of source token, $2 is the source network, and $3 is the destination network"
  },
  "bridgeGasFeesSplit": {
    "message": "Bất kỳ khoản phí mạng nào được báo trên màn hình trước đó đều bao gồm cả hai giao dịch và sẽ được chia nhỏ."
  },
  "bridgeNetCost": {
    "message": "Chi phí ròng"
  },
  "bridgeQuoteExpired": {
    "message": "Báo giá của bạn đã hết hạn."
  },
  "bridgeSelectDestinationAccount": {
    "message": "Chọn tài khoản đích"
  },
  "bridgeSelectNetwork": {
    "message": "Chọn mạng"
  },
  "bridgeSelectTokenAmountAndAccount": {
    "message": "Chọn token, số tiền và tài khoản đích"
  },
  "bridgeSelectTokenAndAmount": {
    "message": "Chọn token và số tiền"
  },
  "bridgeSolanaAccountCreated": {
    "message": "Đã tạo tài khoản Solana"
  },
  "bridgeStatusComplete": {
    "message": "Hoàn tất",
    "description": "Status text indicating a bridge transaction has successfully completed."
  },
  "bridgeStatusFailed": {
    "message": "Thất bại",
    "description": "Status text indicating a bridge transaction has failed."
  },
  "bridgeStatusInProgress": {
    "message": "Đang tiến hành",
    "description": "Status text indicating a bridge transaction is currently processing."
  },
  "bridgeStepActionBridgeComplete": {
    "message": "Đã nhận $1 trên $2",
    "description": "$1 is the amount of the destination asset, $2 is the name of the destination network"
  },
  "bridgeStepActionBridgePending": {
    "message": "Đang nhận $1 trên $2",
    "description": "$1 is the amount of the destination asset, $2 is the name of the destination network"
  },
  "bridgeStepActionSwapComplete": {
    "message": "Đã hoán đổi $1 thành $2",
    "description": "$1 is the amount of the source asset, $2 is the amount of the destination asset"
  },
  "bridgeStepActionSwapPending": {
    "message": "Đang hoán đổi $1 thành $2",
    "description": "$1 is the amount of the source asset, $2 is the amount of the destination asset"
  },
  "bridgeTerms": {
    "message": "Điều khoản"
  },
  "bridgeTimingMinutes": {
    "message": "$1 phút",
    "description": "$1 is the ticker symbol of a an asset the user is being prompted to purchase"
  },
  "bridgeTo": {
    "message": "Cầu nối đến"
  },
  "bridgeToChain": {
    "message": "Cầu nối đến $1"
  },
  "bridgeTokenCannotVerifyDescription": {
    "message": "Nếu bạn đã thêm token này theo cách thủ công, hãy đảm bảo rằng bạn nhận thức được các rủi ro đối với tiền của mình trước khi thực hiện cầu nối."
  },
  "bridgeTokenCannotVerifyTitle": {
    "message": "Chúng tôi không thể xác minh token này."
  },
  "bridgeTransactionProgress": {
    "message": "Giao dịch $1/2"
  },
  "bridgeTxDetailsBridging": {
    "message": "Cầu nối"
  },
  "bridgeTxDetailsDelayedDescription": {
    "message": "Liên hệ với"
  },
  "bridgeTxDetailsDelayedDescriptionSupport": {
    "message": "Hỗ trợ MetaMask"
  },
  "bridgeTxDetailsDelayedTitle": {
    "message": "Đã quá 3 giờ chưa?"
  },
  "bridgeTxDetailsNonce": {
    "message": "Số nonce"
  },
  "bridgeTxDetailsStatus": {
    "message": "Trạng thái"
  },
  "bridgeTxDetailsTimestamp": {
    "message": "Dấu thời gian"
  },
  "bridgeTxDetailsTimestampValue": {
    "message": "$1 lúc $2",
    "description": "$1 is the date, $2 is the time"
  },
  "bridgeTxDetailsTokenAmountOnChain": {
    "message": "$1 $2 trên",
    "description": "$1 is the amount of the token, $2 is the ticker symbol of the token"
  },
  "bridgeTxDetailsTotalGasFee": {
    "message": "Tổng phí gas"
  },
  "bridgeTxDetailsYouReceived": {
    "message": "Bạn đã nhận"
  },
  "bridgeTxDetailsYouSent": {
    "message": "Bạn đã gửi"
  },
  "bridgeValidationInsufficientGasMessage": {
    "message": "Bạn không có đủ $1 để thanh toán phí gas cho cầu nối này. Nhập số tiền nhỏ hơn hoặc mua thêm $1."
  },
  "bridgeValidationInsufficientGasTitle": {
    "message": "Cần thêm $1 để trả phí gas"
  },
  "bridging": {
    "message": "Cầu nối"
  },
  "browserNotSupported": {
    "message": "Trình duyệt của bạn không được hỗ trợ..."
  },
  "buildContactList": {
    "message": "Xây dựng danh sách liên hệ của bạn"
  },
  "builtAroundTheWorld": {
    "message": "MetaMask được thiết kế và xây dựng trên khắp thế giới."
  },
  "bulletpoint": {
    "message": "·"
  },
  "busy": {
    "message": "Đang bận"
  },
  "buyAndSell": {
    "message": "Mua/Bán"
  },
  "buyMoreAsset": {
    "message": "Mua thêm $1",
    "description": "$1 is the ticker symbol of a an asset the user is being prompted to purchase"
  },
  "buyNow": {
    "message": "Mua ngay"
  },
  "bytes": {
    "message": "Byte"
  },
  "canToggleInSettings": {
    "message": "Bạn có thể bật lại thông báo này trong phần Cài đặt > Cảnh báo."
  },
  "cancel": {
    "message": "Hủy"
  },
  "cancelPopoverTitle": {
    "message": "Hủy giao dịch"
  },
  "cancelSpeedUpLabel": {
    "message": "Phí gas này sẽ $1 phí gas ban đầu.",
    "description": "$1 is text 'replace' in bold"
  },
  "cancelSpeedUpTransactionTooltip": {
    "message": "Để $1 một giao dịch, phí gas phải tăng tối thiểu 10% để mạng nhận ra giao dịch này.",
    "description": "$1 is string 'cancel' or 'speed up'"
  },
  "cancelled": {
    "message": "Đã hủy"
  },
  "chainId": {
    "message": "ID chuỗi"
  },
  "chainIdDefinition": {
    "message": "ID chuỗi được dùng để ký các giao dịch cho mạng này."
  },
  "chainIdExistsErrorMsg": {
    "message": "Mạng $1 hiện đang sử dụng ID chuỗi này."
  },
  "chainListReturnedDifferentTickerSymbol": {
    "message": "Biểu tượng token này không trùng khớp với tên mạng hoặc ID chuỗi đã nhập. Nhiều token phổ biến sử dụng các biểu tượng tương tự, do đó những kẻ lừa đảo có thể lợi dụng điều này để lừa bạn gửi cho chúng một token có giá trị hơn. Nhớ xác minh mọi thông tin trước khi tiếp tục."
  },
  "chooseYourNetwork": {
    "message": "Chọn mạng của bạn"
  },
  "chooseYourNetworkDescription": {
    "message": "Khi bạn sử dụng các chế độ cài đặt và cấu hình mặc định của chúng tôi, chúng tôi sử dụng Infura làm nhà cung cấp gọi hàm từ xa (RPC) mặc định để cung cấp quyền truy cập dữ liệu Ethereum đáng tin cậy và riêng tư nhất có thể. Trong một số trường hợp giới hạn, chúng tôi có thể sử dụng các nhà cung cấp RPC khác nhằm mang đến trải nghiệm tốt nhất cho người dùng. Bạn có thể chọn RPC của riêng mình, nhưng hãy nhớ rằng bất kỳ RPC nào cũng sẽ nhận được địa chỉ IP và ví Ethereum của bạn để thực hiện giao dịch. Để tìm hiểu thêm về cách Infura xử lý dữ liệu đối với các tài khoản EVM, hãy đọc $1, và đối với các tài khoản Solana, hãy đọc $2.",
    "description": "$1 is a link to the privacy policy, $2 is a link to Solana accounts support"
  },
  "chooseYourNetworkDescriptionCallToAction": {
    "message": "nhấp vào đây"
  },
  "chromeRequiredForHardwareWallets": {
    "message": "Bạn cần sử dụng MetaMask trên Google Chrome để kết nối với Ví cứng của bạn."
  },
  "circulatingSupply": {
    "message": "Cung lưu hành"
  },
  "clear": {
    "message": "Xóa"
  },
  "clearActivity": {
    "message": "Xóa dữ liệu hoạt động và số nonce"
  },
  "clearActivityButton": {
    "message": "Xóa dữ liệu thẻ hoạt động"
  },
  "clearActivityDescription": {
    "message": "Thao tác này sẽ đặt lại số nonce của tài khoản và xóa dữ liệu khỏi thẻ hoạt động trong ví của bạn. Chỉ có tài khoản và mạng hiện tại bị ảnh hưởng. Số dư và các giao dịch đến của bạn sẽ không thay đổi."
  },
  "click": {
    "message": "Nhấp"
  },
  "clickToConnectLedgerViaWebHID": {
    "message": "Nhấp vào đây để kết nối với ví Ledger của bạn qua WebHID",
    "description": "Text that can be clicked to open a browser popup for connecting the ledger device via webhid"
  },
  "close": {
    "message": "Đóng"
  },
  "closeExtension": {
    "message": "Đóng tiện ích mở rộng"
  },
  "closeWindowAnytime": {
    "message": "Bạn có thể đóng cửa sổ này bất kỳ lúc nào."
  },
  "coingecko": {
    "message": "CoinGecko"
  },
  "collectionName": {
    "message": "Tên bộ sưu tập"
  },
  "comboNoOptions": {
    "message": "Không tìm thấy tùy chọn nào",
    "description": "Default text shown in the combo field dropdown if no options."
  },
  "concentratedSupplyDistributionDescription": {
    "message": "Phần lớn nguồn cung token được những người nắm giữ token hàng đầu nắm giữ, gây rủi ro thao túng giá tập trung"
  },
  "concentratedSupplyDistributionTitle": {
    "message": "Phân bổ nguồn cung tập trung"
  },
  "configureSnapPopupDescription": {
    "message": "Bây giờ bạn đang rời MetaMask để định cấu hình Snap này."
  },
  "configureSnapPopupInstallDescription": {
    "message": "Bây giờ bạn đang rời MetaMask để cài đặt Snap này."
  },
  "configureSnapPopupInstallTitle": {
    "message": "Cài đặt Snap"
  },
  "configureSnapPopupLink": {
    "message": "Nhấp vào liên kết này để tiếp tục:"
  },
  "configureSnapPopupTitle": {
    "message": "Định cấu hình Snap"
  },
  "confirm": {
    "message": "Xác nhận"
  },
  "confirmAccountTypeSmartContract": {
    "message": "Tài khoản thông minh"
  },
  "confirmAccountTypeStandard": {
    "message": "Tài khoản tiêu chuẩn"
  },
  "confirmAlertModalAcknowledgeMultiple": {
    "message": "Tôi đã hiểu rõ các cảnh báo và vẫn muốn tiếp tục"
  },
  "confirmAlertModalAcknowledgeSingle": {
    "message": "Tôi đã hiểu rõ cảnh báo và vẫn muốn tiếp tục"
  },
  "confirmFieldPaymaster": {
    "message": "Phí được thanh toán bởi"
  },
  "confirmFieldTooltipPaymaster": {
    "message": "Phí cho giao dịch này sẽ được thanh toán bởi hợp đồng thông minh Paymaster."
  },
  "confirmGasFeeTokenBalance": {
    "message": "Số dư:"
  },
  "confirmGasFeeTokenInsufficientBalance": {
    "message": "Không đủ tiền"
  },
  "confirmGasFeeTokenMetaMaskFee": {
    "message": "Bao gồm phí $1"
  },
  "confirmGasFeeTokenModalNativeToggleMetaMask": {
    "message": "MetaMask đang ước tính số dư để hoàn tất giao dịch này."
  },
  "confirmGasFeeTokenModalNativeToggleWallet": {
    "message": "Thanh toán phí mạng bằng số dư trong ví của bạn."
  },
  "confirmGasFeeTokenModalPayETH": {
    "message": "Thanh toán bằng ETH"
  },
  "confirmGasFeeTokenModalPayToken": {
    "message": "Thanh toán bằng token khác"
  },
  "confirmGasFeeTokenModalTitle": {
    "message": "Chọn một token"
  },
  "confirmGasFeeTokenToast": {
    "message": "Bạn đang thanh toán phí mạng này bằng $1"
  },
  "confirmGasFeeTokenTooltip": {
    "message": "Khoản này được thanh toán cho mạng để xử lý giao dịch của bạn. Bao gồm phí $1 của MetaMask cho các token không phải ETH hoặc ETH được nạp sẵn."
  },
  "confirmInfoAccountNow": {
    "message": "Bây giờ"
  },
  "confirmInfoSwitchingTo": {
    "message": "Chuyển sang"
  },
  "confirmNestedTransactionTitle": {
    "message": "Giao dịch $1"
  },
  "confirmPassword": {
    "message": "Xác nhận mật khẩu"
  },
  "confirmRecoveryPhrase": {
    "message": "Xác nhận Cụm từ khôi phục bí mật"
  },
  "confirmSimulationApprove": {
    "message": "Bạn chấp thuận"
  },
  "confirmTitleAccountTypeSwitch": {
    "message": "Cập nhật tài khoản"
  },
  "confirmTitleApproveTransactionNFT": {
    "message": "Yêu cầu rút tiền"
  },
  "confirmTitleDeployContract": {
    "message": "Triển khai hợp đồng"
  },
  "confirmTitleDescApproveTransaction": {
    "message": "Trang web này muốn được cấp quyền để rút NFT của bạn"
  },
  "confirmTitleDescDelegationRevoke": {
    "message": "Bạn đang chuyển về tài khoản tiêu chuẩn (EOA)."
  },
  "confirmTitleDescDelegationUpgrade": {
    "message": "Bạn đang chuyển sang tài khoản thông minh"
  },
  "confirmTitleDescDeployContract": {
    "message": "Trang web này muốn bạn triển khai hợp đồng"
  },
  "confirmTitleDescERC20ApproveTransaction": {
    "message": "Trang web này muốn được cấp quyền để rút token của bạn"
  },
  "confirmTitleDescPermitSignature": {
    "message": "Trang web này muốn được cấp quyền để chi tiêu số token của bạn."
  },
  "confirmTitleDescSIWESignature": {
    "message": "Một trang web yêu cầu bạn đăng nhập để chứng minh quyền sở hữu tài khoản này."
  },
  "confirmTitleDescSign": {
    "message": "Xem lại thông tin yêu cầu trước khi xác nhận."
  },
  "confirmTitlePermitTokens": {
    "message": "Yêu cầu hạn mức chi tiêu"
  },
  "confirmTitleRevokeApproveTransaction": {
    "message": "Xóa quyền"
  },
  "confirmTitleSIWESignature": {
    "message": "Yêu cầu đăng nhập"
  },
  "confirmTitleSetApprovalForAllRevokeTransaction": {
    "message": "Xóa quyền"
  },
  "confirmTitleSignature": {
    "message": "Yêu cầu chữ ký"
  },
  "confirmTitleTransaction": {
    "message": "Yêu cầu giao dịch"
  },
  "confirmationAlertDetails": {
    "message": "Để bảo vệ tài sản của bạn, chúng tôi đề nghị bạn từ chối yêu cầu này."
  },
  "confirmationAlertModalTitleDescription": {
    "message": "Tài sản của bạn có thể gặp rủi ro"
  },
  "confirmed": {
    "message": "Đã xác nhận"
  },
  "confusableUnicode": {
    "message": "\"$1\" tương tự với \"$2\"."
  },
  "confusableZeroWidthUnicode": {
    "message": "Tìm thấy ký tự có độ rộng bằng 0."
  },
  "confusingEnsDomain": {
    "message": "Chúng tôi đã phát hiện thấy một ký tự có thể gây nhầm lẫn trong tên ENS. Hãy kiểm tra tên ENS để tránh nguy cơ bị lừa đảo."
  },
  "connect": {
    "message": "Kết nối"
  },
  "connectAccount": {
    "message": "Kết nối tài khoản"
  },
  "connectAccountOrCreate": {
    "message": "Kết nối tài khoản hoặc tạo tài khoản mới"
  },
  "connectAccounts": {
    "message": "Kết nối tài khoản"
  },
  "connectAnAccountHeader": {
    "message": "Kết nối tài khoản"
  },
  "connectManually": {
    "message": "Kết nối thủ công với trang web hiện tại"
  },
  "connectMoreAccounts": {
    "message": "Kết nối thêm tài khoản"
  },
  "connectSnap": {
    "message": "Kết nối $1",
    "description": "$1 is the snap for which a connection is being requested."
  },
  "connectWithMetaMask": {
    "message": "Kết nối với MetaMask"
  },
  "connectedAccounts": {
    "message": "Tài khoản đã kết nối"
  },
  "connectedAccountsDescriptionPlural": {
    "message": "Bạn có $1 tài khoản kết nối với trang web này.",
    "description": "$1 is the number of accounts"
  },
  "connectedAccountsDescriptionSingular": {
    "message": "Bạn có 1 tài khoản kết nối với trang web này."
  },
  "connectedAccountsEmptyDescription": {
    "message": "MetaMask chưa kết nối với trang web này. Để kết nối với một trang web trên web3, hãy tìm nút kết nối trên trang web của họ."
  },
  "connectedAccountsListTooltip": {
    "message": "$1 có thể xem số dư tài khoản, địa chỉ, hoạt động và gợi ý các giao dịch cần phê duyệt cho tài khoản được kết nối.",
    "description": "$1 is the origin name"
  },
  "connectedAccountsToast": {
    "message": "Đã cập nhật các tài khoản được kết nối"
  },
  "connectedSites": {
    "message": "Trang web đã kết nối"
  },
  "connectedSitesAndSnaps": {
    "message": "Trang web và Snap đã kết nối"
  },
  "connectedSitesDescription": {
    "message": "$1 đã được kết nối với các trang web này. Các trang web này có thể xem địa chỉ tài khoản của bạn.",
    "description": "$1 is the account name"
  },
  "connectedSitesEmptyDescription": {
    "message": "$1 chưa được kết nối với bất kỳ trang web nào.",
    "description": "$1 is the account name"
  },
  "connectedSnapAndNoAccountDescription": {
    "message": "MetaMask được kết nối với trang web này, nhưng chưa có tài khoản nào được kết nối"
  },
  "connectedSnaps": {
    "message": "Snap đã kết nối"
  },
  "connectedWithAccount": {
    "message": "Đã kết nối $1 tài khoản",
    "description": "$1 represents account length"
  },
  "connectedWithAccountName": {
    "message": "Đã kết nối với $1",
    "description": "$1 represents account name"
  },
  "connectedWithNetwork": {
    "message": "Đã kết nối $1 mạng",
    "description": "$1 represents network length"
  },
  "connectedWithNetworkName": {
    "message": "Đã kết nối với $1",
    "description": "$1 represents network name"
  },
  "connecting": {
    "message": "Đang kết nối"
  },
  "connectingTo": {
    "message": "Đang kết nối với $1"
  },
  "connectingToDeprecatedNetwork": {
    "message": "\"$1\" đang được loại bỏ dần và có thể không hoạt động. Vui lòng thử một mạng khác."
  },
  "connectingToGoerli": {
    "message": "Đang kết nối với mạng thử nghiệm Goerli"
  },
  "connectingToLineaGoerli": {
    "message": "Đang kết nối với mạng thử nghiệm Linea Goerli"
  },
  "connectingToLineaMainnet": {
    "message": "Đang kết nối với mạng chính thức của Linea"
  },
  "connectingToLineaSepolia": {
    "message": "Đang kết nối với mạng thử nghiệm Linea Sepolia"
  },
  "connectingToMainnet": {
    "message": "Đang kết nối với Ethereum Mainnet"
  },
  "connectingToSepolia": {
    "message": "Đang kết nối với mạng thử nghiệm Sepolia"
  },
  "connectionDescription": {
    "message": "Kết nối trang web này với MetaMask"
  },
  "connectionFailed": {
    "message": "Kết nối thất bại"
  },
  "connectionFailedDescription": {
    "message": "Tìm nạp $1 thất bại, hãy kiểm tra mạng của bạn và thử lại.",
    "description": "$1 is the name of the snap being fetched."
  },
  "connectionPopoverDescription": {
    "message": "Để kết nối với trang web, hãy chọn nút kết nối. MetaMask chỉ có thể kết nối với các trang web web3."
  },
  "connectionRequest": {
    "message": "Yêu cầu kết nối"
  },
  "contactUs": {
    "message": "Liên hệ với chúng tôi"
  },
  "contacts": {
    "message": "Danh bạ"
  },
  "contentFromSnap": {
    "message": "Nội dung từ $1",
    "description": "$1 represents the name of the snap"
  },
  "continue": {
    "message": "Tiếp tục"
  },
  "contract": {
    "message": "Hợp đồng"
  },
  "contractAddress": {
    "message": "Địa chỉ hợp đồng"
  },
  "contractAddressError": {
    "message": "Bạn đang gửi token đến địa chỉ hợp đồng của token. Điều này có thể khiến bạn bị mất số token này."
  },
  "contractDeployment": {
    "message": "Triển khai hợp đồng"
  },
  "contractInteraction": {
    "message": "Tương tác với hợp đồng"
  },
  "convertTokenToNFTDescription": {
    "message": "Chúng tôi phát hiện tài sản này là một NFT. MetaMask hiện đã hỗ trợ toàn diện và đầy đủ cho NFT. Bạn có muốn xóa tài sản khỏi danh sách token và thêm tài sản dưới dạng NFT không?"
  },
  "convertTokenToNFTExistDescription": {
    "message": "Chúng tôi phát hiện tài sản này đã được thêm dưới dạng NFT. Bạn có muốn xóa tài sản khỏi danh sách token không?"
  },
  "coolWallet": {
    "message": "CoolWallet"
  },
  "copiedExclamation": {
    "message": "Đã sao chép."
  },
  "copyAddress": {
    "message": "Sao chép địa chỉ vào bộ nhớ đệm"
  },
  "copyAddressShort": {
    "message": "Sao chép địa chỉ"
  },
  "copyPrivateKey": {
    "message": "Sao chép khóa riêng tư"
  },
  "copyToClipboard": {
    "message": "Sao chép vào bộ nhớ đệm"
  },
  "copyTransactionId": {
    "message": "Sao chép ID giao dịch"
  },
  "create": {
    "message": "Tạo"
  },
  "createNewAccountHeader": {
    "message": "Tạo tài khoản mới"
  },
  "createPassword": {
    "message": "Tạo mật khẩu"
  },
  "createSnapAccountDescription": {
    "message": "$1 muốn thêm một tài khoản mới vào MetaMask."
  },
  "createSnapAccountTitle": {
    "message": "Tạo tài khoản"
  },
  "createSolanaAccount": {
    "message": "Tạo tài khoản Solana"
  },
  "creatorAddress": {
    "message": "Địa chỉ của người tạo"
  },
  "crossChainSwapsLink": {
    "message": "Hoán đổi trên các mạng với MetaMask Portfolio"
  },
  "crossChainSwapsLinkNative": {
    "message": "Hoán đổi trên các mạng với Cầu nối"
  },
  "cryptoCompare": {
    "message": "CryptoCompare"
  },
  "currencyConversion": {
    "message": "Tiền tệ"
  },
  "currencyRateCheckToggle": {
    "message": "Hiển thị trình kiểm tra giá token và số dư"
  },
  "currencyRateCheckToggleDescription": {
    "message": "Chúng tôi sử dụng API của $1 và $2 để hiện thị giá token và số dư của bạn. $3",
    "description": "$1 represents Coingecko, $2 represents CryptoCompare and $3 represents Privacy Policy"
  },
  "currencySymbol": {
    "message": "Ký hiệu tiền tệ"
  },
  "currencySymbolDefinition": {
    "message": "Mã chứng khoán hiển thị cho tiền tệ của mạng này."
  },
  "currentAccountNotConnected": {
    "message": "Tài khoản hiện tại của bạn chưa được kết nối"
  },
  "currentExtension": {
    "message": "Trang tiện ích mở rộng hiện tại"
  },
  "currentLanguage": {
    "message": "Ngôn ngữ hiện tại"
  },
  "currentNetwork": {
    "message": "Mạng hiện tại",
    "description": "Speicifies to token network filter to filter by current Network. Will render when network nickname is not available"
  },
  "currentRpcUrlDeprecated": {
    "message": "Đường dẫn URL RPC hiện tại cho mạng này không còn được dùng nữa."
  },
  "currentTitle": {
    "message": "Hiện tại:"
  },
  "currentlyUnavailable": {
    "message": "Không có sẵn trên mạng này"
  },
  "curveHighGasEstimate": {
    "message": "Đồ thị ước tính phí gas cao"
  },
  "curveLowGasEstimate": {
    "message": "Đồ thị ước tính phí gas thấp"
  },
  "curveMediumGasEstimate": {
    "message": "Đồ thị ước tính phí gas theo thị trường"
  },
  "custom": {
    "message": "Nâng cao"
  },
  "customGasSettingToolTipMessage": {
    "message": "Sử dụng $1 để tùy chỉnh giá gas. Việc này có thể gây nhầm lẫn nếu bạn không quen thuộc. Bạn phải tự chịu trách nhiệm nếu thực hiện.",
    "description": "$1 is key 'advanced' (text: 'Advanced') separated here so that it can be passed in with bold font-weight"
  },
  "customSlippage": {
    "message": "Tùy chỉnh"
  },
  "customSpendLimit": {
    "message": "Hạn mức chi tiêu tùy chỉnh"
  },
  "customToken": {
    "message": "Token tùy chỉnh"
  },
  "customTokenWarningInNonTokenDetectionNetwork": {
    "message": "Tính năng phát hiện token hiện chưa khả dụng trong mạng này. Vui lòng nhập token theo cách thủ công và đảm bảo bạn tin tưởng. Tìm hiểu về $1"
  },
  "customTokenWarningInTokenDetectionNetwork": {
    "message": "Bất kỳ ai cũng có thể tạo token, bao gồm cả việc tạo phiên bản giả mạo của token hiện có. Tìm hiểu về $1"
  },
  "customTokenWarningInTokenDetectionNetworkWithTDOFF": {
    "message": "Đảm bảo bạn tin tưởng token trước khi nhập token đó. Tìm hiểu cách phòng tránh $1. Bạn cũng có thể bật tính năng phát hiện token $2."
  },
  "customerSupport": {
    "message": "hỗ trợ khách hàng"
  },
  "customizeYourNotifications": {
    "message": "Tùy chỉnh thông báo"
  },
  "customizeYourNotificationsText": {
    "message": "Bật các loại thông báo mà bạn muốn nhận:"
  },
  "dappSuggested": {
    "message": "Trang web gợi ý"
  },
  "dappSuggestedGasSettingToolTipMessage": {
    "message": "$1 đã gợi ý mức giá này.",
    "description": "$1 is url for the dapp that has suggested gas settings"
  },
  "dappSuggestedHigh": {
    "message": "Trang web gợi ý"
  },
  "dappSuggestedHighShortLabel": {
    "message": "Trang web (cao)"
  },
  "dappSuggestedShortLabel": {
    "message": "Trang web"
  },
  "dappSuggestedTooltip": {
    "message": "$1 đã đề xuất mức giá này.",
    "description": "$1 represents the Dapp's origin"
  },
  "darkTheme": {
    "message": "Tối"
  },
  "data": {
    "message": "Dữ liệu"
  },
  "dataCollectionForMarketing": {
    "message": "Thu thập dữ liệu cho mục đích tiếp thị"
  },
  "dataCollectionForMarketingDescription": {
    "message": "Chúng tôi sẽ sử dụng MetaMetrics để tìm hiểu cách bạn tương tác với các thông tin tiếp thị. Chúng tôi có thể chia sẻ tin tức liên quan (chẳng hạn như tính năng sản phẩm và các tài liệu khác)."
  },
  "dataCollectionWarningPopoverButton": {
    "message": "Đồng ý"
  },
  "dataCollectionWarningPopoverDescription": {
    "message": "Bạn đã tắt tùy chọn thu thập dữ liệu cho mục đích tiếp thị của chúng tôi. Thao tác này chỉ áp dụng cho thiết bị này. Nếu bạn sử dụng MetaMask trên các thiết bị khác, nhớ chọn không tham gia trên các thiết bị đó."
  },
  "dataUnavailable": {
    "message": "dữ liệu không khả dụng"
  },
  "dateCreated": {
    "message": "Ngày tạo"
  },
  "dcent": {
    "message": "D'Cent"
  },
  "debitCreditPurchaseOptions": {
    "message": "Tùy chọn mua bằng thẻ ghi nợ hoặc thẻ tín dụng"
  },
  "decimal": {
    "message": "Số thập phân của token"
  },
  "decimalsMustZerotoTen": {
    "message": "Số thập phân ít nhất phải bằng 0 và không được quá 36."
  },
  "decrypt": {
    "message": "Giải mã"
  },
  "decryptCopy": {
    "message": "Sao chép thông báo đã mã hóa"
  },
  "decryptInlineError": {
    "message": "Không thể giải mã thông báo này do lỗi: $1",
    "description": "$1 is error message"
  },
  "decryptMessageNotice": {
    "message": "$1 muốn đọc thông báo này để hoàn tất hành động của bạn",
    "description": "$1 is the web3 site name"
  },
  "decryptMetamask": {
    "message": "Giải mã thông báo"
  },
  "decryptRequest": {
    "message": "Giải mã yêu cầu"
  },
  "defaultRpcUrl": {
    "message": "URL RPC mặc định"
  },
  "defaultSettingsSubTitle": {
    "message": "MetaMask sử dụng chế độ cài đặt mặc định để cân bằng tốt nhất giữa tính an toàn và dễ sử dụng. Thay đổi các chế độ cài đặt này để nâng cao quyền riêng tư của bạn hơn nữa."
  },
  "defaultSettingsTitle": {
    "message": "Cài đặt quyền riêng tư mặc định"
  },
  "defi": {
    "message": "DeFi"
  },
  "defiTabErrorContent": {
    "message": "Hãy thử truy cập lại sau."
  },
  "defiTabErrorTitle": {
    "message": "Chúng tôi không thể tải trang này."
  },
  "delete": {
    "message": "Xóa"
  },
  "deleteContact": {
    "message": "Xóa địa chỉ liên hệ"
  },
  "deleteMetaMetricsData": {
    "message": "Xóa dữ liệu MetaMetrics"
  },
  "deleteMetaMetricsDataDescription": {
    "message": "Thao tác này sẽ xóa dữ liệu MetaMetrics trước đây liên quan đến quá trình sử dụng của bạn trên thiết bị này. Ví và tài khoản của bạn sẽ vẫn như hiện tại sau khi dữ liệu này bị xóa. Quá trình này có thể mất đến 30 ngày. Xem $1 của chúng tôi.",
    "description": "$1 will have text saying Privacy Policy "
  },
  "deleteMetaMetricsDataErrorDesc": {
    "message": "Không thể hoàn tất yêu cầu này ngay bây giờ do sự cố máy chủ hệ thống phân tích, vui lòng thử lại sau"
  },
  "deleteMetaMetricsDataErrorTitle": {
    "message": "Chúng tôi không thể xóa dữ liệu này bây giờ"
  },
  "deleteMetaMetricsDataModalDesc": {
    "message": "Chúng tôi sắp xóa tất cả dữ liệu MetaMetrics của bạn. Bạn có chắc không?"
  },
  "deleteMetaMetricsDataModalTitle": {
    "message": "Xóa dữ liệu MetaMetrics?"
  },
  "deleteMetaMetricsDataRequestedDescription": {
    "message": "Bạn đã khởi tạo hành động này trên $1. Quá trình này có thể mất đến 30 ngày. Xem $2",
    "description": "$1 will be the date on which teh deletion is requested and $2 will have text saying Privacy Policy "
  },
  "deleteNetworkIntro": {
    "message": "Nếu xóa mạng này, bạn sẽ cần thêm lại mạng này để xem các tài sản của mình trong mạng này"
  },
  "deleteNetworkTitle": {
    "message": "Xóa mạng $1?",
    "description": "$1 represents the name of the network"
  },
  "depositCrypto": {
    "message": "Nạp tiền mã hóa từ tài khoản khác bằng địa chỉ ví hoặc mã QR."
  },
  "deprecatedGoerliNtwrkMsg": {
    "message": "Do các cập nhật của hệ thống Ethereum, mạng thử nghiệm Goerli sẽ sớm được loại bỏ dần."
  },
  "deprecatedNetwork": {
    "message": "Mạng này đã ngừng sử dụng"
  },
  "deprecatedNetworkButtonMsg": {
    "message": "Đã hiểu"
  },
  "deprecatedNetworkDescription": {
    "message": "Mạng bạn đang cố gắng kết nối không còn được MetaMask hỗ trợ. $1"
  },
  "description": {
    "message": "Mô tả"
  },
  "descriptionFromSnap": {
    "message": "Mô tả từ $1",
    "description": "$1 represents the name of the snap"
  },
  "destinationAccountPickerNoEligible": {
    "message": "Không tìm thấy tài khoản đủ điều kiện"
  },
  "destinationAccountPickerNoMatching": {
    "message": "Không tìm thấy tài khoản trùng khớp"
  },
  "destinationAccountPickerReceiveAt": {
    "message": "Nhận tại"
  },
  "destinationAccountPickerSearchPlaceholderToMainnet": {
    "message": "Địa chỉ nhận hoặc ENS"
  },
  "destinationAccountPickerSearchPlaceholderToSolana": {
    "message": "Địa chỉ nhận"
  },
  "destinationTransactionIdLabel": {
    "message": "ID giao dịch đích",
    "description": "Label for the destination transaction ID field."
  },
  "details": {
    "message": "Chi tiết"
  },
  "developerOptions": {
    "message": "Tùy chọn Nhà phát triển"
  },
  "disabledGasOptionToolTipMessage": {
    "message": "“$1” bị vô hiệu hóa vì không đạt mức tăng tối thiểu 10% so với phí gas ban đầu.",
    "description": "$1 is gas estimate type which can be market or aggressive"
  },
  "disconnect": {
    "message": "Ngắt kết nối"
  },
  "disconnectAllAccounts": {
    "message": "Ngắt kết nối tất cả các tài khoản"
  },
  "disconnectAllAccountsConfirmationDescription": {
    "message": "Bạn có chắc chắn muốn ngắt kết nối không? Bạn có thể bị mất chức năng của trang web."
  },
  "disconnectAllAccountsText": {
    "message": "tài khoản"
  },
  "disconnectAllDescriptionText": {
    "message": "Nếu bạn ngắt kết nối khỏi trang web này, bạn sẽ cần kết nối lại tài khoản và mạng của bạn để sử dụng lại trang web này."
  },
  "disconnectAllSnapsText": {
    "message": "Snap"
  },
  "disconnectMessage": {
    "message": "Hành động này sẽ ngắt kết nối bạn khỏi trang web này"
  },
  "disconnectPrompt": {
    "message": "Ngắt kết nối $1"
  },
  "disconnectThisAccount": {
    "message": "Ngắt kết nối tài khoản này"
  },
  "disconnectedAllAccountsToast": {
    "message": "Đã ngắt kết nối tất cả các tài khoản khỏi $1",
    "description": "$1 is name of the dapp`"
  },
  "disconnectedSingleAccountToast": {
    "message": "Đã ngắt kết nối $1 khỏi $2",
    "description": "$1 is name of the name and $2 represents the dapp name`"
  },
  "discover": {
    "message": "Khám phá"
  },
  "discoverSnaps": {
    "message": "Khám phá Snap",
    "description": "Text that links to the Snaps website. Displayed in a banner on Snaps list page in settings."
  },
  "dismiss": {
    "message": "Đóng"
  },
  "dismissReminderDescriptionField": {
    "message": "Bật tùy chọn này để tắt thông báo nhắc sao lưu Cụm từ khôi phục bí mật. Bạn nên sao lưu Cụm từ khôi phục bí mật của mình để tránh mất tiền"
  },
  "dismissReminderField": {
    "message": "Tắt lời nhắc sao lưu Cụm từ khôi phục bí mật"
  },
  "dismissSmartAccountSuggestionEnabledDescription": {
    "message": "Bật tùy chọn này để không còn thấy gợi ý \"Chuyển sang Tài khoản thông minh\" trên bất kỳ tài khoản nào. Tài khoản thông minh mở khóa giao dịch nhanh hơn, phí mạng thấp hơn và linh hoạt hơn trong việc thanh toán."
  },
  "dismissSmartAccountSuggestionEnabledTitle": {
    "message": "Tắt gợi ý \"Chuyển sang Tài khoản thông minh\""
  },
  "displayNftMedia": {
    "message": "Hiển thị phương tiện NFT"
  },
  "displayNftMediaDescription": {
    "message": "Việc hiển thị dữ liệu và phương tiện NFT sẽ làm lộ địa chỉ IP của bạn với OpenSea hoặc các bên thứ ba khác. Điều này có thể cho phép kẻ tấn công liên kết địa chỉ IP với địa chỉ Ethereum của bạn. Tính năng tự động phát hiện NFT dựa trên chế độ cài đặt này và sẽ không khả dụng khi chế độ cài đặt này bị tắt."
  },
  "doNotShare": {
    "message": "Không chia sẻ thông tin này với bất kỳ ai"
  },
  "domain": {
    "message": "Tên miền"
  },
  "done": {
    "message": "Hoàn tất"
  },
  "dontShowThisAgain": {
    "message": "Không hiển thị lại"
  },
  "downArrow": {
    "message": "mũi tên xuống"
  },
  "downloadGoogleChrome": {
    "message": "Tải Google Chrome xuống"
  },
  "downloadNow": {
    "message": "Tải xuống ngay"
  },
  "downloadStateLogs": {
    "message": "Tải nhật ký trạng thái xuống"
  },
  "dragAndDropBanner": {
    "message": "Bạn có thể kéo các mạng để sắp xếp lại thứ tự. "
  },
  "dropped": {
    "message": "Đã ngừng"
  },
  "duplicateContactTooltip": {
    "message": "Tên liên hệ này trùng với một tài khoản hoặc liên hệ đã có"
  },
  "duplicateContactWarning": {
    "message": "Bạn có liên hệ bị trùng"
  },
<<<<<<< HEAD
  "earn": {
    "message": "Earn"
=======
  "durationSuffixDay": {
    "message": "Ngày",
    "description": "Shortened form of 'day'"
  },
  "durationSuffixHour": {
    "message": "Giờ",
    "description": "Shortened form of 'hour'"
  },
  "durationSuffixMillisecond": {
    "message": "Mili giây",
    "description": "Shortened form of 'millisecond'"
  },
  "durationSuffixMinute": {
    "message": "Phút",
    "description": "Shortened form of 'minute'"
  },
  "durationSuffixMonth": {
    "message": "Tháng",
    "description": "Shortened form of 'month'"
  },
  "durationSuffixSecond": {
    "message": "Giây",
    "description": "Shortened form of 'second'"
  },
  "durationSuffixWeek": {
    "message": "Tuần",
    "description": "Shortened form of 'week'"
  },
  "durationSuffixYear": {
    "message": "Năm",
    "description": "Shortened form of 'year'"
  },
  "earn": {
    "message": "Kiếm lợi nhuận"
>>>>>>> 82db9a9c
  },
  "edit": {
    "message": "Chỉnh sửa"
  },
  "editANickname": {
    "message": "Chỉnh sửa biệt danh"
  },
  "editAccounts": {
    "message": "Chỉnh sửa tài khoản"
  },
  "editAddressNickname": {
    "message": "Chỉnh sửa biệt danh địa chỉ"
  },
  "editCancellationGasFeeModalTitle": {
    "message": "Chỉnh sửa phí gas hủy"
  },
  "editContact": {
    "message": "Chỉnh sửa liên hệ"
  },
  "editGasFeeModalTitle": {
    "message": "Chỉnh sửa phí gas"
  },
  "editGasLimitOutOfBounds": {
    "message": "Hạn mức phí gas tối thiểu phải là $1"
  },
  "editGasLimitOutOfBoundsV2": {
    "message": "Hạn mức phí gas phải lớn hơn $1 và nhỏ hơn $2",
    "description": "$1 is the minimum limit for gas and $2 is the maximum limit"
  },
  "editGasLimitTooltip": {
    "message": "Hạn mức phí gas là đơn vị gas tối đa mà bạn sẵn sàng sử dụng. Đơn vị gas là hệ số nhân của \"Phí ưu tiên tối đa\" và \"Phí tối đa\"."
  },
  "editGasMaxBaseFeeGWEIImbalance": {
    "message": "Phí cơ sở tối đa không thể thấp hơn phí ưu tiên"
  },
  "editGasMaxBaseFeeHigh": {
    "message": "Phí cơ sở tối đa cao hơn cần thiết"
  },
  "editGasMaxBaseFeeLow": {
    "message": "Phí cơ sở tối đa thấp so với tình trạng mạng hiện tại"
  },
  "editGasMaxFeeHigh": {
    "message": "Phí tối đa cao hơn cần thiết"
  },
  "editGasMaxFeeLow": {
    "message": "Phí tối đa quá thấp so với tình trạng mạng"
  },
  "editGasMaxFeePriorityImbalance": {
    "message": "Phí tối đa không thể thấp hơn phí ưu tiên tối đa"
  },
  "editGasMaxPriorityFeeBelowMinimum": {
    "message": "Phí ưu tiên tối đa phải lớn hơn 0 GWEI"
  },
  "editGasMaxPriorityFeeBelowMinimumV2": {
    "message": "Phí ưu tiên phải lớn hơn 0."
  },
  "editGasMaxPriorityFeeHigh": {
    "message": "Phí ưu tiên tối đa cao hơn cần thiết. Bạn có thể phải trả nhiều hơn mức cần thiết."
  },
  "editGasMaxPriorityFeeHighV2": {
    "message": "Phí ưu tiên cao hơn cần thiết. Bạn có thể phải trả nhiều hơn mức cần thiết"
  },
  "editGasMaxPriorityFeeLow": {
    "message": "Phí ưu tiên tối đa thấp so với tình trạng mạng hiện tại"
  },
  "editGasMaxPriorityFeeLowV2": {
    "message": "Phí ưu tiên thấp so với tình trạng mạng hiện tại"
  },
  "editGasPriceTooLow": {
    "message": "Giá gas phải lớn hơn 0"
  },
  "editGasPriceTooltip": {
    "message": "Mạng này yêu cầu trường \"Giá gas\" khi gửi giao dịch. Giá gas là số tiền bạn sẽ trả cho mỗi đơn vị gas."
  },
  "editGasSubTextFeeLabel": {
    "message": "Phí tối đa:"
  },
  "editGasTitle": {
    "message": "Chỉnh sửa ưu tiên"
  },
  "editGasTooLow": {
    "message": "Thời gian xử lý không rõ"
  },
  "editInPortfolio": {
    "message": "Chỉnh sửa trong Portfolio"
  },
  "editNetworkLink": {
    "message": "chỉnh sửa mạng gốc"
  },
  "editNetworksTitle": {
    "message": "Chỉnh sửa mạng"
  },
  "editNonceField": {
    "message": "Chỉnh sửa số nonce"
  },
  "editNonceMessage": {
    "message": "Đây là tính năng nâng cao, hãy dùng một cách thận trọng."
  },
  "editPermission": {
    "message": "Chỉnh sửa quyền"
  },
  "editPermissions": {
    "message": "Chỉnh sửa quyền"
  },
  "editSpeedUpEditGasFeeModalTitle": {
    "message": "Chỉnh sửa phí gas tăng tốc"
  },
  "editSpendingCap": {
    "message": "Chỉnh sửa hạn mức chi tiêu"
  },
  "editSpendingCapAccountBalance": {
    "message": "Số dư tài khoản: $1 $2"
  },
  "editSpendingCapDesc": {
    "message": "Nhập số tiền mà bạn cảm thấy thoải mái khi được chi tiêu thay mặt cho bạn."
  },
  "editSpendingCapError": {
    "message": "Hạn mức chi tiêu không được vượt quá $1 chữ số thập phân. Xóa bớt chữ số thập phân để tiếp tục."
  },
  "editSpendingCapSpecialCharError": {
    "message": "Chỉ nhập số"
  },
  "enableAutoDetect": {
    "message": " Bật tự động phát hiện"
  },
  "enableFromSettings": {
    "message": " Bật trong Cài Đặt."
  },
  "enableSnap": {
    "message": "Bật"
  },
  "enableToken": {
    "message": "bật $1",
    "description": "$1 is a token symbol, e.g. ETH"
  },
  "enabled": {
    "message": "Đã bật"
  },
  "enabledNetworks": {
    "message": "Mạng được bật"
  },
  "encryptionPublicKeyNotice": {
    "message": "$1 muốn biết khóa mã hóa công khai của bạn. Bằng việc đồng ý, trang web này sẽ có thể gửi thông báo được mã hóa cho bạn.",
    "description": "$1 is the web3 site name"
  },
  "encryptionPublicKeyRequest": {
    "message": "Yêu cầu khóa mã hóa công khai"
  },
  "endpointReturnedDifferentChainId": {
    "message": "URL RPC bạn đã nhập trả về một ID chuỗi khác ($1).",
    "description": "$1 is the return value of eth_chainId from an RPC endpoint"
  },
  "enhancedTokenDetectionAlertMessage": {
    "message": "Tính năng phát hiện token nâng cao hiện có sẵn trên $1. $2"
  },
  "ensDomainsSettingDescriptionIntroduction": {
    "message": "MetaMask cho phép bạn xem các tên miền ENS ngay trên thanh địa chỉ của trình duyệt. Sau đây là cách hoạt động:"
  },
  "ensDomainsSettingDescriptionOutroduction": {
    "message": "Lưu ý rằng việc sử dụng tính năng này sẽ làm lộ địa chỉ IP của bạn với các dịch vụ bên thứ ba IPFS."
  },
  "ensDomainsSettingDescriptionPart1": {
    "message": "MetaMask sẽ kiểm tra hợp đồng ENS của Ethereum để tìm mã được kết nối với tên ENS."
  },
  "ensDomainsSettingDescriptionPart2": {
    "message": "Nếu mã liên kết đến IPFS, bạn có thể xem nội dung được liên kết với nó (thường là một trang web)."
  },
  "ensDomainsSettingTitle": {
    "message": "Hiển thị tên miền ENS trong thanh địa chỉ"
  },
  "ensUnknownError": {
    "message": "Tra cứu ENS thất bại."
  },
  "enterANameToIdentifyTheUrl": {
    "message": "Nhập tên để xác định URL"
  },
  "enterChainId": {
    "message": "Nhập ID chuỗi"
  },
  "enterMaxSpendLimit": {
    "message": "Nhập hạn mức chi tiêu tối đa"
  },
  "enterNetworkName": {
    "message": "Nhập tên mạng"
  },
  "enterOptionalPassword": {
    "message": "Nhập mật khẩu tùy chọn"
  },
  "enterPasswordContinue": {
    "message": "Nhập mật khẩu để tiếp tục"
  },
  "enterRpcUrl": {
    "message": "Nhập URL RPC"
  },
  "enterSymbol": {
    "message": "Nhập ký hiệu"
  },
  "enterTokenNameOrAddress": {
    "message": "Nhập tên token hoặc dán địa chỉ"
  },
  "enterYourPassword": {
    "message": "Nhập mật khẩu của bạn"
  },
  "errorCode": {
    "message": "Mã: $1",
    "description": "Displayed error code for debugging purposes. $1 is the error code"
  },
  "errorGettingSafeChainList": {
    "message": "Lỗi khi lấy danh sách chuỗi an toàn, vui lòng tiếp tục một cách thận trọng."
  },
  "errorMessage": {
    "message": "Thông báo: $1",
    "description": "Displayed error message for debugging purposes. $1 is the error message"
  },
  "errorName": {
    "message": "Mã: $1",
    "description": "Displayed error name for debugging purposes. $1 is the error name"
  },
  "errorPageContactSupport": {
    "message": "Liên hệ bộ phận hỗ trợ",
    "description": "Button for contact MM support"
  },
  "errorPageDescribeUsWhatHappened": {
    "message": "Mô tả những gì đã xảy ra",
    "description": "Button for submitting report to sentry"
  },
  "errorPageInfo": {
    "message": "Không thể hiển thị thông tin của bạn. Đừng lo, ví và tiền của bạn vẫn an toàn.",
    "description": "Information banner shown in the error page"
  },
  "errorPageMessageTitle": {
    "message": "Thông báo lỗi",
    "description": "Title for description, which is displayed for debugging purposes"
  },
  "errorPageSentryFormTitle": {
    "message": "Mô tả những gì đã xảy ra",
    "description": "In sentry feedback form, The title at the top of the feedback form."
  },
  "errorPageSentryMessagePlaceholder": {
    "message": "Chia sẻ thông tin chi tiết như cách chúng tôi có thể tái hiện lỗi để giúp chúng tôi khắc phục vấn đề.",
    "description": "In sentry feedback form, The placeholder for the feedback description input field."
  },
  "errorPageSentrySuccessMessageText": {
    "message": "Cảm ơn! Chúng tôi sẽ sớm tiến hành xem xét.",
    "description": "In sentry feedback form, The message displayed after a successful feedback submission."
  },
  "errorPageTitle": {
    "message": "MetaMask đã gặp lỗi",
    "description": "Title of generic error page"
  },
  "errorPageTryAgain": {
    "message": "Thử lại",
    "description": "Button for try again"
  },
  "errorStack": {
    "message": "Cụm:",
    "description": "Title for error stack, which is displayed for debugging purposes"
  },
  "errorWhileConnectingToRPC": {
    "message": "Gặp lỗi khi kết nối với mạng tùy chỉnh."
  },
  "errorWithSnap": {
    "message": "Lỗi với $1",
    "description": "$1 represents the name of the snap"
  },
  "estimatedFee": {
    "message": "Phí ước tính"
  },
  "estimatedFeeTooltip": {
    "message": "Số tiền được chi trả để xử lý giao dịch trên mạng."
  },
  "ethGasPriceFetchWarning": {
    "message": "Giá gas dự phòng được cung cấp vì dịch vụ ước tính giá gas chính hiện không hoạt động."
  },
  "ethereumProviderAccess": {
    "message": "Cấp quyền truy cập $1 cho nhà cung cấp Ethereum",
    "description": "The parameter is the name of the requesting origin"
  },
  "ethereumPublicAddress": {
    "message": "Địa chỉ công khai trên Ethereum"
  },
  "etherscan": {
    "message": "Etherscan"
  },
  "etherscanView": {
    "message": "Xem tài khoản trên Etherscan"
  },
  "etherscanViewOn": {
    "message": "Xem trên Etherscan"
  },
  "existingChainId": {
    "message": "Thông tin bạn đã nhập được liên kết với một ID chuỗi hiện có."
  },
  "expandView": {
    "message": "Chế độ xem mở rộng"
  },
  "experimental": {
    "message": "Thử nghiệm"
  },
  "exploreweb3": {
    "message": "Khám phá web3"
  },
  "exportYourData": {
    "message": "Xuất dữ liệu của bạn"
  },
  "exportYourDataButton": {
    "message": "Tải xuống"
  },
  "exportYourDataDescription": {
    "message": "Bạn có thể xuất các dữ liệu như địa chỉ liên hệ và tùy chọn của bạn."
  },
  "extendWalletWithSnaps": {
    "message": "Khám phá các Snap do cộng đồng xây dựng để tùy chỉnh trải nghiệm web3 của bạn",
    "description": "Banner description displayed on Snaps list page in Settings when less than 6 Snaps is installed."
  },
  "externalAccount": {
    "message": "Tài khoản bên ngoài"
  },
  "externalExtension": {
    "message": "Tiện ích bên ngoài"
  },
  "externalNameSourcesSetting": {
    "message": "Biệt danh được đề xuất"
  },
  "externalNameSourcesSettingDescription": {
    "message": "Chúng tôi sẽ tìm nạp những biệt danh được đề xuất cho các địa chỉ mà bạn tương tác từ các nguồn bên thứ ba như Etherscan, Infura và Lens Protocol. Các nguồn này sẽ có thể nhìn thấy các địa chỉ đó và địa chỉ IP của bạn. Địa chỉ tài khoản của bạn sẽ không bị lộ với các bên thứ ba."
  },
  "failed": {
    "message": "Không thành công"
  },
  "failedToFetchChainId": {
    "message": "Không thể tìm nạp ID chuỗi. URL RPC của bạn có chính xác không?"
  },
  "failover": {
    "message": "Chuyển đổi dự phòng"
  },
  "failoverRpcUrl": {
    "message": "URL RPC chuyển đổi dự phòng"
  },
  "failureMessage": {
    "message": "Đã xảy ra sự cố và chúng tôi không thể hoàn tất hành động"
  },
  "fast": {
    "message": "Nhanh"
  },
  "feeDetails": {
    "message": "Chi tiết phí"
  },
  "fileImportFail": {
    "message": "Tính năng nhập tập tin không hoạt động? Nhấp vào đây!",
    "description": "Helps user import their account from a JSON file"
  },
  "flaskWelcomeUninstall": {
    "message": "bạn nên gỡ cài đặt tiện ích mở rộng này",
    "description": "This request is shown on the Flask Welcome screen. It is intended for non-developers, and will be bolded."
  },
  "flaskWelcomeWarning1": {
    "message": "Flask là nơi để các lập trình viên thí nghiệm những API mới không ổn định. Nếu bạn không phải là lập trình viên hay người tham gia thử nghiệm giai đoạn beta, $1.",
    "description": "This is a warning shown on the Flask Welcome screen, intended to encourage non-developers not to proceed any further. $1 is the bolded message 'flaskWelcomeUninstall'"
  },
  "flaskWelcomeWarning2": {
    "message": "Chúng tôi không đảm bảo tính an toàn hay ổn định của tiện ích mở rộng này. Các API mới do Flask cung cấp không đủ sức chống lại các cuộc tấn công lừa đảo, có nghĩa rằng bất kỳ trang web hay Snap nào yêu cầu truy cập vào Flask đều có thể mang mục đích xấu nhằm đánh cắp tài sản của bạn.",
    "description": "This explains the risks of using MetaMask Flask"
  },
  "flaskWelcomeWarning3": {
    "message": "Tất cả các API của Flask đều là thử nghiệm. Chúng có thể bị thay đổi hoặc xóa mà không cần thông báo, hoặc chúng có thể ở trên Flask vô thời hạn mà không bao giờ được chuyển sang phiên bản MetaMask ổn định. Bạn phải tự chịu rủi ro khi sử dụng chúng.",
    "description": "This message warns developers about unstable Flask APIs"
  },
  "flaskWelcomeWarning4": {
    "message": "Đảm bảo bạn đã tắt tiện ích mở rộng MetaMask thông thường khi sử dụng Flask.",
    "description": "This message calls to pay attention about multiple versions of MetaMask running on the same site (Flask + Prod)"
  },
  "flaskWelcomeWarningAcceptButton": {
    "message": "Tôi chấp nhận những rủi ro này",
    "description": "this text is shown on a button, which the user presses to confirm they understand the risks of using Flask"
  },
  "floatAmountToken": {
    "message": "Số lượng Token phải là số nguyên"
  },
  "followUsOnTwitter": {
    "message": "Theo dõi chúng tôi trên Twitter"
  },
  "forbiddenIpfsGateway": {
    "message": "Cổng kết nối IPFS không được phép: Vui lòng chỉ định một cổng kết nối CID"
  },
  "forgetDevice": {
    "message": "Quên thiết bị này"
  },
  "forgotPassword": {
    "message": "Quên mật khẩu?"
  },
  "form": {
    "message": "mẫu"
  },
  "from": {
    "message": "Từ"
  },
  "fromAddress": {
    "message": "Từ: $1",
    "description": "$1 is the address to include in the From label. It is typically shortened first using shortenAddress"
  },
  "fromTokenLists": {
    "message": "Từ danh sách token: $1"
  },
  "function": {
    "message": "Chức năng: $1"
  },
  "fundingMethod": {
    "message": "Phương thức nạp tiền"
  },
  "gas": {
    "message": "Gas"
  },
  "gasDisplayAcknowledgeDappButtonText": {
    "message": "Chỉnh sửa phí gas gợi ý"
  },
  "gasDisplayDappWarning": {
    "message": "Phí gas này đã được gợi ý bởi $1. Việc sửa đổi có thể khiến giao dịch của bạn gặp sự cố. Vui lòng liên hệ với $1 nếu bạn có câu hỏi.",
    "description": "$1 represents the Dapp's origin"
  },
  "gasFee": {
    "message": "Phí gas"
  },
  "gasLimit": {
    "message": "Hạn mức phí gas"
  },
  "gasLimitRecommended": {
    "message": "Hạn mức phí gas được đề xuất là $1. Có thể thất bại nếu hạn mức phí gas thấp hơn."
  },
  "gasLimitTooLow": {
    "message": "Hạn mức phí gas ít nhất phải là 21000"
  },
  "gasLimitV2": {
    "message": "Hạn mức phí gas"
  },
  "gasOption": {
    "message": "Tùy chọn phí gas"
  },
  "gasPriceExcessive": {
    "message": "Bạn đã đặt phí gas cao một cách không cần thiết. Hãy cân nhắc giảm mức phí này."
  },
  "gasPriceFetchFailed": {
    "message": "Không ước tính được giá gas do lỗi mạng."
  },
  "gasTimingHoursShort": {
    "message": "$1 giờ",
    "description": "$1 represents a number of hours"
  },
  "gasTimingLow": {
    "message": "Chậm"
  },
  "gasTimingMinutesShort": {
    "message": "$1 phút",
    "description": "$1 represents a number of minutes"
  },
  "gasTimingSecondsShort": {
    "message": "$1 giây",
    "description": "$1 represents a number of seconds"
  },
  "gasUsed": {
    "message": "Gas đã dùng"
  },
  "general": {
    "message": "Chung"
  },
  "generalCameraError": {
    "message": "Chúng tôi không thể truy cập máy ảnh của bạn. Vui lòng thử lại một lần nữa."
  },
  "generalCameraErrorTitle": {
    "message": "Đã xảy ra sự cố..."
  },
  "generalDescription": {
    "message": "Đồng bộ chế độ cài đặt trên các thiết bị, chọn mạng ưa thích và theo dõi dữ liệu token"
  },
  "genericExplorerView": {
    "message": "Xem tài khoản trên $1"
  },
  "goToSite": {
    "message": "Đến trang web"
  },
  "goerli": {
    "message": "Mạng thử nghiệm Goerli"
  },
  "gotIt": {
    "message": "Đã hiểu"
  },
  "grantExactAccess": {
    "message": "Cấp quyền truy cập chính xác"
  },
  "gwei": {
    "message": "GWEI"
  },
  "hardware": {
    "message": "Phần cứng"
  },
  "hardwareWalletConnected": {
    "message": "Đã kết nối với ví cứng"
  },
  "hardwareWalletLegacyDescription": {
    "message": "(cũ)",
    "description": "Text representing the MEW path"
  },
  "hardwareWalletSubmissionWarningStep1": {
    "message": "Nhớ cắm thiết bị $1 và chọn ứng dụng Ethereum."
  },
  "hardwareWalletSubmissionWarningStep2": {
    "message": "Bật \"dữ liệu hợp đồng thông minh\" hoặc \"ký mù\" trên thiết bị $1 của bạn."
  },
  "hardwareWalletSubmissionWarningTitle": {
    "message": "Trước khi nhấn Gửi:"
  },
  "hardwareWalletSupportLinkConversion": {
    "message": "nhấp vào đây"
  },
  "hardwareWallets": {
    "message": "Kết nối với một ví cứng"
  },
  "hardwareWalletsInfo": {
    "message": "Các thành phần tích hợp của ví cứng sử dụng lệnh gọi API đến máy chủ bên ngoài, máy chủ này có thể xem địa chỉ IP của bạn và địa chỉ hợp đồng thông minh mà bạn tương tác."
  },
  "hardwareWalletsMsg": {
    "message": "Chọn một ví cứng mà bạn muốn sử dụng với MetaMask."
  },
  "here": {
    "message": "tại đây",
    "description": "as in -click here- for more information (goes with troubleTokenBalances)"
  },
  "hexData": {
    "message": "Dữ liệu thập lục phân"
  },
  "hiddenAccounts": {
    "message": "Tài khoản ẩn"
  },
  "hide": {
    "message": "Ẩn"
  },
  "hideAccount": {
    "message": "Ẩn tài khoản"
  },
  "hideAdvancedDetails": {
    "message": "Ẩn chi tiết nâng cao"
  },
  "hideSentitiveInfo": {
    "message": "Ẩn thông tin nhạy cảm"
  },
  "hideTokenPrompt": {
    "message": "Ẩn token?"
  },
  "hideTokenSymbol": {
    "message": "Ẩn $1",
    "description": "$1 is the symbol for a token (e.g. 'DAI')"
  },
  "hideZeroBalanceTokens": {
    "message": "Ẩn các token không có số dư"
  },
  "high": {
    "message": "Cao"
  },
  "highGasSettingToolTipMessage": {
    "message": "Xác suất cao, ngay cả trong thị trường biến động. Sử dụng $1 để bù đắp khi lưu lượng mạng lưới tăng vọt trong những trường hợp như phát hành NFT nổi tiếng.",
    "description": "$1 is key 'high' (text: 'Aggressive') separated here so that it can be passed in with bold font-weight"
  },
  "highLowercase": {
    "message": "cao"
  },
  "highestCurrentBid": {
    "message": "Giá thầu hiện tại cao nhất"
  },
  "highestFloorPrice": {
    "message": "Giá sàn cao nhất"
  },
  "history": {
    "message": "Lịch sử"
  },
  "holdToRevealContent1": {
    "message": "Cụm từ khôi phục bí mật của bạn cung cấp $1",
    "description": "$1 is a bolded text with the message from 'holdToRevealContent2'"
  },
  "holdToRevealContent2": {
    "message": "toàn quyền truy cập vào ví và tiền của bạn.",
    "description": "Is the bolded text in 'holdToRevealContent1'"
  },
  "holdToRevealContent3": {
    "message": "Không chia sẻ với bất kỳ ai. $1 $2",
    "description": "$1 is a message from 'holdToRevealContent4' and $2 is a text link with the message from 'holdToRevealContent5'"
  },
  "holdToRevealContent4": {
    "message": "Bộ phận Hỗ trợ của MetaMask sẽ không yêu cầu điều này,",
    "description": "Part of 'holdToRevealContent3'"
  },
  "holdToRevealContent5": {
    "message": "nhưng những kẻ lừa đảo qua mạng thì có.",
    "description": "The text link in 'holdToRevealContent3'"
  },
  "holdToRevealContentPrivateKey1": {
    "message": "Khóa riêng tư của bạn cung cấp $1",
    "description": "$1 is a bolded text with the message from 'holdToRevealContentPrivateKey2'"
  },
  "holdToRevealContentPrivateKey2": {
    "message": "toàn quyền truy cập vào ví và tiền của bạn.",
    "description": "Is the bolded text in 'holdToRevealContentPrivateKey2'"
  },
  "holdToRevealLockedLabel": {
    "message": "giữ để hiển thị vòng tròn bị khóa"
  },
  "holdToRevealPrivateKey": {
    "message": "Giữ để hiển thị Khóa riêng tư"
  },
  "holdToRevealPrivateKeyTitle": {
    "message": "Đảm bảo an toàn cho khóa riêng tư của bạn"
  },
  "holdToRevealSRP": {
    "message": "Giữ để hiển thị Cụm từ khôi phục bí mật"
  },
  "holdToRevealSRPTitle": {
    "message": "Đảm bảo an toàn cho Cụm từ khôi phục bí mật của bạn"
  },
  "holdToRevealUnlockedLabel": {
    "message": "giữ để hiển thị vòng tròn được mở khóa"
  },
  "honeypotDescription": {
    "message": "Token này có thể tiềm ẩn rủi ro honeypot (bẫy trong bẫy). Bạn nên thẩm định kỹ trước khi tương tác để tránh thiệt hại tài chính."
  },
  "honeypotTitle": {
    "message": "Honey Pot (Bẫy trong bẫy)"
  },
  "howNetworkFeesWorkExplanation": {
    "message": "Phí ước tính cần thiết để xử lý giao dịch. Phí tối đa là $1."
  },
  "howQuotesWork": {
    "message": "Cách báo giá hoạt động"
  },
  "howQuotesWorkExplanation": {
    "message": "Báo giá này có lợi nhuận cao nhất trong các báo giá mà chúng tôi đã tìm kiếm. Báo giá này dựa trên tỷ giá hoán đổi, bao gồm phí cầu nối và $1% phí MetaMask, trừ phí gas. Phí gas phụ thuộc vào mức độ bận rộn của mạng và độ phức tạp của giao dịch."
  },
  "id": {
    "message": "ID"
  },
  "ignoreAll": {
    "message": "Bỏ qua tất cả"
  },
  "ignoreTokenWarning": {
    "message": "Nếu bạn ẩn token, chúng sẽ không hiển thị trong ví của bạn. Tuy nhiên, bạn vẫn có thể thêm chúng thông qua chức năng tìm kiếm."
  },
  "imToken": {
    "message": "imToken"
  },
  "import": {
    "message": "Nhập",
    "description": "Button to import an account from a selected file"
  },
  "importAccountError": {
    "message": "Lỗi khi nhập tài khoản."
  },
  "importAccountErrorIsSRP": {
    "message": "Bạn đã nhập Cụm từ khôi phục bí mật (hoặc thông tin gợi nhớ). Để nhập tài khoản tại đây, bạn phải nhập khóa riêng tư, là một chuỗi thập lục phân có độ dài 64 ký tự."
  },
  "importAccountErrorNotAValidPrivateKey": {
    "message": "Khóa riêng tư này không hợp lệ. Bạn đã nhập một chuỗi thập lục phân, nhưng phải dài 64 ký tự."
  },
  "importAccountErrorNotHexadecimal": {
    "message": "Khóa riêng tư này không hợp lệ. Bạn phải nhập một chuỗi thập lục phân có độ dài 64 ký tự."
  },
  "importAccountJsonLoading1": {
    "message": "Dự kiến quá trình nhập JSON này sẽ mất vài phút và đóng băng MetaMask."
  },
  "importAccountJsonLoading2": {
    "message": "Chân thành xin lỗi bạn, chúng tôi sẽ cải thiện để quá trình này nhanh hơn trong tương lai."
  },
  "importAccountMsg": {
    "message": "Tài khoản đã nhập sẽ không được liên kết với Cụm từ khôi phục bí mật MetaMask của bạn. Tìm hiểu thêm về tài khoản đã nhập"
  },
  "importNFT": {
    "message": "Nhập NFT"
  },
  "importNFTAddressToolTip": {
    "message": "Ví dụ: trên OpenSea, trên trang của NFT bên dưới mục Chi tiết, có một giá trị siêu liên kết màu xanh dương gắn nhãn \"Địa chỉ hợp đồng\". Nếu bạn nhấp vào đây, nó sẽ dẫn bạn đến địa chỉ của hợp đồng trên Etherscan; ở phía trên cùng bên trái của trang đó, sẽ có một biểu tượng gắn nhãn \"Hợp đồng\" và ở bên phải là một chuỗi dài các chữ cái và số. Đây là địa chỉ của hợp đồng đã tạo NFT của bạn. Nhấp vào biểu tượng \"sao chép\" ở bên phải của địa chỉ để sao chép nó vào bộ nhớ đệm."
  },
  "importNFTPage": {
    "message": "Nhập trang NFT"
  },
  "importNFTTokenIdToolTip": {
    "message": "ID của NFT là một mã nhận dạng duy nhất vì không có hai NFT nào giống hệt nhau. Một lần nữa, trên OpenSea, mã số này nằm bên dưới mục \"Chi tiết\". Hãy ghi chú lại hoặc sao chép vào bộ nhớ đệm."
  },
  "importNWordSRP": {
    "message": "Tôi có cụm từ khôi phục gồm $1 từ",
    "description": "$1 is the number of words in the recovery phrase"
  },
  "importPrivateKey": {
    "message": "Khóa riêng tư"
  },
  "importSRPDescription": {
    "message": "Nhập ví hiện có bằng cụm từ khôi phục gồm 12 hoặc 24 từ của bạn."
  },
  "importSRPNumberOfWordsError": {
    "message": "Cụm từ khôi phục bí mật gồm 12 hoặc 24 từ"
  },
  "importSRPWordError": {
    "message": "Từ $1 không đúng hoặc sai chính tả.",
    "description": "$1 is the word that is incorrect or misspelled"
  },
  "importSRPWordErrorAlternative": {
    "message": "Từ $1 và $2 không đúng hoặc sai chính tả.",
    "description": "$1 and $2 are multiple words that are mispelled."
  },
  "importSecretRecoveryPhrase": {
    "message": "Nhập Cụm từ khôi phục bí mật"
  },
  "importSecretRecoveryPhraseUnknownError": {
    "message": "Đã xảy ra lỗi không xác định."
  },
  "importSelectedTokens": {
    "message": "Nhập các token đã chọn?"
  },
  "importSelectedTokensDescription": {
    "message": "Chỉ những token đã chọn mới xuất hiện trong ví của bạn. Sau đó, bạn luôn có thể nhập các token đã ẩn thông qua chức năng tìm kiếm."
  },
  "importTokenQuestion": {
    "message": "Bạn muốn nhập token?"
  },
  "importTokenWarning": {
    "message": "Bất kỳ ai cũng tạo được token bằng bất kỳ tên nào, kể cả phiên bản giả của token hiện có. Bạn tự chịu rủi ro khi thêm và giao dịch!"
  },
  "importTokensCamelCase": {
    "message": "Nhập token"
  },
  "importTokensError": {
    "message": "Chúng tôi không thể nhập token. Vui lòng thử lại sau."
  },
  "importWallet": {
    "message": "Nhập ví"
  },
  "importWalletOrAccountHeader": {
    "message": "Nhập ví hoặc tài khoản"
  },
  "importWalletSuccess": {
    "message": "Cụm từ khôi phục bí mật $1 đã được nhập",
    "description": "$1 is the index of the secret recovery phrase"
  },
  "importWithCount": {
    "message": "Nhập $1",
    "description": "$1 will the number of detected tokens that are selected for importing, if all of them are selected then $1 will be all"
  },
  "imported": {
    "message": "Đã nhập",
    "description": "status showing that an account has been fully loaded into the keyring"
  },
  "inYourSettings": {
    "message": "trong phần Cài đặt"
  },
  "included": {
    "message": "đã bao gồm"
  },
  "includesXTransactions": {
    "message": "Bao gồm $1 giao dịch"
  },
  "infuraBlockedNotification": {
    "message": "MetaMask không thể kết nối với máy chủ chuỗi khối. Hãy xem xét các lý do tiềm ẩn $1.",
    "description": "$1 is a clickable link with with text defined by the 'here' key"
  },
  "initialTransactionConfirmed": {
    "message": "Mạng đã xác nhận giao dịch ban đầu của bạn. Nhấp OK để quay lại."
  },
  "insightsFromSnap": {
    "message": "Thông tin chi tiết từ $1",
    "description": "$1 represents the name of the snap"
  },
  "install": {
    "message": "Cài đặt"
  },
  "installOrigin": {
    "message": "Cài đặt nguồn gốc"
  },
  "installRequest": {
    "message": "Thêm vào MetaMask"
  },
  "installedOn": {
    "message": "Đã cài đặt vào $1",
    "description": "$1 is the date when the snap has been installed"
  },
  "insufficientBalance": {
    "message": "Không đủ số dư."
  },
  "insufficientFunds": {
    "message": "Không đủ tiền."
  },
  "insufficientFundsForGas": {
    "message": "Không đủ tiền thanh toán phí gas"
  },
  "insufficientLockedLiquidityDescription": {
    "message": "Việc thiếu tính thanh khoản bị khóa hoặc đốt hợp lý khiến token dễ bị rút thanh khoản đột ngột, có thể gây bất ổn thị trường."
  },
  "insufficientLockedLiquidityTitle": {
    "message": "Tính thanh khoản bị khóa không đủ"
  },
  "insufficientTokens": {
    "message": "Không đủ token."
  },
  "interactWithSmartContract": {
    "message": "Hợp đồng thông minh"
  },
  "interactingWith": {
    "message": "Đang tương tác với"
  },
  "interactingWithTransactionDescription": {
    "message": "Đây là hợp đồng mà bạn đang tương tác. Nhớ xác minh các thông tin để bảo vệ bản thân trước những kẻ lừa đảo."
  },
  "interaction": {
    "message": "Tương tác"
  },
  "invalidAddress": {
    "message": "Địa chỉ không hợp lệ"
  },
  "invalidAddressRecipient": {
    "message": "Địa chỉ người nhận không hợp lệ"
  },
  "invalidAssetType": {
    "message": "Tài sản này là một NFT và cần được thêm lại trên trang Nhập NFT bên dưới thẻ NFT"
  },
  "invalidChainIdTooBig": {
    "message": "ID chuỗi không hợp lệ. ID chuỗi quá lớn."
  },
  "invalidCustomNetworkAlertContent1": {
    "message": "Phải nhập lại ID chuỗi cho mạng tùy chỉnh “$1”.",
    "description": "$1 is the name/identifier of the network."
  },
  "invalidCustomNetworkAlertContent2": {
    "message": "Để bảo vệ bạn khỏi các nhà cung cấp mạng độc hại hoặc bị lỗi, ID chuỗi giờ đây là yêu cầu bắt buộc đối với tất cả các mạng tùy chỉnh."
  },
  "invalidCustomNetworkAlertContent3": {
    "message": "Chuyển đến phần Cài đặt > Mạng, rồi nhập ID chuỗi. Bạn có thể tìm được ID chuỗi của hầu hết các mạng phổ biến trên $1.",
    "description": "$1 is a link to https://chainid.network"
  },
  "invalidCustomNetworkAlertTitle": {
    "message": "Mạng tùy chỉnh không hợp lệ"
  },
  "invalidHexData": {
    "message": "Dữ liệu thập lục phân không hợp lệ"
  },
  "invalidHexNumber": {
    "message": "Số thập lục phân không hợp lệ."
  },
  "invalidHexNumberLeadingZeros": {
    "message": "Số thập lục phân không hợp lệ. Xóa mọi số 0 ở đầu."
  },
  "invalidIpfsGateway": {
    "message": "Cổng kết nối IPFS không hợp lệ: Giá trị phải là URL hợp lệ"
  },
  "invalidNumber": {
    "message": "Số không hợp lệ. Hãy nhập một số thập phân hoặc số thập lục phân bắt đầu bằng “0x”."
  },
  "invalidNumberLeadingZeros": {
    "message": "Số không hợp lệ. Xóa mọi số 0 ở đầu."
  },
  "invalidRPC": {
    "message": "URL RPC không hợp lệ"
  },
  "invalidSeedPhrase": {
    "message": "Cụm từ khôi phục bí mật không hợp lệ"
  },
  "invalidSeedPhraseCaseSensitive": {
    "message": "Nội dung nhập không hợp lệ! Cụm từ khôi phục bí mật phân biệt chữ hoa và chữ thường."
  },
  "ipfsGateway": {
    "message": "Cổng IPFS"
  },
  "ipfsGatewayDescription": {
    "message": "MetaMask sử dụng các dịch vụ của bên thứ ba để hiển thị hình ảnh các NFT của bạn được lưu trữ trên IPFS, hiển thị thông tin liên quan đến địa chỉ ENS được nhập trong thanh địa chỉ của trình duyệt và tìm nạp biểu tượng cho các token khác nhau. Địa chỉ IP của bạn có thể được hiển thị với các dịch vụ này khi bạn đang sử dụng chúng."
  },
  "ipfsToggleModalDescriptionOne": {
    "message": "Chúng tôi sử dụng các dịch vụ của bên thứ ba để hiển thị hình ảnh các NFT của bạn được lưu trữ trên IPFS, hiển thị thông tin liên quan đến địa chỉ ENS được nhập trong thanh địa chỉ của trình duyệt và tìm nạp biểu tượng cho các token khác nhau. Địa chỉ IP của bạn có thể được hiển thị với các dịch vụ này khi bạn đang sử dụng chúng."
  },
  "ipfsToggleModalDescriptionTwo": {
    "message": "Việc chọn Xác nhận sẽ bật độ phân giải IPFS. Bạn có thể tắt nó trong $1 bất cứ lúc nào.",
    "description": "$1 is the method to turn off ipfs"
  },
  "ipfsToggleModalSettings": {
    "message": "Cài đặt > Bảo mật và quyền riêng tư"
  },
  "isSigningOrSubmitting": {
    "message": "Giao dịch trước đó vẫn đang được ký hoặc gửi"
  },
  "jazzAndBlockies": {
    "message": "Jazzicons và Blockies là hai kiểu biểu tượng độc nhất khác nhau giúp bạn nhận ra tài khoản trong nháy mắt."
  },
  "jazzicons": {
    "message": "Jazzicons"
  },
  "jsonFile": {
    "message": "Tập tin JSON",
    "description": "format for importing an account"
  },
  "keyringAccountName": {
    "message": "Tên tài khoản"
  },
  "keyringAccountPublicAddress": {
    "message": "Địa chỉ công khai"
  },
  "keyringSnapRemovalResult1": {
    "message": "Đã xóa $1 $2",
    "description": "Displays the result after removal of a keyring snap. $1 is the snap name, $2 is whether it is successful or not"
  },
  "keyringSnapRemovalResultNotSuccessful": {
    "message": "không ",
    "description": "Displays the `not` word in $2."
  },
  "keyringSnapRemoveConfirmation": {
    "message": "Nhập $1 để xác nhận bạn muốn xóa Snap này:",
    "description": "Asks user to input the name nap prior to deleting the snap. $1 is the snap name"
  },
  "keystone": {
    "message": "Keystone"
  },
  "knownAddressRecipient": {
    "message": "Địa chỉ hợp đồng đã biết."
  },
  "knownTokenWarning": {
    "message": "Hành động này sẽ chỉnh sửa các token đã niêm yết trong ví của bạn, kẻ xấu có thể lợi dụng việc này để lừa đảo bạn. Chỉ chấp thuận nếu bạn chắc chắn rằng bạn muốn thay đổi giá trị mà những token này đại diện cho. Tìm hiểu thêm về $1"
  },
  "l1Fee": {
    "message": "Phí L1"
  },
  "l1FeeTooltip": {
    "message": "Phí gas L1"
  },
  "l2Fee": {
    "message": "Phí L2"
  },
  "l2FeeTooltip": {
    "message": "Phí gas L2"
  },
  "lastConnected": {
    "message": "Đã kết nối lần cuối"
  },
  "lastSold": {
    "message": "Đã bán gần nhất"
  },
  "lavaDomeCopyWarning": {
    "message": "Vì sự an toàn của bạn, việc chọn văn bản này hiện không khả dụng."
  },
  "layer1Fees": {
    "message": "Phí Lớp 1"
  },
  "layer2Fees": {
    "message": "Phí Lớp 2"
  },
  "learnHow": {
    "message": "Tìm hiểu cách thức"
  },
  "learnMore": {
    "message": "tìm hiểu thêm"
  },
  "learnMoreAboutGas": {
    "message": "Muốn $1 về gas?",
    "description": "$1 will be replaced by the learnMore translation key"
  },
  "learnMoreAboutPrivacy": {
    "message": "Tìm hiểu thêm về các cách thức bảo mật tốt nhất."
  },
  "learnMoreAboutSolanaAccounts": {
    "message": "Tìm hiểu thêm về tài khoản Solana"
  },
  "learnMoreKeystone": {
    "message": "Tìm hiểu thêm"
  },
  "learnMoreUpperCase": {
    "message": "Tìm hiểu thêm"
  },
  "learnMoreUpperCaseWithDot": {
    "message": "Tìm hiểu thêm."
  },
  "learnScamRisk": {
    "message": "lừa đảo và nguy cơ bảo mật."
  },
  "leaveMetaMask": {
    "message": "Rời khỏi MetaMask?"
  },
  "leaveMetaMaskDesc": {
    "message": "Bạn sắp truy cập một trang web bên ngoài MetaMask. Hãy kiểm tra kỹ đường dẫn URL trước khi tiếp tục."
  },
  "ledgerAccountRestriction": {
    "message": "Bạn cần sử dụng tài khoản gần đây nhất thì mới có thể thêm một tài khoản mới."
  },
  "ledgerConnectionInstructionCloseOtherApps": {
    "message": "Đóng bất kỳ phần mềm nào khác được kết nối với thiết bị của bạn và sau đó nhấp vào đây để làm mới."
  },
  "ledgerConnectionInstructionHeader": {
    "message": "Trước khi nhấp xác nhận:"
  },
  "ledgerConnectionInstructionStepFour": {
    "message": "Bật \"dữ liệu hợp đồng thông minh\" hoặc \"ký mù\" trên thiết bị Ledger của bạn."
  },
  "ledgerConnectionInstructionStepThree": {
    "message": "Nhớ cắm thiết bị Ledger và chọn ứng dụng Ethereum."
  },
  "ledgerDeviceOpenFailureMessage": {
    "message": "Mở thiết bị Ledger không thành công. Ledger của bạn có thể đã được kết nối với phần mềm khác. Vui lòng đóng Ledger Live hoặc các ứng dụng khác được kết nối với thiết bị Ledger của bạn và thử kết nối lại."
  },
  "ledgerErrorConnectionIssue": {
    "message": "Kết nối lại với Ledger của bạn, mở ứng dụng ETH và thử lại."
  },
  "ledgerErrorDevicedLocked": {
    "message": "Ledger của bạn đã bị khóa. Vui lòng mở khóa rồi thử lại."
  },
  "ledgerErrorEthAppNotOpen": {
    "message": "Để khắc phục sự cố này, vui lòng mở ứng dụng ETH trên thiết bị của bạn và thử lại."
  },
  "ledgerErrorTransactionDataNotPadded": {
    "message": "Không có đủ phần đệm trong dữ liệu đầu vào của giao dịch Ethereum."
  },
  "ledgerLiveApp": {
    "message": "Ứng dụng Ledger Live"
  },
  "ledgerLocked": {
    "message": "Không thể kết nối với thiết bị Ledger. Vui lòng đảm bảo bạn đã mở khóa thiết bị và mở ứng dụng Ethereum."
  },
<<<<<<< HEAD
=======
  "ledgerMultipleDevicesUnsupportedInfoDescription": {
    "message": "Để kết nối thiết bị mới, hãy ngắt kết nối thiết bị trước đó."
  },
  "ledgerMultipleDevicesUnsupportedInfoTitle": {
    "message": "Bạn chỉ có thể kết nối một thiết bị Ledger tại một thời điểm"
  },
>>>>>>> 82db9a9c
  "ledgerTimeout": {
    "message": "Ledger Live mất quá nhiều thời gian để phản hồi hoặc đã hết thời gian chờ kết nối. Hãy đảm bảo bạn đã mở ứng dụng Ledger Live và đã mở khóa thiết bị."
  },
  "ledgerWebHIDNotConnectedErrorMessage": {
    "message": "Thiết bị Ledger chưa được kết nối. Nếu bạn muốn kết nối với Ledger, vui lòng nhấp lại vào \"Tiếp tục\" và chấp thuận kết nối HID",
    "description": "An error message shown to the user during the hardware connect flow."
  },
  "levelArrow": {
    "message": "mũi tên cấp độ"
  },
  "lightTheme": {
    "message": "Sáng"
  },
  "likeToImportToken": {
    "message": "Bạn có muốn nhập token này không?"
  },
  "likeToImportTokens": {
    "message": "Bạn có muốn nhập những token này không?"
  },
  "lineaGoerli": {
    "message": "Mạng thử nghiệm Linea Goerli"
  },
  "lineaMainnet": {
    "message": "Mạng chính thức của Linea"
  },
  "lineaSepolia": {
    "message": "Mạng thử nghiệm Linea Sepolia"
  },
  "link": {
    "message": "Liên kết"
  },
  "linkCentralizedExchanges": {
    "message": "Liên kết tài khoản Coinbase hoặc Binance của bạn để chuyển tiền mã hóa đến MetaMask miễn phí."
  },
  "links": {
    "message": "Liên kết"
  },
  "loadMore": {
    "message": "Tải thêm"
  },
  "loading": {
    "message": "Đang tải..."
  },
  "loadingScreenSnapMessage": {
    "message": "Vui lòng hoàn tất giao dịch trên Snap."
  },
  "loadingTokenList": {
    "message": "Đang tải danh sách token"
  },
  "localhost": {
    "message": "Máy chủ cục bộ 8545"
  },
  "lock": {
    "message": "Khóa"
  },
  "lockMetaMask": {
    "message": "Khóa MetaMask"
  },
  "lockTimeInvalid": {
    "message": "Thời gian khóa phải là một số từ 0 đến 10080"
  },
  "logo": {
    "message": "Logo $1",
    "description": "$1 is the name of the ticker"
  },
  "low": {
    "message": "Thấp"
  },
  "lowEstimatedReturnTooltipMessage": {
    "message": "Bạn sẽ phải trả phí giao dịch cao hơn $1% số tiền ban đầu. Hãy kiểm tra số tiền nhận được và phí mạng."
  },
  "lowEstimatedReturnTooltipTitle": {
    "message": "Chi phí cao"
  },
  "lowGasSettingToolTipMessage": {
    "message": "Sử dụng $1 để chờ mức giá rẻ hơn. Thời gian dự kiến sẽ kém chính xác hơn nhiều do mức giá tương đối khó dự đoán.",
    "description": "$1 is key 'low' separated here so that it can be passed in with bold font-weight"
  },
  "lowLowercase": {
    "message": "thấp"
  },
  "mainnet": {
    "message": "Ethereum Mainnet"
  },
  "mainnetToken": {
    "message": "Địa chỉ này trùng với một địa chỉ đã biết trên Ethereum Mainnet. Hãy kiểm tra lại địa chỉ hợp đồng và mạng cho token mà bạn đang muốn thêm."
  },
  "makeAnotherSwap": {
    "message": "Tạo một giao dịch hoán đổi mới"
  },
  "makeSureNoOneWatching": {
    "message": "Đảm bảo không có ai đang nhìn",
    "description": "Warning to users to be care while creating and saving their new Secret Recovery Phrase"
  },
  "manageDefaultSettings": {
    "message": "Quản lý chế độ cài đặt quyền riêng tư mặc định"
  },
  "manageInstitutionalWallets": {
    "message": "Quản lý Ví tổ chức"
  },
  "manageInstitutionalWalletsDescription": {
    "message": "Bật tùy chọn này để sử dụng ví tổ chức."
  },
  "manageNetworksMenuHeading": {
    "message": "Quản lý mạng"
  },
  "managePermissions": {
    "message": "Quản lý quyền"
  },
  "marketCap": {
    "message": "Vốn hóa thị trường"
  },
  "marketDetails": {
    "message": "Chi tiết thị trường"
  },
  "max": {
    "message": "Tối đa"
  },
  "maxBaseFee": {
    "message": "Phí cơ sở tối đa"
  },
  "maxFee": {
    "message": "Phí tối đa"
  },
  "maxFeeTooltip": {
    "message": "Một khoản phí tối đa được cung cấp để thanh toán cho giao dịch."
  },
  "maxPriorityFee": {
    "message": "Phí ưu tiên tối đa"
  },
  "medium": {
    "message": "Thị trường"
  },
  "mediumGasSettingToolTipMessage": {
    "message": "Sử dụng $1 để xử lý nhanh theo giá thị trường hiện tại.",
    "description": "$1 is key 'medium' (text: 'Market') separated here so that it can be passed in with bold font-weight"
  },
  "memo": {
    "message": "bản ghi nhớ"
  },
  "message": {
    "message": "Thông báo"
  },
  "metaMaskConnectStatusParagraphOne": {
    "message": "Giờ đây, bạn có nhiều quyền kiểm soát hơn đối với các kết nối của tài khoản trong MetaMask."
  },
  "metaMaskConnectStatusParagraphThree": {
    "message": "Nhấp vào để quản lý các tài khoản đã kết nối của bạn."
  },
  "metaMaskConnectStatusParagraphTwo": {
    "message": "Nút trạng thái kết nối sẽ hiển thị nếu trang web mà bạn đang truy cập được kết nối với tài khoản bạn đang chọn."
  },
  "metaMetricsIdNotAvailableError": {
    "message": "Vì bạn chưa bao giờ chọn tham gia MetaMetrics, nên ở đây không có dữ liệu nào để xóa."
  },
  "metadataModalSourceTooltip": {
    "message": "$1 được lưu trữ trên npm và $2 là mã định danh duy nhất của Snap này.",
    "description": "$1 is the snap name and $2 is the snap NPM id."
  },
  "metamaskNotificationsAreOff": {
    "message": "Thông báo ví hiện không hoạt động."
  },
  "metamaskSwapsOfflineDescription": {
    "message": "Tính năng Hoán đổi trên MetaMask đang được bảo trì. Vui lòng kiểm tra lại sau."
  },
  "metamaskVersion": {
    "message": "Phiên bản MetaMask"
  },
  "methodData": {
    "message": "Phương thức"
  },
  "methodDataTransactionDesc": {
    "message": "Chức năng được thực hiện dựa trên dữ liệu đầu vào đã giải mã."
  },
  "methodNotSupported": {
    "message": "Không được hỗ trợ với tài khoản này."
  },
  "metrics": {
    "message": "Chỉ số"
  },
  "millionAbbreviation": {
    "message": "Triệu",
    "description": "Shortened form of 'million'"
  },
  "mismatchedChainLinkText": {
    "message": "xác minh thông tin về mạng",
    "description": "Serves as link text for the 'mismatchedChain' key. This text will be embedded inside the translation for that key."
  },
  "mismatchedChainRecommendation": {
    "message": "Bạn nên $1 trước khi tiếp tục.",
    "description": "$1 is a clickable link with text defined by the 'mismatchedChainLinkText' key. The link will open to instructions for users to validate custom network details."
  },
  "mismatchedNetworkName": {
    "message": "Theo hồ sơ của chúng tôi, tên mạng có thể không khớp hoàn toàn với ID chuỗi này."
  },
  "mismatchedNetworkSymbol": {
    "message": "Ký hiệu đơn vị tiền tệ đã gửi không khớp với những gì chúng tôi mong đợi cho ID chuỗi này."
  },
  "mismatchedRpcChainId": {
    "message": "ID chuỗi do mạng tùy chỉnh trả về không khớp với ID chuỗi đã gửi."
  },
  "mismatchedRpcUrl": {
    "message": "Theo hồ sơ của chúng tôi, giá trị RPC URL đã gửi không khớp với một nhà cung cấp đã biết cho ID chuỗi này."
  },
  "missingSetting": {
    "message": "Không tìm thấy chế độ cài đặt?"
  },
  "missingSettingRequest": {
    "message": "Yêu cầu tại đây"
  },
  "more": {
    "message": "thêm"
  },
  "moreAccounts": {
    "message": "+ $1 tài khoản nữa",
    "description": "$1 is the number of accounts"
  },
  "moreNetworks": {
    "message": "+ $1 mạng nữa",
    "description": "$1 is the number of networks"
  },
  "moreQuotes": {
    "message": "Thêm báo giá"
  },
  "multichainAddEthereumChainConfirmationDescription": {
    "message": "Bạn đang thêm mạng này vào MetaMask và cấp cho trang web này quyền sử dụng mạng này."
  },
  "multichainQuoteCardBridgingLabel": {
    "message": "Cầu nối"
  },
  "multichainQuoteCardQuoteLabel": {
    "message": "Báo giá"
  },
  "multichainQuoteCardTimeLabel": {
    "message": "Thời gian"
  },
  "multipleSnapConnectionWarning": {
    "message": "$1 muốn sử dụng $2 Snap",
    "description": "$1 is the dapp and $2 is the number of snaps it wants to connect to."
  },
  "mustSelectOne": {
    "message": "Phải chọn ít nhất 1 token."
  },
  "name": {
    "message": "Tên"
  },
  "nameAddressLabel": {
    "message": "Địa chỉ",
    "description": "Label above address field in name component modal."
  },
  "nameAlreadyInUse": {
    "message": "Tên đã được sử dụng"
  },
  "nameInstructionsNew": {
    "message": "Nếu bạn biết địa chỉ này, hãy đặt biệt danh để dễ nhận biết trong tương lai.",
    "description": "Instruction text in name component modal when value is not recognised."
  },
  "nameInstructionsRecognized": {
    "message": "Địa chỉ này có một biệt danh mặc định, nhưng bạn có thể chỉnh sửa hoặc tham khảo các đề xuất khác.",
    "description": "Instruction text in name component modal when value is recognized but not saved."
  },
  "nameInstructionsSaved": {
    "message": "Trước đây bạn đã thêm biệt danh cho địa chỉ này rồi. Bạn có thể chỉnh sửa hoặc xem các biệt danh được đề xuất khác.",
    "description": "Instruction text in name component modal when value is saved."
  },
  "nameLabel": {
    "message": "Biệt danh",
    "description": "Label above name input field in name component modal."
  },
  "nameModalMaybeProposedName": {
    "message": "Có thể: $1",
    "description": "$1 is the proposed name"
  },
  "nameModalTitleNew": {
    "message": "Địa chỉ không xác định",
    "description": "Title of the modal created by the name component when value is not recognised."
  },
  "nameModalTitleRecognized": {
    "message": "Địa chỉ đã được nhận biết",
    "description": "Title of the modal created by the name component when value is recognized but not saved."
  },
  "nameModalTitleSaved": {
    "message": "Địa chỉ đã lưu",
    "description": "Title of the modal created by the name component when value is saved."
  },
  "nameProviderProposedBy": {
    "message": "Được đề xuất bởi $1",
    "description": "$1 is the name of the provider"
  },
  "nameProvider_ens": {
    "message": "Dịch vụ đăng ký tên miền trên Ethereum (ENS)"
  },
  "nameProvider_etherscan": {
    "message": "Etherscan"
  },
  "nameProvider_lens": {
    "message": "Lens Protocol"
  },
  "nameProvider_token": {
    "message": "MetaMask"
  },
  "nameSetPlaceholder": {
    "message": "Chọn một biệt danh...",
    "description": "Placeholder text for name input field in name component modal."
  },
  "nativeNetworkPermissionRequestDescription": {
    "message": "$1 đang yêu cầu sự chấp thuận của bạn cho:",
    "description": "$1 represents dapp name"
  },
  "nativeTokenScamWarningConversion": {
    "message": "Chỉnh sửa thông tin mạng"
  },
  "nativeTokenScamWarningDescription": {
    "message": "Ký hiệu token gốc không khớp với ký hiệu dự kiến của token gốc dành cho mạng với ID chuỗi liên quan. Bạn đã nhập $1 trong khi ký hiệu token dự kiến là $2. Vui lòng xác minh rằng bạn đã kết nối với đúng chuỗi.",
    "description": "$1 represents the currency name, $2 represents the expected currency symbol"
  },
  "nativeTokenScamWarningDescriptionExpectedTokenFallback": {
    "message": "cảnh báo khác",
    "description": "graceful fallback for when token symbol isn't found"
  },
  "nativeTokenScamWarningTitle": {
    "message": "Biểu tượng token gốc không mong muốn",
    "description": "Title for nativeTokenScamWarningDescription"
  },
  "needHelp": {
    "message": "Bạn cần trợ giúp? Liên hệ $1",
    "description": "$1 represents `needHelpLinkText`, the text which goes in the help link"
  },
  "needHelpFeedback": {
    "message": "Chia sẻ phản hồi của bạn"
  },
  "needHelpLinkText": {
    "message": "Hỗ trợ về MetaMask"
  },
  "needHelpSubmitTicket": {
    "message": "Gửi phiếu"
  },
  "needImportFile": {
    "message": "Bạn phải chọn tập tin để nhập.",
    "description": "User is important an account and needs to add a file to continue"
  },
  "negativeETH": {
    "message": "Không thể gửi số lượng ETH âm."
  },
  "negativeOrZeroAmountToken": {
    "message": "Không thể gửi số lượng tài sản âm hoặc bằng 0."
  },
  "network": {
    "message": "Mạng"
  },
  "networkChanged": {
    "message": "Đã thay đổi mạng"
  },
  "networkChangedMessage": {
    "message": "Bạn hiện đang giao dịch trên $1.",
    "description": "$1 is the name of the network"
  },
  "networkDetails": {
    "message": "Thông tin về mạng"
  },
  "networkFee": {
    "message": "Phí mạng"
  },
  "networkIsBusy": {
    "message": "Mạng đang bận. Giá gas cao và ước tính kém chính xác hơn."
  },
  "networkMenu": {
    "message": "Trình đơn mạng"
  },
  "networkMenuHeading": {
    "message": "Chọn mạng"
  },
  "networkName": {
    "message": "Tên mạng"
  },
  "networkNameArbitrum": {
    "message": "Arbitrum"
  },
  "networkNameAvalanche": {
    "message": "Avalanche"
  },
  "networkNameBSC": {
    "message": "BSC"
  },
  "networkNameBase": {
    "message": "Base"
  },
  "networkNameBitcoin": {
    "message": "Bitcoin"
  },
  "networkNameDefinition": {
    "message": "Tên được liên kết với mạng này."
  },
  "networkNameEthereum": {
    "message": "Ethereum"
  },
  "networkNameGoerli": {
    "message": "Goerli"
  },
  "networkNameLinea": {
    "message": "Linea"
  },
  "networkNameOpMainnet": {
    "message": "OP Mainnet"
  },
  "networkNamePolygon": {
    "message": "Polygon"
  },
  "networkNameSolana": {
    "message": "Solana"
  },
  "networkNameTestnet": {
    "message": "Mạng thử nghiệm"
  },
  "networkNameZkSyncEra": {
    "message": "zkSync Era"
  },
  "networkOptions": {
    "message": "Tùy chọn mạng"
  },
  "networkPermissionToast": {
    "message": "Đã cập nhật quyền đối với mạng"
  },
  "networkProvider": {
    "message": "Nhà cung cấp mạng"
  },
  "networkStatus": {
    "message": "Trạng thái mạng"
  },
  "networkStatusBaseFeeTooltip": {
    "message": "Phí cơ sở do mạng thiết lập và thay đổi sau mỗi 13 - 14 giây. Các tùy chọn $1 và $2 của chúng tôi tính đến các mức tăng đột biến.",
    "description": "$1 and $2 are bold text for Medium and Aggressive respectively."
  },
  "networkStatusPriorityFeeTooltip": {
    "message": "Khoảng phí ưu tiên (hay còn được gọi là \"tiền thưởng cho thợ đào). Phí ưu tiên sẽ được chuyển cho thợ đào và khuyến khích họ ưu tiên giao dịch của bạn."
  },
  "networkStatusStabilityFeeTooltip": {
    "message": "Phí gas tương đối $1 so với 72 giờ qua.",
    "description": "$1 is networks stability value - stable, low, high"
  },
  "networkSwitchConnectionError": {
    "message": "Chúng tôi không thể kết nối với $1",
    "description": "$1 represents the network name"
  },
  "networkURL": {
    "message": "URL mạng"
  },
  "networkURLDefinition": {
    "message": "URL dùng để truy cập vào mạng này."
  },
  "networkUrlErrorWarning": {
    "message": "Kẻ tấn công đôi khi bắt chước các trang web bằng cách thực hiện những thay đổi nhỏ trong địa chỉ trang web. Đảm bảo bạn đang tương tác với trang web dự định trước khi tiếp tục. Phiên bản Punycode: $1",
    "description": "$1 replaced by RPC URL for network"
  },
  "networks": {
    "message": "Mạng"
  },
  "networksSmallCase": {
    "message": "mạng"
  },
  "nevermind": {
    "message": "Bỏ qua"
  },
  "new": {
    "message": "Mới!"
  },
  "newAccount": {
    "message": "Tài khoản mới"
  },
  "newAccountNumberName": {
    "message": "Tài khoản $1",
    "description": "Default name of next account to be created on create account screen"
  },
  "newContact": {
    "message": "Liên hệ mới"
  },
  "newContract": {
    "message": "Hợp đồng mới"
  },
  "newNFTDetectedInImportNFTsMessageStrongText": {
    "message": "Cài đặt > Bảo mật và quyền riêng tư"
  },
  "newNFTDetectedInImportNFTsMsg": {
    "message": "Để sử dụng Opensea để xem NFT của bạn, hãy bật 'Hiển thị Phương tiện NFT' trong $1.",
    "description": "$1 is used for newNFTDetectedInImportNFTsMessageStrongText"
  },
  "newNFTDetectedInNFTsTabMessage": {
    "message": "Cho phép MetaMask tự động phát hiện và hiển thị NFT trong ví của bạn."
  },
  "newNFTsAutodetected": {
    "message": "Tự động phát hiện NFT"
  },
  "newNetworkAdded": {
    "message": "“$1” đã được thêm thành công!"
  },
  "newNetworkEdited": {
    "message": "“$1” đã được chỉnh sửa thành công!"
  },
  "newNftAddedMessage": {
    "message": "NFT đã được thêm thành công!"
  },
  "newPassword": {
    "message": "Mật khẩu mới (tối thiểu 8 ký tự)"
  },
  "newPrivacyPolicyActionButton": {
    "message": "Đọc thêm"
  },
  "newPrivacyPolicyTitle": {
    "message": "Chúng tôi đã cập nhật chính sách quyền riêng tư"
  },
  "newRpcUrl": {
    "message": "URL RPC mới"
  },
  "newTokensImportedMessage": {
    "message": "Bạn đã nhập thành công $1.",
    "description": "$1 is the string of symbols of all the tokens imported"
  },
  "newTokensImportedTitle": {
    "message": "Đã nhập token"
  },
  "next": {
    "message": "Tiếp theo"
  },
  "nftAddFailedMessage": {
    "message": "Không thể thêm NFT vì thông tin quyền sở hữu không trùng khớp. Đảm bảo bạn đã nhập đúng thông tin."
  },
  "nftAddressError": {
    "message": "Token này là một NFT. Thêm vào $1",
    "description": "$1 is a clickable link with text defined by the 'importNFTPage' key"
  },
  "nftAlreadyAdded": {
    "message": "NFT đã được thêm vào."
  },
  "nftAutoDetectionEnabled": {
    "message": "Tính năng tự động phát hiện NFT đã được bật"
  },
  "nftDisclaimer": {
    "message": "Tuyên bố miễn trừ trách nhiệm: MetaMask lấy tập tin đa phương tiện từ URL nguồn. URL này đôi khi bị thay đổi bởi thị trường mà NFT được đào."
  },
  "nftOptions": {
    "message": "Tùy chọn NFT"
  },
  "nftTokenIdPlaceholder": {
    "message": "Nhập mã token"
  },
  "nftWarningContent": {
    "message": "Bạn đang cấp quyền truy cập vào $1, bao gồm bất cứ tài sản nào mà bạn có thể sở hữu trong tương lai. Bên được cấp quyền có thể chuyển các NFT này khỏi ví của bạn bất cứ lúc nào mà không cần hỏi bạn cho đến khi bạn thu hồi sự chấp thuận này. $2",
    "description": "$1 is nftWarningContentBold bold part, $2 is Learn more link"
  },
  "nftWarningContentBold": {
    "message": "tất cả NFT $1 của bạn",
    "description": "$1 is name of the collection"
  },
  "nftWarningContentGrey": {
    "message": "Hãy tiến hành thận trọng."
  },
  "nfts": {
    "message": "NFT"
  },
  "nftsPreviouslyOwned": {
    "message": "Sở hữu trước đây"
  },
  "nickname": {
    "message": "Biệt danh"
  },
  "noAccountsFound": {
    "message": "Không tìm thấy tài khoản nào cho cụm từ tìm kiếm đã đưa ra"
  },
  "noActivity": {
    "message": "Chưa có hoạt động nào"
  },
  "noConnectedAccountTitle": {
    "message": "MetaMask không được kết nối với trang web này"
  },
  "noConnectionDescription": {
    "message": "Để kết nối với trang web, hãy tìm và chọn nút \"kết nối\". Hãy nhớ rằng, MetaMask chỉ có thể kết nối với các trang web trên web3"
  },
  "noConversionRateAvailable": {
    "message": "Không có sẵn tỷ lệ quy đổi nào"
  },
  "noDeFiPositions": {
    "message": "Chưa có vị thế nào"
  },
  "noDomainResolution": {
    "message": "Không có nội dung phân giải cho tên miền được cung cấp."
  },
  "noHardwareWalletOrSnapsSupport": {
    "message": "Snap và hầu hết các ví cứng sẽ không hoạt động với phiên bản trình duyệt hiện tại của bạn."
  },
  "noNFTs": {
    "message": "Chưa có NFT"
  },
  "noNetworksFound": {
    "message": "Không tìm thấy mạng nào cho truy vấn tìm kiếm"
  },
  "noOptionsAvailableMessage": {
    "message": "Tuyến giao dịch này hiện không khả dụng. Hãy thử thay đổi số tiền, mạng hoặc token và chúng tôi sẽ tìm ra tùy chọn tốt nhất."
  },
  "noSnaps": {
    "message": "Bạn chưa cài đặt bất kỳ Snap nào."
  },
  "noThanks": {
    "message": "Không, cảm ơn"
  },
  "noTransactions": {
    "message": "Bạn không có giao dịch nào"
  },
  "noWebcamFound": {
    "message": "Không tìm thấy webcam trên máy tính của bạn. Vui lòng thử lại."
  },
  "noWebcamFoundTitle": {
    "message": "Không tìm thấy webcam"
  },
  "nonContractAddressAlertDesc": {
    "message": "Bạn đang gửi dữ liệu gọi hàm đến một địa chỉ không phải là hợp đồng. Điều này có thể khiến bạn mất tiền. Hãy đảm bảo rằng bạn đang sử dụng đúng địa chỉ và mạng trước khi tiếp tục."
  },
  "nonContractAddressAlertTitle": {
    "message": "Lỗi tiềm ẩn"
  },
  "nonce": {
    "message": "Số nonce"
  },
  "none": {
    "message": "Không có"
  },
  "notBusy": {
    "message": "Không bận"
  },
  "notCurrentAccount": {
    "message": "Tài khoản này có chính xác không? Tài khoản này khác với tài khoản bạn đang chọn trong ví của mình"
  },
  "notEnoughBalance": {
    "message": "Không đủ số dư"
  },
  "notEnoughGas": {
    "message": "Không đủ phí gas"
  },
  "notNow": {
    "message": "Không phải bây giờ"
  },
  "notificationDetail": {
    "message": "Chi tiết"
  },
  "notificationDetailBaseFee": {
    "message": "Phí cơ sở (GWEI)"
  },
  "notificationDetailGasLimit": {
    "message": "Hạn mức phí gas (đơn vị)"
  },
  "notificationDetailGasUsed": {
    "message": "Phí gas đã dùng (đơn vị)"
  },
  "notificationDetailMaxFee": {
    "message": "Mức phí tối đa mỗi gas"
  },
  "notificationDetailNetwork": {
    "message": "Mạng"
  },
  "notificationDetailNetworkFee": {
    "message": "Phí mạng"
  },
  "notificationDetailPriorityFee": {
    "message": "Phí ưu tiên (GWEI)"
  },
  "notificationItemCheckBlockExplorer": {
    "message": "Kiểm tra trên Block Explorer"
  },
  "notificationItemCollection": {
    "message": "Bộ sưu tập"
  },
  "notificationItemConfirmed": {
    "message": "Đã xác nhận"
  },
  "notificationItemError": {
    "message": "Hiện không thể truy xuất phí"
  },
  "notificationItemFrom": {
    "message": "Từ"
  },
  "notificationItemLidoStakeReadyToBeWithdrawn": {
    "message": "Sẵn sàng rút tiền"
  },
  "notificationItemLidoStakeReadyToBeWithdrawnMessage": {
    "message": "Bây giờ bạn có thể rút $1 chưa ký gửi của bạn"
  },
  "notificationItemLidoWithdrawalRequestedMessage": {
    "message": "Đã gửi yêu cầu hủy ký gửi $1 của bạn"
  },
  "notificationItemNFTReceivedFrom": {
    "message": "Đã nhận NFT từ"
  },
  "notificationItemNFTSentTo": {
    "message": "Đã gửi NFT đến"
  },
  "notificationItemNetwork": {
    "message": "Mạng"
  },
  "notificationItemRate": {
    "message": "Tỷ giá (đã bao gồm phí)"
  },
  "notificationItemReceived": {
    "message": "Đã nhận"
  },
  "notificationItemReceivedFrom": {
    "message": "Đã nhận từ"
  },
  "notificationItemSent": {
    "message": "Đã gửi"
  },
  "notificationItemSentTo": {
    "message": "Đã gửi đến"
  },
  "notificationItemStakeCompleted": {
    "message": "Đã hoàn tất ký gửi"
  },
  "notificationItemStaked": {
    "message": "Đã ký gửi"
  },
  "notificationItemStakingProvider": {
    "message": "Nhà cung cấp dịch vụ ký gửi"
  },
  "notificationItemStatus": {
    "message": "Trạng thái"
  },
  "notificationItemSwapped": {
    "message": "Đã hoán đổi"
  },
  "notificationItemSwappedFor": {
    "message": "để lấy"
  },
  "notificationItemTo": {
    "message": "Đến"
  },
  "notificationItemTransactionId": {
    "message": "ID giao dịch"
  },
  "notificationItemUnStakeCompleted": {
    "message": "Hoàn tất hủy ký gửi"
  },
  "notificationItemUnStaked": {
    "message": "Đã hủy ký gửi"
  },
  "notificationItemUnStakingRequested": {
    "message": "Đã yêu cầu hủy ký gửi"
  },
  "notificationTransactionFailedMessage": {
    "message": "Giao dịch $1 không thành công! $2",
    "description": "Content of the browser notification that appears when a transaction fails"
  },
  "notificationTransactionFailedTitle": {
    "message": "Giao dịch không thành công",
    "description": "Title of the browser notification that appears when a transaction fails"
  },
  "notificationTransactionSuccessMessage": {
    "message": "Giao dịch $1 đã được xác nhận!",
    "description": "Content of the browser notification that appears when a transaction is confirmed"
  },
  "notificationTransactionSuccessTitle": {
    "message": "Đã xác nhận giao dịch",
    "description": "Title of the browser notification that appears when a transaction is confirmed"
  },
  "notificationTransactionSuccessView": {
    "message": "Xem trên $1",
    "description": "Additional content in a notification that appears when a transaction is confirmed and has a block explorer URL."
  },
  "notifications": {
    "message": "Thông báo"
  },
  "notificationsFeatureToggle": {
    "message": "Bật thông báo ví",
    "description": "Experimental feature title"
  },
  "notificationsFeatureToggleDescription": {
    "message": "Điều này cho phép nhận thông báo ví khi gửi/nhận tiền hoặc NFT và khi có thông báo về các tính năng.",
    "description": "Description of the experimental notifications feature"
  },
  "notificationsMarkAllAsRead": {
    "message": "Đánh dấu đã đọc tất cả"
  },
  "notificationsPageEmptyTitle": {
    "message": "Không có thông báo nào ở đây"
  },
  "notificationsPageErrorContent": {
    "message": "Vui lòng thử truy cập lại trang này."
  },
  "notificationsPageErrorTitle": {
    "message": "Đã xảy ra lỗi"
  },
  "notificationsPageNoNotificationsContent": {
    "message": "Bạn chưa nhận được bất kỳ thông báo nào."
  },
  "notificationsSettingsBoxError": {
    "message": "Đã xảy ra lỗi. Vui lòng thử lại."
  },
  "notificationsSettingsPageAllowNotifications": {
    "message": "Nhận thông báo để cập nhật tình hình trong ví của bạn. Để sử dụng tính năng thông báo, chúng tôi dùng hồ sơ để đồng bộ một số chế độ cài đặt trên các thiết bị của bạn. $1"
  },
  "notificationsSettingsPageAllowNotificationsLink": {
    "message": "Tìm hiểu cách chúng tôi bảo vệ quyền riêng tư của bạn khi sử dụng tính năng này."
  },
  "numberOfNewTokensDetectedPlural": {
    "message": "Tìm thấy $1 token mới trong tài khoản này",
    "description": "$1 is the number of new tokens detected"
  },
  "numberOfNewTokensDetectedSingular": {
    "message": "Tìm thấy 1 token mới trong tài khoản này"
  },
  "numberOfTokens": {
    "message": "Số lượng token"
  },
  "ofTextNofM": {
    "message": "trên"
  },
  "off": {
    "message": "Tắt"
  },
  "offlineForMaintenance": {
    "message": "Ngoại tuyến để bảo trì"
  },
  "ok": {
    "message": "Ok"
  },
  "on": {
    "message": "Bật"
  },
  "onboardedMetametricsAccept": {
    "message": "Tôi đồng ý"
  },
  "onboardedMetametricsDisagree": {
    "message": "Không, cảm ơn"
  },
  "onboardedMetametricsKey1": {
    "message": "Bước tiến mới nhất"
  },
  "onboardedMetametricsKey2": {
    "message": "Tính năng sản phẩm"
  },
  "onboardedMetametricsKey3": {
    "message": "Các tài liệu khuyến mại liên quan khác"
  },
  "onboardedMetametricsLink": {
    "message": "MetaMetrics"
  },
  "onboardedMetametricsParagraph1": {
    "message": "Ngoài $1, chúng tôi muốn sử dụng dữ liệu để hiểu cách bạn tương tác với với các thông tin tiếp thị.",
    "description": "$1 represents the 'onboardedMetametricsLink' locale string"
  },
  "onboardedMetametricsParagraph2": {
    "message": "Điều này sẽ giúp chúng tôi cá nhân hóa nội dung mà chúng tôi chia sẻ với bạn, chẳng hạn như:"
  },
  "onboardedMetametricsParagraph3": {
    "message": "Hãy nhớ rằng chúng tôi không bán dữ liệu mà bạn cung cấp và bạn có thể chọn không tham gia bất kỳ lúc nào."
  },
  "onboardedMetametricsTitle": {
    "message": "Hãy giúp chúng tôi nâng cao trải nghiệm của bạn"
  },
  "onboardingAdvancedPrivacyIPFSDescription": {
    "message": "Cổng IPFS cho phép truy cập và xem dữ liệu do bên thứ ba lưu trữ. Bạn có thể thêm cổng IPFS tùy chỉnh hoặc tiếp tục sử dụng cổng mặc định."
  },
  "onboardingAdvancedPrivacyIPFSInvalid": {
    "message": "Vui lòng nhập URL hợp lệ"
  },
  "onboardingAdvancedPrivacyIPFSTitle": {
    "message": "Thêm Cổng IPFS tùy chỉnh"
  },
  "onboardingAdvancedPrivacyIPFSValid": {
    "message": "URL cổng IPFS hợp lệ"
  },
  "onboardingAdvancedPrivacyNetworkDescription": {
    "message": "Khi bạn sử dụng các chế độ cài đặt và cấu hình mặc định của chúng tôi, chúng tôi sử dụng Infura làm nhà cung cấp gọi hàm từ xa (RPC) mặc định để cung cấp quyền truy cập dữ liệu Ethereum đáng tin cậy và riêng tư nhất có thể. Trong một số trường hợp giới hạn, chúng tôi có thể sử dụng các nhà cung cấp RPC khác nhằm mang đến trải nghiệm tốt nhất cho người dùng. Bạn có thể chọn RPC của riêng mình, nhưng hãy nhớ rằng bất kỳ RPC nào cũng sẽ nhận được địa chỉ IP và ví Ethereum của bạn để thực hiện giao dịch. Để tìm hiểu thêm về cách Infura xử lý dữ liệu đối với các tài khoản EVM, hãy đọc $1, và đối với các tài khoản Solana, hãy đọc $2."
  },
  "onboardingAdvancedPrivacyNetworkDescriptionCallToAction": {
    "message": "nhấn vào đây"
  },
  "onboardingAdvancedPrivacyNetworkTitle": {
    "message": "Chọn mạng của bạn"
  },
  "onboardingCreateWallet": {
    "message": "Tạo ví mới"
  },
  "onboardingImportWallet": {
    "message": "Nhập ví có sẵn"
  },
  "onboardingMetametricsAgree": {
    "message": "Tôi đồng ý"
  },
  "onboardingMetametricsDescription": {
    "message": "Chúng tôi muốn thu thập dữ liệu sử dụng và chẩn đoán cơ bản để cải tiến MetaMask. Xin lưu ý, chúng tôi không bao giờ bán dữ liệu mà bạn cung cấp ở đây."
  },
  "onboardingMetametricsInfuraTerms": {
    "message": "Chúng tôi sẽ thông báo cho bạn nếu chúng tôi quyết định sử dụng dữ liệu này cho các mục đích khác. Bạn có thể xem lại $1 của chúng tôi để biết thêm thông tin. Lưu ý, bạn có thể truy cập cài đặt và chọn không tham gia bất kỳ lúc nào.",
    "description": "$1 represents `onboardingMetametricsInfuraTermsPolicy`"
  },
  "onboardingMetametricsInfuraTermsPolicy": {
    "message": "Chính sách quyền riêng tư"
  },
  "onboardingMetametricsNeverCollect": {
    "message": "$1 chỉ lưu trữ các lượt nhấn và lượt xem trên ứng dụng, các thông tin khác (chẳng hạn như địa chỉ công khai của bạn) sẽ không được lưu trữ.",
    "description": "$1 represents `onboardingMetametricsNeverCollectEmphasis`"
  },
  "onboardingMetametricsNeverCollectEmphasis": {
    "message": "Riêng tư:"
  },
  "onboardingMetametricsNeverCollectIP": {
    "message": "$1 chúng tôi tạm thời sử dụng địa chỉ IP của bạn để xác định vị trí tổng quan (chẳng hạn như quốc gia hoặc khu vực của bạn), nhưng dữ liệu này sẽ không bao giờ được lưu trữ.",
    "description": "$1 represents `onboardingMetametricsNeverCollectIPEmphasis`"
  },
  "onboardingMetametricsNeverCollectIPEmphasis": {
    "message": "Chung:"
  },
  "onboardingMetametricsNeverSellData": {
    "message": "$1 bạn có thể chọn chia sẻ hoặc xóa dữ liệu sử dụng của mình trong phần cài đặt bất kỳ lúc nào.",
    "description": "$1 represents `onboardingMetametricsNeverSellDataEmphasis`"
  },
  "onboardingMetametricsNeverSellDataEmphasis": {
    "message": "Không bắt buộc:"
  },
  "onboardingMetametricsTitle": {
    "message": "Giúp chúng tôi cải thiện MetaMask"
  },
  "onboardingMetametricsUseDataCheckbox": {
    "message": "Chúng tôi sẽ sử dụng dữ liệu này để tìm hiểu cách bạn tương tác với các thông tin tiếp thị. Chúng tôi có thể chia sẻ tin tức liên quan (chẳng hạn như tính năng sản phẩm)."
  },
  "onboardingPinExtensionDescription": {
    "message": "Ghim MetaMask trên trình duyệt để bạn có thể truy cập và dễ dàng xem các xác nhận giao dịch."
  },
  "onboardingPinExtensionDescription2": {
    "message": "Bạn có thể mở MetaMask bằng cách nhấp vào tiện ích và truy cập ví của mình chỉ với 1 cú nhấp chuột."
  },
  "onboardingPinExtensionDescription3": {
    "message": "Nhấp vào biểu tượng tiện ích trên trình duyệt để truy cập tức thì",
    "description": "$1 is the browser name"
  },
  "onboardingPinExtensionTitle": {
    "message": "Quá trình cài đặt MetaMask đã hoàn tất!"
  },
  "onekey": {
    "message": "OneKey"
  },
  "only": {
    "message": "chỉ"
  },
  "onlyConnectTrust": {
    "message": "Chỉ kết nối với các trang web mà bạn tin tưởng. $1",
    "description": "Text displayed above the buttons for connection confirmation. $1 is the link to the learn more web page."
  },
  "openFullScreenForLedgerWebHid": {
    "message": "Bật toàn màn hình để kết nối với thiết bị Ledger của bạn.",
    "description": "Shown to the user on the confirm screen when they are viewing MetaMask in a popup window but need to connect their ledger via webhid."
  },
  "openInBlockExplorer": {
    "message": "Mở trên trình khám phá khối"
  },
  "optional": {
    "message": "Không bắt buộc"
  },
  "options": {
    "message": "Tùy chọn"
  },
  "origin": {
    "message": "Nguồn gốc"
  },
  "originChanged": {
    "message": "Đã thay đổi trang web"
  },
  "originChangedMessage": {
    "message": "Bạn hiện đang xem xét một yêu cầu từ $1.",
    "description": "$1 is the name of the origin"
  },
  "osTheme": {
    "message": "Hệ thống"
  },
  "other": {
    "message": "loại khác"
  },
  "otherSnaps": {
    "message": "Snap khác",
    "description": "Used in the 'permission_rpc' message."
  },
  "others": {
    "message": "loại khác"
  },
  "outdatedBrowserNotification": {
    "message": "Trình duyệt của bạn đã cũ. Nếu không cập nhật trình duyệt, bạn sẽ không thể nhận các bản vá bảo mật và tính năng mới từ MetaMask."
  },
  "overrideContentSecurityPolicyHeader": {
    "message": "Ghi đè tiêu đề Nội dung-Bảo mật-Riêng tư"
  },
  "overrideContentSecurityPolicyHeaderDescription": {
    "message": "Tùy chọn này là giải pháp cho một vấn đề đã biết trên Firefox, nơi tiêu đề Nội dung-Bảo mật-Riêng tư của một dapp có thể ngăn tiện ích mở rộng tải đúng cách. Không nên tắt tùy chọn này trừ khi cần thiết để tương thích với trang web cụ thể."
  },
  "padlock": {
    "message": "Ổ khóa"
  },
  "participateInMetaMetrics": {
    "message": "Tham gia MetaMetrics"
  },
  "participateInMetaMetricsDescription": {
    "message": "Tham gia MetaMetrics để giúp chúng tôi cải thiện MetaMask"
  },
  "password": {
    "message": "Mật khẩu"
  },
  "passwordNotLongEnough": {
    "message": "Mật khẩu không đủ dài"
  },
  "passwordStrength": {
    "message": "Độ mạnh của mật khẩu: $1",
    "description": "Return password strength to the user when user wants to create password."
  },
  "passwordStrengthDescription": {
    "message": "Một mật khẩu mạnh có thể giúp tăng cường bảo mật cho ví nếu thiết bị của bạn bị đánh cắp hoặc xâm phạm."
  },
  "passwordTermsWarning": {
    "message": "Tôi hiểu rằng MetaMask không thể khôi phục mật khẩu này cho tôi. $1"
  },
  "passwordsDontMatch": {
    "message": "Mật khẩu không khớp"
  },
  "pastePrivateKey": {
    "message": "Dán chuỗi khóa riêng tư của bạn vào đây:",
    "description": "For importing an account from a private key"
  },
  "pending": {
    "message": "Đang chờ xử lý"
  },
  "pendingConfirmationAddNetworkAlertMessage": {
    "message": "Nếu bạn cập nhật mạng, giao dịch $1 đang chờ xử lý từ trang web này sẽ bị hủy.",
    "description": "Number of transactions."
  },
  "pendingConfirmationSwitchNetworkAlertMessage": {
    "message": "Nếu bạn chuyển mạng, giao dịch $1 đang chờ xử lý từ trang web này sẽ bị hủy.",
    "description": "Number of transactions."
  },
  "pendingTransactionAlertMessage": {
    "message": "Giao dịch này sẽ không được thực hiện cho đến khi một giao dịch trước đó hoàn thành. $1",
    "description": "$1 represents the words 'how to cancel or speed up a transaction' in a hyperlink"
  },
  "pendingTransactionAlertMessageHyperlink": {
    "message": "Tìm hiểu cách hủy hoặc tăng tốc một giao dịch.",
    "description": "The text for the hyperlink in the pending transaction alert message"
  },
  "permissionDetails": {
    "message": "Chi tiết Quyền"
  },
  "permissionFor": {
    "message": "Quyền cho"
  },
  "permissionFrom": {
    "message": "Quyền từ"
  },
  "permissionRequested": {
    "message": "Đã yêu cầu ngay"
  },
  "permissionRequestedForAccounts": {
    "message": "Hiện đã yêu cầu cho $1",
    "description": "Permission cell status for requested permission including accounts, rendered as AvatarGroup which is $1."
  },
  "permissionRevoked": {
    "message": "Đã thu hồi trong bản cập nhật này"
  },
  "permissionRevokedForAccounts": {
    "message": "Đã thu hồi trong bản cập nhật này cho $1",
    "description": "Permission cell status for revoked permission including accounts, rendered as AvatarGroup which is $1."
  },
  "permission_accessNamedSnap": {
    "message": "Kết nối với $1.",
    "description": "The description for the `wallet_snap` permission. $1 is the human-readable name of the snap."
  },
  "permission_accessNetwork": {
    "message": "Truy cập Internet.",
    "description": "The description of the `endowment:network-access` permission."
  },
  "permission_accessNetworkDescription": {
    "message": "Cho phép $1 truy cập Internet. Điều này có thể được sử dụng để gửi và nhận dữ liệu với máy chủ của bên thứ ba.",
    "description": "An extended description of the `endowment:network-access` permission. $1 is the snap name."
  },
  "permission_accessSnap": {
    "message": "Kết nối với Snap $1.",
    "description": "The description for the `wallet_snap` permission. $1 is the name of the snap."
  },
  "permission_accessSnapDescription": {
    "message": "Cho phép trang web hoặc Snap tương tác với $1.",
    "description": "The description for the `wallet_snap_*` permission. $1 is the name of the Snap."
  },
  "permission_assets": {
    "message": "Hiển thị tài sản của tài khoản trong MetaMask.",
    "description": "The description for the `endowment:assets` permission."
  },
  "permission_assetsDescription": {
    "message": "Cho phép $1 cung cấp thông tin tài sản cho máy khách MetaMask. Tài sản có thể nằm trên chuỗi hoặc ngoài chuỗi.",
    "description": "An extended description for the `endowment:assets` permission. $1 is the name of the Snap."
  },
  "permission_cronjob": {
    "message": "Lên lịch và thực hiện các hành động theo định kỳ.",
    "description": "The description for the `snap_cronjob` permission"
  },
  "permission_cronjobDescription": {
    "message": "Cho phép $1 thực hiện các hành động định kỳ vào thời gian, ngày hoặc khoảng thời gian cố định. Điều này có thể được sử dụng để kích hoạt các tương tác hoặc thông báo nhạy cảm với thời gian.",
    "description": "An extended description for the `snap_cronjob` permission. $1 is the snap name."
  },
  "permission_dialog": {
    "message": "Hiển thị cửa sổ hộp thoại trong MetaMask.",
    "description": "The description for the `snap_dialog` permission"
  },
  "permission_dialogDescription": {
    "message": "Cho phép $1 hiển thị cửa sổ bật lên MetaMask cùng với văn bản tùy chỉnh, trường nhập thông tin và nút để chấp nhận hoặc từ chối một hành động.\nCó thể được sử dụng để tạo cảnh báo, xác nhận và quy trình đồng ý tham gia cho một Snap.",
    "description": "An extended description for the `snap_dialog` permission. $1 is the snap name."
  },
  "permission_ethereumAccounts": {
    "message": "Xem địa chỉ, số dư tài khoản, hoạt động và đề xuất giao dịch để chấp thuận",
    "description": "The description for the `eth_accounts` permission"
  },
  "permission_ethereumProvider": {
    "message": "Truy cập nhà cung cấp Ethereum.",
    "description": "The description for the `endowment:ethereum-provider` permission"
  },
  "permission_ethereumProviderDescription": {
    "message": "Cho phép $1 giao tiếp trực tiếp với MetaMask để đọc dữ liệu từ chuỗi khối và đề xuất các tin nhắn và giao dịch.",
    "description": "An extended description for the `endowment:ethereum-provider` permission. $1 is the snap name."
  },
  "permission_getEntropy": {
    "message": "Lấy các khóa tùy ý duy nhất cho $1.",
    "description": "The description for the `snap_getEntropy` permission. $1 is the snap name."
  },
  "permission_getEntropyDescription": {
    "message": "Cho phép $1 lấy các khóa tùy ý duy nhất cho $1 mà không để lộ. Các khóa này tách biệt với tài khoản MetaMask của bạn và không liên quan đến khóa riêng tư hoặc Cụm từ khôi phục bí mật của bạn. Các Snap khác không thể truy cập thông tin này.",
    "description": "An extended description for the `snap_getEntropy` permission. $1 is the snap name."
  },
  "permission_getLocale": {
    "message": "Xem ngôn ngữ ưa thích của bạn.",
    "description": "The description for the `snap_getLocale` permission"
  },
  "permission_getLocaleDescription": {
    "message": "Cho phép $1 truy cập ngôn ngữ ưa thích của bạn từ cài đặt MetaMask. Điều này có thể được sử dụng để dịch và hiển thị nội dung của $1 theo ngôn ngữ của bạn.",
    "description": "An extended description for the `snap_getLocale` permission. $1 is the snap name."
  },
  "permission_getPreferences": {
    "message": "Xem các thông tin như ngôn ngữ ưu tiên và loại tiền pháp định của bạn.",
    "description": "The description for the `snap_getPreferences` permission"
  },
  "permission_getPreferencesDescription": {
    "message": "Cho phép $1 truy cập các thông tin như ngôn ngữ ưu tiên và loại tiền pháp định trong cài đặt MetaMask của bạn. Điều này giúp $1 hiển thị nội dung phù hợp với sở thích của bạn. ",
    "description": "An extended description for the `snap_getPreferences` permission. $1 is the snap name."
  },
  "permission_homePage": {
    "message": "Hiển thị màn hình tùy chỉnh",
    "description": "The description for the `endowment:page-home` permission"
  },
  "permission_homePageDescription": {
    "message": "Cho phép $1 hiển thị màn hình chính tùy chỉnh trong MetaMask. Có thể được sử dụng cho giao diện người dùng, cấu hình và trang tổng quan.",
    "description": "An extended description for the `endowment:page-home` permission. $1 is the snap name."
  },
  "permission_keyring": {
    "message": "Cho phép các yêu cầu thêm và kiểm soát tài khoản Ethereum",
    "description": "The description for the `endowment:keyring` permission"
  },
  "permission_keyringDescription": {
    "message": "Cho phép $1 nhận các yêu cầu thêm hoặc xóa tài khoản, cũng như ký và giao dịch thay mặt cho các tài khoản này.",
    "description": "An extended description for the `endowment:keyring` permission. $1 is the snap name."
  },
  "permission_lifecycleHooks": {
    "message": "Sử dụng hook vòng đời.",
    "description": "The description for the `endowment:lifecycle-hooks` permission"
  },
  "permission_lifecycleHooksDescription": {
    "message": "Cho phép $1 sử dụng hook vòng đời để chạy mã vào những thời điểm cụ thể trong vòng đời của nó.",
    "description": "An extended description for the `endowment:lifecycle-hooks` permission. $1 is the snap name."
  },
  "permission_manageAccounts": {
    "message": "Thêm và kiểm soát các tài khoản Ethereum",
    "description": "The description for `snap_manageAccounts` permission"
  },
  "permission_manageAccountsDescription": {
    "message": "Cho phép $1 thêm hoặc xóa tài khoản Ethereum, sau đó thực hiện giao dịch và ký bằng các tài khoản này.",
    "description": "An extended description for the `snap_manageAccounts` permission. $1 is the snap name."
  },
  "permission_manageBip32Keys": {
    "message": "Quản lý tài khoản $1.",
    "description": "The description for the `snap_getBip32Entropy` permission. $1 is a derivation path, e.g. 'm/44'/0'/0' (secp256k1)'."
  },
  "permission_manageBip44AndBip32KeysDescription": {
    "message": "Cho phép $1 quản lý tài khoản và tài sản trên mạng được yêu cầu. Các tài khoản này được lấy và sao lưu bằng cụm từ khôi phục bí mật của bạn (mà không để lộ). Với khả năng lấy khóa, $1 có thể hỗ trợ nhiều giao thức chuỗi khối ngoài Ethereum (EVM).",
    "description": "An extended description for the `snap_getBip44Entropy` and `snap_getBip44Entropy` permissions. $1 is the snap name."
  },
  "permission_manageBip44Keys": {
    "message": "Quản lý tài khoản $1.",
    "description": "The description for the `snap_getBip44Entropy` permission. $1 is the name of a protocol, e.g. 'Filecoin'."
  },
  "permission_manageState": {
    "message": "Lưu trữ và quản lý dữ liệu trong thiết bị.",
    "description": "The description for the `snap_manageState` permission"
  },
  "permission_manageStateDescription": {
    "message": "Cho phép $1 lưu trữ, cập nhật và truy xuất dữ liệu một cách an toàn bằng mã hóa. Các Snap khác không thể truy cập thông tin này.",
    "description": "An extended description for the `snap_manageState` permission. $1 is the snap name."
  },
  "permission_nameLookup": {
    "message": "Cung cấp tra cứu tên miền và địa chỉ.",
    "description": "The description for the `endowment:name-lookup` permission."
  },
  "permission_nameLookupDescription": {
    "message": "Cho phép Snap tìm nạp, hiển thị địa chỉ và tra cứu tên miền trong các phần khác nhau của Giao diện người dùng MetaMask.",
    "description": "An extended description for the `endowment:name-lookup` permission."
  },
  "permission_notifications": {
    "message": "Hiển thị thông báo.",
    "description": "The description for the `snap_notify` permission"
  },
  "permission_notificationsDescription": {
    "message": "Cho phép $1 hiển thị thông báo trong MetaMask. Một văn bản thông báo ngắn có thể được kích hoạt bằng Snap đối với thông tin có thể thao tác hoặc nhạy cảm với thời gian.",
    "description": "An extended description for the `snap_notify` permission. $1 is the snap name."
  },
  "permission_protocol": {
    "message": "Cung cấp dữ liệu giao thức cho một hoặc nhiều chuỗi.",
    "description": "The description for the `endowment:protocol` permission."
  },
  "permission_protocolDescription": {
    "message": "Cho phép $1 cung cấp dữ liệu giao thức cho MetaMask, chẳng hạn như ước tính phí gas hoặc thông tin token.",
    "description": "An extended description for the `endowment:protocol` permission. $1 is the name of the Snap."
  },
  "permission_rpc": {
    "message": "Cho phép $1 giao tiếp trực tiếp với $2.",
    "description": "The description for the `endowment:rpc` permission. $1 is 'other snaps' or 'websites', $2 is the snap name."
  },
  "permission_rpcDescription": {
    "message": "Cho phép $1 gửi tin nhắn đến $2 và nhận phản hồi từ $2.",
    "description": "An extended description for the `endowment:rpc` permission. $1 is 'other snaps' or 'websites', $2 is the snap name."
  },
  "permission_rpcDescriptionOriginList": {
    "message": "$1 và $2",
    "description": "A list of allowed origins where $2 is the last origin of the list and $1 is the rest of the list separated by ','."
  },
  "permission_signatureInsight": {
    "message": "Hiển thị cửa sổ thông tin chi tiết chữ ký.",
    "description": "The description for the `endowment:signature-insight` permission"
  },
  "permission_signatureInsightDescription": {
    "message": "Cho phép $1 hiển thị cửa sổ thông tin chi tiết về bất kỳ yêu cầu chữ ký nào trước khi phê duyệt. Điều này có thể được sử dụng cho các giải pháp bảo mật và chống lừa đảo.",
    "description": "An extended description for the `endowment:signature-insight` permission. $1 is the snap name."
  },
  "permission_signatureInsightOrigin": {
    "message": "Xem nguồn gốc của các trang web đưa ra yêu cầu chữ ký",
    "description": "The description for the `signatureOrigin` caveat, to be used with the `endowment:signature-insight` permission"
  },
  "permission_signatureInsightOriginDescription": {
    "message": "Cho phép $1 xem nguồn gốc (URI) của các trang web đưa ra yêu cầu chữ ký. Điều này có thể được sử dụng cho các giải pháp bảo mật và chống lừa đảo.",
    "description": "An extended description for the `signatureOrigin` caveat, to be used with the `endowment:signature-insight` permission. $1 is the snap name."
  },
  "permission_transactionInsight": {
    "message": "Tìm nạp và hiển thị thông tin chi tiết về giao dịch.",
    "description": "The description for the `endowment:transaction-insight` permission"
  },
  "permission_transactionInsightDescription": {
    "message": "Cho phép $1 giải mã các giao dịch và hiển thị thông tin chi tiết trong giao diện người dùng MetaMask. Điều này có thể được sử dụng cho các giải pháp bảo mật và chống lừa đảo.",
    "description": "An extended description for the `endowment:transaction-insight` permission. $1 is the snap name."
  },
  "permission_transactionInsightOrigin": {
    "message": "Xem nguồn gốc của các trang web đề xuất giao dịch",
    "description": "The description for the `transactionOrigin` caveat, to be used with the `endowment:transaction-insight` permission"
  },
  "permission_transactionInsightOriginDescription": {
    "message": "Cho phép $1 xem nguồn gốc (URI) của các trang web đề xuất giao dịch. Điều này có thể được sử dụng cho các giải pháp bảo mật và chống lừa đảo.",
    "description": "An extended description for the `transactionOrigin` caveat, to be used with the `endowment:transaction-insight` permission. $1 is the snap name."
  },
  "permission_unknown": {
    "message": "Quyền không xác định: $1",
    "description": "$1 is the name of a requested permission that is not recognized."
  },
  "permission_viewBip32PublicKeys": {
    "message": "Xem khóa công khai của bạn cho $1 ($2).",
    "description": "The description for the `snap_getBip32PublicKey` permission. $1 is a derivation path, e.g. 'm/44'/0'/0''. $2 is the elliptic curve name, e.g. 'secp256k1'."
  },
  "permission_viewBip32PublicKeysDescription": {
    "message": "Cho phép $2 xem khóa công khai (và địa chỉ) của bạn đối với $1. Điều này sẽ không cấp bất kỳ quyền kiểm soát tài khoản hoặc tài sản nào.",
    "description": "An extended description for the `snap_getBip32PublicKey` permission. $1 is a derivation path (name). $2 is the snap name."
  },
  "permission_viewNamedBip32PublicKeys": {
    "message": "Xem khóa công khai của bạn cho $1.",
    "description": "The description for the `snap_getBip32PublicKey` permission. $1 is a name for the derivation path, e.g., 'Ethereum accounts'."
  },
  "permission_walletSwitchEthereumChain": {
    "message": "Sử dụng các mạng đã được kích hoạt của bạn",
    "description": "The label for the `wallet_switchEthereumChain` permission"
  },
  "permission_webAssembly": {
    "message": "Hỗ trợ dành cho WebAssembly.",
    "description": "The description of the `endowment:webassembly` permission."
  },
  "permission_webAssemblyDescription": {
    "message": "Cho phép $1 truy cập vào các môi trường thực thi cấp thấp thông qua WebAssembly.",
    "description": "An extended description of the `endowment:webassembly` permission. $1 is the snap name."
  },
  "permissions": {
    "message": "Quyền"
  },
  "permissionsPageEmptyContent": {
    "message": "Không có gì ở đây"
  },
  "permissionsPageEmptySubContent": {
    "message": "Đây là nơi bạn có thể xem các quyền mà bạn đã cấp cho các Snap đã cài đặt hoặc các trang web đã kết nối."
  },
  "permitSimulationChange_approve": {
    "message": "Hạn mức chi tiêu"
  },
  "permitSimulationChange_bidding": {
    "message": "Bạn đặt giá"
  },
  "permitSimulationChange_listing": {
    "message": "Bạn niêm yết"
  },
  "permitSimulationChange_nft_listing": {
    "message": "Giá niêm yết"
  },
  "permitSimulationChange_receive": {
    "message": "Bạn nhận được"
  },
  "permitSimulationChange_revoke2": {
    "message": "Thu hồi"
  },
  "permitSimulationChange_transfer": {
    "message": "Bạn gửi"
  },
  "permitSimulationDetailInfo": {
    "message": "Bạn đang cấp cho người chi tiêu quyền chi tiêu số lượng token này từ tài khoản của bạn."
  },
  "permittedChainToastUpdate": {
    "message": "$1 có quyền truy cập vào $2."
  },
  "personalAddressDetected": {
    "message": "Đã tìm thấy địa chỉ cá nhân. Nhập địa chỉ hợp đồng token."
  },
  "pinToTop": {
    "message": "Ghim lên đầu"
  },
  "pleaseConfirm": {
    "message": "Vui lòng xác nhận"
  },
  "plusMore": {
    "message": "+ $1 khác",
    "description": "$1 is the number of additional items"
  },
  "plusXMore": {
    "message": "+ $1 khác",
    "description": "$1 is a number of additional but unshown items in a list- this message will be shown in place of those items"
  },
  "popularNetworkAddToolTip": {
<<<<<<< HEAD
    "message": "Một vài mạng trong số này phụ thuộc vào bên thứ ba. Kết nối có thể kém tin cậy hơn hoặc cho phép bên thứ ba theo dõi hoạt động. $1",
=======
    "message": "Một vài mạng trong số này phụ thuộc vào bên thứ ba. Kết nối có thể kém tin cậy hơn hoặc cho phép bên thứ ba theo dõi hoạt động.",
>>>>>>> 82db9a9c
    "description": "Learn more link"
  },
  "popularNetworks": {
    "message": "Mạng phổ biến"
  },
  "portfolio": {
    "message": "Danh mục đầu tư"
  },
  "preparingSwap": {
    "message": "Đang chuẩn bị hoán đổi..."
  },
  "prev": {
    "message": "Trước"
  },
  "price": {
    "message": "Giá"
  },
  "priceUnavailable": {
    "message": "giá không khả dụng"
  },
  "primaryType": {
    "message": "Loại chính"
  },
  "priorityFee": {
    "message": "Phí ưu tiên"
  },
  "priorityFeeProperCase": {
    "message": "Phí ưu tiên"
  },
  "privacy": {
    "message": "Quyền riêng tư"
  },
  "privacyMsg": {
    "message": "Chính sách quyền riêng tư"
  },
  "privateKey": {
    "message": "Khóa riêng tư",
    "description": "select this type of file to use to import an account"
  },
  "privateKeyCopyWarning": {
    "message": "Khóa riêng tư cho $1",
    "description": "$1 represents the account name"
  },
  "privateKeyHidden": {
    "message": "Khóa riêng tư bị ẩn",
    "description": "Explains that the private key input is hidden"
  },
  "privateKeyShow": {
    "message": "Hiển thị/Ẩn đầu vào khóa riêng tư",
    "description": "Describes a toggle that is used to show or hide the private key input"
  },
  "privateKeyShown": {
    "message": "Khóa riêng tư này đang được hiển thị",
    "description": "Explains that the private key input is being shown"
  },
  "privateKeyWarning": {
    "message": "Cảnh báo: Tuyệt đối không để lộ khóa này. Bất kỳ ai có khóa riêng tư cũng có thể đánh cắp tài sản được lưu giữ trong tài khoản của bạn."
  },
  "privateNetwork": {
    "message": "Mạng riêng"
  },
  "proceedWithTransaction": {
    "message": "Tôi vẫn muốn tiếp tục"
  },
  "productAnnouncements": {
    "message": "Thông báo về sản phẩm"
  },
  "proposedApprovalLimit": {
    "message": "Giới hạn chấp thuận đề xuất"
  },
  "provide": {
    "message": "Cung cấp"
  },
  "publicAddress": {
    "message": "Địa chỉ công khai"
  },
  "pushPlatformNotificationsFundsReceivedDescription": {
    "message": "Bạn đã nhận được $1 $2"
  },
  "pushPlatformNotificationsFundsReceivedDescriptionDefault": {
    "message": "Bạn đã nhận được một vài token"
  },
  "pushPlatformNotificationsFundsReceivedTitle": {
    "message": "Đã nhận được tiền"
  },
  "pushPlatformNotificationsFundsSentDescription": {
    "message": "Bạn đã gửi thành công $1 $2"
  },
  "pushPlatformNotificationsFundsSentDescriptionDefault": {
    "message": "Bạn đã gửi thành công một vài token"
  },
  "pushPlatformNotificationsFundsSentTitle": {
    "message": "Đã gửi tiền"
  },
  "pushPlatformNotificationsNftReceivedDescription": {
    "message": "Bạn đã nhận được NFT mới"
  },
  "pushPlatformNotificationsNftReceivedTitle": {
    "message": "Đã nhận được NFT"
  },
  "pushPlatformNotificationsNftSentDescription": {
    "message": "Bạn đã gửi thành công NFT"
  },
  "pushPlatformNotificationsNftSentTitle": {
    "message": "Đã gửi NFT"
  },
  "pushPlatformNotificationsStakingLidoStakeCompletedDescription": {
    "message": "Ký gửi Lido của bạn đã thành công"
  },
  "pushPlatformNotificationsStakingLidoStakeCompletedTitle": {
    "message": "Ký gửi hoàn tất"
  },
  "pushPlatformNotificationsStakingLidoStakeReadyToBeWithdrawnDescription": {
    "message": "Ký gửi Lido của bạn hiện đã sẵn sàng để rút"
  },
  "pushPlatformNotificationsStakingLidoStakeReadyToBeWithdrawnTitle": {
    "message": "Tài sản ký gửi đã sẵn sàng để rút"
  },
  "pushPlatformNotificationsStakingLidoWithdrawalCompletedDescription": {
    "message": "Rút tiền Lido của bạn đã thành công"
  },
  "pushPlatformNotificationsStakingLidoWithdrawalCompletedTitle": {
    "message": "Rút tiền đã hoàn tất"
  },
  "pushPlatformNotificationsStakingLidoWithdrawalRequestedDescription": {
    "message": "Yêu cầu rút tiền Lido của bạn đã được gửi"
  },
  "pushPlatformNotificationsStakingLidoWithdrawalRequestedTitle": {
    "message": "Đã yêu cầu rút tiền"
  },
  "pushPlatformNotificationsStakingRocketpoolStakeCompletedDescription": {
    "message": "Ký gửi RocketPool của bạn đã thành công"
  },
  "pushPlatformNotificationsStakingRocketpoolStakeCompletedTitle": {
    "message": "Ký gửi hoàn tất"
  },
  "pushPlatformNotificationsStakingRocketpoolUnstakeCompletedDescription": {
    "message": "Hủy ký gửi RocketPool của bạn đã thành công"
  },
  "pushPlatformNotificationsStakingRocketpoolUnstakeCompletedTitle": {
    "message": "Hủy ký gửi hoàn tất"
  },
  "pushPlatformNotificationsSwapCompletedDescription": {
    "message": "Hoán đổi MetaMask của bạn đã thành công"
  },
  "pushPlatformNotificationsSwapCompletedTitle": {
    "message": "Hoán đổi xong"
  },
  "queued": {
    "message": "Đã đưa vào hàng đợi"
  },
  "quoteRate": {
    "message": "Tỷ giá báo giá"
  },
  "quotedReceiveAmount": {
    "message": "Số tiền nhận $1"
  },
  "quotedTotalCost": {
    "message": "Tổng chi phí $1"
  },
  "rank": {
    "message": "Xếp hạng"
  },
  "rateIncludesMMFee": {
    "message": "Tỷ giá bao gồm phí $1%"
  },
  "reAddAccounts": {
    "message": "thêm lại bất kỳ tài khoản nào khác"
  },
  "reAdded": {
    "message": "đã thêm lại"
  },
  "readdToken": {
    "message": "Bạn có thể thêm lại token này trong tương lai bằng cách chuyển đến mục “Thêm token” trong trình đơn tùy chọn tài khoản."
  },
  "receive": {
    "message": "Nhận"
  },
  "receiveCrypto": {
    "message": "Nhận tiền mã hóa"
  },
  "recipientAddressPlaceholderNew": {
    "message": "Nhập địa chỉ công khai (0x) hoặc tên miền"
  },
  "recommendedGasLabel": {
    "message": "Được đề xuất"
  },
  "recoveryPhraseReminderBackupStart": {
    "message": "Bắt đầu tại đây"
  },
  "recoveryPhraseReminderConfirm": {
    "message": "Đã hiểu"
  },
  "recoveryPhraseReminderHasBackedUp": {
    "message": "Luôn lưu giữ Cụm từ khôi phục bí mật ở nơi an toàn và bí mật"
  },
  "recoveryPhraseReminderHasNotBackedUp": {
    "message": "Bạn cần sao lưu lại Cụm từ khôi phục bí mật?"
  },
  "recoveryPhraseReminderItemOne": {
    "message": "Tuyệt đối không cho ai biết Cụm từ khôi phục bí mật"
  },
  "recoveryPhraseReminderItemTwo": {
    "message": "Nhóm MetaMask sẽ không bao giờ hỏi Cụm từ khôi phục bí mật của bạn"
  },
  "recoveryPhraseReminderSubText": {
    "message": "Cụm từ khôi phục bí mật sẽ kiểm soát mọi thứ trong tài khoản của bạn."
  },
  "recoveryPhraseReminderTitle": {
    "message": "Bảo vệ tiền của bạn"
  },
  "redeposit": {
    "message": "Nạp lại"
  },
  "refreshList": {
    "message": "Làm mới danh sách"
  },
  "reject": {
    "message": "Từ chối"
  },
  "rejectAll": {
    "message": "Từ chối tất cả"
  },
  "rejectRequestsDescription": {
    "message": "Bạn chuẩn bị từ chối hàng loạt $1 yêu cầu."
  },
  "rejectRequestsN": {
    "message": "Từ chối $1 yêu cầu"
  },
  "rejectTxsDescription": {
    "message": "Bạn chuẩn bị từ chối hàng loạt $1 giao dịch."
  },
  "rejectTxsN": {
    "message": "Từ chối $1 giao dịch"
  },
  "rejected": {
    "message": "Đã từ chối"
  },
  "remove": {
    "message": "Xóa"
  },
  "removeAccount": {
    "message": "Xóa tài khoản"
  },
  "removeAccountDescription": {
    "message": "Tài khoản này sẽ được xóa khỏi ví của bạn. Hãy đảm bảo rằng bạn có Cụm từ khôi phục bí mật ban đầu hoặc khóa riêng tư cho tài khoản được nhập trước khi tiếp tục. Bạn có thể nhập hoặc tạo lại tài khoản từ trình đơn tài khoản thả xuống. "
  },
  "removeKeyringSnap": {
    "message": "Xóa Snap này sẽ xóa các tài khoản này khỏi MetaMask:"
  },
  "removeKeyringSnapToolTip": {
    "message": "Snap giúp kiểm soát các tài khoản và khi xóa Snap, các tài khoản cũng sẽ bị xóa khỏi MetaMask, nhưng chúng sẽ vẫn tồn tại trên chuỗi khối."
  },
  "removeNFT": {
    "message": "Xóa NFT"
  },
  "removeNftErrorMessage": {
    "message": "Chúng tôi không thể xóa NFT này."
  },
  "removeNftMessage": {
    "message": "NFT đã được xóa thành công!"
  },
  "removeSnap": {
    "message": "Xóa Snap"
  },
  "removeSnapAccountDescription": {
    "message": "Nếu bạn tiếp tục, tài khoản này sẽ không còn khả dụng trong MetaMask nữa."
  },
  "removeSnapAccountTitle": {
    "message": "Xóa tài khoản"
  },
  "removeSnapConfirmation": {
    "message": "Bạn có chắc chắn muốn xóa $1 không?",
    "description": "$1 represents the name of the snap"
  },
  "removeSnapDescription": {
    "message": "Hành động này sẽ xóa Snap, dữ liệu và thu hồi các quyền mà bạn đã cấp."
  },
  "replace": {
    "message": "thay thế"
  },
  "reportIssue": {
    "message": "Báo cáo sự cố"
  },
  "requestFrom": {
    "message": "Yêu cầu từ"
  },
  "requestFromInfo": {
    "message": "Đây là trang web yêu cầu chữ ký của bạn."
  },
  "requestFromInfoSnap": {
    "message": "Đây là Snap yêu cầu chữ ký của bạn."
  },
  "requestFromTransactionDescription": {
    "message": "Đây là trang web yêu cầu xác nhận của bạn."
  },
  "requestingFor": {
    "message": "Yêu cầu cho"
  },
  "requestingForAccount": {
    "message": "Yêu cầu cho $1",
    "description": "Name of Account"
  },
  "requestingForNetwork": {
    "message": "Yêu cầu cho $1",
    "description": "Name of Network"
  },
  "required": {
    "message": "Bắt buộc"
  },
  "reset": {
    "message": "Đặt lại"
  },
  "resetWallet": {
    "message": "Đặt lại ví"
  },
  "resetWalletSubHeader": {
    "message": "MetaMask không lưu giữ bản sao mật khẩu của bạn. Nếu bạn đang gặp sự cố khi mở khóa tài khoản, bạn sẽ cần đặt lại ví của mình. Bạn có thể thực hiện bằng cách cung cấp Cụm từ khôi phục bí mật mà bạn đã sử dụng khi thiết lập ví."
  },
  "resetWalletUsingSRP": {
    "message": "Hành động này sẽ xóa ví hiện tại và Cụm từ khôi phục bí mật khỏi thiết bị này, cùng với danh sách các tài khoản mà bạn quản lý. Sau khi đặt lại bằng Cụm từ khôi phục bí mật, bạn sẽ thấy danh sách các tài khoản dựa trên Cụm từ khôi phục bí mật mà bạn sử dụng để đặt lại. Danh sách mới này sẽ tự động bổ sung các tài khoản có số dư. Bạn cũng sẽ có thể $1 đã tạo trước đó. Các tài khoản tùy chỉnh mà bạn đã nhập sẽ cần $2, và mọi token tùy chỉnh mà bạn thêm vào tài khoản cũng sẽ cần $3."
  },
  "resetWalletWarning": {
    "message": "Đảm bảo bạn đang sử dụng đúng Cụm từ khôi phục bí mật trước khi tiếp tục vì bạn sẽ không thể hoàn tác."
  },
  "restartMetamask": {
    "message": "Khởi động lại MetaMask"
  },
  "restore": {
    "message": "Khôi phục"
  },
  "restoreUserData": {
    "message": "Khôi phục dữ liệu người dùng"
  },
  "resultPageError": {
    "message": "Lỗi"
  },
  "resultPageErrorDefaultMessage": {
    "message": "Thao tác thất bại."
  },
  "resultPageSuccess": {
    "message": "Thành công"
  },
  "resultPageSuccessDefaultMessage": {
    "message": "Đã hoàn thành thao tác thành công."
  },
  "retryTransaction": {
    "message": "Thử lại giao dịch"
  },
  "reusedTokenNameWarning": {
    "message": "Một token trong đây sử dụng lại ký hiệu của một token khác mà bạn thấy, điều này có thể gây nhầm lẫn hoặc mang tính lừa dối."
  },
  "revealSecretRecoveryPhrase": {
    "message": "Hiện Cụm từ khôi phục bí mật"
  },
  "revealSeedWords": {
    "message": "Hiện Cụm từ khôi phục bí mật"
  },
  "revealSeedWordsDescription1": {
    "message": "$1 cung cấp $2",
    "description": "This is a sentence consisting of link using 'revealSeedWordsSRPName' as $1 and bolded text using 'revealSeedWordsDescription3' as $2."
  },
  "revealSeedWordsDescription2": {
    "message": "MetaMask là một $1. Có nghĩa bạn là người sở hữu Cụm từ khôi phục bí mật của bạn.",
    "description": "$1 is text link with the message from 'revealSeedWordsNonCustodialWallet'"
  },
  "revealSeedWordsDescription3": {
    "message": "toàn quyền truy cập vào ví và tiền của bạn.\n"
  },
  "revealSeedWordsNonCustodialWallet": {
    "message": "ví không lưu ký"
  },
  "revealSeedWordsQR": {
    "message": "QR"
  },
  "revealSeedWordsSRPName": {
    "message": "Cụm từ khôi phục bí mật (SRP)"
  },
  "revealSeedWordsText": {
    "message": "Văn bản"
  },
  "revealSeedWordsWarning": {
    "message": "Đảm bảo không có ai đang nhìn vào màn hình của bạn. $1",
    "description": "$1 is bolded text using the message from 'revealSeedWordsWarning2'"
  },
  "revealSeedWordsWarning2": {
    "message": "Bộ phận Hỗ trợ của MetaMask sẽ không bao giờ yêu cầu điều này.",
    "description": "The bolded texted in the second part of 'revealSeedWordsWarning'"
  },
  "revealSensitiveContent": {
    "message": "Tiết lộ nội dung nhạy cảm"
  },
  "review": {
    "message": "Xem lại"
  },
  "reviewAlert": {
    "message": "Xem lại cảnh báo"
  },
  "reviewAlerts": {
    "message": "Xem lại cảnh báo"
  },
  "reviewPendingTransactions": {
    "message": "Xem xét các giao dịch đang chờ xử lý"
  },
  "reviewPermissions": {
    "message": "Xem lại quyền"
  },
  "revokePermission": {
    "message": "Thu hồi quyền"
  },
  "revokePermissionTitle": {
    "message": "Xóa quyền $1",
    "description": "The token symbol that is being revoked"
  },
  "revokeSimulationDetailsDesc": {
    "message": "Bạn đang xóa quyền chi tiêu token của người khác khỏi tài khoản của bạn."
  },
  "reward": {
    "message": "Phần thưởng"
  },
  "rpcNameOptional": {
    "message": "Tên RPC (Không bắt buộc)"
  },
  "rpcUrl": {
    "message": "URL RPC"
  },
  "safeTransferFrom": {
    "message": "Chuyển khoản an toàn từ"
  },
  "save": {
    "message": "Lưu"
  },
  "scanInstructions": {
    "message": "Đặt mã QR vào trước máy ảnh"
  },
  "scanQrCode": {
    "message": "Quét mã QR"
  },
  "scrollDown": {
    "message": "Cuộn xuống"
  },
  "search": {
    "message": "Tìm kiếm"
  },
  "searchAccounts": {
    "message": "Tìm kiếm tài khoản"
  },
  "searchNfts": {
    "message": "Tìm kiếm NFT"
  },
  "searchTokens": {
    "message": "Tìm kiếm token"
  },
  "searchTokensByNameOrAddress": {
    "message": "Tìm kiếm token theo tên hoặc địa chỉ"
  },
  "secretRecoveryPhrase": {
    "message": "Cụm từ khôi phục bí mật"
  },
  "secretRecoveryPhrasePlusNumber": {
    "message": "Cụm từ khôi phục bí mật $1",
    "description": "The $1 is the order of the Secret Recovery Phrase"
  },
  "secureWallet": {
    "message": "Ví an toàn"
  },
  "security": {
    "message": "Bảo mật"
  },
  "securityAlert": {
    "message": "Cảnh báo bảo mật từ $1 và $2"
  },
  "securityAlerts": {
    "message": "Cảnh báo bảo mật"
  },
  "securityAlertsDescription": {
    "message": "Tính năng này sẽ cảnh báo bạn về hoạt động độc hại hoặc bất thường bằng cách chủ động xem xét các yêu cầu giao dịch và chữ ký. $1",
    "description": "Link to learn more about security alerts"
  },
  "securityAndPrivacy": {
    "message": "Bảo mật và quyền riêng tư"
  },
  "securityDescription": {
    "message": "Giảm khả năng tham gia các mạng không an toàn và bảo vệ tài khoản của bạn"
  },
  "securityMessageLinkForNetworks": {
    "message": "lừa đảo mạng và rủi ro bảo mật"
  },
  "securityProviderPoweredBy": {
    "message": "Được cung cấp bởi $1",
    "description": "The security provider that is providing data"
  },
  "seeAllPermissions": {
    "message": "Xem tất cả quyền",
    "description": "Used for revealing more content (e.g. permission list, etc.)"
  },
  "seeDetails": {
    "message": "Xem chi tiết"
  },
  "seedPhraseIntroTitle": {
    "message": "Bảo mật cho ví của bạn"
  },
  "seedPhraseReq": {
    "message": "Cụm từ khôi phục bí mật gồm 12, 15, 18, 21 hoặc 24 từ"
  },
  "select": {
    "message": "Chọn"
  },
  "selectAccountToConnect": {
    "message": "Chọn tài khoản để kết nối"
  },
  "selectAccounts": {
    "message": "Chọn (các) tài khoản để sử dụng trên trang web này"
  },
  "selectAccountsForSnap": {
    "message": "Chọn (các) tài khoản để sử dụng với Snap này"
  },
  "selectAll": {
    "message": "Chọn tất cả"
  },
  "selectAnAccount": {
    "message": "Chọn một tài khoản"
  },
  "selectAnAccountAlreadyConnected": {
    "message": "Tài khoản này đã được kết nối với MetaMask"
  },
  "selectEnableDisplayMediaPrivacyPreference": {
    "message": "Bật Hiển thị Phương tiện NFT"
  },
  "selectHdPath": {
    "message": "Chọn đường dẫn HD"
  },
  "selectNFTPrivacyPreference": {
    "message": "Bật tính năng Tự động phát hiện NFT"
  },
  "selectPathHelp": {
    "message": "Nếu bạn không thấy các tài khoản như mong đợi, hãy chuyển sang đường dẫn HD hoặc mạng đã chọn hiện tại."
  },
  "selectRpcUrl": {
    "message": "Chọn URL RPC"
  },
  "selectSecretRecoveryPhrase": {
    "message": "Chọn Cụm từ khôi phục bí mật"
  },
  "selectType": {
    "message": "Chọn loại"
  },
  "selectedAccountMismatch": {
    "message": "Đã chọn tài khoản khác"
  },
  "selectingAllWillAllow": {
    "message": "Việc chọn tất cả sẽ cho phép trang này xem tất cả các tài khoản hiện tại của bạn. Đảm bảo rằng bạn tin tưởng trang web này."
  },
  "send": {
    "message": "Gửi"
  },
  "sendBugReport": {
    "message": "Gửi báo cáo lỗi."
  },
  "sendNoContactsConversionText": {
    "message": "nhấn vào đây"
  },
  "sendNoContactsDescription": {
    "message": "Địa chỉ liên hệ cho phép bạn gửi giao dịch an toàn đến tài khoản khác nhiều lần. Để tạo địa chỉ liên hệ, $1",
    "description": "$1 represents the action text 'click here'"
  },
  "sendNoContactsTitle": {
    "message": "Bạn chưa có địa chỉ liên hệ nào"
  },
  "sendSelectReceiveAsset": {
    "message": "Chọn tài sản để nhận"
  },
  "sendSelectSendAsset": {
    "message": "Chọn tài sản để gửi"
  },
  "sendSpecifiedTokens": {
    "message": "Gửi $1",
    "description": "Symbol of the specified token"
  },
  "sendSwapSubmissionWarning": {
    "message": "Bằng cách nhấp vào nút này, giao dịch hoán đổi của bạn sẽ ngay lập tức bắt đầu. Vui lòng xem lại chi tiết giao dịch của bạn trước khi tiếp tục."
  },
  "sendTokenAsToken": {
    "message": "Gửi $1 dưới dạng $2",
    "description": "Used in the transaction display list to describe a swap and send. $1 and $2 are the symbols of tokens in involved in the swap."
  },
  "sendingAsset": {
    "message": "Đang gửi $1"
  },
  "sendingDisabled": {
    "message": "Gửi tài sản NFT ERC-1155 chưa được hỗ trợ."
  },
  "sendingNativeAsset": {
    "message": "Gửi $1",
    "description": "$1 represents the native currency symbol for the current network (e.g. ETH or BNB)"
  },
  "sendingToTokenContractWarning": {
    "message": "Cảnh báo: bạn sắp gửi đến một hợp đồng token và điều này có thể dẫn đến nguy cơ mất tiền. $1",
    "description": "$1 is a clickable link with text defined by the 'learnMoreUpperCase' key. The link will open to a support article regarding the known contract address warning"
  },
  "sepolia": {
    "message": "Mạng thử nghiệm Sepolia"
  },
  "setApprovalForAll": {
    "message": "Thiết lập chấp thuận tất cả"
  },
  "setApprovalForAllRedesignedTitle": {
    "message": "Yêu cầu rút tiền"
  },
  "setApprovalForAllTitle": {
    "message": "Chấp thuận $1 không có hạn mức chi tiêu",
    "description": "The token symbol that is being approved"
  },
  "settingAddSnapAccount": {
    "message": "Thêm tài khoản Snap"
  },
  "settings": {
    "message": "Cài đặt"
  },
  "settingsSearchMatchingNotFound": {
    "message": "Không tìm thấy kết quả trùng khớp."
  },
  "settingsSubHeadingSignaturesAndTransactions": {
    "message": "Yêu cầu chữ ký và giao dịch"
  },
  "show": {
    "message": "Hiển thị"
  },
  "showAccount": {
    "message": "Hiển thị tài khoản"
  },
  "showAdvancedDetails": {
    "message": "Hiển thị chi tiết nâng cao"
  },
  "showExtensionInFullSizeView": {
    "message": "Hiển thị tiện ích mở rộng ở chế độ xem kích thước đầy đủ"
  },
  "showExtensionInFullSizeViewDescription": {
    "message": "Bật tùy chọn này để đặt chế độ xem kích thước đầy đủ làm mặc định khi bạn nhấn vào biểu tượng tiện ích mở rộng."
  },
  "showFiatConversionInTestnets": {
    "message": "Hiển thị tỷ lệ quy đổi trên các mạng thử nghiệm"
  },
  "showFiatConversionInTestnetsDescription": {
    "message": "Chọn tùy chọn này để hiển thị tỷ lệ quy đổi tiền pháp định trên mạng thử nghiệm"
  },
  "showHexData": {
    "message": "Hiển thị dữ liệu thập lục phân"
  },
  "showHexDataDescription": {
    "message": "Chọn tùy chọn này để hiển thị trường dữ liệu thập lục phân trên màn hình gửi"
  },
  "showLess": {
    "message": "Thu gọn"
  },
  "showMore": {
    "message": "Hiển thị thêm"
  },
  "showNativeTokenAsMainBalance": {
    "message": "Hiển thị token gốc làm số dư chính"
  },
  "showNft": {
    "message": "Hiển thị NFT"
  },
  "showPermissions": {
    "message": "Hiển thị quyền"
  },
  "showPrivateKey": {
    "message": "Hiển thị khóa riêng tư"
  },
  "showSRP": {
    "message": "Hiển thị Cụm mật khẩu khôi phục bí mật"
  },
  "showTestnetNetworks": {
    "message": "Hiển thị các mạng thử nghiệm"
  },
  "showTestnetNetworksDescription": {
    "message": "Chọn tùy chọn này để hiển thị các mạng thử nghiệm trong danh sách mạng"
  },
  "sign": {
    "message": "Ký"
  },
  "signatureRequest": {
    "message": "Yêu cầu chữ ký"
  },
  "signature_decoding_bid_nft_tooltip": {
    "message": "NFT sẽ hiển thị trong ví của bạn khi giá thầu được chấp nhận."
  },
  "signature_decoding_list_nft_tooltip": {
    "message": "Chỉ thay đổi khi có người mua NFT của bạn."
  },
  "signed": {
    "message": "Đã ký"
  },
  "signing": {
    "message": "Đang ký"
  },
  "signingInWith": {
    "message": "Đăng nhập bằng"
  },
  "signingWith": {
    "message": "Ký bằng"
  },
  "simulationApproveHeading": {
    "message": "Rút"
  },
  "simulationDetailsApproveDesc": {
    "message": "Bạn đang cấp cho người khác quyền rút NFT khỏi tài khoản của bạn."
  },
  "simulationDetailsERC20ApproveDesc": {
    "message": "Bạn đang cấp cho người khác quyền chi tiêu số tiền này từ tài khoản của bạn."
  },
  "simulationDetailsFiatNotAvailable": {
    "message": "Không có sẵn"
  },
  "simulationDetailsIncomingHeading": {
    "message": "Bạn nhận được"
  },
  "simulationDetailsNoChanges": {
    "message": "Không thay đổi"
  },
  "simulationDetailsOutgoingHeading": {
    "message": "Bạn gửi"
  },
  "simulationDetailsRevokeSetApprovalForAllDesc": {
    "message": "Bạn đang xóa quyền rút NFT của người khác khỏi tài khoản của bạn."
  },
  "simulationDetailsSetApprovalForAllDesc": {
    "message": "Bạn đang cấp quyền cho người khác rút NFT khỏi tài khoản của bạn."
  },
  "simulationDetailsTitle": {
    "message": "Thay đổi ước tính"
  },
  "simulationDetailsTitleTooltip": {
    "message": "Thay đổi ước tính là những gì có thể xảy ra nếu bạn thực hiện giao dịch này. Đây chỉ là dự đoán, không phải là đảm bảo."
  },
  "simulationDetailsTotalFiat": {
    "message": "Tổng = $1",
    "description": "$1 is the total amount in fiat currency on one side of the transaction"
  },
  "simulationDetailsTransactionReverted": {
    "message": "Giao dịch này có khả năng thất bại"
  },
  "simulationDetailsUnavailable": {
    "message": "Không khả dụng"
  },
  "simulationErrorMessageV2": {
    "message": "Chúng tôi không thể ước tính gas. Có thể đã xảy ra lỗi trong hợp đồng và giao dịch này có thể thất bại."
  },
  "simulationsSettingDescription": {
    "message": "Bật tính năng này để ước tính thay đổi số dư của các giao dịch và chữ ký trước khi bạn xác nhận. Điều này không đảm bảo cho kết quả cuối cùng. $1"
  },
  "simulationsSettingSubHeader": {
    "message": "Ước tính thay đổi số dư"
  },
  "singleNetwork": {
    "message": "1 mạng"
  },
  "siweIssued": {
    "message": "Đã phát hành"
  },
  "siweNetwork": {
    "message": "Mạng"
  },
  "siweRequestId": {
    "message": "ID yêu cầu"
  },
  "siweResources": {
    "message": "Tài nguyên"
  },
  "siweURI": {
    "message": "URL"
  },
  "skipAccountSecurity": {
    "message": "Bỏ qua bảo mật tài khoản?"
  },
  "skipAccountSecurityDetails": {
    "message": "Tôi hiểu rằng nếu chưa sao lưu Cụm từ khôi phục bí mật của mình, tôi có thể bị mất tài khoản và toàn bộ tài sản bên trong."
  },
  "slideBridgeDescription": {
    "message": "Di chuyển qua 9 chuỗi, tất cả trong ví của bạn"
  },
  "slideBridgeTitle": {
    "message": "Sẵn sàng để thực hiện cầu nối?"
  },
  "slideCashOutDescription": {
    "message": "Bán tiền mã hóa để lấy tiền mặt"
  },
  "slideCashOutTitle": {
    "message": "Rút tiền với MetaMask"
  },
  "slideDebitCardDescription": {
    "message": "Có sẵn ở một số khu vực được chọn"
  },
  "slideDebitCardTitle": {
    "message": "Thẻ ghi nợ MetaMask"
  },
  "slideFundWalletDescription": {
    "message": "Thêm hoặc chuyển token để bắt đầu"
  },
  "slideFundWalletTitle": {
    "message": "Nạp tiền vào ví của bạn"
  },
  "slideMultiSrpDescription": {
    "message": "Nhập và sử dụng nhiều ví trong MetaMask"
  },
  "slideMultiSrpTitle": {
    "message": "Thêm nhiều Cụm từ khôi phục bí mật"
  },
  "slideRemoteModeDescription": {
    "message": "Sử dụng ví lạnh không dây"
  },
  "slideRemoteModeTitle": {
    "message": "Kho lạnh, truy cập nhanh"
  },
  "slideSmartAccountUpgradeDescription": {
    "message": "Địa chỉ giữ nguyên, tính năng thông minh hơn"
  },
  "slideSmartAccountUpgradeTitle": {
    "message": "Bắt đầu sử dụng tài khoản thông minh"
  },
  "slideSolanaDescription": {
    "message": "Tạo tài khoản Solana để bắt đầu"
  },
  "slideSolanaTitle": {
    "message": "Solana hiện đã được hỗ trợ"
  },
  "slideSweepStakeDescription": {
    "message": "Đúc NFT ngay để có cơ hội trúng thưởng"
  },
  "slideSweepStakeTitle": {
    "message": "Tham gia chương trình Tặng thưởng $5000 USDC!"
  },
  "smartAccountAccept": {
    "message": "Sử dụng tài khoản thông minh"
  },
  "smartAccountBetterTransaction": {
    "message": "Giao dịch nhanh hơn, phí thấp hơn"
  },
  "smartAccountBetterTransactionDescription": {
    "message": "Tiết kiệm thời gian và tiền bạc bằng cách xử lý nhiều giao dịch cùng lúc."
  },
  "smartAccountFeaturesDescription": {
    "message": "Giữ nguyên địa chỉ tài khoản và bạn có thể chuyển đổi lại bất kỳ lúc nào."
  },
  "smartAccountLabel": {
    "message": "Tài khoản thông minh"
  },
  "smartAccountPayToken": {
    "message": "Thanh toán bằng bất kỳ token nào, bất kỳ lúc nào"
  },
  "smartAccountPayTokenDescription": {
    "message": "Sử dụng token bạn đang có để thanh toán phí mạng."
  },
  "smartAccountReject": {
    "message": "Không sử dụng tài khoản thông minh"
  },
  "smartAccountRequestFor": {
    "message": "Yêu cầu cho"
  },
  "smartAccountSameAccount": {
    "message": "Tài khoản giữ nguyên, tính năng thông minh hơn."
  },
  "smartAccountSplashTitle": {
    "message": "Sử dụng tài khoản thông minh?"
  },
  "smartAccountUpgradeBannerDescription": {
    "message": "Cùng địa chỉ. Tính năng thông minh hơn."
  },
  "smartAccountUpgradeBannerTitle": {
    "message": "Chuyển sang tài khoản thông minh"
  },
  "smartContracts": {
    "message": "Hợp đồng thông minh"
  },
  "smartSwapsErrorNotEnoughFunds": {
    "message": "Không có đủ tiền để thực hiện hoán đổi thông minh."
  },
  "smartSwapsErrorUnavailable": {
    "message": "Hoán đổi thông minh tạm thời không khả dụng."
  },
  "smartTransactionCancelled": {
    "message": "Giao dịch của bạn đã bị hủy"
  },
  "smartTransactionCancelledDescription": {
    "message": "Giao dịch của bạn không thể hoàn tất nên nó đã bị hủy để giúp bạn không phải trả phí gas không cần thiết."
  },
  "smartTransactionError": {
    "message": "Giao dịch của bạn đã thất bại"
  },
  "smartTransactionErrorDescription": {
    "message": "Biến động đột ngột của thị trường có thể gây ra lỗi. Nếu sự cố tiếp diễn, hãy liên hệ với bộ phận hỗ trợ khách hàng của MetaMask."
  },
  "smartTransactionPending": {
    "message": "Giao dịch của bạn đã được gửi"
  },
  "smartTransactionSuccess": {
    "message": "Giao dịch của bạn đã hoàn tất"
  },
  "smartTransactions": {
    "message": "Giao dịch thông minh"
  },
  "smartTransactionsEnabledDescription": {
    "message": " và bảo vệ MEV. Bây giờ được bật theo mặc định."
  },
  "smartTransactionsEnabledLink": {
    "message": "Tỷ lệ thành công cao hơn"
  },
  "smartTransactionsEnabledTitle": {
    "message": "Giao dịch giờ đây đã thông minh hơn"
  },
  "snapAccountCreated": {
    "message": "Tài khoản đã được tạo"
  },
  "snapAccountCreatedDescription": {
    "message": "Tài khoản mới của bạn đã sẵn sàng để sử dụng!"
  },
  "snapAccountCreationFailed": {
    "message": "Tạo tài khoản không thành công"
  },
  "snapAccountCreationFailedDescription": {
    "message": "$1 không thể tạo tài khoản cho bạn.",
    "description": "$1 is the snap name"
  },
  "snapAccountRedirectFinishSigningTitle": {
    "message": "Hoàn thành ký"
  },
  "snapAccountRedirectSiteDescription": {
    "message": "Làm theo hướng dẫn từ $1"
  },
  "snapAccountRemovalFailed": {
    "message": "Xóa tài khoản không thành công"
  },
  "snapAccountRemovalFailedDescription": {
    "message": "$1 không thể xóa tài khoản này cho bạn.",
    "description": "$1 is the snap name"
  },
  "snapAccountRemoved": {
    "message": "Đã xóa tài khoản"
  },
  "snapAccountRemovedDescription": {
    "message": "Tài khoản này sẽ không còn khả dụng để sử dụng trong MetaMask nữa."
  },
  "snapAccounts": {
    "message": "Tài khoản Snap"
  },
  "snapAccountsDescription": {
    "message": "Tài khoản được kiểm soát bởi Snap bên thứ ba."
  },
  "snapConnectTo": {
    "message": "Kết nối với $1",
    "description": "$1 is the website URL or a Snap name. Used for Snaps pre-approved connections."
  },
  "snapConnectionPermissionDescription": {
    "message": "Cho phép $1 tự động kết nối với $2 mà không cần bạn chấp thuận.",
    "description": "Used for Snap pre-approved connections. $1 is the Snap name, $2 is a website URL."
  },
  "snapConnectionWarning": {
    "message": "$1 muốn sử dụng $2",
    "description": "$2 is the snap and $1 is the dapp requesting connection to the snap."
  },
  "snapDetailWebsite": {
    "message": "Trang web"
  },
  "snapHomeMenu": {
    "message": "Trình đơn Trang chủ Snap"
  },
  "snapInstallRequest": {
    "message": "Cài đặt $1 sẽ cấp cho nó các quyền sau.",
    "description": "$1 is the snap name."
  },
  "snapInstallSuccess": {
    "message": "Cài đặt hoàn tất"
  },
  "snapInstallWarningCheck": {
    "message": "$1 muốn được cấp quyền để thực hiện những điều sau:",
    "description": "Warning message used in popup displayed on snap install. $1 is the snap name."
  },
  "snapInstallWarningHeading": {
    "message": "Hãy tiến hành thận trọng"
  },
  "snapInstallWarningPermissionDescriptionForBip32View": {
    "message": "Cho phép $1 xem khóa công khai (và địa chỉ) của bạn. Điều này sẽ không cấp bất kỳ quyền kiểm soát tài khoản hoặc tài sản nào.",
    "description": "An extended description for the `snap_getBip32PublicKey` permission used for tooltip on Snap Install Warning screen (popup/modal). $1 is the snap name."
  },
  "snapInstallWarningPermissionDescriptionForEntropy": {
    "message": "Cho phép Snap $1 quản lý tài khoản và tài sản trên các mạng được yêu cầu. Các tài khoản này được lấy và sao lưu bằng cụm từ khôi phục bí mật của bạn (mà không để lộ). Với khả năng lấy khóa, $1 có thể hỗ trợ nhiều giao thức chuỗi khối ngoài Ethereum (EVM).",
    "description": "An extended description for the `snap_getBip44Entropy` and `snap_getBip44Entropy` permissions used for tooltip on Snap Install Warning screen (popup/modal). $1 is the snap name."
  },
  "snapInstallWarningPermissionNameForEntropy": {
    "message": "Quản lý tài khoản $1",
    "description": "Permission name used for the Permission Cell component displayed on warning popup when installing a Snap. $1 is list of account types."
  },
  "snapInstallWarningPermissionNameForViewPublicKey": {
    "message": "Xem khóa công khai của bạn cho $1",
    "description": "Permission name used for the Permission Cell component displayed on warning popup when installing a Snap. $1 is list of account types."
  },
  "snapInstallationErrorDescription": {
    "message": "Không thể cài đặt $1.",
    "description": "Error description used when snap installation fails. $1 is the snap name."
  },
  "snapInstallationErrorTitle": {
    "message": "Cài đặt thất bại",
    "description": "Error title used when snap installation fails."
  },
  "snapResultError": {
    "message": "Lỗi"
  },
  "snapResultSuccess": {
    "message": "Thành công"
  },
  "snapResultSuccessDescription": {
    "message": "$1 đã sẵn sàng để sử dụng"
  },
  "snapUIAssetSelectorTitle": {
    "message": "Chọn tài sản"
  },
  "snapUpdateAlertDescription": {
    "message": "Tải phiên bản mới nhất của $1",
    "description": "Description used in Snap update alert banner when snap update is available. $1 is the Snap name."
  },
  "snapUpdateAvailable": {
    "message": "Có cập nhật mới"
  },
  "snapUpdateErrorDescription": {
    "message": "Không thể cập nhật $1.",
    "description": "Error description used when snap update fails. $1 is the snap name."
  },
  "snapUpdateErrorTitle": {
    "message": "Cập nhật thất bại",
    "description": "Error title used when snap update fails."
  },
  "snapUpdateRequest": {
    "message": "Cập nhật $1 sẽ cấp cho nó các quyền sau.",
    "description": "$1 is the Snap name."
  },
  "snapUpdateSuccess": {
    "message": "Cập nhật hoàn tất"
  },
  "snapUrlIsBlocked": {
    "message": "Snap này muốn đưa bạn đến một trang web bị chặn. $1."
  },
  "snaps": {
    "message": "Snap"
  },
  "snapsConnected": {
    "message": "Đã kết nối Snap"
  },
  "snapsNoInsight": {
    "message": "Không có thông tin chi tiết để hiển thị"
  },
  "snapsPrivacyWarningFirstMessage": {
    "message": "Bạn thừa nhận rằng mọi Snap mà bạn cài đặt đều là Dịch vụ bên thứ ba, trừ khi được xác định khác, như được định nghĩa trong $1 của Consensys. Việc bạn sử dụng Dịch vụ bên thứ ba sẽ phải tuân theo các điều khoản và điều kiện riêng do nhà cung cấp Dịch vụ bên thứ ba quy định. Consensys không khuyến nghị bất kỳ cá nhân cụ thể nào sử dụng bất kỳ Snap nào vì bất kỳ lý do cụ thể nào. Bạn tự chịu rủi ro khi truy cập, tin tưởng hoặc sử dụng Dịch vụ bên thứ ba. Consensys từ chối mọi trách nhiệm và nghĩa vụ pháp lý đối với mọi tổn thất khi bạn sử dụng Dịch vụ bên thứ ba.",
    "description": "First part of a message in popup modal displayed when installing a snap for the first time. $1 is terms of use link."
  },
  "snapsPrivacyWarningSecondMessage": {
    "message": "Mọi thông tin mà bạn chia sẻ với Dịch vụ bên thứ ba sẽ được Dịch vụ bên thứ ba đó thu thập trực tiếp theo chính sách quyền riêng tư của họ. Vui lòng tham khảo chính sách quyền riêng tư của họ để biết thêm thông tin.",
    "description": "Second part of a message in popup modal displayed when installing a snap for the first time."
  },
  "snapsPrivacyWarningThirdMessage": {
    "message": "Consensys không có quyền truy cập vào các thông tin mà bạn chia sẻ với Dịch vụ bên thứ ba.",
    "description": "Third part of a message in popup modal displayed when installing a snap for the first time."
  },
  "snapsSettings": {
    "message": "Cài đặt Snap"
  },
  "snapsTermsOfUse": {
    "message": "Điều khoản sử dụng"
  },
  "snapsToggle": {
    "message": "Snap chỉ hoạt động khi đã bật"
  },
  "snapsUIError": {
    "message": "Liên hệ với những người tạo ra $1 để được hỗ trợ thêm.",
    "description": "This is shown when the insight snap throws an error. $1 is the snap name"
  },
  "solanaAccountRequested": {
    "message": "Trang web này yêu cầu tài khoản Solana."
  },
  "solanaAccountRequired": {
    "message": "Cần có tài khoản Solana để kết nối với trang web này."
  },
  "solanaImportAccounts": {
    "message": "Nhập tài khoản Solana"
  },
  "solanaImportAccountsDescription": {
    "message": "Nhập Cụm từ khôi phục bí mật để di chuyển tài khoản Solana từ một ví khác."
  },
  "solanaMoreFeaturesComingSoon": {
    "message": "Nhiều tính năng khác sẽ sớm ra mắt"
  },
  "solanaMoreFeaturesComingSoonDescription": {
    "message": "NFT, hỗ trợ ví cứng, v.v. sẽ sớm ra mắt."
  },
  "solanaOnMetaMask": {
    "message": "Solana trên MetaMask"
  },
  "solanaSendReceiveSwapTokens": {
    "message": "Gửi, nhận và hoán đổi token"
  },
  "solanaSendReceiveSwapTokensDescription": {
    "message": "Chuyển tiền và giao dịch bằng các token như SOL, USDC, v.v."
  },
  "someNetworks": {
    "message": "$1 mạng"
  },
  "somethingDoesntLookRight": {
    "message": "Có gì đó không ổn? $1",
    "description": "A false positive message for users to contact support. $1 is a link to the support page."
  },
  "somethingIsWrong": {
    "message": "Đã xảy ra lỗi. Hãy thử tải lại trang."
  },
  "somethingWentWrong": {
    "message": "Chúng tôi không thể tải trang này."
  },
  "sortBy": {
    "message": "Sắp xếp theo"
  },
  "sortByAlphabetically": {
    "message": "Bảng chữ cái (A - Z)"
  },
  "sortByDecliningBalance": {
    "message": "Số dư giảm dần ($1 cao - thấp)",
    "description": "Indicates a descending order based on token fiat balance. $1 is the preferred currency symbol"
  },
  "source": {
    "message": "Nguồn"
  },
  "spamModalBlockedDescription": {
    "message": "Trang web này sẽ bị chặn trong 1 phút."
  },
  "spamModalBlockedTitle": {
    "message": "Bạn đã tạm thời chặn trang web này"
  },
  "spamModalDescription": {
    "message": "Nếu bạn đang bị spam bởi nhiều yêu cầu, bạn có thể tạm thời chặn trang web."
  },
  "spamModalTemporaryBlockButton": {
    "message": "Tạm thời chặn trang web này"
  },
  "spamModalTitle": {
    "message": "Chúng tôi đã phát hiện có nhiều yêu cầu"
  },
  "speed": {
    "message": "Tốc độ"
  },
  "speedUp": {
    "message": "Tăng tốc"
  },
  "speedUpCancellation": {
    "message": "Tăng tốc lệnh hủy này"
  },
  "speedUpExplanation": {
    "message": "Chúng tôi đã cập nhật phí gas dựa trên tình trạng mạng hiện tại và đã tăng ít nhất 10% (theo yêu cầu của mạng)."
  },
  "speedUpPopoverTitle": {
    "message": "Tăng tốc giao dịch"
  },
  "speedUpTooltipText": {
    "message": "Phí gas mới"
  },
  "speedUpTransaction": {
    "message": "Tăng tốc giao dịch này"
  },
  "spendLimitInsufficient": {
    "message": "Hạn mức chi tiêu không đủ"
  },
  "spendLimitInvalid": {
    "message": "Hạn mức chi tiêu không hợp lệ; giá trị này phải là số dương."
  },
  "spendLimitPermission": {
    "message": "Quyền đối với hạn mức chi tiêu"
  },
  "spendLimitRequestedBy": {
    "message": "Bên yêu cầu hạn mức chi tiêu: $1",
    "description": "Origin of the site requesting the spend limit"
  },
  "spendLimitTooLarge": {
    "message": "Hạn mức chi tiêu quá lớn"
  },
  "spender": {
    "message": "Người chi tiêu"
  },
  "spenderTooltipDesc": {
    "message": "Đây là địa chỉ có thể rút NFT của bạn."
  },
  "spenderTooltipERC20ApproveDesc": {
    "message": "Đây là địa chỉ sẽ có thể chi tiêu token thay mặt cho bạn."
  },
  "spendingCap": {
    "message": "Hạn mức chi tiêu"
  },
  "spendingCaps": {
    "message": "Hạn mức chi tiêu"
  },
  "srpInputNumberOfWords": {
    "message": "Tôi có một cụm từ gồm $1 từ",
    "description": "This is the text for each option in the dropdown where a user selects how many words their secret recovery phrase has during import. The $1 is the number of words (either 12, 15, 18, 21, or 24)."
  },
  "srpListName": {
    "message": "Cụm từ khôi phục bí mật $1",
    "description": "$1 is the order of the Secret Recovery Phrase"
  },
  "srpListNumberOfAccounts": {
    "message": "$1 tài khoản",
    "description": "$1 is the number of accounts in the list"
  },
  "srpListSelectionDescription": {
    "message": "Tài khoản mới của bạn sẽ được tạo từ Cụm từ khôi phục bí mật này"
  },
  "srpListSingleOrZero": {
    "message": "$1 tài khoản",
    "description": "$1 is the number of accounts in the list, it is either 1 or 0"
  },
  "srpPasteFailedTooManyWords": {
    "message": "Dán không thành công vì cụm từ có nhiều hơn 24 từ. Cụm từ khôi phục bí mật chỉ có tối đa 24 từ.",
    "description": "Description of SRP paste error when the pasted content has too many words"
  },
  "srpPasteTip": {
    "message": "Bạn có thể dán toàn bộ cụm từ khôi phục bí mật vào bất kỳ trường nào",
    "description": "Our secret recovery phrase input is split into one field per word. This message explains to users that they can paste their entire secrete recovery phrase into any field, and we will handle it correctly."
  },
  "srpSecurityQuizGetStarted": {
    "message": "Bắt đầu"
  },
  "srpSecurityQuizImgAlt": {
    "message": "Một con mắt có lỗ khóa ở giữa và ba trường mật khẩu nổi"
  },
  "srpSecurityQuizIntroduction": {
    "message": "Để hiển thị Cụm từ khôi phục bí mật, bạn cần trả lời đúng hai câu hỏi"
  },
  "srpSecurityQuizQuestionOneQuestion": {
    "message": "Nếu bạn làm mất Cụm từ khôi phục bí mật, MetaMask..."
  },
  "srpSecurityQuizQuestionOneRightAnswer": {
    "message": "Không thể giúp bạn"
  },
  "srpSecurityQuizQuestionOneRightAnswerDescription": {
    "message": "Hãy viết ra, khắc lên kim loại hoặc cất giữ ở nhiều nơi bí mật để bạn không bao giờ làm mất nó. Nếu bạn làm mất, nó sẽ bị mất vĩnh viễn."
  },
  "srpSecurityQuizQuestionOneRightAnswerTitle": {
    "message": "Đúng! Không ai có thể giúp bạn lấy lại Cụm từ khôi phục bí mật"
  },
  "srpSecurityQuizQuestionOneWrongAnswer": {
    "message": "Có thể lấy lại cho bạn"
  },
  "srpSecurityQuizQuestionOneWrongAnswerDescription": {
    "message": "Nếu bạn làm mất Cụm từ khôi phục bí mật, nó sẽ bị mất vĩnh viễn. Dù mọi người có nói gì, thì cũng không ai có thể giúp bạn lấy lại."
  },
  "srpSecurityQuizQuestionOneWrongAnswerTitle": {
    "message": "Sai! Không ai có thể giúp bạn lấy lại Cụm từ khôi phục bí mật"
  },
  "srpSecurityQuizQuestionTwoQuestion": {
    "message": "Nếu có bất kỳ ai, kể cả nhân viên hỗ trợ, hỏi về Cụm từ khôi phục bí mật của bạn..."
  },
  "srpSecurityQuizQuestionTwoRightAnswer": {
    "message": "Bạn đang bị lừa đảo"
  },
  "srpSecurityQuizQuestionTwoRightAnswerDescription": {
    "message": "Bất kỳ ai nói rằng họ cần Cụm từ khôi phục bí mật của bạn thì đều đang nói dối bạn. Nếu bạn chia sẻ với họ thì họ sẽ đánh cắp tài sản của bạn."
  },
  "srpSecurityQuizQuestionTwoRightAnswerTitle": {
    "message": "Chính xác! Chia sẻ Cụm từ khôi phục bí mật chưa bao giờ là một ý hay"
  },
  "srpSecurityQuizQuestionTwoWrongAnswer": {
    "message": "Bạn nên đưa nó cho họ"
  },
  "srpSecurityQuizQuestionTwoWrongAnswerDescription": {
    "message": "Bất kỳ ai nói rằng họ cần Cụm từ khôi phục bí mật của bạn thì đều đang nói dối bạn. Nếu bạn chia sẻ với họ thì họ sẽ đánh cắp tài sản của bạn."
  },
  "srpSecurityQuizQuestionTwoWrongAnswerTitle": {
    "message": "Không! Tuyệt đối không bao giờ chia sẻ Cụm từ khôi phục bí mật của bạn với bất kỳ ai"
  },
  "srpSecurityQuizTitle": {
    "message": "Câu hỏi bảo mật"
  },
  "srpToggleShow": {
    "message": "Hiện/Ẩn từ này của cụm từ khôi phục bí mật",
    "description": "Describes a toggle that is used to show or hide a single word of the secret recovery phrase"
  },
  "srpWordHidden": {
    "message": "Từ này bị ẩn",
    "description": "Explains that a word in the secret recovery phrase is hidden"
  },
  "srpWordShown": {
    "message": "Từ này đang được hiển thị",
    "description": "Explains that a word in the secret recovery phrase is being shown"
  },
  "stable": {
    "message": "Ổn định"
  },
  "stableLowercase": {
    "message": "ổn định"
  },
  "stake": {
    "message": "Stake"
  },
  "staked": {
    "message": "Đã ký gửi"
  },
  "standardAccountLabel": {
    "message": "Tài khoản tiêu chuẩn"
  },
  "startEarning": {
    "message": "Bắt đầu kiếm tiền"
  },
  "stateLogError": {
    "message": "Lỗi khi truy xuất nhật ký trạng thái."
  },
  "stateLogFileName": {
    "message": "Nhật ký trạng thái của MetaMask"
  },
  "stateLogs": {
    "message": "Nhật ký trạng thái"
  },
  "stateLogsDescription": {
    "message": "Nhật ký trạng thái có chứa các địa chỉ tài khoản công khai của bạn và các giao dịch đã gửi."
  },
  "status": {
    "message": "Trạng thái"
  },
  "statusNotConnected": {
    "message": "Chưa kết nối"
  },
  "statusNotConnectedAccount": {
    "message": "Không có tài khoản nào được kết nối"
  },
  "step1LatticeWallet": {
    "message": "Kết nối với Lattice1"
  },
  "step1LatticeWalletMsg": {
    "message": "Bạn có thể kết nối MetaMask với Lattice1 sau khi thiết bị đã được thiết lập và trực tuyến. Mở khóa thiết bị và chuẩn bị sẵn ID Thiết Bị.",
    "description": "$1 represents the `hardwareWalletSupportLinkConversion` localization key"
  },
  "step1LedgerWallet": {
    "message": "Tải về ứng dụng Ledger"
  },
  "step1LedgerWalletMsg": {
    "message": "Tải về, thiết lập và nhập mật khẩu của bạn để mở khóa $1.",
    "description": "$1 represents the `ledgerLiveApp` localization value"
  },
  "step1TrezorWallet": {
    "message": "Kết nối với Trezor"
  },
  "step1TrezorWalletMsg": {
    "message": "Cắm trực tiếp Trezor vào máy tính của bạn và mở khóa. Đảm bảo bạn sử dụng đúng cụm từ mật khẩu.",
    "description": "$1 represents the `hardwareWalletSupportLinkConversion` localization key"
  },
  "step2LedgerWallet": {
    "message": "Kết nối với Ledger"
  },
  "step2LedgerWalletMsg": {
    "message": "Cắm trực tiếp Ledger vào máy tính của bạn, sau đó mở khóa và mở ứng dụng Ethereum.",
    "description": "$1 represents the `hardwareWalletSupportLinkConversion` localization key"
  },
  "stillGettingMessage": {
    "message": "Vẫn nhận được thông báo này?"
  },
  "strong": {
    "message": "Mạnh"
  },
  "stxCancelled": {
    "message": "Hoán đổi sẽ thất bại"
  },
  "stxCancelledDescription": {
    "message": "Giao dịch của bạn sẽ thất bại và đã bị hủy để bảo vệ bạn không phải trả phí gas không cần thiết."
  },
  "stxCancelledSubDescription": {
    "message": "Hãy thử hoán đổi lại. Chúng tôi ở đây để bảo vệ bạn trước những rủi ro tương tự trong lần tới."
  },
  "stxFailure": {
    "message": "Hoán đổi không thành công"
  },
  "stxFailureDescription": {
    "message": "Thị trường thay đổi đột ngột có thể gây thất bại. Nếu sự cố vẫn tiếp diễn, vui lòng liên hệ $1.",
    "description": "This message is shown to a user if their swap fails. The $1 will be replaced by support.metamask.io"
  },
  "stxOptInSupportedNetworksDescription": {
    "message": "Bật Giao dịch thông minh để có các giao dịch đáng tin cậy và an toàn hơn trên các mạng được hỗ trợ. $1"
  },
  "stxPendingPrivatelySubmittingSwap": {
    "message": "Đang bí mật gửi yêu cầu Hoán đổi của bạn..."
  },
  "stxPendingPubliclySubmittingSwap": {
    "message": "Đang công khai gửi yêu cầu Hoán đổi của bạn..."
  },
  "stxSuccess": {
    "message": "Hoán đổi hoàn tất!"
  },
  "stxSuccessDescription": {
    "message": "$1 của bạn hiện đã có sẵn.",
    "description": "$1 is a token symbol, e.g. ETH"
  },
  "stxSwapCompleteIn": {
    "message": "Hoán đổi sẽ hoàn tất sau <",
    "description": "'<' means 'less than', e.g. Swap will complete in < 2:59"
  },
  "stxTryingToCancel": {
    "message": "Đang cố gắng hủy giao dịch của bạn..."
  },
  "stxUnknown": {
    "message": "Trạng thái không xác định"
  },
  "stxUnknownDescription": {
    "message": "Một giao dịch đã thành công nhưng chúng tôi không chắc đó là giao dịch nào. Điều này có thể do bạn đã gửi một giao dịch khác trong lúc hoán đổi này đang được xử lý."
  },
  "stxUserCancelled": {
    "message": "Đã hủy hoán đổi"
  },
  "stxUserCancelledDescription": {
    "message": "Giao dịch của bạn đã bị hủy và bạn không phải trả bất kỳ phí gas không cần thiết nào."
  },
  "submit": {
    "message": "Gửi"
  },
  "submitted": {
    "message": "Đã gửi"
  },
  "suggestedBySnap": {
    "message": "Được đề xuất bởi $1",
    "description": "$1 is the snap name"
  },
  "suggestedCurrencySymbol": {
    "message": "Ký hiệu tiền tệ đề xuất:"
  },
  "suggestedTokenName": {
    "message": "Tên đề xuất:"
  },
  "supplied": {
    "message": "Đã cung cấp"
  },
  "support": {
    "message": "Hỗ trợ"
  },
  "supportCenter": {
    "message": "Truy cập trung tâm hỗ trợ của chúng tôi"
  },
  "supportMultiRpcInformation": {
    "message": "Chúng tôi hiện hỗ trợ nhiều RPC cho một mạng duy nhất. RPC gần đây nhất của bạn đã được chọn làm RPC mặc định để giải quyết thông tin xung đột."
  },
  "surveyConversion": {
    "message": "Tham gia khảo sát của chúng tôi"
  },
  "surveyTitle": {
    "message": "Định hình tương lai của MetaMask"
  },
  "swap": {
    "message": "Hoán đổi"
  },
  "swapAdjustSlippage": {
    "message": "Điều chỉnh mức trượt giá"
  },
  "swapAggregator": {
    "message": "Trình tổng hợp"
  },
  "swapAllowSwappingOf": {
    "message": "Cho phép hoán đổi $1",
    "description": "Shows a user that they need to allow a token for swapping on their hardware wallet"
  },
  "swapAmountReceived": {
    "message": "Số tiền được đảm bảo"
  },
  "swapAmountReceivedInfo": {
    "message": "Đây là số tiền tối thiểu mà bạn sẽ nhận được. Bạn sẽ nhận được nhiều hơn tùy thuộc vào mức trượt giá."
  },
  "swapAndSend": {
    "message": "Hoán đổi và gửi"
  },
  "swapAnyway": {
    "message": "Vẫn hoán đổi"
  },
  "swapApproval": {
    "message": "Chấp thuận $1 cho các giao dịch hoán đổi",
    "description": "Used in the transaction display list to describe a transaction that is an approve call on a token that is to be swapped.. $1 is the symbol of a token that has been approved."
  },
  "swapApproveNeedMoreTokens": {
    "message": "Bạn cần $1 $2 nữa để hoàn tất giao dịch hoán đổi này",
    "description": "Tells the user how many more of a given token they need for a specific swap. $1 is an amount of tokens and $2 is the token symbol."
  },
  "swapAreYouStillThere": {
    "message": "Bạn vẫn còn ở đó chứ?"
  },
  "swapAreYouStillThereDescription": {
    "message": "Chúng tôi sẵn sàng cho bạn xem báo giá mới nhất khi bạn muốn tiếp tục"
  },
  "swapConfirmWithHwWallet": {
    "message": "Xác nhận ví cứng của bạn"
  },
  "swapContinueSwapping": {
    "message": "Tiếp tục hoán đổi"
  },
  "swapContractDataDisabledErrorDescription": {
    "message": "Trong ứng dụng Ethereum trên Ledger của bạn, hãy chuyển đến phần \"Cài đặt\" và cho phép dữ liệu hợp đồng. Sau đó, thử hoán đổi lại."
  },
  "swapContractDataDisabledErrorTitle": {
    "message": "Chưa bật dữ liệu hợp đồng trên Ledger của bạn"
  },
  "swapCustom": {
    "message": "tùy chỉnh"
  },
  "swapDecentralizedExchange": {
    "message": "Sàn giao dịch phi tập trung"
  },
  "swapDirectContract": {
    "message": "Hợp đồng trực tiếp"
  },
  "swapEditLimit": {
    "message": "Chỉnh sửa giới hạn"
  },
  "swapEnableDescription": {
    "message": "Thao tác này là bắt buộc và cấp cho MetaMask quyền hoán đổi $1 của bạn.",
    "description": "Gives the user info about the required approval transaction for swaps. $1 will be the symbol of a token being approved for swaps."
  },
  "swapEnableTokenForSwapping": {
    "message": "Điều này sẽ $1 để hoán đổi",
    "description": "$1 is for the 'enableToken' key, e.g. 'enable ETH'"
  },
  "swapEnterAmount": {
    "message": "Nhập số tiền"
  },
  "swapEstimatedNetworkFees": {
    "message": "Phí mạng ước tính"
  },
  "swapEstimatedNetworkFeesInfo": {
    "message": "Đây là giá trị ước tính của phí mạng sẽ dùng để hoàn thành giao dịch hoán đổi của bạn. Số tiền thực tế có thể thay đổi tùy theo tình trạng mạng."
  },
  "swapFailedErrorDescriptionWithSupportLink": {
    "message": "Đã xảy ra lỗi giao dịch và chúng tôi sẵn sàng trợ giúp bạn. Nếu vấn đề này tiếp diễn, bạn có thể liên hệ với bộ phận hỗ trợ khách hàng tại $1 để được hỗ trợ thêm.",
    "description": "This message is shown to a user if their swap fails. The $1 will be replaced by support.metamask.io"
  },
  "swapFailedErrorTitle": {
    "message": "Hoán đổi không thành công"
  },
  "swapFetchingQuote": {
    "message": "Tìm nạp báo giá"
  },
  "swapFetchingQuoteNofN": {
    "message": "Tìm nạp báo giá $1/$2",
    "description": "A count of possible quotes shown to the user while they are waiting for quotes to be fetched. $1 is the number of quotes already loaded, and $2 is the total number of resources that we check for quotes. Keep in mind that not all resources will have a quote for a particular swap."
  },
  "swapFetchingQuotes": {
    "message": "Tìm nạp báo giá..."
  },
  "swapFetchingQuotesErrorDescription": {
    "message": "Rất tiếc... đã xảy ra sự cố. Hãy thử lại. Nếu lỗi vẫn tiếp diễn, hãy liên hệ với bộ phận hỗ trợ khách hàng."
  },
  "swapFetchingQuotesErrorTitle": {
    "message": "Lỗi tìm nạp báo giá"
  },
  "swapFromTo": {
    "message": "Giao dịch hoán đổi $1 sang $2",
    "description": "Tells a user that they need to confirm on their hardware wallet a swap of 2 tokens. $1 is a source token and $2 is a destination token"
  },
  "swapGasFeesDetails": {
    "message": "Phí gas được ước tính và sẽ dao động dựa trên lưu lượng mạng và độ phức tạp của giao dịch."
  },
  "swapGasFeesExplanation": {
    "message": "MetaMask không kiếm tiền từ phí gas. Các khoản phí này là ước tính và có thể thay đổi dựa trên lưu lượng của mạng và độ phức tạp của giao dịch. Tìm hiểu thêm $1.",
    "description": "$1 is a link (text in link can be found at 'swapGasFeesSummaryLinkText')"
  },
  "swapGasFeesExplanationLinkText": {
    "message": "tại đây",
    "description": "Text for link in swapGasFeesExplanation"
  },
  "swapGasFeesLearnMore": {
    "message": "Tìm hiểu thêm về phí gas"
  },
  "swapGasFeesSplit": {
    "message": "Phí gas trên màn hình trước được chia đôi giữa hai giao dịch này."
  },
  "swapGasFeesSummary": {
    "message": "Phí gas được trả cho thợ đào tiền điện tử, họ là những người xử lý các giao dịch trên mạng $1. MetaMask không thu lợi nhuận từ phí gas.",
    "description": "$1 is the selected network, e.g. Ethereum or BSC"
  },
  "swapGasIncludedTooltipExplanation": {
    "message": "Báo giá này bao gồm phí gas bằng cách điều chỉnh số lượng token được gửi hoặc nhận. Bạn có thể nhận được ETH trong một giao dịch riêng biệt trên danh sách hoạt động của bạn."
  },
  "swapGasIncludedTooltipExplanationLinkText": {
    "message": "Tìm hiểu thêm về phí gas"
  },
  "swapHighSlippage": {
    "message": "Mức trượt giá cao"
  },
  "swapIncludesGasAndMetaMaskFee": {
    "message": "Bao gồm phí gas và $1% phí của MetaMask",
    "description": "Provides information about the fee that metamask takes for swaps. $1 is a decimal number."
  },
  "swapIncludesMMFee": {
    "message": "Bao gồm $1% phí của MetaMask.",
    "description": "Provides information about the fee that metamask takes for swaps. $1 is a decimal number."
  },
  "swapIncludesMMFeeAlt": {
    "message": "Báo giá thể hiện khoản phí $1% của MetaMask",
    "description": "Provides information about the fee that metamask takes for swaps using the latest copy. $1 is a decimal number."
  },
  "swapIncludesMetaMaskFeeViewAllQuotes": {
    "message": "Bao gồm $1% phí của MetaMask – $2",
    "description": "Provides information about the fee that metamask takes for swaps. $1 is a decimal number and $2 is a link to view all quotes."
  },
  "swapLearnMore": {
    "message": "Tìm hiểu thêm về Hoán đổi"
  },
  "swapLiquiditySourceInfo": {
    "message": "Chúng tôi tìm kiếm nhiều nguồn thanh khoản (sàn giao dịch, nền tảng tổng hợp thanh khoản và nhà tạo lập thị trường chuyên nghiệp) để so sánh tỷ giá và phí mạng."
  },
  "swapLowSlippage": {
    "message": "Mức trượt giá thấp"
  },
  "swapMaxSlippage": {
    "message": "Mức trượt giá tối đa"
  },
  "swapMetaMaskFee": {
    "message": "Phí của MetaMask"
  },
  "swapMetaMaskFeeDescription": {
    "message": "Khoản phí $1% sẽ tự động được tính vào báo giá này. Bạn trả tiền để đổi lấy giấy phép sử dụng phần mềm tổng hợp thông tin từ nhà cung cấp thanh khoản của MetaMask.",
    "description": "Provides information about the fee that metamask takes for swaps. $1 is a decimal number."
  },
  "swapNQuotesWithDot": {
    "message": "$1 báo giá.",
    "description": "$1 is the number of quotes that the user can select from when opening the list of quotes on the 'view quote' screen"
  },
  "swapNewQuoteIn": {
    "message": "Báo giá mới sẽ có sau $1",
    "description": "Tells the user the amount of time until the currently displayed quotes are update. $1 is a time that is counting down from 1:00 to 0:00"
  },
  "swapNoTokensAvailable": {
    "message": "Không có token nào phù hợp với $1",
    "description": "Tells the user that a given search string does not match any tokens in our token lists. $1 can be any string of text"
  },
  "swapOnceTransactionHasProcess": {
    "message": "$1 của bạn sẽ được thêm vào tài khoản sau khi xử lý xong giao dịch.",
    "description": "This message communicates the token that is being transferred. It is shown on the awaiting swap screen. The $1 will be a token symbol."
  },
  "swapPriceDifference": {
    "message": "Bạn sắp hoán đổi $1 $2 (~$3) lấy $4 $5 (~$6).",
    "description": "This message represents the price slippage for the swap.  $1 and $4 are a number (ex: 2.89), $2 and $5 are symbols (ex: ETH), and $3 and $6 are fiat currency amounts."
  },
  "swapPriceDifferenceTitle": {
    "message": "Chênh lệch giá ~$1%",
    "description": "$1 is a number (ex: 1.23) that represents the price difference."
  },
  "swapPriceUnavailableDescription": {
    "message": "Không thể xác định tác động giá do thiếu dữ liệu giá thị trường. Vui lòng xác nhận rằng bạn cảm thấy thoải mái với số lượng token bạn sắp nhận được trước khi hoán đổi."
  },
  "swapPriceUnavailableTitle": {
    "message": "Hãy kiểm tra tỷ giá trước khi tiếp tục"
  },
  "swapProcessing": {
    "message": "Đang xử lý"
  },
  "swapQuoteDetails": {
    "message": "Chi tiết báo giá"
  },
  "swapQuoteNofM": {
    "message": "$1/$2",
    "description": "A count of possible quotes shown to the user while they are waiting for quotes to be fetched. $1 is the number of quotes already loaded, and $2 is the total number of resources that we check for quotes. Keep in mind that not all resources will have a quote for a particular swap."
  },
  "swapQuoteSource": {
    "message": "Nguồn báo giá"
  },
  "swapQuotesExpiredErrorDescription": {
    "message": "Vui lòng yêu cầu báo giá mới để biết các tỷ giá mới nhất."
  },
  "swapQuotesExpiredErrorTitle": {
    "message": "Hết thời gian chờ báo giá"
  },
  "swapQuotesNotAvailableDescription": {
    "message": "Tuyến giao dịch này hiện không khả dụng. Hãy thử thay đổi số tiền, mạng hoặc token và chúng tôi sẽ tìm ra tùy chọn tốt nhất."
  },
  "swapQuotesNotAvailableErrorDescription": {
    "message": "Hãy thử điều chỉnh số tiền hoặc tùy chọn cài đặt mức trượt giá và thử lại."
  },
  "swapQuotesNotAvailableErrorTitle": {
    "message": "Không có báo giá"
  },
  "swapRate": {
    "message": "Tỷ giá"
  },
  "swapReceiving": {
    "message": "Nhận"
  },
  "swapReceivingInfoTooltip": {
    "message": "Đây là giá trị ước tính. Số tiền chính xác phụ thuộc vào mức trượt giá."
  },
  "swapRequestForQuotation": {
    "message": "Yêu cầu báo giá"
  },
  "swapSelect": {
    "message": "Chọn"
  },
  "swapSelectAQuote": {
    "message": "Chọn một báo giá"
  },
  "swapSelectAToken": {
    "message": "Chọn token"
  },
  "swapSelectQuotePopoverDescription": {
    "message": "Dưới đây là tất cả các báo giá thu thập từ nhiều nguồn thanh khoản."
  },
  "swapSelectToken": {
    "message": "Chọn token"
  },
  "swapShowLatestQuotes": {
    "message": "Hiển thị báo giá mới nhất"
  },
  "swapSlippageHighDescription": {
    "message": "Mức trượt giá đã nhập ($1%) được xem là quá cao và có thể dẫn đến tỷ giá không sinh lời",
    "description": "$1 is the amount of % for slippage"
  },
  "swapSlippageHighTitle": {
    "message": "Mức trượt giá cao"
  },
  "swapSlippageLowDescription": {
    "message": "Giá trị thấp như thế này ($1%) có thể dẫn đến hoán đổi không thành công",
    "description": "$1 is the amount of % for slippage"
  },
  "swapSlippageLowTitle": {
    "message": "Mức trượt giá thấp"
  },
  "swapSlippageNegativeDescription": {
    "message": "Mức trượt giá phải lớn hơn hoặc bằng 0"
  },
  "swapSlippageNegativeTitle": {
    "message": "Tăng mức trượt giá để tiếp tục"
  },
  "swapSlippageOverLimitDescription": {
    "message": "Giới hạn trượt giá phải từ 15% trở xuống. Mức trượt giá cao hơn sẽ dẫn đến tỷ giá không sinh lời."
  },
  "swapSlippageOverLimitTitle": {
    "message": "Mức trượt giá rất cao"
  },
  "swapSlippagePercent": {
    "message": "$1%",
    "description": "$1 is the amount of % for slippage"
  },
  "swapSlippageTooltip": {
    "message": "Khi giá giữa thời điểm đặt lệnh và thời điểm xác nhận lệnh thay đổi, hiện tượng này được gọi là \"trượt giá\". Giao dịch hoán đổi của bạn sẽ tự động hủy nếu mức trượt giá vượt quá \"mức trượt giá cho phép\" đã đặt."
  },
  "swapSlippageZeroDescription": {
    "message": "Có ít nhà cung cấp báo giá có mức trượt giá bằng 0 hơn sẽ dẫn đến báo giá kém cạnh tranh hơn."
  },
  "swapSlippageZeroTitle": {
    "message": "Tìm nguồn nhà cung cấp có mức trượt giá bằng 0"
  },
  "swapSource": {
    "message": "Nguồn thanh khoản"
  },
  "swapSuggested": {
    "message": "Hoán đổi gợi ý"
  },
  "swapSuggestedGasSettingToolTipMessage": {
    "message": "Hoán đổi là các giao dịch phức tạp và nhạy cảm với thời gian. Chúng tôi đề xuất mức phí gas này để có sự cân bằng tốt giữa chi phí và tỉ lệ Hoán đổi thành công."
  },
  "swapSwapFrom": {
    "message": "Hoán đổi từ"
  },
  "swapSwapSwitch": {
    "message": "Chuyển từ và chuyển sang token khác"
  },
  "swapSwapTo": {
    "message": "Hoán đổi sang"
  },
  "swapToConfirmWithHwWallet": {
    "message": "để xác nhận ví cứng của bạn"
  },
  "swapTokenAddedManuallyDescription": {
    "message": "Xác minh token này trên $1 và đảm bảo đây là token mà bạn muốn giao dịch.",
    "description": "$1 points the user to etherscan as a place they can verify information about a token. $1 is replaced with the translation for \"etherscan\""
  },
  "swapTokenAddedManuallyTitle": {
    "message": "Đã thêm token theo cách thủ công"
  },
  "swapTokenAvailable": {
    "message": "Đã thêm $1 vào tài khoản của bạn.",
    "description": "This message is shown after a swap is successful and communicates the exact amount of tokens the user has received for a swap. The $1 is a decimal number of tokens followed by the token symbol."
  },
  "swapTokenBalanceUnavailable": {
    "message": "Chúng tôi không truy xuất được số dư $1 của bạn",
    "description": "This message communicates to the user that their balance of a given token is currently unavailable. $1 will be replaced by a token symbol"
  },
  "swapTokenNotAvailable": {
    "message": "Token không có sẵn để hoán đổi trong khu vực này"
  },
  "swapTokenToToken": {
    "message": "Hoán đổi $1 sang $2",
    "description": "Used in the transaction display list to describe a swap. $1 and $2 are the symbols of tokens in involved in a swap."
  },
  "swapTokenVerifiedOn1SourceDescription": {
    "message": "$1 chỉ được xác minh trên 1 nguồn. Hãy xem xét xác minh nó trên $2 trước khi tiếp tục.",
    "description": "$1 is a token name, $2 points the user to etherscan as a place they can verify information about a token. $1 is replaced with the translation for \"etherscan\""
  },
  "swapTokenVerifiedOn1SourceTitle": {
    "message": "Token có dấu hiệu giả"
  },
  "swapTokenVerifiedSources": {
    "message": "Được xác nhận bởi $1 nguồn. Xác minh trên $2.",
    "description": "$1 the number of sources that have verified the token, $2 points the user to a block explorer as a place they can verify information about the token."
  },
  "swapTooManyDecimalsError": {
    "message": "$1 cho phép tối đa $2 số thập phân",
    "description": "$1 is a token symbol and $2 is the max. number of decimals allowed for the token"
  },
  "swapTransactionComplete": {
    "message": "Đã hoàn tất giao dịch"
  },
  "swapTwoTransactions": {
    "message": "2 giao dịch"
  },
  "swapUnknown": {
    "message": "Không xác định"
  },
  "swapZeroSlippage": {
    "message": "Mức trượt giá 0%"
  },
  "swapsMaxSlippage": {
    "message": "Giới hạn trượt giá"
  },
  "swapsNotEnoughToken": {
    "message": "Không đủ $1",
    "description": "Tells the user that they don't have enough of a token for a proposed swap. $1 is a token symbol"
  },
  "swapsViewInActivity": {
    "message": "Xem hoạt động"
  },
  "switch": {
    "message": "Chuyển"
  },
  "switchEthereumChainConfirmationDescription": {
    "message": "Thao tác này sẽ chuyển mạng được chọn trong MetaMask sang một mạng đã thêm trước đó:"
  },
  "switchEthereumChainConfirmationTitle": {
    "message": "Cho phép trang web này chuyển mạng?"
  },
  "switchInputCurrency": {
    "message": "Chuyển đổi loại tiền tệ đầu vào"
  },
  "switchNetwork": {
    "message": "Chuyển mạng"
  },
  "switchNetworks": {
    "message": "Chuyển mạng"
  },
  "switchToNetwork": {
    "message": "Chuyển sang $1",
    "description": "$1 represents the custom network that has previously been added"
  },
  "switchToThisAccount": {
    "message": "Chuyển sang tài khoản này"
  },
  "switchedNetworkToastDecline": {
    "message": "Không hiển thị lại"
  },
  "switchedNetworkToastMessage": {
    "message": "$1 hiện đang hoạt động trên $2",
    "description": "$1 represents the account name, $2 represents the network name"
  },
  "switchedNetworkToastMessageNoOrigin": {
    "message": "Bạn hiện đang sử dụng $1",
    "description": "$1 represents the network name"
  },
  "switchingNetworksCancelsPendingConfirmations": {
    "message": "Khi bạn chuyển mạng, mọi xác nhận đang chờ xử lý sẽ bị hủy"
  },
  "symbol": {
    "message": "Ký hiệu"
  },
  "symbolBetweenZeroTwelve": {
    "message": "Ký hiệu không được dài quá 11 ký tự."
  },
  "tenPercentIncreased": {
    "message": "Tăng 10%"
  },
  "terms": {
    "message": "Điều khoản sử dụng"
  },
  "termsOfService": {
    "message": "Điều khoản dịch vụ"
  },
  "termsOfUseAgreeText": {
    "message": " Tôi đồng ý với Điều khoản sử dụng được áp dụng cho việc tôi sử dụng MetaMask và tất cả các tính năng của MetaMask"
  },
  "termsOfUseFooterText": {
    "message": "Vui lòng cuộn để đọc tất cả các phần"
  },
  "termsOfUseTitle": {
    "message": "Điều khoản sử dụng của chúng tôi đã được cập nhật"
  },
  "testNetworks": {
    "message": "Mạng thử nghiệm"
  },
  "testnets": {
    "message": "Mạng thử nghiệm"
  },
  "theme": {
    "message": "Chủ đề"
  },
  "themeDescription": {
    "message": "Chọn chủ đề MetaMask yêu thích của bạn."
  },
  "thirdPartySoftware": {
    "message": "Thông báo phần mềm của bên thứ ba",
    "description": "Title of a popup modal displayed when installing a snap for the first time."
  },
  "time": {
    "message": "Thời gian"
  },
  "tipsForUsingAWallet": {
    "message": "Lời khuyên sử dụng ví"
  },
  "tipsForUsingAWalletDescription": {
    "message": "Việc thêm token sẽ mở ra nhiều cách sử dụng web3 hơn."
  },
  "to": {
    "message": "Đến"
  },
  "toAddress": {
    "message": "Đến: $1",
    "description": "$1 is the address to include in the To label. It is typically shortened first using shortenAddress"
  },
  "toggleDecodeDescription": {
    "message": "Chúng tôi sử dụng các dịch vụ 4byte.directory và Sourcify để giải mã và hiển thị dữ liệu giao dịch dễ đọc hơn. Điều này giúp bạn hiểu rõ kết quả của các giao dịch đang chờ xử lý và đã thực hiện, nhưng có thể dẫn đến việc địa chỉ IP của bạn được chia sẻ."
  },
  "token": {
    "message": "Token"
  },
  "tokenAddress": {
    "message": "Địa chỉ token"
  },
  "tokenAlreadyAdded": {
    "message": "Đã thêm token."
  },
  "tokenAutoDetection": {
    "message": "Tự động phát hiện token"
  },
  "tokenContractAddress": {
    "message": "Địa chỉ hợp đồng token"
  },
  "tokenDecimal": {
    "message": "Số thập phân của token"
  },
  "tokenDecimalFetchFailed": {
    "message": "Yêu cầu số thập phân của token. Tìm trên: $1"
  },
  "tokenDetails": {
    "message": "Chi tiết token"
  },
  "tokenFoundTitle": {
    "message": "Đã tìm thấy 1 token mới"
  },
  "tokenId": {
    "message": "ID Token"
  },
  "tokenList": {
    "message": "Danh sách token"
  },
  "tokenMarketplace": {
    "message": "Thị trường token"
  },
  "tokenScamSecurityRisk": {
    "message": "rủi ro về bảo mật và lừa đảo token"
  },
  "tokenStandard": {
    "message": "Tiêu chuẩn token"
  },
  "tokenSymbol": {
    "message": "Ký hiệu token"
  },
  "tokens": {
    "message": "Token"
  },
  "tokensFoundTitle": {
    "message": "Đã tìm thấy $1 token mới",
    "description": "$1 is the number of new tokens detected"
  },
  "tokensInCollection": {
    "message": "Token trong bộ sưu tập"
  },
  "tooltipApproveButton": {
    "message": "Tôi đã hiểu"
  },
  "tooltipSatusConnected": {
    "message": "đã kết nối"
  },
  "tooltipSatusConnectedUpperCase": {
    "message": "Đã kết nối"
  },
  "tooltipSatusNotConnected": {
    "message": "chưa kết nối"
  },
  "total": {
    "message": "Tổng"
  },
  "totalVolume": {
    "message": "Tổng khối lượng giao dịch"
  },
  "transaction": {
    "message": "giao dịch"
  },
  "transactionCancelAttempted": {
    "message": "Đã cố gắng hủy giao dịch với mức phí gas ước tính $1 lúc $2"
  },
  "transactionCancelSuccess": {
    "message": "Đã hủy thành công giao dịch lúc $2"
  },
  "transactionConfirmed": {
    "message": "Đã xác nhận giao dịch lúc $2."
  },
  "transactionCreated": {
    "message": "Đã tạo giao dịch với giá trị $1 lúc $2."
  },
  "transactionDataFunction": {
    "message": "Chức năng"
  },
  "transactionDetailGasHeading": {
    "message": "Phí gas ước tính"
  },
  "transactionDetailMultiLayerTotalSubtitle": {
    "message": "Số lượng + phí"
  },
  "transactionDropped": {
    "message": "Đã ngừng giao dịch lúc $2."
  },
  "transactionError": {
    "message": "Lỗi giao dịch. Đã xảy ra ngoại lệ trong mã hợp đồng."
  },
  "transactionErrorNoContract": {
    "message": "Đang cố gắng gọi một hàm trên địa chỉ không có hợp đồng."
  },
  "transactionErrored": {
    "message": "Giao dịch đã gặp lỗi."
  },
  "transactionFlowNetwork": {
    "message": "Mạng"
  },
  "transactionHistoryBaseFee": {
    "message": "Phí cơ sở (GWEI)"
  },
  "transactionHistoryL1GasLabel": {
    "message": "Tổng phí gas L1"
  },
  "transactionHistoryL2GasLimitLabel": {
    "message": "Hạn mức phí gas L2"
  },
  "transactionHistoryL2GasPriceLabel": {
    "message": "Giá gas L2"
  },
  "transactionHistoryMaxFeePerGas": {
    "message": "Phí tối đa mỗi gas"
  },
  "transactionHistoryPriorityFee": {
    "message": "Phí ưu tiên (GWEI)"
  },
  "transactionHistoryTotalGasFee": {
    "message": "Tổng phí gas"
  },
  "transactionIdLabel": {
    "message": "ID giao dịch",
    "description": "Label for the source transaction ID field."
  },
  "transactionIncludesTypes": {
    "message": "Giao dịch này bao gồm: $1."
  },
  "transactionResubmitted": {
    "message": "Đã gửi lại giao dịch với mức phí gas ước tính tăng lên $1 lúc $2"
  },
  "transactionSettings": {
    "message": "Cài đặt giao dịch"
  },
  "transactionSubmitted": {
    "message": "Đã gửi giao dịch với mức phí gas ước tính $1 lúc $2."
  },
  "transactionTotalGasFee": {
    "message": "Tổng phí gas",
    "description": "Label for the total gas fee incurred in the transaction."
  },
  "transactionUpdated": {
    "message": "Đã cập nhật giao dịch lúc $2."
  },
  "transactions": {
    "message": "Giao dịch"
  },
  "transfer": {
    "message": "Chuyển"
  },
  "transferCrypto": {
    "message": "Chuyển tiền mã hóa"
  },
  "transferFrom": {
    "message": "Chuyển từ"
  },
  "transferRequest": {
    "message": "Yêu cầu chuyển tiền"
  },
  "trillionAbbreviation": {
    "message": "Nghìn Tỷ",
    "description": "Shortened form of 'trillion'"
  },
  "troubleConnectingToLedgerU2FOnFirefox": {
    "message": "Chúng tôi đang gặp sự cố khi kết nối với Ledger của bạn. $1",
    "description": "$1 is a link to the wallet connection guide;"
  },
  "troubleConnectingToLedgerU2FOnFirefox2": {
    "message": "Xem lại hướng dẫn kết nối ví cứng của chúng tôi và thử lại.",
    "description": "$1 of the ledger wallet connection guide"
  },
  "troubleConnectingToLedgerU2FOnFirefoxLedgerSolution": {
    "message": "Nếu đang sử dụng phiên bản Firefox mới nhất, bạn có thể gặp sự cố liên quan đến việc Firefox không còn hỗ trợ U2F. Tìm hiểu cách khắc phục sự cố này $1.",
    "description": "It is a link to the ledger website for the workaround."
  },
  "troubleConnectingToLedgerU2FOnFirefoxLedgerSolution2": {
    "message": "tại đây",
    "description": "Second part of the error message; It is a link to the ledger website for the workaround."
  },
  "troubleConnectingToWallet": {
    "message": "Chúng tôi đã gặp phải sự cố khi kết nối với $1 của bạn, hãy thử xem lại $2 và thử lại.",
    "description": "$1 is the wallet device name; $2 is a link to wallet connection guide"
  },
  "troubleStarting": {
    "message": "MetaMask đã gặp sự cố khi khởi động. Lỗi này có thể xảy ra không liên tục, vì vậy hãy thử khởi động lại tiện ích."
  },
  "tryAgain": {
    "message": "Thử lại"
  },
  "turnOff": {
    "message": "Tắt"
  },
  "turnOffMetamaskNotificationsError": {
    "message": "Đã xảy ra lỗi khi tắt thông báo. Vui lòng thử lại sau."
  },
  "turnOn": {
    "message": "Bật"
  },
  "turnOnMetamaskNotifications": {
    "message": "Bật thông báo"
  },
  "turnOnMetamaskNotificationsButton": {
    "message": "Bật"
  },
  "turnOnMetamaskNotificationsError": {
    "message": "Đã xảy ra lỗi khi tạo thông báo. Vui lòng thử lại sau."
  },
  "turnOnMetamaskNotificationsMessageFirst": {
    "message": "Nhận thông báo để cập nhật tình hình trong ví của bạn."
  },
  "turnOnMetamaskNotificationsMessagePrivacyBold": {
    "message": "cài đặt thông báo."
  },
  "turnOnMetamaskNotificationsMessagePrivacyLink": {
    "message": "Tìm hiểu cách chúng tôi bảo vệ quyền riêng tư của bạn khi sử dụng tính năng này."
  },
  "turnOnMetamaskNotificationsMessageSecond": {
    "message": "Để sử dụng tính năng thông báo ví, chúng tôi dùng hồ sơ để đồng bộ một số chế độ cài đặt trên các thiết bị của bạn. $1"
  },
  "turnOnMetamaskNotificationsMessageThird": {
    "message": "Bạn có thể tắt thông báo bất kỳ lúc nào trong $1"
  },
  "turnOnTokenDetection": {
    "message": "Bật phát hiện token nâng cao"
  },
  "tutorial": {
    "message": "Hướng dẫn"
  },
  "twelveHrTitle": {
    "message": "12 giờ:"
  },
  "u2f": {
    "message": "U2F",
    "description": "A name on an API for the browser to interact with devices that support the U2F protocol. On some browsers we use it to connect MetaMask to Ledger devices."
  },
  "unapproved": {
    "message": "Chưa chấp thuận"
  },
  "unexpectedBehavior": {
    "message": "Đây là hành vi bất thường và cần được báo cáo như một lỗi, ngay cả khi tài khoản của bạn đã được khôi phục đúng cách. Sử dụng liên kết bên dưới để gửi báo cáo lỗi cho MetaMask."
  },
  "units": {
    "message": "đơn vị"
  },
  "unknown": {
    "message": "Không xác định"
  },
  "unknownCollection": {
    "message": "Bộ sưu tập chưa có tên"
  },
  "unknownNetworkForKeyEntropy": {
    "message": "Mạng chưa xác định",
    "description": "Displayed on places like Snap install warning when regular name is not available."
  },
  "unknownQrCode": {
    "message": "Lỗi: Chúng tôi không thể xác định mã QR đó"
  },
  "unlimited": {
    "message": "Không giới hạn"
  },
  "unlock": {
    "message": "Mở khóa"
  },
  "unlockMessage": {
    "message": "Web phi tập trung đang chờ đón bạn"
  },
  "unpin": {
    "message": "Bỏ ghim"
  },
  "unrecognizedChain": {
    "message": "Không thể nhận diện mạng tùy chỉnh này",
    "description": "$1 is a clickable link with text defined by the 'unrecognizedChanLinkText' key. The link will open to instructions for users to validate custom network details."
  },
  "unsendableAsset": {
    "message": "Hiện không hỗ trợ gửi token NFT (ERC-721)",
    "description": "This is an error message we show the user if they attempt to send an NFT asset type, for which currently don't support sending"
  },
  "unstableTokenPriceDescription": {
    "message": "Giá của token này tính theo USD rất biến động, bạn có nguy cơ mất giá trị lớn khi tương tác với token này."
  },
  "unstableTokenPriceTitle": {
    "message": "Giá token không ổn định"
  },
  "upArrow": {
    "message": "mũi tên lên"
  },
  "update": {
    "message": "Cập nhật"
  },
  "updateEthereumChainConfirmationDescription": {
    "message": "Trang web này đang yêu cầu cập nhật URL mạng mặc định của bạn. Bạn có thể chỉnh sửa thông tin mặc định và mạng bất cứ lúc nào."
  },
  "updateNetworkConfirmationTitle": {
    "message": "Cập nhật $1",
    "description": "$1 represents network name"
  },
  "updateOrEditNetworkInformations": {
    "message": "Cập nhật thông tin của bạn hoặc"
  },
  "updateRequest": {
    "message": "Yêu cầu cập nhật"
  },
  "updatedRpcForNetworks": {
    "message": "Đã cập nhật RPC mạng"
  },
  "uploadDropFile": {
    "message": "Thả tập tin của bạn vào đây"
  },
  "uploadFile": {
    "message": "Tải lên tập tin"
  },
  "urlErrorMsg": {
    "message": "URL phải có tiền tố HTTP/HTTPS phù hợp."
  },
  "use4ByteResolution": {
    "message": "Giải mã hợp đồng thông minh"
  },
  "useMultiAccountBalanceChecker": {
    "message": "Xử lý hàng loạt yêu cầu số dư tài khoản"
  },
  "useMultiAccountBalanceCheckerSettingDescription": {
    "message": "Nhận thông tin cập nhật số dư nhanh hơn bằng cách gộp các yêu cầu số dư tài khoản. Điều này cho phép chúng tôi tìm nạp các số dư tài khoản của bạn cùng với nhau, qua đó bạn sẽ nhận được thông tin cập nhật nhanh hơn nhằm cải thiện trải nghiệm. Khi tắt tính năng này, các bên thứ ba có ít khả năng sẽ liên kết các tài khoản của bạn với nhau hơn."
  },
  "useNftDetection": {
    "message": "Tự động phát hiện NFT"
  },
  "useNftDetectionDescriptionText": {
    "message": "Cho phép MetaMask thêm các NFT mà bạn sở hữu bằng cách sử dụng dịch vụ của bên thứ ba. Tính năng Tự động phát hiện NFT sẽ làm lộ địa chỉ IP và tài khoản của bạn với các dịch vụ này. Việc bật tính năng này có thể liên kết địa chỉ IP của bạn với địa chỉ Ethereum của bạn và hiển thị các NFT giả do những kẻ lừa đảo phát tán. Bạn có thể thêm token theo cách thủ công để tránh rủi ro này."
  },
  "usePhishingDetection": {
    "message": "Sử dụng tính năng phát hiện lừa đảo"
  },
  "usePhishingDetectionDescription": {
    "message": "Hiển thị cảnh báo đối với các tên miền lừa đảo nhắm đến người dùng Ethereum"
  },
  "useSafeChainsListValidation": {
    "message": "Kiểm tra thông tin mạng"
  },
  "useSafeChainsListValidationDescription": {
    "message": "MetaMask sử dụng dịch vụ của bên thứ ba có tên $1 để hiển thị thông tin mạng chính xác và được tiêu chuẩn hóa. Điều này giúp hạn chế khả năng bạn kết nối với mạng độc hại hoặc mạng không chính xác. Khi sử dụng tính năng này, địa chỉ IP của bạn sẽ được hiển thị với chainid.network."
  },
  "useSafeChainsListValidationWebsite": {
    "message": "chainid.network",
    "description": "useSafeChainsListValidationWebsite is separated from the rest of the text so that we can bold the third party service name in the middle of them"
  },
  "useTokenDetectionPrivacyDesc": {
    "message": "Tự động hiển thị các token được gửi vào tài khoản của bạn có liên quan đến hoạt động trao đổi thông tin với các máy chủ bên thứ ba để tìm nạp hình ảnh của token. Các máy chủ đó sẽ có quyền truy cập vào địa chỉ IP của bạn."
  },
  "usedByClients": {
    "message": "Được nhiều ví khác nhau sử dụng"
  },
  "userName": {
    "message": "Tên người dùng"
  },
  "userOpContractDeployError": {
    "message": "Triển khai hợp đồng từ tài khoản hợp đồng thông minh không được hỗ trợ"
  },
  "version": {
    "message": "Phiên bản"
  },
  "view": {
    "message": "Xem"
  },
  "viewActivity": {
    "message": "Xem hoạt động"
  },
  "viewAllQuotes": {
    "message": "xem tất cả báo giá"
  },
  "viewContact": {
    "message": "Xem địa chỉ liên hệ"
  },
  "viewDetails": {
    "message": "Xem chi tiết"
  },
  "viewMore": {
    "message": "Xem thêm"
  },
  "viewOnBlockExplorer": {
    "message": "Xem trên trình khám phá khối"
  },
  "viewOnCustomBlockExplorer": {
    "message": "Xem $1 tại $2",
    "description": "$1 is the action type. e.g (Account, Transaction, Swap) and $2 is the Custom Block Explorer URL"
  },
  "viewOnEtherscan": {
    "message": "Xem $1 trên Etherscan",
    "description": "$1 is the action type. e.g (Account, Transaction, Swap)"
  },
  "viewOnExplorer": {
    "message": "Xem trên trình khám phá"
  },
  "viewOnOpensea": {
    "message": "Xem trên Opensea"
  },
  "viewSolanaAccount": {
    "message": "Xem tài khoản Solana"
  },
  "viewTransaction": {
    "message": "Xem giao dịch"
  },
  "viewinExplorer": {
    "message": "Xem $1 trong trình khám phá",
    "description": "$1 is the action type. e.g (Account, Transaction, Swap)"
  },
  "visitSite": {
    "message": "Truy cập trang web"
  },
  "visitSupportDataConsentModalAccept": {
    "message": "Xác nhận"
  },
  "visitSupportDataConsentModalDescription": {
    "message": "Bạn có muốn chia sẻ Mã định danh MetaMask và phiên bản ứng dụng của mình với Trung tâm hỗ trợ không? Điều này có thể giúp chúng tôi giải quyết vấn đề của bạn tốt hơn, nhưng không bắt buộc."
  },
  "visitSupportDataConsentModalReject": {
    "message": "Không chia sẻ"
  },
  "visitSupportDataConsentModalTitle": {
    "message": "Chia sẻ thông tin thiết bị với bộ phận hỗ trợ"
  },
  "visitWebSite": {
    "message": "Truy cập trang web của chúng tôi"
  },
  "wallet": {
    "message": "Ví"
  },
  "walletConnectionGuide": {
    "message": "hướng dẫn của chúng tôi về cách kết nối ví cứng"
  },
  "wantToAddThisNetwork": {
    "message": "Bạn muốn thêm mạng này?"
  },
  "wantsToAddThisAsset": {
    "message": "$1 muốn thêm tài sản này vào ví của bạn."
  },
  "warning": {
    "message": "Cảnh báo"
  },
  "warningFromSnap": {
    "message": "Cảnh báo từ $1",
    "description": "$1 represents the name of the snap"
  },
  "watchEthereumAccountsDescription": {
    "message": "Bật tùy chọn này sẽ cho phép bạn theo dõi tài khoản Ethereum thông qua địa chỉ công khai hoặc tên ENS. Để phản hồi về tính năng Beta này, vui lòng hoàn thành $1 này.",
    "description": "$1 is the link to a product feedback form"
  },
  "watchEthereumAccountsToggle": {
    "message": "Theo dõi tài khoản Ethereum (Beta)"
  },
  "watchOutMessage": {
    "message": "Hãy cẩn thận với $1.",
    "description": "$1 is a link with text that is provided by the 'securityMessageLinkForNetworks' key"
  },
  "weak": {
    "message": "Yếu"
  },
  "web3": {
    "message": "Web3"
  },
  "web3ShimUsageNotification": {
    "message": "Chúng tôi nhận thấy rằng trang web hiện tại đã cố dùng API window.web3 đã bị xóa. Nếu trang web có vẻ như đã bị lỗi, vui lòng nhấp vào $1 để biết thêm thông tin.",
    "description": "$1 is a clickable link."
  },
  "webhid": {
    "message": "WebHID",
    "description": "Refers to a interface for connecting external devices to the browser. Used for connecting ledger to the browser. Read more here https://developer.mozilla.org/en-US/docs/Web/API/WebHID_API"
  },
  "websites": {
    "message": "trang web",
    "description": "Used in the 'permission_rpc' message."
  },
  "welcomeBack": {
    "message": "Chào mừng bạn trở lại"
  },
  "welcomeToMetaMask": {
    "message": "Bắt đầu nào"
  },
  "whatsThis": {
    "message": "Đây là gì?"
  },
  "willApproveAmountForBridging": {
    "message": "Thao tác này sẽ phê duyệt $1 để thực hiện cầu nối."
  },
  "willApproveAmountForBridgingHardware": {
    "message": "Bạn sẽ cần xác nhận hai giao dịch trên ví cứng của mình."
  },
  "withdrawing": {
    "message": "Đang rút tiền"
  },
  "wrongNetworkName": {
    "message": "Theo hồ sơ của chúng tôi, tên mạng có thể không khớp chính xác với ID chuỗi này."
  },
  "yes": {
    "message": "Có"
  },
  "you": {
    "message": "Bạn"
  },
  "youDeclinedTheTransaction": {
    "message": "Bạn đã từ chối giao dịch."
  },
  "youNeedToAllowCameraAccess": {
    "message": "Bạn cần cho phép truy cập vào máy ảnh để sử dụng tính năng này."
  },
  "youReceived": {
    "message": "Bạn đã nhận",
    "description": "Label indicating the amount and asset the user received."
  },
  "youSent": {
    "message": "Bạn đã gửi",
    "description": "Label indicating the amount and asset the user sent."
  },
  "yourAccounts": {
    "message": "Tài khoản của bạn"
  },
  "yourActivity": {
    "message": "Hoạt động của bạn"
  },
  "yourBalance": {
    "message": "Số dư của bạn"
  },
  "yourNFTmayBeAtRisk": {
    "message": "NFT của bạn có thể gặp rủi ro"
  },
  "yourNetworks": {
    "message": "Mạng của bạn"
  },
  "yourPrivateSeedPhrase": {
    "message": "Cụm từ khôi phục bí mật của bạn"
  },
  "yourTransactionConfirmed": {
    "message": "Giao dịch đã được xác nhận"
  },
  "yourTransactionJustConfirmed": {
    "message": "Chúng tôi không thể hủy giao dịch của bạn trước khi nó được xác nhận trên chuỗi khối."
  },
  "yourWalletIsReady": {
    "message": "Ví của bạn đã sẵn sàng"
  }
}<|MERGE_RESOLUTION|>--- conflicted
+++ resolved
@@ -165,11 +165,7 @@
     "message": "Thêm biệt danh"
   },
   "addBitcoinAccountLabel": {
-<<<<<<< HEAD
-    "message": "Tài khoản Bitcoin (Beta)"
-=======
     "message": "Tài khoản Bitcoin"
->>>>>>> 82db9a9c
   },
   "addBlockExplorer": {
     "message": "Thêm một trình khám phá khối"
@@ -1820,10 +1816,6 @@
   "duplicateContactWarning": {
     "message": "Bạn có liên hệ bị trùng"
   },
-<<<<<<< HEAD
-  "earn": {
-    "message": "Earn"
-=======
   "durationSuffixDay": {
     "message": "Ngày",
     "description": "Shortened form of 'day'"
@@ -1858,7 +1850,6 @@
   },
   "earn": {
     "message": "Kiếm lợi nhuận"
->>>>>>> 82db9a9c
   },
   "edit": {
     "message": "Chỉnh sửa"
@@ -2875,15 +2866,12 @@
   "ledgerLocked": {
     "message": "Không thể kết nối với thiết bị Ledger. Vui lòng đảm bảo bạn đã mở khóa thiết bị và mở ứng dụng Ethereum."
   },
-<<<<<<< HEAD
-=======
   "ledgerMultipleDevicesUnsupportedInfoDescription": {
     "message": "Để kết nối thiết bị mới, hãy ngắt kết nối thiết bị trước đó."
   },
   "ledgerMultipleDevicesUnsupportedInfoTitle": {
     "message": "Bạn chỉ có thể kết nối một thiết bị Ledger tại một thời điểm"
   },
->>>>>>> 82db9a9c
   "ledgerTimeout": {
     "message": "Ledger Live mất quá nhiều thời gian để phản hồi hoặc đã hết thời gian chờ kết nối. Hãy đảm bảo bạn đã mở ứng dụng Ledger Live và đã mở khóa thiết bị."
   },
@@ -4231,11 +4219,7 @@
     "description": "$1 is a number of additional but unshown items in a list- this message will be shown in place of those items"
   },
   "popularNetworkAddToolTip": {
-<<<<<<< HEAD
-    "message": "Một vài mạng trong số này phụ thuộc vào bên thứ ba. Kết nối có thể kém tin cậy hơn hoặc cho phép bên thứ ba theo dõi hoạt động. $1",
-=======
     "message": "Một vài mạng trong số này phụ thuộc vào bên thứ ba. Kết nối có thể kém tin cậy hơn hoặc cho phép bên thứ ba theo dõi hoạt động.",
->>>>>>> 82db9a9c
     "description": "Learn more link"
   },
   "popularNetworks": {
