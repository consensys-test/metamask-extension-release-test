{
  "QRHardwareInvalidTransactionTitle": {
    "message": "Lỗi"
  },
  "QRHardwareMismatchedSignId": {
    "message": "Dữ liệu giao dịch không đồng nhất. Vui lòng kiểm tra chi tiết giao dịch."
  },
  "QRHardwarePubkeyAccountOutOfRange": {
    "message": "Không còn tài khoản nào. Nếu bạn muốn truy cập một tài khoản khác không được liệt kê bên dưới, vui lòng kết nối lại với ví cứng và chọn tài khoản đó."
  },
  "QRHardwareScanInstructions": {
    "message": "Đặt mã QR phía trước máy ảnh. Màn hình bị mờ nhưng không ảnh hưởng đến khả năng đọc."
  },
  "QRHardwareSignRequestCancel": {
    "message": "Từ chối"
  },
  "QRHardwareSignRequestDescription": {
    "message": "Sau khi bạn đã ký bằng ví của mình, nhấn vào 'Lấy Chữ Ký' để nhận chữ ký"
  },
  "QRHardwareSignRequestGetSignature": {
    "message": "Lấy chữ ký"
  },
  "QRHardwareSignRequestSubtitle": {
    "message": "Quét mã QR bằng ví của bạn"
  },
  "QRHardwareSignRequestTitle": {
    "message": "Yêu cầu chữ ký"
  },
  "QRHardwareUnknownQRCodeTitle": {
    "message": "Lỗi"
  },
  "QRHardwareUnknownWalletQRCode": {
    "message": "Mã QR không hợp lệ. Vui lòng quét mã QR đồng bộ của ví cứng."
  },
  "QRHardwareWalletImporterTitle": {
    "message": "Quét mã QR"
  },
  "QRHardwareWalletSteps1Description": {
    "message": "Bạn có thể chọn các đối tác hỗ trợ mã QR chính thức từ danh sách bên dưới."
  },
  "QRHardwareWalletSteps1Title": {
    "message": "Kết nối với ví cứng QR của bạn"
  },
  "QRHardwareWalletSteps2Description": {
    "message": "Ngrave (sắp ra mắt)"
  },
  "SIWEAddressInvalid": {
    "message": "Địa chỉ trong yêu cầu đăng nhập không trùng khớp với địa chỉ của tài khoản bạn đang sử dụng để đăng nhập."
  },
  "SIWEDomainInvalidText": {
    "message": "Trang web bạn đang cố gắng đăng nhập không trùng khớp với tên miền trong yêu cầu. Hãy thực hiện cẩn thận."
  },
  "SIWEDomainInvalidTitle": {
    "message": "Yêu cầu trang web lừa đảo."
  },
  "SIWEDomainWarningBody": {
    "message": "Trang web ($1) đang yêu cầu bạn đăng nhập vào một tên miền không đúng. Đây có thể là một cuộc tấn công lừa đảo.",
    "description": "$1 represents the website domain"
  },
  "SIWEDomainWarningLabel": {
    "message": "Không an toàn"
  },
  "SIWELabelChainID": {
    "message": "Mã chuỗi:"
  },
  "SIWELabelExpirationTime": {
    "message": "Hết hạn vào:"
  },
  "SIWELabelIssuedAt": {
    "message": "Phát hành vào:"
  },
  "SIWELabelMessage": {
    "message": "Thông báo:"
  },
  "SIWELabelNonce": {
    "message": "Số chỉ dùng một lần:"
  },
  "SIWELabelNotBefore": {
    "message": "Không trước:"
  },
  "SIWELabelRequestID": {
    "message": "Mã yêu cầu:"
  },
  "SIWELabelResources": {
    "message": "Tài nguyên: $1",
    "description": "$1 represents the number of resources"
  },
  "SIWELabelURI": {
    "message": "URI:"
  },
  "SIWELabelVersion": {
    "message": "Phiên bản:"
  },
  "SIWESiteRequestSubtitle": {
    "message": "Trang web này đang yêu cầu đăng nhập bằng"
  },
  "SIWESiteRequestTitle": {
    "message": "Yêu cầu đăng nhập"
  },
  "SIWEWarningSubtitle": {
    "message": "Để xác nhận rằng bạn hiểu, hãy đánh dấu:"
  },
  "SIWEWarningTitle": {
    "message": "Bạn có chắc không?"
  },
  "about": {
    "message": "Giới thiệu"
  },
  "accept": {
    "message": "Chấp nhận"
  },
  "acceptTermsOfUse": {
    "message": "Tôi đã đọc và đồng ý với $1",
    "description": "$1 is the `terms` message"
  },
  "accessAndSpendNoticeNFT": {
    "message": "$1 có thể truy cập và chi tiêu tài sản này",
    "description": "$1 is the url of the site requesting ability to spend"
  },
  "accessYourWalletWithSRP": {
    "message": "Truy cập ví của bạn bằng Cụm từ khôi phục bí mật"
  },
  "accessYourWalletWithSRPDescription": {
    "message": "MetaMask không thể khôi phục mật khẩu của bạn. Chúng tôi sẽ sử dụng Cụm từ khôi phục bí mật của bạn để xác thực quyền sở hữu, khôi phục ví và thiết lập mật khẩu mới. Trước tiên, hãy nhập Cụm từ khôi phục bí mật mà bạn đã được cấp khi tạo ví. $1",
    "description": "$1 is the words 'Learn More' from key 'learnMore', separated here so that it can be added as a link"
  },
  "accessingYourCamera": {
    "message": "Đang truy cập máy ảnh..."
  },
  "account": {
    "message": "Tài khoản"
  },
  "accountDetails": {
    "message": "Chi tiết tài khoản"
  },
  "accountIdenticon": {
    "message": "Biểu tượng nhận biết tài khoản"
  },
  "accountName": {
    "message": "Tên tài khoản"
  },
  "accountNameDuplicate": {
    "message": "Tên tài khoản này đã tồn tại",
    "description": "This is an error message shown when the user enters a new account name that matches an existing account name"
  },
  "accountNameReserved": {
    "message": "Tên tài khoản này được bảo lưu",
    "description": "This is an error message shown when the user enters a new account name that is reserved for future use"
  },
  "accountOptions": {
    "message": "Tùy chọn tài khoản"
  },
  "accountSelectionRequired": {
    "message": "Bạn cần chọn một tài khoản!"
  },
  "active": {
    "message": "Đang hoạt động"
  },
  "activity": {
    "message": "Hoạt động"
  },
  "activityLog": {
    "message": "Nhật ký hoạt động"
  },
  "add": {
    "message": "Thêm"
  },
  "addANetwork": {
    "message": "Thêm mạng"
  },
  "addANetworkManually": {
    "message": "Thêm mạng theo cách thủ công"
  },
  "addANickname": {
    "message": "Thêm tên riêng"
  },
  "addAccount": {
    "message": "Thêm tài khoản"
  },
  "addAcquiredTokens": {
    "message": "Thêm token mà bạn đã mua bằng MetaMask"
  },
  "addAlias": {
    "message": "Thêm biệt danh"
  },
  "addBlockExplorer": {
    "message": "Thêm một trình khám phá khối"
  },
  "addContact": {
    "message": "Thêm địa chỉ liên hệ"
  },
  "addCustomNetwork": {
    "message": "Thêm mạng tùy chỉnh"
  },
  "addEthereumChainConfirmationDescription": {
    "message": "Thao tác này sẽ cho phép sử dụng mạng này trong MetaMask."
  },
  "addEthereumChainConfirmationRisks": {
    "message": "MetaMask không xác minh mạng tùy chỉnh."
  },
  "addEthereumChainConfirmationRisksLearnMore": {
    "message": "Tìm hiểu về $1.",
    "description": "$1 is a link with text that is provided by the 'addEthereumChainConfirmationRisksLearnMoreLink' key"
  },
  "addEthereumChainConfirmationRisksLearnMoreLink": {
    "message": "lừa đảo và các nguy cơ về an ninh mạng",
    "description": "Link text for the 'addEthereumChainConfirmationRisksLearnMore' translation key"
  },
  "addEthereumChainConfirmationTitle": {
    "message": "Cho phép trang này thêm một mạng?"
  },
  "addEthereumChainWarningModalHeader": {
    "message": "Chỉ thêm nhà cung cấp RPC này nếu bạn chắc chắn bạn có thể tin tưởng. $1",
    "description": "$1 is addEthereumChainWarningModalHeaderPartTwo passed separately so that it can be bolded"
  },
  "addEthereumChainWarningModalHeaderPartTwo": {
    "message": "Các nhà cung cấp lừa đảo có thể nói dối về trạng thái của chuỗi khối và ghi lại hoạt động của bạn trên mạng."
  },
  "addEthereumChainWarningModalListHeader": {
    "message": "Điều quan trọng là nhà cung cấp của bạn phải đáng tin cậy vì họ có khả năng:"
  },
  "addEthereumChainWarningModalListPointOne": {
    "message": "Xem tài khoản và địa chỉ IP của bạn và liên kết chúng lại với nhau"
  },
  "addEthereumChainWarningModalListPointThree": {
    "message": "Hiển thị số dư tài khoản và các trạng thái khác trên chuỗi"
  },
  "addEthereumChainWarningModalListPointTwo": {
    "message": "Phát các giao dịch của bạn"
  },
  "addEthereumChainWarningModalTitle": {
    "message": "Bạn đang thêm một nhà cung cấp RPC mới cho Mạng chính thức của Ethereum"
  },
  "addFriendsAndAddresses": {
    "message": "Thêm bạn bè và địa chỉ mà bạn tin tưởng"
  },
  "addFromAListOfPopularNetworks": {
    "message": "Thêm từ danh sách các mạng phổ biến hoặc thêm mạng theo cách thủ công. Chỉ tương tác với các đối tượng mà bạn tin tưởng."
  },
  "addHardwareWallet": {
    "message": "Thêm ví cứng"
  },
  "addIPFSGateway": {
    "message": "Thêm cổng IPFS ưu thích của bạn"
  },
  "addMemo": {
    "message": "Thêm bản ghi nhớ"
  },
  "addMoreNetworks": {
    "message": "thêm thủ công các mạng khác"
  },
  "addNetwork": {
    "message": "Thêm mạng"
  },
  "addNetworkTooltipWarning": {
    "message": "Kết nối mạng này dựa vào các bên thứ ba. Kết nối này có thể kém tin cậy hơn hoặc cho phép các bên thứ ba theo dõi hoạt động. $1",
    "description": "$1 is Learn more link"
  },
  "addNewToken": {
    "message": "Thêm token mới"
  },
  "addNft": {
    "message": "Thêm NFT"
  },
  "addNfts": {
    "message": "Thêm NFT"
  },
  "addSnapAccountModalDescription": {
    "message": "Khám phá các tùy chọn để đảm bảo an toàn cho tài khoản của bạn với MetaMask Snap"
  },
  "addSuggestedNFTs": {
    "message": "Thêm NFT được đề xuất"
  },
  "addSuggestedTokens": {
    "message": "Thêm token được đề xuất"
  },
  "addToken": {
    "message": "Thêm token"
  },
  "addTokenByContractAddress": {
    "message": "Bạn không tìm thấy token? Bạn có thể dán địa chỉ của bất kỳ token nào để thêm token đó theo cách thủ công. Bạn có thể tìm thấy địa chỉ hợp đồng token trên $1",
    "description": "$1 is a blockchain explorer for a specific network, e.g. Etherscan for Ethereum"
  },
  "addingCustomNetwork": {
    "message": "Thêm mạng"
  },
  "address": {
    "message": "Địa chỉ"
  },
  "advanced": {
    "message": "Nâng cao"
  },
  "advancedBaseGasFeeToolTip": {
    "message": "Khi các giao dịch của bạn được đưa vào khối, mọi phần chênh lệch giữa phí cơ bản tối đa và phí cơ bản thực tế đều sẽ được hoàn lại. Tổng số tiền sẽ được tính bằng phí cơ bản tối đa (theo GWEI) * giới hạn gas."
  },
  "advancedConfiguration": {
    "message": "Cấu hình nâng cao"
  },
  "advancedGasFeeModalTitle": {
    "message": "Phí gas nâng cao"
  },
  "advancedGasPriceTitle": {
    "message": "Giá gas"
  },
  "advancedPriorityFeeToolTip": {
    "message": "Phí ưu tiên (hay còn được gọi là \"phí khích lệ thợ đào\") được chuyển trực tiếp cho các thợ đào và khuyến khích họ ưu tiên giao dịch của bạn."
  },
  "agreeTermsOfUse": {
    "message": "Tôi đồng ý với $1 của MetaMask",
    "description": "$1 is the `terms` link"
  },
  "airgapVault": {
    "message": "AirGap Vault"
  },
  "alertDisableTooltip": {
    "message": "Bạn có thể thay đổi trong phần \"Cài đặt > Cảnh báo\""
  },
  "alertSettingsUnconnectedAccount": {
    "message": "Đang duyệt trang web khi chọn một tài khoản không được kết nối"
  },
  "alertSettingsUnconnectedAccountDescription": {
    "message": "Cảnh báo này hiển thị trong cửa sổ bật lên khi bạn đang duyệt một trang web đã được kết nối trên web3, nhưng tài khoản đang chọn không được kết nối."
  },
  "alertSettingsWeb3ShimUsage": {
    "message": "Khi một trang web cố dùng API window.web3 đã bị xóa"
  },
  "alertSettingsWeb3ShimUsageDescription": {
    "message": "Cảnh báo này hiển thị trong cửa sổ bật lên khi bạn đang duyệt một trang web cố sử dụng API window.web3 đã bị xóa nên có thể bị lỗi."
  },
  "alerts": {
    "message": "Cảnh báo"
  },
  "allCustodianAccountsConnectedSubtitle": {
    "message": "Bạn đã kết nối tất cả các tài khoản lưu ký của mình hoặc không có bất kỳ tài khoản nào để kết nối với MetaMask Institutional."
  },
  "allCustodianAccountsConnectedTitle": {
    "message": "Không có tài khoản để kết nối"
  },
  "allOfYour": {
    "message": "Tất cả $1 của bạn",
    "description": "$1 is the symbol or name of the token that the user is approving spending"
  },
  "allYourNFTsOf": {
    "message": "Tất cả NFT của bạn từ $1",
    "description": "$1 is a link to contract on the block explorer when we're not able to retrieve a erc721 or erc1155 name"
  },
  "allowExternalExtensionTo": {
    "message": "Cho phép tiện ích bên ngoài này:"
  },
  "allowSpendToken": {
    "message": "Cấp quyền truy cập vào $1 của bạn?",
    "description": "$1 is the symbol of the token that are requesting to spend"
  },
  "allowThisSiteTo": {
    "message": "Cho phép trang web này:"
  },
  "allowThisSnapTo": {
    "message": "Cho phép snap này:"
  },
  "allowWithdrawAndSpend": {
    "message": "Cho phép $1 rút và chi tiêu tối đa số tiền sau đây:",
    "description": "The url of the site that requested permission to 'withdraw and spend'"
  },
  "amount": {
    "message": "Số tiền"
  },
  "apiUrl": {
    "message": "URL API"
  },
  "appDescription": {
    "message": "Ví Ethereum trên trình duyệt của bạn",
    "description": "The description of the application"
  },
  "appName": {
    "message": "MetaMask",
    "description": "The name of the application"
  },
  "appNameBeta": {
    "message": "MetaMask Beta",
    "description": "The name of the application (Beta)"
  },
  "appNameFlask": {
    "message": "MetaMask Flask",
    "description": "The name of the application (Flask)"
  },
  "appNameMmi": {
    "message": "MetaMask Institutional",
    "description": "The name of the application (MMI)"
  },
  "approve": {
    "message": "Phê duyệt giới hạn chi tiêu"
  },
  "approveAllTokensTitle": {
    "message": "Cấp quyền truy cập vào và chuyển tất cả $1 của bạn?",
    "description": "$1 is the symbol of the token for which the user is granting approval"
  },
  "approveAllTokensTitleWithoutSymbol": {
    "message": "Cho phép truy cập và chuyển tất cả NFT của bạn từ $1?",
    "description": "$1 a link to contract on the block explorer when we're not able to retrieve a erc721 or erc1155 name"
  },
  "approveButtonText": {
    "message": "Phê duyệt"
  },
  "approveSpendingCap": {
    "message": "Duyệt hạn mức chi tiêu $1",
    "description": "The token symbol that is being approved"
  },
  "approveTokenDescription": {
    "message": "Điều này cho phép bên thứ ba được quyền truy cập và chuyển các NFT sau đây mà không cần thông báo thêm cho đến khi bạn thu hồi quyền truy cập của họ."
  },
  "approveTokenDescriptionWithoutSymbol": {
    "message": "Hành động này sẽ cho phép bên thứ ba truy cập và chuyển tất cả NFT của bạn từ $1 mà không cần thông báo thêm cho đến khi bạn thu hồi quyền truy cập của họ.",
    "description": "$1 is a link to contract on the block explorer when we're not able to retrieve a erc721 or erc1155 name"
  },
  "approveTokenTitle": {
    "message": "Cho phép truy cập và chuyển $1 của bạn?",
    "description": "$1 is the symbol of the token for which the user is granting approval"
  },
  "approved": {
    "message": "Đã phê duyệt"
  },
  "approvedAsset": {
    "message": "Tài sản được chấp nhận"
  },
  "approvedOn": {
    "message": "Đã duyệt vào $1",
    "description": "$1 is the approval date for a permission"
  },
  "areYouSure": {
    "message": "Bạn có chắc chắn không?"
  },
  "asset": {
    "message": "Tài sản"
  },
  "assetOptions": {
    "message": "Tùy chọn tài sản"
  },
  "attemptSendingAssets": {
    "message": "Nếu bạn cố gắng gửi tài sản trực tiếp từ mạng này sang mạng khác, bạn có thể bị mất tài sản vĩnh viễn. Hãy nhớ sử dụng cầu nối."
  },
  "attemptToCancelSwap": {
    "message": "Cố gắng hủy hoán đổi với giá ~$1",
    "description": "$1 could be e.g. $2.98, it is a cost for cancelling a Smart Swap"
  },
  "attemptingConnect": {
    "message": "Đang cố gắng kết nối với chuỗi khối."
  },
  "attributions": {
    "message": "Ghi nhận đóng góp"
  },
  "authorizedPermissions": {
    "message": "Bạn đã cấp các quyền sau đây"
  },
  "autoDetectTokens": {
    "message": "Tự động phát hiện token"
  },
  "autoDetectTokensDescription": {
    "message": "Chúng tôi sử dụng API của bên thứ ba để phát hiện và hiển thị các token mới được gửi đến ví của bạn. Hãy tắt nếu bạn không muốn ứng dụng tự động lấy dữ liệu từ các dịch vụ đó. $1",
    "description": "$1 is a link to a support article"
  },
  "autoLockTimeLimit": {
    "message": "Hẹn giờ tự động khóa (phút)"
  },
  "autoLockTimeLimitDescription": {
    "message": "Đặt khoảng thời gian không hoạt động tính bằng phút trước khi MetaMask khóa."
  },
  "average": {
    "message": "Trung bình"
  },
  "awaitingApproval": {
    "message": "Đang chờ duyệt..."
  },
  "back": {
    "message": "Quay lại"
  },
  "backup": {
    "message": "Sao lưu"
  },
  "backupApprovalInfo": {
    "message": "Đây là mã bí mật bắt buộc phải dùng để khôi phục ví trong trường hợp bạn bị mất thiết bị, quên mật khẩu, phải cài đặt lại MetaMask hoặc muốn truy cập ví của mình trên một thiết bị khác."
  },
  "backupApprovalNotice": {
    "message": "Sao lưu Cụm mật khẩu khôi phục bí mật để đảm bảo an toàn cho ví và tiền của bạn."
  },
  "backupNow": {
    "message": "Sao lưu ngay"
  },
  "backupUserData": {
    "message": "Sao lưu dữ liệu của bạn"
  },
  "backupUserDataDescription": {
    "message": "Bạn có thể sao lưu cài đặt người dùng có chứa các tùy chọn và địa chỉ tài khoản vào một tập tin JSON."
  },
  "balance": {
    "message": "Số dư"
  },
  "balanceOutdated": {
    "message": "Số dư có thể đã cũ"
  },
  "baseFee": {
    "message": "Phí cơ bản"
  },
  "basic": {
    "message": "Cơ bản"
  },
  "beCareful": {
    "message": "Hãy cẩn thận"
  },
  "beta": {
    "message": "Beta"
  },
  "betaHeaderText": {
    "message": "Đây là một phiên bản beta. Vui lòng báo cáo lỗi $1",
    "description": "$1 represents the word 'here' in a hyperlink"
  },
  "betaMetamaskInstitutionalVersion": {
    "message": "Phiên bản MetaMask Institutional Beta"
  },
  "betaMetamaskVersion": {
    "message": "Phiên Bản MetaMask Beta"
  },
  "betaTerms": {
    "message": "Điều khoản Sử dụng Beta"
  },
  "betaWalletCreationSuccessReminder1": {
    "message": "MetaMask Beta không thể khôi phục Cụm Mật Khẩu Khôi Phục Bí Mật của bạn."
  },
  "betaWalletCreationSuccessReminder2": {
    "message": "MetaMask Beta sẽ không bao giờ hỏi về Cụm Mật Khẩu Khôi Phục Bí Mật của bạn."
  },
  "blockExplorerAccountAction": {
    "message": "Tài khoản",
    "description": "This is used with viewOnEtherscan and viewInExplorer e.g View Account in Explorer"
  },
  "blockExplorerAssetAction": {
    "message": "Tài sản",
    "description": "This is used with viewOnEtherscan and viewInExplorer e.g View Asset in Explorer"
  },
  "blockExplorerSwapAction": {
    "message": "Hoán đổi",
    "description": "This is used with viewOnEtherscan e.g View Swap on Etherscan"
  },
  "blockExplorerUrl": {
    "message": "URL trình khám phá khối"
  },
  "blockExplorerUrlDefinition": {
    "message": "URL được dùng làm trình khám phá khối cho mạng này."
  },
  "blockExplorerView": {
    "message": "Xem tài khoản tại $1",
    "description": "$1 replaced by URL for custom block explorer"
  },
  "blockaid": {
    "message": "Blockaid"
  },
  "blockaidDescriptionApproveFarming": {
    "message": "Nếu bạn chấp thuận yêu cầu này, một bên thứ ba nổi tiếng là lừa đảo có thể lấy hết tài sản của bạn."
  },
  "blockaidDescriptionBlurFarming": {
    "message": "Nếu bạn chấp thuận yêu cầu này, người khác có thể đánh cắp tài sản của bạn được niêm yết trên Blur."
  },
  "blockaidDescriptionFailed": {
    "message": "Do có lỗi, yêu cầu này đã không được nhà cung cấp dịch vụ bảo mật xác minh. Hãy thực hiện cẩn thận."
  },
  "blockaidDescriptionMaliciousDomain": {
    "message": "Bạn đang tương tác với một tên miền độc hại. Nếu bạn chấp thuận yêu cầu này, bạn có thể mất tài sản của mình."
  },
  "blockaidDescriptionMightLoseAssets": {
    "message": "Nếu bạn chấp thuận yêu cầu này, bạn có thể mất tài sản của mình."
  },
  "blockaidDescriptionSeaportFarming": {
    "message": "Nếu bạn chấp thuận yêu cầu này, người khác có thể đánh cắp tài sản của bạn được niêm yết trên OpenSea."
  },
  "blockaidDescriptionTransferFarming": {
    "message": "Nếu bạn chấp thuận yêu cầu này, một bên thứ ba nổi tiếng là lừa đảo sẽ lấy hết tài sản của bạn."
  },
  "blockaidTitleDeceptive": {
    "message": "Đây là một yêu cầu lừa đảo"
  },
  "blockaidTitleMayNotBeSafe": {
    "message": "Yêu cầu có thể không an toàn"
  },
  "blockaidTitleSuspicious": {
    "message": "Đây là một yêu cầu đáng ngờ"
  },
  "blockies": {
    "message": "Blockies"
  },
  "bridge": {
    "message": "Cầu nối"
  },
  "browserNotSupported": {
    "message": "Trình duyệt của bạn không được hỗ trợ..."
  },
  "buildContactList": {
    "message": "Xây dựng danh sách liên hệ của bạn"
  },
  "builtAroundTheWorld": {
    "message": "MetaMask được thiết kế và xây dựng trên khắp thế giới."
  },
  "busy": {
    "message": "Đang bận"
  },
  "buy": {
    "message": "Mua"
  },
  "buyAsset": {
    "message": "Mua $1",
    "description": "$1 is the ticker symbol of a an asset the user is being prompted to purchase"
  },
  "buyMoreAsset": {
    "message": "Mua thêm $1",
    "description": "$1 is the ticker symbol of a an asset the user is being prompted to purchase"
  },
  "buyNow": {
    "message": "Mua ngay"
  },
  "bytes": {
    "message": "Byte"
  },
  "canToggleInSettings": {
    "message": "Bạn có thể bật lại thông báo này trong phần Cài đặt > Cảnh báo."
  },
  "cancel": {
    "message": "Hủy"
  },
  "cancelEdit": {
    "message": "Hủy chỉnh sửa"
  },
  "cancelPopoverTitle": {
    "message": "Hủy giao dịch"
  },
  "cancelSpeedUp": {
    "message": "hủy hoặc tăng tốc giao dịch."
  },
  "cancelSpeedUpLabel": {
    "message": "Phí gas này sẽ $1 phí gas ban đầu.",
    "description": "$1 is text 'replace' in bold"
  },
  "cancelSpeedUpTransactionTooltip": {
    "message": "Để $1 một giao dịch, phí gas phải tăng tối thiểu 10% để mạng nhận ra giao dịch này.",
    "description": "$1 is string 'cancel' or 'speed up'"
  },
  "cancelled": {
    "message": "Đã hủy"
  },
  "chainId": {
    "message": "Mã chuỗi"
  },
  "chainIdDefinition": {
    "message": "Mã chuỗi được dùng để ký các giao dịch cho mạng này."
  },
  "chainIdExistsErrorMsg": {
    "message": "Mạng $1 hiện đang sử dụng mã chuỗi này."
  },
  "chainListReturnedDifferentTickerSymbol": {
    "message": "Mạng có ID chuỗi $1 có thể sử dụng một ký hiệu tiền tệ ($2) khác với ký hiệu mà bạn đã nhập. Vui lòng xác minh trước khi tiếp tục.",
    "description": "$1 is the chain id currently entered in the network form and $2 is the return value of nativeCurrency.symbol from chainlist.network"
  },
  "chooseYourNetwork": {
    "message": "Chọn mạng của bạn"
  },
  "chooseYourNetworkDescription": {
    "message": "Chúng tôi sử dụng Infura làm nhà cung cấp dịch vụ triển khai lệnh từ xa theo quy trình (RPC) để cung cấp quyền truy cập riêng tư và đáng tin cậy nhất vào dữ liệu Ethereum mà chúng tôi có thể. Bạn có thể chọn RPC của riêng mình, nhưng hãy nhớ rằng bất kỳ RPC nào cũng sẽ thu thập địa chỉ IP và ví Ethereum của bạn để thực hiện giao dịch. Đọc $1 của chúng tôi để tìm hiểu thêm về cách Infura xử lý dữ liệu.",
    "description": "$1 is a link to the privacy policy"
  },
  "chromeRequiredForHardwareWallets": {
    "message": "Bạn cần sử dụng MetaMask trên Google Chrome để kết nối với Ví cứng của bạn."
  },
  "clear": {
    "message": "Xóa"
  },
  "clearActivity": {
    "message": "Xóa dữ liệu hoạt động và số chỉ dùng một lần"
  },
  "clearActivityButton": {
    "message": "Xóa dữ liệu thẻ hoạt động"
  },
  "clearActivityDescription": {
    "message": "Thao tác này sẽ đặt lại số chỉ dùng một lần của tài khoản và xóa dữ liệu khỏi thẻ hoạt động trong ví của bạn. Chỉ có tài khoản và mạng hiện tại bị ảnh hưởng. Số dư và các giao dịch đến của bạn sẽ không thay đổi."
  },
  "click": {
    "message": "Nhấn"
  },
  "clickToConnectLedgerViaWebHID": {
    "message": "Nhấn vào đây để kết nối với thiết bị Ledger của bạn qua WebHID",
    "description": "Text that can be clicked to open a browser popup for connecting the ledger device via webhid"
  },
  "clickToManuallyAdd": {
    "message": "Nhấp vào đây để thêm token theo cách thủ công."
  },
  "close": {
    "message": "Đóng"
  },
  "coingecko": {
    "message": "CoinGecko"
  },
  "configureSnapPopupDescription": {
    "message": "Bây giờ bạn đang rời MetaMask để định cấu hình snap này."
  },
  "configureSnapPopupInstallDescription": {
    "message": "Bây giờ bạn đang rời MetaMask để cài đặt snap này."
  },
  "configureSnapPopupInstallTitle": {
    "message": "Cài đặt snap"
  },
  "configureSnapPopupLink": {
    "message": "Nhấn vào liên kết này để tiếp tục:"
  },
  "configureSnapPopupTitle": {
    "message": "Định cấu hình snap"
  },
  "confirm": {
    "message": "Xác nhận"
  },
  "confirmPassword": {
    "message": "Xác nhận mật khẩu"
  },
  "confirmRecoveryPhrase": {
    "message": "Xác nhận Cụm Mật Khẩu Khôi Phục Bí Mật"
  },
  "confirmed": {
    "message": "Đã xác nhận"
  },
  "confusableUnicode": {
    "message": "'$1' tương tự với '$2'."
  },
  "confusableZeroWidthUnicode": {
    "message": "Tìm thấy ký tự có độ rộng bằng 0."
  },
  "confusingEnsDomain": {
    "message": "Chúng tôi đã phát hiện thấy một ký tự có thể gây nhầm lẫn trong tên ENS. Hãy kiểm tra tên ENS để tránh nguy cơ bị lừa đảo."
  },
  "connect": {
    "message": "Kết nối"
  },
  "connectAccountOrCreate": {
    "message": "Kết nối tài khoản hoặc tạo tài khoản mới"
  },
  "connectCustodialAccountMenu": {
    "message": "Kết nối tài khoản lưu ký"
  },
  "connectCustodialAccountMsg": {
    "message": "Vui lòng chọn lưu ký mà bạn muốn kết nối để thêm hoặc làm mới token."
  },
  "connectCustodialAccountTitle": {
    "message": "Tài khoản lưu ký"
  },
  "connectManually": {
    "message": "Kết nối thủ công với trang web hiện tại"
  },
  "connectSnap": {
    "message": "Kết nối $1",
    "description": "$1 is the snap for which a connection is being requested."
  },
  "connectTo": {
    "message": "Kết nối với $1",
    "description": "$1 is the name/origin of a web3 site/application that the user can connect to metamask"
  },
  "connectToAll": {
    "message": "Kết nối với tất cả các $1 của bạn",
    "description": "$1 will be replaced by the translation of connectToAllAccounts"
  },
  "connectToAllAccounts": {
    "message": "tài khoản",
    "description": "will replace $1 in connectToAll, completing the sentence 'connect to all of your accounts', will be text that shows list of accounts on hover"
  },
  "connectToMultiple": {
    "message": "Kết nối với $1",
    "description": "$1 will be replaced by the translation of connectToMultipleNumberOfAccounts"
  },
  "connectToMultipleNumberOfAccounts": {
    "message": "$1 tài khoản",
    "description": "$1 is the number of accounts to which the web3 site/application is asking to connect; this will substitute $1 in connectToMultiple"
  },
  "connectWithMetaMask": {
    "message": "Kết nối với MetaMask"
  },
  "connectedAccountsDescriptionPlural": {
    "message": "Bạn có $1 tài khoản kết nối với trang web này.",
    "description": "$1 is the number of accounts"
  },
  "connectedAccountsDescriptionSingular": {
    "message": "Bạn có 1 tài khoản kết nối với trang web này."
  },
  "connectedAccountsEmptyDescription": {
    "message": "MetaMask chưa kết nối với trang web này. Để kết nối với một trang web trên web3, hãy tìm nút kết nối trên trang web của họ."
  },
  "connectedSites": {
    "message": "Trang web đã kết nối"
  },
  "connectedSitesDescription": {
    "message": "$1 đã được kết nối với các trang web này. Các trang web này có thể xem địa chỉ tài khoản của bạn.",
    "description": "$1 is the account name"
  },
  "connectedSitesEmptyDescription": {
    "message": "$1 chưa được kết nối với bất kỳ trang web nào.",
    "description": "$1 is the account name"
  },
  "connecting": {
    "message": "Đang kết nối..."
  },
  "connectingTo": {
    "message": "Đang kết nối với $1"
  },
  "connectingToGoerli": {
    "message": "Đang kết nối với mạng thử nghiệm Goerli"
  },
  "connectingToLineaGoerli": {
    "message": "Đang kết nối với mạng thử nghiệm Linea Goerli"
  },
  "connectingToLineaMainnet": {
    "message": "Đang kết nối với mạng chính thức của Linea"
  },
  "connectingToMainnet": {
    "message": "Đang kết nối với mạng chính thức của Ethereum"
  },
  "connectingToSepolia": {
    "message": "Đang kết nối với mạng thử nghiệm Sepolia"
  },
  "connectionFailed": {
    "message": "Kết nối thất bại"
  },
  "connectionFailedDescription": {
    "message": "Tìm nạp $1 thất bại, hãy kiểm tra mạng của bạn và thử lại.",
    "description": "$1 is the name of the snap being fetched."
  },
  "connectionRequest": {
    "message": "Yêu cầu kết nối"
  },
  "contactUs": {
    "message": "Liên hệ với chúng tôi"
  },
  "contacts": {
    "message": "Danh bạ"
  },
  "contentFromSnap": {
    "message": "Nội dung từ $1",
    "description": "$1 represents the name of the snap"
  },
  "continue": {
    "message": "Tiếp tục"
  },
  "contract": {
    "message": "Hợp đồng"
  },
  "contractAddress": {
    "message": "Địa chỉ hợp đồng"
  },
  "contractAddressError": {
    "message": "Bạn đang gửi token đến địa chỉ hợp đồng của token. Điều này có thể khiến bạn bị mất số token này."
  },
  "contractDeployment": {
    "message": "Triển khai hợp đồng"
  },
  "contractDescription": {
    "message": "Để bảo vệ chính mình khỏi những kẻ lừa đảo, hãy dành chút thời gian để xác minh thông tin bên thứ ba."
  },
  "contractInteraction": {
    "message": "Tương tác với hợp đồng"
  },
  "contractNFT": {
    "message": "Hợp đồng NFT"
  },
  "contractRequestingAccess": {
    "message": "Bên thứ ba yêu cầu quyền truy cập"
  },
  "contractRequestingSignature": {
    "message": "Bên thứ ba yêu cầu chữ ký"
  },
  "contractRequestingSpendingCap": {
    "message": "Bên thứ ba yêu cầu hạn mức chi tiêu"
  },
  "contractTitle": {
    "message": "Thông tin bên thứ ba"
  },
  "contractToken": {
    "message": "Hợp đồng token"
  },
  "convertTokenToNFTDescription": {
    "message": "Chúng tôi phát hiện tài sản này là một NFT. MetaMask hiện đã hỗ trợ toàn diện và đầy đủ cho NFT. Bạn có muốn xóa tài sản khỏi danh sách token và thêm tài sản dưới dạng NFT không?"
  },
  "convertTokenToNFTExistDescription": {
    "message": "Chúng tôi phát hiện tài sản này đã được thêm dưới dạng NFT. Bạn có muốn xóa tài sản khỏi danh sách token không?"
  },
  "coolWallet": {
    "message": "CoolWallet"
  },
  "copiedExclamation": {
    "message": "Đã sao chép."
  },
  "copyAddress": {
    "message": "Sao chép địa chỉ vào bộ nhớ đệm"
  },
  "copyRawTransactionData": {
    "message": "Sao chép dữ liệu giao dịch thô"
  },
  "copyToClipboard": {
    "message": "Sao chép vào bộ nhớ đệm"
  },
  "copyTransactionId": {
    "message": "Sao chép mã giao dịch"
  },
  "create": {
    "message": "Tạo"
  },
  "createNewWallet": {
    "message": "Tạo ví mới"
  },
  "createPassword": {
    "message": "Tạo mật khẩu"
  },
  "cryptoCompare": {
    "message": "CryptoCompare"
  },
  "currencyConversion": {
    "message": "Quy đổi tiền"
  },
  "currencyRateCheckToggle": {
    "message": "Hiển thị trình kiểm tra giá token và số dư"
  },
  "currencyRateCheckToggleDescription": {
    "message": "Chúng tôi sử dụng API của $1 và $2 để hiện thị giá token và số dư của bạn. $3",
    "description": "$1 represents Coingecko, $2 represents CryptoCompare and $3 represents Privacy Policy"
  },
  "currencySymbol": {
    "message": "Ký hiệu tiền tệ"
  },
  "currencySymbolDefinition": {
    "message": "Mã chứng khoán hiển thị cho tiền tệ của mạng này."
  },
  "currentAccountNotConnected": {
    "message": "Tài khoản hiện tại của bạn chưa được kết nối"
  },
  "currentExtension": {
    "message": "Trang tiện ích hiện tại"
  },
  "currentLanguage": {
    "message": "Ngôn ngữ hiện tại"
  },
  "currentRpcUrlDeprecated": {
    "message": "Đường dẫn URL RPC hiện tại cho mạng này không còn được dùng nữa."
  },
  "currentTitle": {
    "message": "Hiện tại:"
  },
  "currentlyUnavailable": {
    "message": "Không có sẵn trên mạng này"
  },
  "curveHighGasEstimate": {
    "message": "Đồ thị ước tính phí gas cao"
  },
  "curveLowGasEstimate": {
    "message": "Đồ thị ước tính phí gas thấp"
  },
  "curveMediumGasEstimate": {
    "message": "Đồ thị ước tính phí gas theo thị trường"
  },
  "custodian": {
    "message": "Lưu ký"
  },
  "custodianAccount": {
    "message": "Tài khoản lưu ký"
  },
  "custodianAccountAddedDesc": {
    "message": "Giờ đây bạn có thể sử dụng tài khoản lưu ký của mình trong MetaMask Institutional."
  },
  "custodianAccountAddedTitle": {
    "message": "Các tài khoản lưu ký được chọn đã được thêm vào."
  },
  "custodianReplaceRefreshTokenChangedFailed": {
    "message": "Vui lòng truy cập $1 và nhấn nút 'Kết nối với MMI' trong giao diện người dùng để kết nối lại tài khoản của bạn với MMI."
  },
  "custodianReplaceRefreshTokenChangedSubtitle": {
    "message": "Bây giờ bạn có thể sử dụng tài khoản lưu ký của mình trong MetaMask Institutional."
  },
  "custodianReplaceRefreshTokenChangedTitle": {
    "message": "Token lưu ký của bạn đã được làm mới"
  },
  "custodianReplaceRefreshTokenSubtitle": {
    "message": "Điều này sẽ thay thế token lưu ký cho địa chỉ sau:"
  },
  "custodianReplaceRefreshTokenTitle": {
    "message": "Thay thế token lưu ký"
  },
  "custodyApiUrl": {
    "message": "URL API $1"
  },
  "custodyDeeplinkDescription": {
    "message": "Phê duyệt giao dịch trong ứng dụng $1. Sau khi tất cả các phê duyệt lưu ký bắt buộc đã được thực hiện, giao dịch sẽ hoàn tất. Kiểm tra ứng dụng $1 của bạn để biết trạng thái."
  },
  "custodyRefreshTokenModalDescription": {
    "message": "Vui lòng truy cập $1 và nhấn nút 'Kết nối với MMI' trong giao diện người dùng để kết nối lại tài khoản của bạn với MMI."
  },
  "custodyRefreshTokenModalDescription1": {
    "message": "Lưu ký của bạn sẽ phát hành token để xác thực tiện ích MetaMask Institutional, cho phép bạn kết nối các tài khoản của mình."
  },
  "custodyRefreshTokenModalDescription2": {
    "message": "Vì lý do bảo mật, token này sẽ hết hạn sau một khoảng thời gian nhất định. Điều này yêu cầu bạn kết nối lại với MMI."
  },
  "custodyRefreshTokenModalSubtitle": {
    "message": "Tại sao tôi lại thấy cái này?"
  },
  "custodyRefreshTokenModalTitle": {
    "message": "Phiên lưu ký của bạn đã hết hạn"
  },
  "custodySessionExpired": {
    "message": "Phiên lưu ký đã hết hạn."
  },
  "custodyWrongChain": {
    "message": "Tài khoản này không được thiết lập để sử dụng với $1"
  },
  "custom": {
    "message": "Nâng cao"
  },
  "customContentSearch": {
    "message": "Tìm kiếm mạng đã thêm trước đây"
  },
  "customGasSettingToolTipMessage": {
    "message": "Sử dụng $1 để tùy chỉnh giá gas. Việc này có thể gây nhầm lẫn nếu bạn không quen thuộc. Bạn phải tự chịu trách nhiệm nếu thực hiện.",
    "description": "$1 is key 'advanced' (text: 'Advanced') separated here so that it can be passed in with bold font-weight"
  },
  "customSpendLimit": {
    "message": "Giới hạn chi tiêu tùy chỉnh"
  },
  "customSpendingCap": {
    "message": "Hạn mức chi tiêu tùy chỉnh"
  },
  "customToken": {
    "message": "Token tùy chỉnh"
  },
  "customTokenWarningInNonTokenDetectionNetwork": {
    "message": "Tính năng phát hiện token hiện chưa khả dụng trong mạng này. Vui lòng nhập token theo cách thủ công và đảm bảo bạn tin tưởng. Tìm hiểu về $1"
  },
  "customTokenWarningInTokenDetectionNetwork": {
    "message": "Đảm bảo bạn tin tưởng trước khi nhập token theo cách thủ công. Tìm hiểu về $1."
  },
  "customTokenWarningInTokenDetectionNetworkWithTDOFF": {
    "message": "Đảm bảo bạn tin tưởng token trước khi nhập token đó. Tìm hiểu cách phòng tránh $1. Bạn cũng có thể bật tính năng phát hiện token $2."
  },
  "customerSupport": {
    "message": "hỗ trợ khách hàng"
  },
  "dappRequestedSpendingCap": {
    "message": "Trang web yêu cầu hạn mức chi tiêu"
  },
  "dappSuggested": {
    "message": "Trang web gợi ý"
  },
  "dappSuggestedGasSettingToolTipMessage": {
    "message": "$1 đã gợi ý mức giá này.",
    "description": "$1 is url for the dapp that has suggested gas settings"
  },
  "dappSuggestedHigh": {
    "message": "Trang web gợi ý"
  },
  "dappSuggestedHighShortLabel": {
    "message": "Trang web (cao)"
  },
  "dappSuggestedShortLabel": {
    "message": "Trang web"
  },
  "dappSuggestedTooltip": {
    "message": "$1 đã đề xuất mức giá này.",
    "description": "$1 represents the Dapp's origin"
  },
  "darkTheme": {
    "message": "Tối"
  },
  "data": {
    "message": "Dữ liệu"
  },
  "dataBackupSeemsCorrupt": {
    "message": "Không thể khôi phục dữ liệu của bạn. Tập tin có vẻ đã bị hỏng."
  },
  "dataHex": {
    "message": "Thập lục phân"
  },
  "dcent": {
    "message": "D'Cent"
  },
  "decimal": {
    "message": "Số thập phân của token"
  },
  "decimalsMustZerotoTen": {
    "message": "Số thập phân ít nhất phải bằng 0 và không được quá 36."
  },
  "decrypt": {
    "message": "Giải mã"
  },
  "decryptCopy": {
    "message": "Sao chép thông báo đã mã hóa"
  },
  "decryptInlineError": {
    "message": "Không thể giải mã thông báo này do lỗi: $1",
    "description": "$1 is error message"
  },
  "decryptMessageNotice": {
    "message": "$1 muốn đọc thông báo này để hoàn tất hành động của bạn",
    "description": "$1 is the web3 site name"
  },
  "decryptMetamask": {
    "message": "Giải mã thông báo"
  },
  "decryptRequest": {
    "message": "Giải mã yêu cầu"
  },
  "delete": {
    "message": "Xóa"
  },
  "deleteContact": {
    "message": "Xóa địa chỉ liên hệ"
  },
  "deleteNetwork": {
    "message": "Xóa mạng?"
  },
  "deleteNetworkIntro": {
    "message": "Nếu xóa mạng này, bạn sẽ cần thêm lại mạng này để xem các tài sản của mình trong mạng này"
  },
  "deleteNetworkTitle": {
    "message": "Xóa mạng $1?",
    "description": "$1 represents the name of the network"
  },
  "deposit": {
    "message": "Nạp"
  },
  "deprecatedTestNetworksLink": {
    "message": "Tìm hiểu thêm"
  },
  "deprecatedTestNetworksMsg": {
    "message": "Do những thay đổi trong giao thức của Ethereum: các mạng thử nghiệm Rinkeby, Ropsten và Kovan có thể không hoạt động đáng tin cậy và sẽ sớm bị ngừng sử dụng."
  },
  "description": {
    "message": "Mô tả"
  },
  "descriptionFromSnap": {
    "message": "Mô tả từ $1",
    "description": "$1 represents the name of the snap"
  },
  "desktopConnectionCriticalErrorDescription": {
    "message": "Lỗi này có thể không xảy ra liên tục, vì vậy hãy thử khởi động lại tiện ích mở rộng hoặc tắt MetaMask Máy tính để bàn."
  },
  "desktopConnectionCriticalErrorTitle": {
    "message": "MetaMask gặp sự cố khi khởi động"
  },
  "desktopConnectionLostErrorDescription": {
    "message": "Đảm bảo bạn đã thiết lập và chạy ứng dụng máy tính để bàn hoặc tắt MetaMask Máy tính để bàn."
  },
  "desktopConnectionLostErrorTitle": {
    "message": "Đã mất kết nối với MetaMask Máy tính để bàn"
  },
  "desktopDisableButton": {
    "message": "Tắt ứng dụng Máy tính để bàn"
  },
  "desktopDisableErrorCTA": {
    "message": "Tắt MetaMask Máy tính để bàn"
  },
  "desktopEnableButton": {
    "message": "Bật ứng dụng Máy tính để bàn"
  },
  "desktopEnableButtonDescription": {
    "message": "Nhấn để chạy tất cả các tiến trình chạy nền trong ứng dụng máy tính để bàn."
  },
  "desktopErrorNavigateSettingsCTA": {
    "message": "Quay lại trang Cài đặt"
  },
  "desktopErrorRestartMMCTA": {
    "message": "Khởi động lại MetaMask"
  },
  "desktopNotFoundErrorCTA": {
    "message": "Tải về MetaMask Máy tính để bàn"
  },
  "desktopNotFoundErrorDescription1": {
    "message": "Đảm bảo bạn đã thiết lập và chạy ứng dụng máy tính để bàn."
  },
  "desktopNotFoundErrorDescription2": {
    "message": "Nếu bạn chưa cài đặt ứng dụng máy tính để bàn, hãy tải về trên trang web MetaMask."
  },
  "desktopNotFoundErrorTitle": {
    "message": "Không tìm thấy MetaMask Máy tính để bàn"
  },
  "desktopOpenOrDownloadCTA": {
    "message": "Mở MetaMask Máy tính để bàn"
  },
  "desktopOutdatedErrorCTA": {
    "message": "Cập nhật MetaMask Máy tính để bàn"
  },
  "desktopOutdatedErrorDescription": {
    "message": "Cần nâng cấp ứng dụng MetaMask Máy tính để bàn của bạn."
  },
  "desktopOutdatedErrorTitle": {
    "message": "MetaMask Máy tính để bàn đã cũ"
  },
  "desktopOutdatedExtensionErrorCTA": {
    "message": "Cập nhật MetaMask Tiện ích mở rộng"
  },
  "desktopOutdatedExtensionErrorDescription": {
    "message": "Cần nâng cấp MetaMask Tiện ích mở rộng của bạn."
  },
  "desktopOutdatedExtensionErrorTitle": {
    "message": "MetaMask Tiện ích mở rộng đã cũ"
  },
  "desktopPageDescription": {
    "message": "Nếu ghép nối thành công, tiện ích mở rộng sẽ khởi động lại và bạn sẽ phải nhập lại mật khẩu."
  },
  "desktopPageSubTitle": {
    "message": "Mở MetaMask Máy tính để bàn và nhập mã này"
  },
  "desktopPageTitle": {
    "message": "Ghép nối với Máy tính để bàn"
  },
  "desktopPairedWarningDeepLink": {
    "message": "Vào phần Cài đặt trong MetaMask Máy tính để bàn"
  },
  "desktopPairedWarningDescription": {
    "message": "Nếu bạn muốn bắt đầu một ghép nối mới, vui lòng xóa kết nối hiện tại."
  },
  "desktopPairedWarningTitle": {
    "message": "MetaMask Máy tính để bàn đã được ghép nối"
  },
  "desktopPairingExpireMessage": {
    "message": "Mã hết hạn sau $1 giây"
  },
  "desktopRouteNotFoundErrorDescription": {
    "message": "desktopRouteNotFoundErrorDescription"
  },
  "desktopRouteNotFoundErrorTitle": {
    "message": "desktopRouteNotFoundErrorTitle"
  },
  "desktopUnexpectedErrorCTA": {
    "message": "Quay lại trang chủ MetaMask"
  },
  "desktopUnexpectedErrorDescription": {
    "message": "Kiểm tra MetaMask Máy tính để bàn để khôi phục kết nối"
  },
  "desktopUnexpectedErrorTitle": {
    "message": "Đã xảy ra sự cố..."
  },
  "details": {
    "message": "Chi tiết"
  },
  "disabledGasOptionToolTipMessage": {
    "message": "“$1” bị vô hiệu hóa vì không đạt mức tăng tối thiểu 10% so với phí gas ban đầu.",
    "description": "$1 is gas estimate type which can be market or aggressive"
  },
  "disconnect": {
    "message": "Ngắt kết nối"
  },
  "disconnectAllAccounts": {
    "message": "Ngắt kết nối tất cả các tài khoản"
  },
  "disconnectAllAccountsConfirmationDescription": {
    "message": "Bạn có chắc chắn muốn ngắt kết nối không? Bạn có thể bị mất chức năng của trang web."
  },
  "disconnectPrompt": {
    "message": "Ngắt kết nối $1"
  },
  "disconnectThisAccount": {
    "message": "Ngắt kết nối tài khoản này"
  },
  "dismiss": {
    "message": "Đóng"
  },
  "dismissReminderDescriptionField": {
    "message": "Bật tùy chọn này để tắt thông báo nhắc sao lưu Cụm mật khẩu khôi phục bí mật. Bạn nên sao lưu Cụm mật khẩu khôi phục bí mật của mình để tránh mất tiền"
  },
  "dismissReminderField": {
    "message": "Tắt lời nhắc sao lưu Cụm mật khẩu khôi phục bí mật"
  },
  "displayNftMedia": {
    "message": "Hiển thị phương tiện NFT"
  },
  "displayNftMediaDescription": {
    "message": "Hiển thị dữ liệu và phương tiện NFT sẽ hiển thị địa chỉ IP của bạn với OpenSea hoặc các bên thứ ba khác. Điều này có thể cho phép kẻ tấn công liên kết địa chỉ IP của bạn với địa chỉ Ethereum của bạn. Tính năng tự động phát hiện NFT dựa trên cài đặt này và sẽ không khả dụng khi cài đặt này bị tắt."
  },
  "domain": {
    "message": "Tên miền"
  },
  "done": {
    "message": "Hoàn tất"
  },
  "dontShowThisAgain": {
    "message": "Không hiển thị lại"
  },
  "downArrow": {
    "message": "mũi tên xuống"
  },
  "downloadGoogleChrome": {
    "message": "Tải về Google Chrome"
  },
  "downloadNow": {
    "message": "Tải về ngay"
  },
  "downloadStateLogs": {
    "message": "Tải về nhật ký trạng thái"
  },
  "dropped": {
    "message": "Đã ngừng"
  },
  "edit": {
    "message": "Chỉnh sửa"
  },
  "editANickname": {
    "message": "Chỉnh sửa tên riêng"
  },
  "editAddressNickname": {
    "message": "Chỉnh sửa tên riêng địa chỉ"
  },
  "editCancellationGasFeeModalTitle": {
    "message": "Chỉnh sửa phí gas hủy"
  },
  "editContact": {
    "message": "Chỉnh sửa địa chỉ liên hệ"
  },
  "editGasFeeModalTitle": {
    "message": "Chỉnh sửa phí gas"
  },
  "editGasLimitOutOfBounds": {
    "message": "Giới hạn gas tối thiểu phải là $1"
  },
  "editGasLimitOutOfBoundsV2": {
    "message": "Giới hạn gas phải lớn hơn $1 và nhỏ hơn $2",
    "description": "$1 is the minimum limit for gas and $2 is the maximum limit"
  },
  "editGasLimitTooltip": {
    "message": "Giới hạn gas là đơn vị gas tối đa mà bạn sẵn sàng sử dụng. Đơn vị gas là hệ số nhân của \"Phí ưu tiên tối đa\" và \"Phí tối đa\"."
  },
  "editGasMaxBaseFeeGWEIImbalance": {
    "message": "Phí cơ bản tối đa không thể thấp hơn phí ưu tiên"
  },
  "editGasMaxBaseFeeHigh": {
    "message": "Phí cơ bản tối đa cao hơn cần thiết"
  },
  "editGasMaxBaseFeeLow": {
    "message": "Phí cơ bản tối đa thấp so với tình trạng mạng hiện tại"
  },
  "editGasMaxFeeHigh": {
    "message": "Phí tối đa cao hơn cần thiết"
  },
  "editGasMaxFeeLow": {
    "message": "Phí tối đa quá thấp so với tình trạng mạng"
  },
  "editGasMaxFeePriorityImbalance": {
    "message": "Phí tối đa không thể thấp hơn phí ưu tiên tối đa"
  },
  "editGasMaxPriorityFeeBelowMinimum": {
    "message": "Phí ưu tiên tối đa phải lớn hơn 0 GWEI"
  },
  "editGasMaxPriorityFeeBelowMinimumV2": {
    "message": "Phí ưu tiên phải lớn hơn 0."
  },
  "editGasMaxPriorityFeeHigh": {
    "message": "Phí ưu tiên tối đa cao hơn cần thiết. Bạn có thể phải trả nhiều hơn mức cần thiết."
  },
  "editGasMaxPriorityFeeHighV2": {
    "message": "Phí ưu tiên cao hơn cần thiết. Bạn có thể phải trả nhiều hơn mức cần thiết"
  },
  "editGasMaxPriorityFeeLow": {
    "message": "Phí ưu tiên tối đa thấp so với tình trạng mạng hiện tại"
  },
  "editGasMaxPriorityFeeLowV2": {
    "message": "Phí ưu tiên thấp so với tình trạng mạng hiện tại"
  },
  "editGasPriceTooLow": {
    "message": "Giá gas phải lớn hơn 0"
  },
  "editGasPriceTooltip": {
    "message": "Mạng này yêu cầu trường \"Giá gas\" khi gửi giao dịch. Giá gas là số tiền bạn sẽ trả cho mỗi đơn vị gas."
  },
  "editGasSubTextAmountLabel": {
    "message": "Số lượng tối đa:",
    "description": "This is meant to be used as the $1 substitution editGasSubTextAmount"
  },
  "editGasSubTextFeeLabel": {
    "message": "Phí tối đa:"
  },
  "editGasTitle": {
    "message": "Chỉnh sửa ưu tiên"
  },
  "editGasTooLow": {
    "message": "Thời gian xử lý không rõ"
  },
  "editNonceField": {
    "message": "Chỉnh sửa số chỉ dùng một lần"
  },
  "editNonceMessage": {
    "message": "Đây là tính năng nâng cao, hãy dùng một cách thận trọng."
  },
  "editPermission": {
    "message": "Chỉnh sửa quyền"
  },
  "editSpeedUpEditGasFeeModalTitle": {
    "message": "Chỉnh sửa phí gas tăng tốc"
  },
  "enableAutoDetect": {
    "message": " Bật tự động phát hiện"
  },
  "enableForAllNetworks": {
    "message": "Bật cho tất cả các mạng"
  },
  "enableFromSettings": {
    "message": " Bật lên trong Cài Đặt."
  },
  "enableSmartSwaps": {
    "message": "Kích hoạt hoán đổi thông minh"
  },
  "enableSnap": {
    "message": "Bật"
  },
  "enableToken": {
    "message": "bật $1",
    "description": "$1 is a token symbol, e.g. ETH"
  },
  "enabled": {
    "message": "Đã bật"
  },
  "encryptionPublicKeyNotice": {
    "message": "$1 muốn biết khóa mã hóa công khai của bạn. Bằng việc đồng ý, trang web này sẽ có thể gửi thông báo được mã hóa cho bạn.",
    "description": "$1 is the web3 site name"
  },
  "encryptionPublicKeyRequest": {
    "message": "Yêu cầu khóa mã hóa công khai"
  },
  "endpointReturnedDifferentChainId": {
    "message": "Điểm cuối đã trả về một mã chuỗi khác: $1",
    "description": "$1 is the return value of eth_chainId from an RPC endpoint"
  },
  "enhancedTokenDetectionAlertMessage": {
    "message": "Tính năng phát hiện token nâng cao hiện có sẵn trên $1. $2"
  },
  "ensDomainsSettingDescriptionIntro": {
    "message": "MetaMask cho phép bạn xem các tên miền ENS như \"https://metamask.eth\" ngay trên thanh địa chỉ của trình duyệt. Sau đây là cách hoạt động:"
  },
  "ensDomainsSettingDescriptionOutro": {
    "message": "Các trình duyệt thông thường thường không xử lý địa chỉ ENS hoặc IPFS, nhưng MetaMask sẽ hỗ trợ xử lý. Việc sử dụng tính năng này có thể chia sẻ địa chỉ IP của bạn với các dịch vụ IPFS bên thứ ba."
  },
  "ensDomainsSettingDescriptionPoint1": {
    "message": "MetaMask sẽ kiểm tra hợp đồng ENS của Ethereum để tìm mã được kết nối với tên ENS."
  },
  "ensDomainsSettingDescriptionPoint2": {
    "message": "Nếu mã được liên kết với IPFS, nó sẽ lấy nội dung từ mạng IPFS."
  },
  "ensDomainsSettingDescriptionPoint3": {
    "message": "Sau đó, bạn có thể xem nội dung, thường là một trang web hoặc một cái gì đó tương tự."
  },
  "ensDomainsSettingTitle": {
    "message": "Hiển thị tên miền ENS trong thanh địa chỉ"
  },
  "ensIllegalCharacter": {
    "message": "Ký tự không hợp lệ đối với ENS."
  },
  "ensNotFoundOnCurrentNetwork": {
    "message": "Không tìm thấy tên ENS trên mạng hiện tại. Đang chuyển sang mạng chính thức của Ethereum."
  },
  "ensNotSupportedOnNetwork": {
    "message": "Mạng không hỗ trợ ENS"
  },
  "ensRegistrationError": {
    "message": "Lỗi khi đăng ký tên ENS"
  },
  "ensUnknownError": {
    "message": "Tra cứu ENS thất bại."
  },
  "enterANumber": {
    "message": "Nhập số"
  },
  "enterCustodianToken": {
    "message": "Nhập token $1 của bạn hoặc thêm token mới"
  },
  "enterMaxSpendLimit": {
    "message": "Nhập giới hạn chi tiêu tối đa"
  },
  "enterOptionalPassword": {
    "message": "Nhập mật khẩu tùy chọn"
  },
  "enterPasswordContinue": {
    "message": "Nhập mật khẩu để tiếp tục"
  },
  "enterTokenNameOrAddress": {
    "message": "Nhập tên token hoặc dán địa chỉ"
  },
  "enterYourPassword": {
    "message": "Nhập mật khẩu của bạn"
  },
  "errorCode": {
    "message": "Mã: $1",
    "description": "Displayed error code for debugging purposes. $1 is the error code"
  },
  "errorDetails": {
    "message": "Chi tiết về lỗi",
    "description": "Title for collapsible section that displays error details for debugging purposes"
  },
  "errorMessage": {
    "message": "Thông báo: $1",
    "description": "Displayed error message for debugging purposes. $1 is the error message"
  },
  "errorName": {
    "message": "Mã: $1",
    "description": "Displayed error name for debugging purposes. $1 is the error name"
  },
  "errorPageMessage": {
    "message": "Hãy thử lại bằng cách tải lại trang hoặc liên hệ với bộ phận hỗ trợ $1.",
    "description": "Message displayed on generic error page in the fullscreen or notification UI, $1 is a clickable link with text defined by the 'here' key. The link will open to a form where users can file support tickets."
  },
  "errorPagePopupMessage": {
    "message": "Hãy thử lại bằng cách đóng và mở lại cửa sổ bật lên hoặc liên hệ với bộ phận hỗ trợ $1.",
    "description": "Message displayed on generic error page in the popup UI, $1 is a clickable link with text defined by the 'here' key. The link will open to a form where users can file support tickets."
  },
  "errorPageTitle": {
    "message": "MetaMask đã gặp lỗi",
    "description": "Title of generic error page"
  },
  "errorStack": {
    "message": "Cụm:",
    "description": "Title for error stack, which is displayed for debugging purposes"
  },
  "errorWhileConnectingToRPC": {
    "message": "Gặp lỗi khi kết nối với mạng tùy chỉnh."
  },
  "errorWithSnap": {
    "message": "Lỗi với $1",
    "description": "$1 represents the name of the snap"
  },
  "ethGasPriceFetchWarning": {
    "message": "Giá gas dự phòng được cung cấp vì dịch vụ ước tính giá gas chính hiện không hoạt động."
  },
  "ethereumProviderAccess": {
    "message": "Cấp quyền truy cập $1 cho nhà cung cấp Ethereum",
    "description": "The parameter is the name of the requesting origin"
  },
  "ethereumPublicAddress": {
    "message": "Địa chỉ công khai trên Ethereum"
  },
  "etherscan": {
    "message": "Etherscan"
  },
  "etherscanView": {
    "message": "Xem tài khoản trên Etherscan"
  },
  "etherscanViewOn": {
    "message": "Xem trên Etherscan"
  },
  "expandView": {
    "message": "Mở rộng cửa sổ xem"
  },
  "experimental": {
    "message": "Thử nghiệm"
  },
  "exploreMetaMaskSnaps": {
    "message": "Khám phá MetaMask Snap"
  },
  "extendWalletWithSnaps": {
    "message": "Mở rộng trải nghiệm sử dụng ví."
  },
  "externalExtension": {
    "message": "Tiện ích bên ngoài"
  },
  "failed": {
    "message": "Không thành công"
  },
  "failedToFetchChainId": {
    "message": "Không thể tìm nạp mã chuỗi. URL RPC của bạn có chính xác không?"
  },
  "failedToFetchTickerSymbolData": {
    "message": "Dữ liệu xác minh ký hiệu mã hiện không khả dụng, hãy chắc chắn bạn đã nhập đúng ký hiệu. Điều này sẽ ảnh hưởng đến tỷ giá chuyển đổi mà bạn nhìn thấy trong mạng này"
  },
  "failureMessage": {
    "message": "Đã xảy ra sự cố và chúng tôi không thể hoàn tất hành động"
  },
  "fast": {
    "message": "Nhanh"
  },
  "feeAssociatedRequest": {
    "message": "Yêu cầu này có kèm theo một khoản phí."
  },
  "fiat": {
    "message": "Pháp định",
    "description": "Exchange type"
  },
  "fileImportFail": {
    "message": "Tính năng nhập tập tin không hoạt động? Nhấn vào đây!",
    "description": "Helps user import their account from a JSON file"
  },
  "fileTooBig": {
    "message": "Kích thước tập tin thả vào quá lớn."
  },
  "flaskWelcomeUninstall": {
    "message": "bạn nên gỡ cài đặt tiện ích mở rộng này",
    "description": "This request is shown on the Flask Welcome screen. It is intended for non-developers, and will be bolded."
  },
  "flaskWelcomeWarning1": {
    "message": "Flask là nơi để các lập trình viên thí nghiệm những API mới không ổn định. Nếu bạn không phải là lập trình viên hay người tham gia thử nghiệm giai đoạn beta, $1.",
    "description": "This is a warning shown on the Flask Welcome screen, intended to encourage non-developers not to proceed any further. $1 is the bolded message 'flaskWelcomeUninstall'"
  },
  "flaskWelcomeWarning2": {
    "message": "Chúng tôi không đảm bảo tính an toàn hay ổn định của tiện ích mở rộng này. Các API mới do Flask cung cấp không đủ sức chống lại các cuộc tấn công lừa đảo, có nghĩa rằng bất kỳ trang web hay Snap nào yêu cầu truy cập vào Flask đều có thể mang mục đích xấu nhằm đánh cắp tài sản của bạn.",
    "description": "This explains the risks of using MetaMask Flask"
  },
  "flaskWelcomeWarning3": {
    "message": "Tất cả các API của Flask đều là thử nghiệm. Chúng có thể bị thay đổi hoặc xóa mà không cần thông báo, hoặc chúng có thể ở trên Flask vô thời hạn mà không bao giờ được chuyển sang phiên bản MetaMask ổn định. Bạn phải tự chịu rủi ro khi sử dụng chúng.",
    "description": "This message warns developers about unstable Flask APIs"
  },
  "flaskWelcomeWarning4": {
    "message": "Đảm bảo bạn đã tắt tiện ích mở rộng MetaMask thông thường khi sử dụng Flask.",
    "description": "This message calls to pay attention about multiple versions of MetaMask running on the same site (Flask + Prod)"
  },
  "flaskWelcomeWarningAcceptButton": {
    "message": "Tôi chấp nhận những rủi ro này",
    "description": "this text is shown on a button, which the user presses to confirm they understand the risks of using Flask"
  },
  "followUsOnTwitter": {
    "message": "Theo dõi chúng tôi trên Twitter"
  },
  "forbiddenIpfsGateway": {
    "message": "Cổng kết nối IPFS không được phép: Vui lòng chỉ định một cổng kết nối CID"
  },
  "forgetDevice": {
    "message": "Quên thiết bị này"
  },
  "forgotPassword": {
    "message": "Quên mật khẩu?"
  },
  "from": {
    "message": "Từ"
  },
  "fromAddress": {
    "message": "Từ: $1",
    "description": "$1 is the address to include in the From label. It is typically shortened first using shortenAddress"
  },
  "fromTokenLists": {
    "message": "Từ danh sách token: $1"
  },
  "functionApprove": {
    "message": "Chức năng: Phê duyệt"
  },
  "functionSetApprovalForAll": {
    "message": "Chức năng: SetApprovalForAll"
  },
  "functionType": {
    "message": "Loại chức năng"
  },
  "gas": {
    "message": "Gas"
  },
  "gasDisplayAcknowledgeDappButtonText": {
    "message": "Chỉnh sửa phí gas gợi ý"
  },
  "gasDisplayDappWarning": {
    "message": "Phí gas này đã được gợi ý bởi $1. Việc sửa đổi có thể khiến giao dịch của bạn gặp sự cố. Vui lòng liên hệ với $1 nếu bạn có câu hỏi.",
    "description": "$1 represents the Dapp's origin"
  },
  "gasLimit": {
    "message": "Giới hạn gas"
  },
  "gasLimitInfoTooltipContent": {
    "message": "Giới hạn gas là số lượng đơn vị gas tối đa mà bạn sẵn sàng chi tiêu."
  },
  "gasLimitRecommended": {
    "message": "Giới hạn gas được đề xuất là $1. Có thể thất bại nếu giới hạn gas thấp hơn."
  },
  "gasLimitTooLow": {
    "message": "Giới hạn gas ít nhất phải là 21000"
  },
  "gasLimitTooLowWithDynamicFee": {
    "message": "Giới hạn gas ít nhất phải là $1",
    "description": "$1 is the custom gas limit, in decimal."
  },
  "gasLimitV2": {
    "message": "Giới hạn gas"
  },
  "gasOption": {
    "message": "Tùy chọn gas"
  },
  "gasPrice": {
    "message": "Giá gas (GWEI)"
  },
  "gasPriceExcessive": {
    "message": "Bạn đã đặt phí gas cao một cách không cần thiết. Hãy cân nhắc giảm mức phí này."
  },
  "gasPriceExcessiveInput": {
    "message": "Giá gas quá cao"
  },
  "gasPriceExtremelyLow": {
    "message": "Giá gas cực kỳ thấp"
  },
  "gasPriceFetchFailed": {
    "message": "Không ước tính được giá gas do lỗi mạng."
  },
  "gasPriceInfoTooltipContent": {
    "message": "Giá gas xác định khoản Ether mà bạn sẵn sàng thanh toán cho mỗi đơn vị gas."
  },
  "gasTimingHoursShort": {
    "message": "$1 giờ",
    "description": "$1 represents a number of hours"
  },
  "gasTimingMinutes": {
    "message": "$1 phút",
    "description": "$1 represents a number of minutes"
  },
  "gasTimingMinutesShort": {
    "message": "$1 phút",
    "description": "$1 represents a number of minutes"
  },
  "gasTimingNegative": {
    "message": "Có thể sau $1",
    "description": "$1 represents an amount of time"
  },
  "gasTimingPositive": {
    "message": "Có khả năng sau < $1",
    "description": "$1 represents an amount of time"
  },
  "gasTimingSeconds": {
    "message": "$1 giây",
    "description": "$1 represents a number of seconds"
  },
  "gasTimingSecondsShort": {
    "message": "$1 giây",
    "description": "$1 represents a number of seconds"
  },
  "gasTimingVeryPositive": {
    "message": "Nhiều khả năng sau < $1",
    "description": "$1 represents an amount of time"
  },
  "gasUsed": {
    "message": "Đã dùng gas"
  },
  "general": {
    "message": "Chung"
  },
  "getStarted": {
    "message": "Bắt đầu"
  },
  "globalTitle": {
    "message": "Trình đơn toàn cầu"
  },
  "globalTourDescription": {
    "message": "Xem danh mục đầu tư, trang web đã kết nối, cài đặt, v.v... của bạn"
  },
  "goBack": {
    "message": "Quay Lại"
  },
  "goerli": {
    "message": "Mạng thử nghiệm Goerli"
  },
  "gotIt": {
    "message": "Đã hiểu!"
  },
  "grantedToWithColon": {
    "message": "Cấp cho:"
  },
  "gwei": {
    "message": "GWEI"
  },
  "hardware": {
    "message": "Phần cứng"
  },
  "hardwareWalletConnected": {
    "message": "Đã kết nối với ví cứng"
  },
  "hardwareWalletLegacyDescription": {
    "message": "(cũ)",
    "description": "Text representing the MEW path"
  },
  "hardwareWalletSupportLinkConversion": {
    "message": "nhấn vào đây"
  },
  "hardwareWallets": {
    "message": "Kết nối với một ví cứng"
  },
  "hardwareWalletsInfo": {
    "message": "Các tích hợp của ví cứng sử dụng lệnh gọi API đến máy chủ bên ngoài, máy chủ này có thể xem địa chỉ IP của bạn và địa chỉ hợp đồng thông minh mà bạn tương tác."
  },
  "hardwareWalletsMsg": {
    "message": "Chọn một ví cứng mà bạn muốn sử dụng với MetaMask."
  },
  "here": {
    "message": "tại đây",
    "description": "as in -click here- for more information (goes with troubleTokenBalances)"
  },
  "hexData": {
    "message": "Dữ liệu thập lục phân"
  },
  "hide": {
    "message": "Ẩn"
  },
  "hideFullTransactionDetails": {
    "message": "Ẩn chi tiết giao dịch đầy đủ"
  },
  "hideSeedPhrase": {
    "message": "Ẩn cụm từ khôi phục bí mật"
  },
  "hideToken": {
    "message": "Ẩn token"
  },
  "hideTokenPrompt": {
    "message": "Ẩn token?"
  },
  "hideTokenSymbol": {
    "message": "Ẩn $1",
    "description": "$1 is the symbol for a token (e.g. 'DAI')"
  },
  "hideZeroBalanceTokens": {
    "message": "Ẩn các token không có số dư"
  },
  "high": {
    "message": "Linh hoạt"
  },
  "highGasSettingToolTipMessage": {
    "message": "Sử dụng $1 để bù đắp khi lưu lượng mạng lưới tăng vọt trong những trường hợp như phát hành NFT nổi tiếng.",
    "description": "$1 is key 'high' (text: 'Aggressive') separated here so that it can be passed in with bold font-weight"
  },
  "highLowercase": {
    "message": "cao"
  },
  "history": {
    "message": "Lịch sử"
  },
  "holdToRevealContent1": {
    "message": "Cụm từ khôi phục bí mật của bạn cung cấp $1",
    "description": "$1 is a bolded text with the message from 'holdToRevealContent2'"
  },
  "holdToRevealContent2": {
    "message": "toàn quyền truy cập vào ví và tiền của bạn.",
    "description": "Is the bolded text in 'holdToRevealContent1'"
  },
  "holdToRevealContent3": {
    "message": "Không chia sẻ với bất kỳ ai. $1 $2",
    "description": "$1 is a message from 'holdToRevealContent4' and $2 is a text link with the message from 'holdToRevealContent5'"
  },
  "holdToRevealContent4": {
    "message": "Bộ phận Hỗ trợ của MetaMask sẽ không yêu cầu điều này,",
    "description": "Part of 'holdToRevealContent3'"
  },
  "holdToRevealContent5": {
    "message": "nhưng những kẻ lừa đảo qua mạng thì có.",
    "description": "The text link in 'holdToRevealContent3'"
  },
  "holdToRevealContentPrivateKey1": {
    "message": "Khóa riêng tư của bạn cung cấp $1",
    "description": "$1 is a bolded text with the message from 'holdToRevealContentPrivateKey2'"
  },
  "holdToRevealContentPrivateKey2": {
    "message": "toàn quyền truy cập vào ví và tiền của bạn.",
    "description": "Is the bolded text in 'holdToRevealContentPrivateKey2'"
  },
  "holdToRevealLockedLabel": {
    "message": "giữ để hiển thị vòng tròn bị khóa"
  },
  "holdToRevealPrivateKey": {
    "message": "Giữ để hiển thị Khóa riêng tư"
  },
  "holdToRevealPrivateKeyTitle": {
    "message": "Đảm bảo an toàn cho khóa riêng tư của bạn"
  },
  "holdToRevealSRP": {
    "message": "Giữ để hiển thị Cụm từ khôi phục bí mật"
  },
  "holdToRevealSRPTitle": {
    "message": "Đảm bảo an toàn cho Cụm từ khôi phục bí mật của bạn"
  },
  "holdToRevealUnlockedLabel": {
    "message": "giữ để hiển thị vòng tròn được mở khóa"
  },
  "id": {
    "message": "Id"
  },
  "ignoreAll": {
    "message": "Bỏ qua tất cả"
  },
  "ignoreTokenWarning": {
    "message": "Nếu bạn ẩn token, chúng sẽ không hiển thị trong ví của bạn. Tuy nhiên, bạn vẫn có thể thêm chúng thông qua tìm kiếm."
  },
  "import": {
    "message": "Nhập",
    "description": "Button to import an account from a selected file"
  },
  "importAccount": {
    "message": "Nhập tài khoản"
  },
  "importAccountError": {
    "message": "Lỗi khi nhập tài khoản."
  },
  "importAccountErrorIsSRP": {
    "message": "Bạn đã nhập Cụm từ khôi phục bí mật (hoặc thông tin gợi nhớ). Để nhập tài khoản tại đây, bạn phải nhập khóa riêng tư, là một chuỗi thập lục phân có độ dài 64."
  },
  "importAccountErrorNotAValidPrivateKey": {
    "message": "Khóa riêng tư này không hợp lệ. Bạn đã nhập một chuỗi thập lục phân, nhưng phải dài 64 ký tự."
  },
  "importAccountErrorNotHexadecimal": {
    "message": "Khóa riêng tư này không hợp lệ. Bạn phải nhập một chuỗi thập lục phân có độ dài 64."
  },
  "importAccountJsonLoading1": {
    "message": "Dự kiến quá trình nhập JSON này sẽ mất vài phút và đóng băng MetaMask."
  },
  "importAccountJsonLoading2": {
    "message": "Chân thành xin lỗi bạn, chúng tôi sẽ cải thiện để quá trình này nhanh hơn trong tương lai."
  },
  "importAccountMsg": {
    "message": "Tài khoản đã nhập sẽ không được liên kết với Cụm từ khôi phục bí mật MetaMask của bạn. Tìm hiểu thêm về tài khoản đã nhập"
  },
  "importMyWallet": {
    "message": "Nhập ví của tôi"
  },
  "importNFT": {
    "message": "Nhập NFT"
  },
  "importNFTAddressToolTip": {
    "message": "Ví dụ: trên OpenSea, trên trang của NFT bên dưới mục Chi tiết, có một giá trị siêu liên kết màu xanh dương gắn nhãn 'Địa chỉ hợp đồng'. Nếu bạn nhấn vào đây, nó sẽ dẫn bạn đến địa chỉ của hợp đồng trên Etherscan; ở phía trên cùng bên trái của trang đó, sẽ có một biểu tượng gắn nhãn 'Hợp đồng', và ở bên phải là một chuỗi dài các chữ cái và số. Đây là địa chỉ của hợp đồng đã tạo NFT của bạn. Nhấn vào biểu tượng 'sao chép' ở bên phải của địa chỉ và bạn sẽ sao chép nó vào bộ nhớ đệm."
  },
  "importNFTPage": {
    "message": "Nhập trang NFT"
  },
  "importNFTTokenIdToolTip": {
    "message": "ID của NFT là một mã nhận dạng duy nhất vì không có hai NFT nào giống hệt nhau. Một lần nữa, trên OpenSea, mã số này nằm bên dưới mục 'Chi tiết'. Hãy ghi chú lại hoặc sao chép vào bộ nhớ đệm."
  },
  "importSelectedTokens": {
    "message": "Nhập các token đã chọn?"
  },
  "importSelectedTokensDescription": {
    "message": "Chỉ những token đã chọn mới xuất hiện trong ví của bạn. Sau đó, bạn luôn có thể nhập các token đã ẩn thông qua tìm kiếm."
  },
  "importTokenQuestion": {
    "message": "Bạn muốn nhập token?"
  },
  "importTokenWarning": {
    "message": "Bất kỳ ai cũng tạo được token bằng bất kỳ tên nào, kể cả phiên bản giả của token hiện có. Bạn tự chịu rủi ro khi thêm và giao dịch!"
  },
  "importTokensCamelCase": {
    "message": "Nhập token"
  },
  "importWithCount": {
    "message": "Nhập $1",
    "description": "$1 will the number of detected tokens that are selected for importing, if all of them are selected then $1 will be all"
  },
  "imported": {
    "message": "Đã nhập",
    "description": "status showing that an account has been fully loaded into the keyring"
  },
  "inYourSettings": {
    "message": "trong phần Cài đặt"
  },
  "infuraBlockedNotification": {
    "message": "MetaMask không thể kết nối với máy chủ chuỗi khối. Hãy xem xét các lý do tiềm ẩn $1.",
    "description": "$1 is a clickable link with with text defined by the 'here' key"
  },
  "initialTransactionConfirmed": {
    "message": "Mạng đã xác nhận giao dịch ban đầu của bạn. Nhấn OK để quay lại."
  },
  "inputLogicEmptyState": {
    "message": "Chỉ nhập số mà bạn cảm thấy thoải mái đối với hạn mức chi tiêu ở hiện tại hoặc trong tương lai của bên thứ ba. Bạn luôn có thể tăng hạn mức chi tiêu sau này."
  },
  "inputLogicEqualOrSmallerNumber": {
    "message": "Điều này cho phép bên thứ ba chi tiêu $1 từ số dư hiện tại của bạn.",
    "description": "$1 is the current token balance in the account and the name of the current token"
  },
  "inputLogicHigherNumber": {
    "message": "Điều này cho phép bên thứ ba chi tiêu tất cả số dư token của bạn cho đến khi đạt hạn mức hoặc bạn hủy hạn mức chi tiêu. Nếu không có ý định này, hãy cân nhắc đặt hạn mức chi tiêu thấp hơn."
  },
  "insightsFromSnap": {
    "message": "Thông tin chi tiết từ $1",
    "description": "$1 represents the name of the snap"
  },
  "install": {
    "message": "Cài đặt"
  },
  "installOrigin": {
    "message": "Cài đặt nguồn gốc"
  },
  "installedOn": {
    "message": "Đã cài đặt vào $1",
    "description": "$1 is the date when the snap has been installed"
  },
  "insufficientBalance": {
    "message": "Không đủ số dư."
  },
  "insufficientCurrencyBuyOrDeposit": {
    "message": "Bạn không có đủ $1 trong tài khoản để thanh toán phí giao dịch trên mạng $2. $3 hoặc nạp từ một tài khoản khác.",
    "description": "$1 is the native currency of the network, $2 is the name of the current network, $3 is the key 'buy' + the ticker symbol of the native currency of the chain wrapped in a button"
  },
  "insufficientCurrencyBuyOrReceive": {
    "message": "Bạn không có đủ $1 trong tài khoản để thanh toán phí giao dịch trên mạng $2. $3 hoặc $4 từ một tài khoản khác.",
    "description": "$1 is the native currency of the network, $2 is the name of the current network, $3 is the key 'buy' + the ticker symbol of the native currency of the chain wrapped in a button, $4 is the key 'deposit' button"
  },
  "insufficientCurrencyDeposit": {
    "message": "Bạn không có đủ $1 trong tài khoản để thanh toán phí giao dịch trên mạng $2. Nạp $1 từ một tài khoản khác.",
    "description": "$1 is the native currency of the network, $2 is the name of the current network"
  },
  "insufficientFunds": {
    "message": "Không đủ tiền."
  },
  "insufficientFundsForGas": {
    "message": "Không đủ tiền cho gas"
  },
  "insufficientTokens": {
    "message": "Không đủ token."
  },
  "invalidAddress": {
    "message": "Địa chỉ không hợp lệ"
  },
  "invalidAddressRecipient": {
    "message": "Địa chỉ người nhận không hợp lệ"
  },
  "invalidAddressRecipientNotEthNetwork": {
    "message": "Không phải mạng ETH, hãy đặt ở chữ viết thường"
  },
  "invalidAssetType": {
    "message": "Tài sản này là một NFT và cần được thêm lại trên trang Nhập NFT bên dưới thẻ NFT"
  },
  "invalidBlockExplorerURL": {
    "message": "URL trình khám phá khối không hợp lệ"
  },
  "invalidChainIdTooBig": {
    "message": "Mã chuỗi không hợp lệ. Mã chuỗi quá to."
  },
  "invalidCustomNetworkAlertContent1": {
    "message": "Phải nhập lại mã chuỗi cho mạng tùy chỉnh “$1”.",
    "description": "$1 is the name/identifier of the network."
  },
  "invalidCustomNetworkAlertContent2": {
    "message": "Để bảo vệ bạn khỏi các nhà cung cấp mạng độc hại hoặc bị lỗi, mã chuỗi giờ đây là yêu cầu bắt buộc đối với tất cả các mạng tùy chỉnh."
  },
  "invalidCustomNetworkAlertContent3": {
    "message": "Chuyển đến phần Cài đặt > Mạng, rồi nhập mã chuỗi. Bạn có thể tìm được mã chuỗi của hầu hết các mạng phổ biến trên $1.",
    "description": "$1 is a link to https://chainid.network"
  },
  "invalidCustomNetworkAlertTitle": {
    "message": "Mạng tùy chỉnh không hợp lệ"
  },
  "invalidHexNumber": {
    "message": "Số thập lục phân không hợp lệ."
  },
  "invalidHexNumberLeadingZeros": {
    "message": "Số thập lục phân không hợp lệ. Xóa mọi chữ số 0 ở đầu."
  },
  "invalidIpfsGateway": {
    "message": "Cổng kết nối IPFS không hợp lệ: Giá trị phải là URL hợp lệ"
  },
  "invalidNumber": {
    "message": "Số không hợp lệ. Hãy nhập một số thập phân hoặc số thập lục phân bắt đầu bằng “0x”."
  },
  "invalidNumberLeadingZeros": {
    "message": "Số không hợp lệ. Xóa mọi chữ số 0 ở đầu."
  },
  "invalidRPC": {
    "message": "URL RPC không hợp lệ"
  },
  "invalidSeedPhrase": {
    "message": "Cụm mật khẩu khôi phục bí mật không hợp lệ"
  },
  "invalidSeedPhraseCaseSensitive": {
    "message": "Nội dung nhập không hợp lệ! Cụm từ khôi phục bí mật phân biệt chữ hoa và chữ thường."
  },
  "ipfsGateway": {
    "message": "Cổng IPFS"
  },
  "ipfsGatewayDescription": {
    "message": "MetaMask sử dụng các dịch vụ của bên thứ ba để hiển thị hình ảnh của các NFT của bạn được lưu trữ trên IPFS, hiển thị thông tin liên quan đến địa chỉ ENS được nhập trong thanh địa chỉ của trình duyệt và tìm nạp biểu tượng cho các token khác nhau. Địa chỉ IP của bạn có thể được hiển thị với các dịch vụ này khi bạn đang sử dụng chúng."
  },
  "ipfsToggleModalDescriptionOne": {
    "message": "Chúng tôi sử dụng các dịch vụ của bên thứ ba để hiển thị hình ảnh của các NFT của bạn được lưu trữ trên IPFS, hiển thị thông tin liên quan đến địa chỉ ENS được nhập trong thanh địa chỉ của trình duyệt và tìm nạp biểu tượng cho các token khác nhau. Địa chỉ IP của bạn có thể được hiển thị với các dịch vụ này khi bạn đang sử dụng chúng."
  },
  "ipfsToggleModalDescriptionTwo": {
    "message": "Việc chọn Xác nhận sẽ bật phân giải IPFS. Bạn có thể tắt nó trong $1 bất cứ lúc nào.",
    "description": "$1 is the method to turn off ipfs"
  },
  "ipfsToggleModalSettings": {
    "message": "Cài đặt > Bảo mật và quyền riêng tư"
  },
  "jazzAndBlockies": {
    "message": "Jazzicons và Blockies là hai kiểu biểu tượng độc nhất khác nhau giúp bạn nhận ra tài khoản trong nháy mắt."
  },
  "jazzicons": {
    "message": "Jazzicons"
  },
  "jsDeliver": {
    "message": "jsDeliver"
  },
  "jsonFile": {
    "message": "Tập tin JSON",
    "description": "format for importing an account"
  },
  "keystone": {
    "message": "Keystone"
  },
  "knownAddressRecipient": {
    "message": "Địa chỉ hợp đồng đã biết."
  },
  "knownTokenWarning": {
    "message": "Hành động này sẽ chỉnh sửa các token đã niêm yết trong ví của bạn, kẻ xấu có thể lợi dụng việc này để lừa đảo bạn. Chỉ phê duyệt nếu bạn chắc chắn rằng bạn muốn thay đổi giá trị mà những token này đại diện cho. Tìm hiểu thêm về $1"
  },
  "lastConnected": {
    "message": "Đã kết nối lần cuối"
  },
  "lastPriceSold": {
    "message": "Giá bán gần nhất"
  },
  "lastSold": {
    "message": "Đã bán gần nhất"
  },
  "layer1Fees": {
    "message": "Phí Lớp 1"
  },
  "learnCancelSpeeedup": {
    "message": "Tìm hiểu cách $1",
    "description": "$1 is link to cancel or speed up transactions"
  },
  "learnMore": {
    "message": "tìm hiểu thêm"
  },
  "learnMoreAboutGas": {
    "message": "Muốn $1 về gas?",
    "description": "$1 will be replaced by the learnMore translation key"
  },
  "learnMoreKeystone": {
    "message": "Tìm hiểu thêm"
  },
  "learnMoreUpperCase": {
    "message": "Tìm hiểu thêm"
  },
  "learnScamRisk": {
    "message": "lừa đảo và nguy cơ bảo mật."
  },
  "ledgerAccountRestriction": {
    "message": "Bạn cần sử dụng tài khoản gần đây nhất thì mới có thể thêm một tài khoản mới."
  },
  "ledgerConnectionInstructionCloseOtherApps": {
    "message": "Đóng bất kỳ phần mềm nào khác được kết nối với thiết bị của bạn và sau đó nhấn vào đây để làm mới."
  },
  "ledgerConnectionInstructionHeader": {
    "message": "Trước khi nhấn xác nhận:"
  },
  "ledgerConnectionInstructionStepFour": {
    "message": "Bật \"dữ liệu hợp đồng thông minh\" hoặc \"ký mù\" trên thiết bị Ledger của bạn."
  },
  "ledgerConnectionInstructionStepOne": {
    "message": "Bật Sử Dụng Ledger Live trong Cài Đặt > Nâng Cao."
  },
  "ledgerConnectionInstructionStepThree": {
    "message": "Nhớ cắm thiết bị Ledger và chọn ứng dụng Ethereum."
  },
  "ledgerConnectionInstructionStepTwo": {
    "message": "Mở và mở khóa Ứng Dụng Ledger Live."
  },
  "ledgerConnectionPreferenceDescription": {
    "message": "Tùy chỉnh cách thức kết nối Ledger với MetaMask. Nên dùng $1, nhưng cũng có sẵn các tùy chọn khác. Đọc thêm tại đây: $2",
    "description": "A description that appears above a dropdown where users can select between up to three options - Ledger Live, U2F or WebHID - depending on what is supported in their browser. $1 is the recommended browser option, it will be either WebHID or U2f. $2 is a link to an article where users can learn more, but will be the translation of the learnMore message."
  },
  "ledgerDeviceOpenFailureMessage": {
    "message": "Mở thiết bị Ledger không thành công. Ledger của bạn có thể đã được kết nối với phần mềm khác. Vui lòng đóng Ledger Live hoặc các ứng dụng khác được kết nối với thiết bị Ledger của bạn và thử kết nối lại."
  },
  "ledgerLive": {
    "message": "Ledger Live",
    "description": "The name of a desktop app that can be used with your ledger device. We can also use it to connect a users Ledger device to MetaMask."
  },
  "ledgerLiveApp": {
    "message": "Ứng dụng Ledger Live"
  },
  "ledgerLocked": {
    "message": "Không thể kết nối với thiết bị Ledger. Vui lòng đảm bảo bạn đã mở khóa thiết bị và mở ứng dụng Ethereum."
  },
  "ledgerTimeout": {
    "message": "Ledger Live mất quá nhiều thời gian để phản hồi hoặc đã hết thời gian chờ kết nối. Hãy đảm bảo bạn đã mở ứng dụng Ledger Live và đã mở khóa thiết bị."
  },
  "ledgerTransportChangeWarning": {
    "message": "Nếu ứng dụng Ledger Live của bạn đang mở, vui lòng ngắt mọi kết nối Ledger Live đang mở và đóng ứng dụng Ledger Live."
  },
  "ledgerWebHIDNotConnectedErrorMessage": {
    "message": "Thiết bị Ledger chưa được kết nối. Nếu bạn muốn kết nối với Ledger, vui lòng nhấn lại vào \"Tiếp tục\" và chấp thuận kết nối HID",
    "description": "An error message shown to the user during the hardware connect flow."
  },
  "levelArrow": {
    "message": "mũi tên cấp độ"
  },
  "lightTheme": {
    "message": "Sáng"
  },
  "likeToImportTokens": {
    "message": "Bạn có muốn nhập những token này không?"
  },
  "lineaGoerli": {
    "message": "Mạng thử nghiệm Linea Goerli"
  },
  "lineaMainnet": {
    "message": "Mạng chính thức của Linea"
  },
  "link": {
    "message": "Liên kết"
  },
  "links": {
    "message": "Liên kết"
  },
  "loadMore": {
    "message": "Tải thêm"
  },
  "loading": {
    "message": "Đang tải..."
  },
  "loadingNFTs": {
    "message": "Đang tải NFT..."
  },
  "loadingTokens": {
    "message": "Đang tải token..."
  },
  "localhost": {
    "message": "Máy chủ cục bộ 8545"
  },
  "lock": {
    "message": "Khóa"
  },
  "lockMetaMask": {
    "message": "Khóa MetaMask"
  },
  "lockTimeInvalid": {
    "message": "Thời gian khóa phải là một số từ 0 đến 10080"
  },
  "logo": {
    "message": "Logo $1",
    "description": "$1 is the name of the ticker"
  },
  "low": {
    "message": "Thấp"
  },
  "lowGasSettingToolTipMessage": {
    "message": "Sử dụng $1 để chờ mức giá rẻ hơn. Thời gian dự kiến sẽ kém chính xác hơn nhiều do mức giá tương đối khó dự đoán.",
    "description": "$1 is key 'low' separated here so that it can be passed in with bold font-weight"
  },
  "lowLowercase": {
    "message": "thấp"
  },
  "lowPriorityMessage": {
    "message": "Các giao dịch trong tương lai sẽ được xếp sau giao dịch này. Mức giá này được nhìn thấy lần cuối cách đây một thời gian."
  },
  "mainnet": {
    "message": "Mạng chính thức của Ethereum"
  },
  "mainnetToken": {
    "message": "Địa chỉ này trùng với một địa chỉ đã biết trên Mạng chính thức của Ethereum. Hãy kiểm tra lại địa chỉ hợp đồng và mạng cho token mà bạn đang muốn thêm."
  },
  "makeAnotherSwap": {
    "message": "Tạo một giao dịch hoán đổi mới"
  },
  "makeSureNoOneWatching": {
    "message": "Đảm bảo không có ai đang nhìn",
    "description": "Warning to users to be care while creating and saving their new Secret Recovery Phrase"
  },
  "malformedData": {
    "message": "Dữ liệu không đúng định dạng"
  },
  "max": {
    "message": "Tối đa"
  },
  "maxBaseFee": {
    "message": "Phí cơ bản tối đa"
  },
  "maxFee": {
    "message": "Phí tối đa"
  },
  "maxPriorityFee": {
    "message": "Phí ưu tiên tối đa"
  },
  "medium": {
    "message": "Thị trường"
  },
  "mediumGasSettingToolTipMessage": {
    "message": "Sử dụng $1 để xử lý nhanh theo giá thị trường hiện tại.",
    "description": "$1 is key 'medium' (text: 'Market') separated here so that it can be passed in with bold font-weight"
  },
  "memo": {
    "message": "bản ghi nhớ"
  },
  "message": {
    "message": "Thông báo"
  },
  "metaMaskConnectStatusParagraphOne": {
    "message": "Giờ đây, bạn có nhiều quyền kiểm soát hơn đối với các kết nối của tài khoản trong MetaMask."
  },
  "metaMaskConnectStatusParagraphThree": {
    "message": "Nhấn vào để quản lý các tài khoản đã kết nối của bạn."
  },
  "metaMaskConnectStatusParagraphTwo": {
    "message": "Nút trạng thái kết nối sẽ hiển thị nếu trang web mà bạn đang truy cập được kết nối với tài khoản bạn đang chọn."
  },
  "metamaskInstitutionalVersion": {
    "message": "Phiên bản MetaMask Institutional"
  },
  "metamaskSwapsOfflineDescription": {
    "message": "Tính năng Hoán đổi trên MetaMask đang được bảo trì. Vui lòng kiểm tra lại sau."
  },
  "metamaskVersion": {
    "message": "Phiên bản MetaMask"
  },
  "metrics": {
    "message": "Chỉ số"
  },
  "mismatchAccount": {
    "message": "Tài khoản bạn đã chọn ($1) khác với tài khoản sử dụng để ký ($2)"
  },
  "mismatchedChainLinkText": {
    "message": "xác minh thông tin về mạng",
    "description": "Serves as link text for the 'mismatchedChain' key. This text will be embedded inside the translation for that key."
  },
  "mismatchedChainRecommendation": {
    "message": "Bạn nên $1 trước khi tiếp tục.",
    "description": "$1 is a clickable link with text defined by the 'mismatchedChainLinkText' key. The link will open to instructions for users to validate custom network details."
  },
  "mismatchedNetworkName": {
    "message": "Theo hồ sơ của chúng tôi, tên mạng có thể không khớp hoàn toàn với ID chuỗi này."
  },
  "mismatchedNetworkSymbol": {
    "message": "Ký hiệu đơn vị tiền tệ đã gửi không khớp với những gì chúng tôi mong đợi cho ID chuỗi này."
  },
  "mismatchedRpcChainId": {
    "message": "Mã chuỗi do mạng tùy chỉnh trả về không khớp với mã chuỗi đã gửi."
  },
  "mismatchedRpcUrl": {
    "message": "Theo hồ sơ của chúng tôi, giá trị RPC URL đã gửi không khớp với một nhà cung cấp đã biết cho ID chuỗi này."
  },
  "missingSetting": {
    "message": "Không tìm thấy thiết lập?"
  },
  "missingSettingRequest": {
    "message": "Yêu cầu tại đây"
  },
  "mmiAddToken": {
    "message": "Trang tại $1 muốn ủy quyền token lưu ký sau trong MetaMask Institutional"
  },
  "mmiBuiltAroundTheWorld": {
    "message": "MetaMask Institutional được thiết kế và xây dựng trên khắp thế giới."
  },
  "more": {
    "message": "thêm"
  },
  "moreComingSoon": {
    "message": "Sắp có thêm nhiều nhà cung cấp khác"
  },
  "multipleSnapConnectionWarning": {
    "message": "$1 muốn kết nối với $2 snap. Chỉ tiến hành nếu bạn tin tưởng trang web này.",
    "description": "$1 is the dapp and $2 is the number of snaps it wants to connect to."
  },
  "mustSelectOne": {
    "message": "Phải chọn ít nhất 1 token."
  },
  "name": {
    "message": "Tên"
  },
  "nativeToken": {
    "message": "Token gốc của mạng này là $1. Token này được dùng làm phí gas.",
    "description": "$1 represents the name of the native token on the current network"
  },
  "needHelp": {
    "message": "Bạn cần trợ giúp? Liên hệ $1",
    "description": "$1 represents `needHelpLinkText`, the text which goes in the help link"
  },
  "needHelpFeedback": {
    "message": "Chia sẻ phản hồi của bạn"
  },
  "needHelpLinkText": {
    "message": "Hỗ trợ về MetaMask"
  },
  "needHelpSubmitTicket": {
    "message": "Gửi phiếu"
  },
  "needImportFile": {
    "message": "Bạn phải chọn tập tin để nhập.",
    "description": "User is important an account and needs to add a file to continue"
  },
  "negativeETH": {
    "message": "Không thể gửi số lượng ETH âm."
  },
  "network": {
    "message": "Mạng:"
  },
  "networkAddedSuccessfully": {
    "message": "Đã thêm mạng thành công!"
  },
  "networkDetails": {
    "message": "Thông tin về mạng"
  },
  "networkIsBusy": {
    "message": "Mạng đang bận. Giá gas cao và ước tính kém chính xác hơn."
  },
  "networkMenu": {
    "message": "Trình đơn mạng"
  },
  "networkMenuHeading": {
    "message": "Chọn mạng"
  },
  "networkName": {
    "message": "Tên mạng"
  },
  "networkNameArbitrum": {
    "message": "Arbitrum"
  },
  "networkNameAvalanche": {
    "message": "Avalanche"
  },
  "networkNameBSC": {
    "message": "BSC"
  },
  "networkNameDefinition": {
    "message": "Tên được liên kết với mạng này."
  },
  "networkNameEthereum": {
    "message": "Ethereum"
  },
  "networkNameGoerli": {
    "message": "Goerli"
  },
  "networkNameOptimism": {
    "message": "Optimism"
  },
  "networkNamePolygon": {
    "message": "Polygon"
  },
  "networkNameTestnet": {
    "message": "Mạng thử nghiệm"
  },
  "networkProvider": {
    "message": "Nhà cung cấp mạng"
  },
  "networkSettingsChainIdDescription": {
    "message": "Mã chuỗi được dùng để ký các giao dịch. Giá trị này phải khớp với mã chuỗi do mạng trả về. Bạn có thể nhập một số thập phân hoặc số thập lục phân bắt đầu bằng “0x” nhưng chúng tôi sẽ hiển thị số ở dạng thập phân."
  },
  "networkStatus": {
    "message": "Trạng thái mạng"
  },
  "networkStatusBaseFeeTooltip": {
    "message": "Phí cơ bản do mạng thiết lập và thay đổi sau mỗi 13-14 giây. Các tùy chọn $1 và $2 của chúng tôi tính đến các mức tăng đột biến.",
    "description": "$1 and $2 are bold text for Medium and Aggressive respectively."
  },
  "networkStatusPriorityFeeTooltip": {
    "message": "Khoảng phí ưu tiên (hay còn được gọi là \"phí khích lệ thợ đào). Phí ưu tiên sẽ được chuyển cho thợ đào và khuyến khích họ ưu tiên giao dịch của bạn."
  },
  "networkStatusStabilityFeeTooltip": {
    "message": "Phí gas tương đối $1 so với 72 giờ qua.",
    "description": "$1 is networks stability value - stable, low, high"
  },
  "networkSwitchConnectionError": {
    "message": "Chúng tôi không thể kết nối với $1",
    "description": "$1 represents the network name"
  },
  "networkURL": {
    "message": "URL mạng"
  },
  "networkURLDefinition": {
    "message": "URL dùng để truy cập vào mạng này."
  },
  "networks": {
    "message": "Mạng"
  },
  "nevermind": {
    "message": "Bỏ qua"
  },
  "new": {
    "message": "Mới!"
  },
  "newAccount": {
    "message": "Tài khoản mới"
  },
  "newAccountNumberName": {
    "message": "Tài khoản $1",
    "description": "Default name of next account to be created on create account screen"
  },
  "newContact": {
    "message": "Địa chỉ liên hệ mới"
  },
  "newContract": {
    "message": "Hợp đồng mới"
  },
  "newNFTDetectedMessage": {
    "message": "Cho phép MetaMask tự động phát hiện NFT từ OpenSea và hiển thị trên ví MetaMask của bạn."
  },
  "newNFTsDetected": {
    "message": "Mới! Phát hiện NFT"
  },
  "newNetworkAdded": {
    "message": "“$1” đã được thêm thành công!"
  },
  "newNftAddedMessage": {
    "message": "NFT đã được thêm thành công!"
  },
  "newPassword": {
    "message": "Mật khẩu mới (tối thiểu 8 ký tự)"
  },
  "newTokensImportedMessage": {
    "message": "Bạn đã nhập thành công $1.",
    "description": "$1 is the string of symbols of all the tokens imported"
  },
  "newTokensImportedTitle": {
    "message": "Đã nhập token"
  },
  "next": {
    "message": "Tiếp theo"
  },
  "nextNonceWarning": {
    "message": "Số chỉ dùng một lần lớn hơn số chỉ dùng một lần gợi ý là $1",
    "description": "The next nonce according to MetaMask's internal logic"
  },
  "nftAddFailedMessage": {
    "message": "Không thể thêm NFT vì thông tin quyền sở hữu không trùng khớp. Đảm bảo bạn đã nhập đúng thông tin."
  },
  "nftAddressError": {
    "message": "Token này là một NFT. Thêm vào $1",
    "description": "$1 is a clickable link with text defined by the 'importNFTPage' key"
  },
  "nftDisclaimer": {
    "message": "Tuyên bố miễn trừ trách nhiệm: MetaMask lấy tập tin phương tiện từ URL nguồn. URL này đôi khi bị thay đổi bởi thị trường mà NFT được đào."
  },
  "nftOptions": {
    "message": "Tùy chọn NFT"
  },
  "nftTokenIdPlaceholder": {
    "message": "Nhập mã token"
  },
  "nftWarningContent": {
    "message": "Bạn đang cấp quyền truy cập vào $1, bao gồm bất cứ tài sản nào mà bạn có thể sở hữu trong tương lai. Bên được cấp quyền có thể chuyển các NFT này khỏi ví của bạn bất cứ lúc nào mà không cần hỏi bạn cho đến khi bạn thu hồi sự chấp thuận này. $2",
    "description": "$1 is nftWarningContentBold bold part, $2 is Learn more link"
  },
  "nftWarningContentBold": {
    "message": "tất cả NFT $1 của bạn",
    "description": "$1 is name of the collection"
  },
  "nftWarningContentGrey": {
    "message": "Hãy tiến hành thận trọng."
  },
  "nfts": {
    "message": "NFT"
  },
  "nftsPreviouslyOwned": {
    "message": "Sở hữu trước đây"
  },
  "nickname": {
    "message": "Tên riêng"
  },
  "noAccountsFound": {
    "message": "Không tìm thấy tài khoản nào cho cụm từ tìm kiếm đã đưa ra"
  },
  "noAddressForName": {
    "message": "Chưa có địa chỉ nào được đặt cho tên này."
  },
  "noConversionDateAvailable": {
    "message": "Hiện không có ngày quy đổi tiền tệ nào"
  },
  "noConversionRateAvailable": {
    "message": "Không có sẵn tỷ lệ quy đổi nào"
  },
  "noNFTs": {
    "message": "Chưa có NFT"
  },
  "noNetworksFound": {
    "message": "Không tìm thấy mạng nào cho truy vấn tìm kiếm"
  },
  "noSnaps": {
    "message": "Bạn chưa cài đặt bất kỳ Snap nào."
  },
  "noThanksVariant2": {
    "message": "Không, cảm ơn."
  },
  "noTransactions": {
    "message": "Bạn không có giao dịch nào"
  },
  "noWebcamFound": {
    "message": "Không tìm thấy webcam trên máy tính của bạn. Vui lòng thử lại."
  },
  "noWebcamFoundTitle": {
    "message": "Không tìm thấy webcam"
  },
  "nonce": {
    "message": "Số chỉ dùng một lần"
  },
  "nonceField": {
    "message": "Tùy chỉnh số chỉ dùng một lần của giao dịch"
  },
  "nonceFieldDescription": {
    "message": "Bật tùy chọn này để thay đổi số dùng một lần (số giao dịch) trên màn hình xác nhận. Đây là tính năng nâng cao, hãy dùng một cách thận trọng."
  },
  "nonceFieldHeading": {
    "message": "Số dùng một lần tùy chỉnh"
  },
  "notBusy": {
    "message": "Không bận"
  },
  "notCurrentAccount": {
    "message": "Tài khoản này có chính xác không? Tài khoản này khác với tài khoản bạn đang chọn trong ví của mình"
  },
  "notEnoughBalance": {
    "message": "Không đủ số dư"
  },
  "notEnoughGas": {
    "message": "Không đủ gas"
  },
  "note": {
    "message": "Ghi chú"
  },
  "notePlaceholder": {
    "message": "Người phê duyệt sẽ nhìn thấy ghi chú này khi phê duyệt giao dịch tại lưu ký."
  },
  "notificationTransactionFailedMessage": {
    "message": "Giao dịch $1 không thành công! $2",
    "description": "Content of the browser notification that appears when a transaction fails"
  },
  "notificationTransactionFailedMessageMMI": {
    "message": "Giao dịch không thành công! $1",
    "description": "Content of the browser notification that appears when a transaction fails in MMI"
  },
  "notificationTransactionFailedTitle": {
    "message": "Giao dịch không thành công",
    "description": "Title of the browser notification that appears when a transaction fails"
  },
  "notificationTransactionSuccessMessage": {
    "message": "Giao dịch $1 đã được xác nhận!",
    "description": "Content of the browser notification that appears when a transaction is confirmed"
  },
  "notificationTransactionSuccessTitle": {
    "message": "Đã xác nhận giao dịch",
    "description": "Title of the browser notification that appears when a transaction is confirmed"
  },
  "notificationTransactionSuccessView": {
    "message": "Xem trên $1",
    "description": "Additional content in browser notification that appears when a transaction is confirmed and has a block explorer URL"
  },
  "notifications": {
    "message": "Thông báo"
  },
  "notifications10ActionText": {
    "message": "Xem trong phần Cài đặt",
    "description": "The 'call to action' on the button, or link, of the 'Visit in Settings' notification. Upon clicking, users will be taken to Settings page."
  },
  "notifications10DescriptionOne": {
    "message": "Tính năng phát hiện token cải tiến hiện đã có sẵn trên Mạng chính thức của Ethereum, mạng Polygon, BSC và Avalanche. Sẽ sớm có thêm nhiều mạng khác!"
  },
  "notifications10DescriptionThree": {
    "message": "Theo mặc định, tính năng phát hiện token hiện đang TẮT. Bạn có thể bật tính năng này trong phần Cài đặt."
  },
  "notifications10DescriptionTwo": {
    "message": "Chúng tôi lấy token từ các danh sách token của bên thứ ba. Những token được liệt kê trong 2 danh sách token trở lên sẽ tự động được phát hiện."
  },
  "notifications10Title": {
    "message": "Tính năng phát hiện token cải tiến đã ra mắt"
  },
  "notifications11Description": {
    "message": "Token có thể được tạo bởi bất kỳ ai và có thể có tên trùng lặp. Nếu bạn thấy một token mà bạn không tin tưởng hoặc chưa từng tương tác - để đảm bảo an toàn, đừng tin tưởng token đó."
  },
  "notifications11Title": {
    "message": "Rủi ro về bảo mật và lừa đảo"
  },
  "notifications12ActionText": {
    "message": "Bật chế độ tối"
  },
  "notifications12Description": {
    "message": "Tiện ích Chế độ tối hiện đã ra mắt! Để bật, hãy vào Cài đặt > Thử nghiệm và chọn một trong các tùy chọn hiển thị: Sáng, Tối, Hệ thống."
  },
  "notifications12Title": {
    "message": "Dùng chế độ tối khi nào? Ngay bây giờ! 🕶️🦊"
  },
  "notifications13ActionText": {
    "message": "Hiển thị danh sách mạng tùy chỉnh"
  },
  "notifications13Description": {
    "message": "Giờ đây, bạn có thể dễ dàng thêm các mạng tùy chỉnh phổ biến sau: Arbitrum, Avalanche, Binance Smart Chain, Fantom, Harmony, Optimism, Palm và Polygon! Để bật tính năng này, hãy chuyển đến Cài đặt > Thử nghiệm và bật \"Hiển thị danh sách mạng tùy chỉnh\"!",
    "description": "Description of a notification in the 'See What's New' popup. Describes popular network feature."
  },
  "notifications13Title": {
    "message": "Thêm các mạng phổ biến"
  },
  "notifications14ActionText": {
    "message": "Hiển thị cài đặt sao lưu"
  },
  "notifications14Description": {
    "message": "Chúng tôi sẽ ngừng sử dụng tính năng dữ liệu 3Box vào đầu tháng 10. Để sao lưu và khôi phục ví của bạn theo cách thủ công, hãy sử dụng nút \"Sao lưu ngay\" trong Cài đặt Nâng cao.",
    "description": "Description of a notification in the 'See What's New' popup. Describes 3box deprecation."
  },
  "notifications14Title": {
    "message": "Ngừng sử dụng 3Box"
  },
  "notifications15Description": {
    "message": "Bạn không cần thực hiện bất kỳ hành động nào, vì vậy hãy tiếp tục sử dụng ví của bạn như bình thường. Hãy đề phòng những trò gian lận có thể xảy ra xung quanh quá trình Hợp nhất.",
    "description": "Description of a notification in the 'See What's New' popup. Advises users about the ethereum merge (https://ethereum.org/en/upgrades/merge/#main-content) and potential scams."
  },
  "notifications15Title": {
    "message": "Hợp nhất Ethereum đã được triển khai!"
  },
  "notifications18ActionText": {
    "message": "Bật cảnh báo bảo mật"
  },
  "notifications18DescriptionOne": {
    "message": "Nhận cảnh báo từ bên thứ ba khi bạn có thể đã nhận được một yêu cầu độc hại.",
    "description": "Description of a notification in the 'See What's New' popup. Describes Opensea Security Provider feature."
  },
  "notifications18DescriptionThree": {
    "message": "Nhớ luôn tự thẩm định trước khi phê duyệt bất kỳ yêu cầu nào.",
    "description": "Description of a notification in the 'See What's New' popup. Describes Opensea Security Provider feature."
  },
  "notifications18DescriptionTwo": {
    "message": "OpenSea là nhà cung cấp đầu tiên cho tính năng này. Sắp có thêm nhiều nhà cung cấp khác!",
    "description": "Description of a notification in the 'See What's New' popup. Describes Opensea Security Provider feature."
  },
  "notifications18Title": {
    "message": "Đảm bảo an toàn với cảnh báo bảo mật"
  },
  "notifications19ActionText": {
    "message": "Bật tự động phát hiện NFT"
  },
  "notifications19DescriptionOne": {
    "message": "Hai cách để bạn có thể bắt đầu:",
    "description": "Description of a notification in the 'See What's New' popup. Describes NFT autodetection feature."
  },
  "notifications19DescriptionThree": {
    "message": "Hiện chúng tôi chỉ hỗ trợ ERC-721.",
    "description": "Description of a notification in the 'See What's New' popup. Describes NFT autodetection feature."
  },
  "notifications19DescriptionTwo": {
    "message": "Thêm NFT của bạn theo cách thủ công hoặc bật tính năng tự động phát hiện NFT trong phần Cài đặt > Thử nghiệm.",
    "description": "Description of a notification in the 'See What's New' popup. Describes NFT autodetection feature."
  },
  "notifications19Title": {
    "message": "Xem NFT của bạn theo cách mới mẻ nhất"
  },
  "notifications1Description": {
    "message": "Giờ đây, người dùng MetaMask trên điện thoại di động có thể hoán đổi token trong ví di động của họ. Quét mã QR để tải ứng dụng di động và bắt đầu hoán đổi.",
    "description": "Description of a notification in the 'See What's New' popup. Describes the swapping on mobile feature."
  },
  "notifications1Title": {
    "message": "Tính năng hoán đổi trên điện thoại di động đã sẵn sàng!",
    "description": "Title for a notification in the 'See What's New' popup. Tells users that they can now use MetaMask Swaps on Mobile."
  },
  "notifications20ActionText": {
    "message": "Tìm hiểu thêm",
    "description": "The 'call to action' on the button, or link, of the 'Stay secure' notification. Upon clicking, users will be taken to a ledger page to resolve the U2F connection issue."
  },
  "notifications20Description": {
    "message": "Nếu đang sử dụng phiên bản Firefox mới nhất, bạn có thể gặp sự cố liên quan đến việc Firefox không còn hỗ trợ U2F.",
    "description": "Description of a notification in the 'See What's New' popup. Describes the U2F support being dropped by firefox and that it affects ledger users."
  },
  "notifications20Title": {
    "message": "Người dùng Ledger và Firefox gặp sự cố kết nối",
    "description": "Title for a notification in the 'See What's New' popup. Tells users that latest firefox users using U2F may experience connection issues."
  },
  "notifications21ActionText": {
    "message": "Thử ngay"
  },
  "notifications21Description": {
    "message": "Chúng tôi đã cập nhật Hoán đổi trong tiện ích MetaMask để sử dụng dễ dàng và nhanh hơn.",
    "description": "Description of a notification in the 'See What's New' popup. Describes NFT autodetection feature."
  },
  "notifications21Title": {
    "message": "Giới thiệu Hoán đổi mới và được làm mới!"
  },
  "notifications22ActionText": {
    "message": "Đã hiểu"
  },
  "notifications22Description": {
    "message": "💡 Chỉ cần nhấn vào trình đơn chung hoặc trình đơn tài khoản để tìm chúng!"
  },
  "notifications22Title": {
    "message": "Muốn tìm thông tin tài khoản của bạn hoặc URL của trình khám phá khối?"
  },
  "notifications23ActionText": {
    "message": "Bật cảnh báo bảo mật"
  },
  "notifications23DescriptionOne": {
    "message": "Tránh xa các hành vi gian lận đã biết trong khi vẫn bảo vệ quyền riêng tư của bạn với các cảnh báo bảo mật do Blockaid cung cấp."
  },
  "notifications23DescriptionThree": {
    "message": "Nếu bạn đã bật cảnh báo bảo mật từ OpenSea, chúng tôi đã chuyển bạn sang tính năng này."
  },
  "notifications23DescriptionTwo": {
    "message": "Luôn tự thẩm định trước khi phê duyệt các yêu cầu."
  },
  "notifications23Title": {
    "message": "Đảm bảo an toàn với cảnh báo bảo mật"
  },
  "notifications3ActionText": {
    "message": "Đọc thêm",
    "description": "The 'call to action' on the button, or link, of the 'Stay secure' notification. Upon clicking, users will be taken to a page about security on the metamask support website."
  },
  "notifications3Description": {
    "message": "Luôn cập nhật các phương pháp bảo mật tốt nhất của MetaMask và nhận các mẹo mới nhất về bảo mật từ nhóm hỗ trợ chính thức của MetaMask.",
    "description": "Description of a notification in the 'See What's New' popup. Describes the information they can get on security from the linked support page."
  },
  "notifications3Title": {
    "message": "Luôn bảo mật",
    "description": "Title for a notification in the 'See What's New' popup. Encourages users to consider security."
  },
  "notifications4ActionText": {
    "message": "Bắt đầu hoán đổi",
    "description": "The 'call to action' on the button, or link, of the 'Swap on Binance Smart Chain!' notification. Upon clicking, users will be taken to a page where then can swap tokens on Binance Smart Chain."
  },
  "notifications4Description": {
    "message": "Nhận giá hoán đổi token tốt nhất ngay trong ví của bạn. Giờ đây, MetaMask sẽ kết nối bạn với nhiều trình tổng hợp sàn giao dịch phi tập trung và nhà tạo lập thị trường chuyên nghiệp trên Binance Smart Chain.",
    "description": "Description of a notification in the 'See What's New' popup."
  },
  "notifications4Title": {
    "message": "Hoán đổi trên Binance Smart Chain",
    "description": "Title for a notification in the 'See What's New' popup. Encourages users to do swaps on Binance Smart Chain."
  },
  "notifications5Description": {
    "message": "Từ giờ, \"Cụm mật khẩu gốc\" sẽ được gọi là \"Cụm mật khẩu khôi phục bí mật.\"",
    "description": "Description of a notification in the 'See What's New' popup. Describes the seed phrase wording update."
  },
  "notifications6DescriptionOne": {
    "message": "Kể từ phiên bản Chrome 91, API từng cho phép hỗ trợ Ledger (U2F) của chúng tôi không còn hỗ trợ ví cứng nữa. MetaMask đã triển khai một tính năng hỗ trợ Ledger Live mới cho phép bạn tiếp tục kết nối với thiết bị Ledger của mình thông qua ứng dụng Ledger Live trên máy tính.",
    "description": "Description of a notification in the 'See What's New' popup. Describes the Ledger support update."
  },
  "notifications6DescriptionThree": {
    "message": "Khi tương tác với tài khoản Ledger của bạn trong MetaMask, một tab mới sẽ mở ra và bạn sẽ được yêu cầu mở ứng dụng Ledger Live.  Khi ứng dụng này mở ra, bạn sẽ được yêu cầu cho phép kết nối WebSocket với tài khoản MetaMask của mình.  Đơn giản vậy thôi!",
    "description": "Description of a notification in the 'See What's New' popup. Describes the Ledger support update."
  },
  "notifications6DescriptionTwo": {
    "message": "Bạn có thể kích hoạt tính năng hỗ trợ Ledger Live bằng cách nhấn vào phần Cài đặt > Nâng cao > Sử dụng Ledger Live.",
    "description": "Description of a notification in the 'See What's New' popup. Describes the Ledger support update."
  },
  "notifications6Title": {
    "message": "Thông tin cập nhật về việc hỗ trợ Ledger cho người dùng Chrome",
    "description": "Title for a notification in the 'See What's New' popup. Lets users know about the Ledger support update"
  },
  "notifications7DescriptionOne": {
    "message": "MetaMask v10.1.0 bao gồm hỗ trợ mới cho các giao dịch EIP-1559 khi sử dụng thiết bị Ledger.",
    "description": "Description of a notification in the 'See What's New' popup. Describes changes for ledger and EIP1559 in v10.1.0"
  },
  "notifications7DescriptionTwo": {
    "message": "Để hoàn thành các giao dịch trên Mạng chính thức của Ethereum, hãy chắc chắn thiết bị Ledger của bạn đã được cập nhật lên phiên bản phần mềm mới nhất.",
    "description": "Description of a notification in the 'See What's New' popup. Describes the need to update ledger firmware."
  },
  "notifications7Title": {
    "message": "Cập nhật phiên bản phần mềm Ledger",
    "description": "Title for a notification in the 'See What's New' popup. Notifies ledger users of the need to update firmware."
  },
  "notifications8ActionText": {
    "message": "Đến Cài đặt > Nâng cao",
    "description": "Description on an action button that appears in the What's New popup. Tells the user that if they click it, they will go to our Advanced settings page."
  },
  "notifications8DescriptionOne": {
    "message": "Kể từ phiên bản MetaMask v10.4.0, bạn không cần phần mềm Ledger Live để kết nối thiết bị Ledger của mình với MetaMask nữa.",
    "description": "Description of a notification in the 'See What's New' popup. Describes changes for how Ledger Live is no longer needed to connect the device."
  },
  "notifications8DescriptionTwo": {
    "message": "Để có trải nghiệm sử dụng thiết bị Ledger dễ dàng và ổn định hơn, hãy đến Cài đặt > Nâng cao và chuyển 'Dạng Kết Nối Ledger Ưu Tiên' thành 'WebHID'.",
    "description": "Description of a notification in the 'See What's New' popup. Describes how the user can turn off the Ledger Live setting."
  },
  "notifications8Title": {
    "message": "Cải thiện kết nối Ledger",
    "description": "Title for a notification in the 'See What's New' popup. Notifies ledger users that there is an improvement in how they can connect their device."
  },
  "notifications9DescriptionOne": {
    "message": "Giờ đây chúng tôi sẽ cung cấp cho bạn thêm nhiều thông tin chi tiết hơn trong thẻ 'Dữ Liệu' khi xác nhận các giao dịch hợp đồng thông minh."
  },
  "notifications9DescriptionTwo": {
    "message": "Giờ đây bạn có thể hiểu rõ hơn về các chi tiết trong giao dịch của mình và dễ dàng thêm địa chỉ giao dịch vào sổ địa chỉ, giúp bạn đưa ra những quyết định an toàn và sáng suốt."
  },
  "notifications9Title": {
    "message": "👓 Chúng tôi đang làm cho các giao dịch dễ đọc hơn."
  },
  "notificationsEmptyText": {
    "message": "Không có gì ở đây."
  },
  "notificationsHeader": {
    "message": "Thông báo"
  },
  "notificationsInfos": {
    "message": "$1 từ $2",
    "description": "$1 is the date at which the notification has been dispatched and $2 is the link to the snap that dispatched the notification."
  },
  "notificationsMarkAllAsRead": {
    "message": "Đánh dấu đã đọc tất cả"
  },
  "numberOfNewTokensDetectedPlural": {
    "message": "Tìm thấy $1 token mới trong tài khoản này",
    "description": "$1 is the number of new tokens detected"
  },
  "numberOfNewTokensDetectedSingular": {
    "message": "Tìm thấy 1 token mới trong tài khoản này"
  },
  "ofTextNofM": {
    "message": "trên"
  },
  "off": {
    "message": "Tắt"
  },
  "offlineForMaintenance": {
    "message": "Ngoại tuyến để bảo trì"
  },
  "ok": {
    "message": "Ok"
  },
  "on": {
    "message": "Bật"
  },
  "onboardingAdvancedPrivacyIPFSDescription": {
    "message": "Cổng IPFS cho phép truy cập và xem dữ liệu do bên thứ ba lưu trữ. Bạn có thể thêm cổng IPFS tùy chỉnh hoặc tiếp tục sử dụng cổng mặc định."
  },
  "onboardingAdvancedPrivacyIPFSInvalid": {
    "message": "Vui lòng nhập URL hợp lệ"
  },
  "onboardingAdvancedPrivacyIPFSTitle": {
    "message": "Thêm Cổng IPFS tùy chỉnh"
  },
  "onboardingAdvancedPrivacyIPFSValid": {
    "message": "URL cổng IPFS hợp lệ"
  },
  "onboardingAdvancedPrivacyNetworkButton": {
    "message": "Thêm mạng tùy chỉnh"
  },
  "onboardingAdvancedPrivacyNetworkDescription": {
    "message": "Chúng tôi sử dụng Infura làm nhà cung cấp dịch vụ triển khai lệnh từ xa theo quy trình (RPC) để cung cấp quyền truy cập riêng tư và đáng tin cậy nhất vào dữ liệu Ethereum mà chúng tôi có thể. Bạn có thể chọn RPC của riêng mình, nhưng hãy nhớ rằng bất kỳ RPC nào cũng sẽ thu thập địa chỉ IP và ví Ethereum của bạn để thực hiện giao dịch. Đọc $1 của chúng tôi để tìm hiểu thêm về cách Infura xử lý dữ liệu."
  },
  "onboardingAdvancedPrivacyNetworkTitle": {
    "message": "Chọn mạng của bạn"
  },
  "onboardingCreateWallet": {
    "message": "Tạo ví mới"
  },
  "onboardingImportWallet": {
    "message": "Nhập ví có sẵn"
  },
  "onboardingMetametricsAgree": {
    "message": "Tôi đồng ý"
  },
  "onboardingMetametricsAllowOptOut": {
    "message": "Luôn cho phép bạn chọn không tham gia thông qua phần Cài đặt"
  },
  "onboardingMetametricsDataTerms": {
    "message": "Do đó, dữ liệu này được tổng hợp và ẩn danh theo các mục đích của Quy định bảo vệ dữ liệu chung (EU) 2016/679."
  },
  "onboardingMetametricsDescription": {
    "message": "MetaMask muốn thu thập dữ liệu sử dụng để hiểu rõ hơn cách người dùng tương tác với MetaMask. Dữ liệu này sẽ được sử dụng để cung cấp dịch vụ, bao gồm cả cải thiện dịch vụ dựa trên quá trình sử dụng của bạn."
  },
  "onboardingMetametricsDescription2": {
    "message": "MetaMask sẽ..."
  },
  "onboardingMetametricsDisagree": {
    "message": "Không, cảm ơn"
  },
  "onboardingMetametricsInfuraTerms": {
    "message": "* Khi bạn sử dụng Infura làm nhà cung cấp RPC mặc định trong MetaMask, Infura sẽ thu thập địa chỉ IP và địa chỉ ví Ethereum của bạn khi bạn gửi giao dịch. Chúng tôi không lưu trữ thông tin này để cho phép hệ thống của chúng tôi liên kết hai loại dữ liệu đó. Để biết thêm thông tin về cách MetaMask và Infura tương tác trong việc thu thập dữ liệu, hãy xem bản cập nhật $1 của chúng tôi. Để biết thêm thông tin về các phương pháp bảo vệ quyền riêng tư của chúng tôi nói chung, hãy xem $2.",
    "description": "$1 represents `onboardingMetametricsInfuraTermsPolicyLink`, $2 represents `onboardingMetametricsInfuraTermsPolicy`"
  },
  "onboardingMetametricsInfuraTermsPolicy": {
    "message": "Chính sách quyền riêng tư tại đây"
  },
  "onboardingMetametricsInfuraTermsPolicyLink": {
    "message": "tại đây"
  },
  "onboardingMetametricsModalTitle": {
    "message": "Thêm mạng tùy chỉnh"
  },
  "onboardingMetametricsNeverCollect": {
    "message": "$1 thu thập các thông tin mà chúng tôi không cần để cung cấp dịch vụ (chẳng hạn như khóa, địa chỉ, mã băm giao dịch hoặc số dư)",
    "description": "$1 represents `onboardingMetametricsNeverEmphasis`"
  },
  "onboardingMetametricsNeverCollectIP": {
    "message": "$1 thu thập địa chỉ IP đầy đủ của bạn*",
    "description": "$1 represents `onboardingMetametricsNeverEmphasis`"
  },
  "onboardingMetametricsNeverEmphasis": {
    "message": "Không bao giờ"
  },
  "onboardingMetametricsNeverSellData": {
    "message": "$1 bán dữ liệu. Tuyệt đối không bao giờ!",
    "description": "$1 represents `onboardingMetametricsNeverEmphasis`"
  },
  "onboardingMetametricsSendAnonymize": {
    "message": "Gửi các lượt nhấn và xem trang đã được ẩn danh"
  },
  "onboardingMetametricsTitle": {
    "message": "Giúp chúng tôi cải thiện MetaMask"
  },
  "onboardingPinExtensionBillboardAccess": {
    "message": "Toàn quyền truy cập"
  },
  "onboardingPinExtensionBillboardDescription": {
    "message": "Các tiện ích này có thể xem và thay đổi thông tin"
  },
  "onboardingPinExtensionBillboardDescription2": {
    "message": "trên trang web này."
  },
  "onboardingPinExtensionBillboardTitle": {
    "message": "Tiện ích"
  },
  "onboardingPinExtensionChrome": {
    "message": "Nhấn vào biểu tượng tiện ích trên trình duyệt"
  },
  "onboardingPinExtensionDescription": {
    "message": "Ghim MetaMask trên trình duyệt để bạn có thể truy cập và dễ dàng xem các xác nhận giao dịch."
  },
  "onboardingPinExtensionDescription2": {
    "message": "Bạn có thể mở MetaMask bằng cách nhấn vào tiện ích và truy cập ví của mình chỉ với 1 cú nhấp chuột."
  },
  "onboardingPinExtensionDescription3": {
    "message": "Nhấn vào biểu tượng tiện ích trên trình duyệt để truy cập tức thì"
  },
  "onboardingPinExtensionLabel": {
    "message": "Ghim MetaMask"
  },
  "onboardingPinExtensionStep1": {
    "message": "1"
  },
  "onboardingPinExtensionStep2": {
    "message": "2"
  },
  "onboardingPinExtensionTitle": {
    "message": "Quá trình cài đặt MetaMask đã hoàn tất!"
  },
  "onboardingUsePhishingDetectionDescription": {
    "message": "Thông báo phát hiện dấu hiệu lừa đảo tùy thuộc vào quá trình truyền tin với $1. jsDeliver sẽ có quyền truy cập vào địa chỉ IP của bạn. Xem $2.",
    "description": "The $1 is the word 'jsDeliver', from key 'jsDeliver' and $2 is the words Privacy Policy from key 'privacyMsg', both separated here so that it can be wrapped as a link"
  },
  "onlyAddTrustedNetworks": {
    "message": "Một nhà cung cấp mạng độc hại có thể nói dối về trạng thái của chuỗi khối và ghi lại hoạt động của bạn trên mạng. Chỉ thêm các mạng tùy chỉnh mà bạn tin tưởng."
  },
  "onlyConnectTrust": {
    "message": "Chỉ kết nối với các trang web mà bạn tin tưởng."
  },
  "openFullScreenForLedgerWebHid": {
    "message": "Bật toàn màn hình để kết nối với thiết bị Ledger của bạn.",
    "description": "Shown to the user on the confirm screen when they are viewing MetaMask in a popup window but need to connect their ledger via webhid."
  },
  "openInBlockExplorer": {
    "message": "Mở trên trình khám phá khối"
  },
  "openSea": {
    "message": "OpenSea + Blockaid (Beta)"
  },
  "openSeaNew": {
    "message": "OpenSea"
  },
  "operationFailed": {
    "message": "Thao tác thất bại"
  },
  "optional": {
    "message": "Không bắt buộc"
  },
  "optionalWithParanthesis": {
    "message": "(Không bắt buộc)"
  },
  "options": {
    "message": "Tùy chọn"
  },
  "or": {
    "message": "hoặc"
  },
  "origin": {
    "message": "Nguồn gốc"
  },
  "osTheme": {
    "message": "Hệ thống"
  },
  "otherSnaps": {
    "message": "snap khác",
    "description": "Used in the 'permission_rpc' message."
  },
  "outdatedBrowserNotification": {
    "message": "Trình duyệt của bạn đã cũ. Nếu không cập nhật trình duyệt, bạn sẽ không thể nhận các bản vá bảo mật và tính năng mới từ MetaMask."
  },
  "padlock": {
    "message": "Ổ khóa"
  },
  "parameters": {
    "message": "Tham số"
  },
  "participateInMetaMetrics": {
    "message": "Tham gia MetaMetrics"
  },
  "participateInMetaMetricsDescription": {
    "message": "Tham gia MetaMetrics để giúp chúng tôi cải thiện MetaMask"
  },
  "password": {
    "message": "Mật khẩu"
  },
  "passwordNotLongEnough": {
    "message": "Mật khẩu không đủ dài"
  },
  "passwordSetupDetails": {
    "message": "Mật khẩu này sẽ chỉ mở khóa ví MetaMask của bạn trên thiết bị này. MetaMask không thể khôi phục mật khẩu này."
  },
  "passwordStrength": {
    "message": "Độ mạnh của mật khẩu: $1",
    "description": "Return password strength to the user when user wants to create password."
  },
  "passwordStrengthDescription": {
    "message": "Một mật khẩu mạnh có thể giúp tăng cường bảo mật cho ví nếu thiết bị của bạn bị đánh cắp hoặc xâm phạm."
  },
  "passwordTermsWarning": {
    "message": "Tôi hiểu rằng MetaMask không thể khôi phục mật khẩu này cho tôi. $1"
  },
  "passwordsDontMatch": {
    "message": "Mật khẩu không khớp"
  },
  "pasteJWTToken": {
    "message": "Dán hoặc thả token của bạn tại đây:"
  },
  "pastePrivateKey": {
    "message": "Dán chuỗi khóa riêng tư của bạn vào đây:",
    "description": "For importing an account from a private key"
  },
  "pending": {
    "message": "Đang chờ xử lý"
  },
  "pendingTransactionInfo": {
    "message": "Không thể xử lý giao dịch này cho đến khi hoàn tất."
  },
  "pendingTransactionMultiple": {
    "message": "Bạn có ($1) giao dịch đang chờ xử lý."
  },
  "pendingTransactionSingle": {
    "message": "Bạn có (1) giao dịch đang chờ xử lý.",
    "description": "$1 is count of pending transactions"
  },
  "permissionRequest": {
    "message": "Yêu cầu quyền"
  },
  "permissionRequestCapitalized": {
    "message": "Yêu cầu cấp quyền"
  },
  "permissionRequested": {
    "message": "Đã yêu cầu ngay"
  },
  "permissionRevoked": {
    "message": "Đã thu hồi trong bản cập nhật này"
  },
  "permission_accessNamedSnap": {
    "message": "Kết nối với $1.",
    "description": "The description for the `wallet_snap` permission. $1 is the human-readable name of the snap."
  },
  "permission_accessNetwork": {
    "message": "Truy cập Internet.",
    "description": "The description of the `endowment:network-access` permission."
  },
  "permission_accessNetworkDescription": {
    "message": "Cho phép Snap truy cập Internet. Điều này có thể được sử dụng để gửi và nhận dữ liệu với máy chủ của bên thứ ba.",
    "description": "An extended description of the `endowment:network-access` permission."
  },
  "permission_accessSnap": {
    "message": "Kết nối với Snap $1.",
    "description": "The description for the `wallet_snap` permission. $1 is the name of the snap."
  },
  "permission_accessSnapDescription": {
    "message": "Cho phép trang web hoặc Snap tương tác với $1.",
    "description": "The description for the `wallet_snap_*` permission. $1 is the name of the Snap."
  },
  "permission_cronjob": {
    "message": "Lên lịch và thực hiện các hành động theo định kỳ.",
    "description": "The description for the `snap_cronjob` permission"
  },
  "permission_cronjobDescription": {
    "message": "Cho phép Snap thực hiện các hành động định kỳ vào thời gian, ngày hoặc khoảng thời gian cố định. Điều này có thể được sử dụng để kích hoạt các tương tác hoặc thông báo nhạy cảm với thời gian.",
    "description": "An extended description for the `snap_cronjob` permission"
  },
  "permission_dialog": {
    "message": "Hiển thị cửa sổ hộp thoại trong MetaMask.",
    "description": "The description for the `snap_dialog` permission"
  },
  "permission_dialogDescription": {
    "message": "Cho phép Snap hiển thị cửa sổ bật lên MetaMask cùng với văn bản tùy chỉnh, trường nhập và nút để chấp nhận hoặc từ chối một hành động.\nCó thể được sử dụng để tạo cảnh báo, xác nhận và quy trình đồng ý tham gia cho một Snap.",
    "description": "An extended description for the `snap_dialog` permission"
  },
  "permission_ethereumAccounts": {
    "message": "Xem địa chỉ, số dư tài khoản, hoạt động và bắt đầu giao dịch",
    "description": "The description for the `eth_accounts` permission"
  },
  "permission_ethereumProvider": {
    "message": "Truy cập nhà cung cấp Ethereum.",
    "description": "The description for the `endowment:ethereum-provider` permission"
  },
  "permission_ethereumProviderDescription": {
    "message": "Cho phép Snap giao tiếp trực tiếp với MetaMask để đọc dữ liệu từ chuỗi khối và đề xuất các tin nhắn và giao dịch.",
    "description": "An extended description for the `endowment:ethereum-provider` permission"
  },
  "permission_getEntropy": {
    "message": "Lấy các khóa tùy ý duy nhất cho snap này.",
    "description": "The description for the `snap_getEntropy` permission"
  },
  "permission_getEntropyDescription": {
    "message": "Cho phép Snap lấy các khóa tùy ý duy nhất cho Snap này mà không để lộ. Các khóa này tách biệt với tài khoản MetaMask của bạn và không liên quan đến khóa riêng tư hoặc Cụm từ khôi phục bí mật của bạn. Các Snap khác không thể truy cập thông tin này.",
    "description": "An extended description for the `snap_getEntropy` permission"
  },
  "permission_lifecycleHooks": {
    "message": "Sử dụng hook vòng đời.",
    "description": "The description for the `endowment:lifecycle-hooks` permission"
  },
  "permission_lifecycleHooksDescription": {
    "message": "Cho phép snap sử dụng hook vòng đời để chạy mã vào những thời điểm cụ thể trong vòng đời của nó.",
    "description": "An extended description for the `endowment:lifecycle-hooks` permission"
  },
  "permission_longRunning": {
    "message": "Chạy không giới hạn.",
    "description": "The description for the `endowment:long-running` permission"
  },
  "permission_longRunningDescription": {
    "message": "Ví dụ: cho phép Snap chạy vô thời hạn trong quá trình xử lý lượng lớn dữ liệu.",
    "description": "An extended description for the `endowment:long-running` permission"
  },
  "permission_manageAccounts": {
    "message": "Thêm và kiểm soát các tài khoản Ethereum",
    "description": "The description for `snap_manageAccounts` permission"
  },
  "permission_manageBip32Keys": {
    "message": "Kiểm soát các tài khoản và tài sản của bạn ở $1 ($2).",
    "description": "The description for the `snap_getBip32Entropy` permission. $1 is a derivation path, e.g. 'm/44'/0'/0''. $2 is the elliptic curve name, e.g. 'secp256k1'."
  },
  "permission_manageBip32KeysDescription": {
    "message": "Cho phép Snap lấy các cặp khóa BIP-32 dựa trên Cụm từ khôi phục bí mật của bạn mà không để lộ. Điều này sẽ cấp toàn quyền truy cập vào tất cả các tài khoản và tài sản trên $1.\nVới khả năng quản lý khóa, Snap có thể hỗ trợ nhiều giao thức chuỗi khối ngoài Ethereum (EVM).",
    "description": "An extended description for the `snap_getBip32Entropy` permission. $1 is a derivation path (name)"
  },
  "permission_manageBip44Keys": {
    "message": "Kiểm soát các tài khoản và tài sản $1 của bạn.",
    "description": "The description for the `snap_getBip44Entropy` permission. $1 is the name of a protocol, e.g. 'Filecoin'."
  },
  "permission_manageBip44KeysDescription": {
    "message": "Cho phép Snap lấy các cặp khóa BIP-44 dựa trên Cụm từ khôi phục bí mật của bạn mà không để lộ. Điều này sẽ cấp toàn quyền truy cập vào tất cả các tài khoản và tài sản trên $1.\nVới khả năng quản lý khóa, Snap có thể hỗ trợ nhiều giao thức chuỗi khối ngoài Ethereum (EVM).",
    "description": "An extended description for the `snap_getBip44Entropy` permission. $1 is the name of a protocol, e.g., 'Filecoin'."
  },
  "permission_manageNamedBip32Keys": {
    "message": "Kiểm soát các tài khoản và tài sản $1 của bạn.",
    "description": "The description for the `snap_getBip32Entropy` permission. $1 is a name for the derivation path, e.g., 'Ethereum accounts'. $2 is the plain derivation path, e.g. 'm/44'/0'/0''."
  },
  "permission_manageState": {
    "message": "Lưu trữ và quản lý dữ liệu trong thiết bị.",
    "description": "The description for the `snap_manageState` permission"
  },
  "permission_manageStateDescription": {
    "message": "Cho phép Snap lưu trữ, cập nhật và truy xuất dữ liệu một cách an toàn bằng mã hóa. Các Snap khác không thể truy cập thông tin này.",
    "description": "An extended description for the `snap_manageState` permission"
  },
  "permission_notifications": {
    "message": "Hiển thị thông báo.",
    "description": "The description for the `snap_notify` permission"
  },
  "permission_notificationsDescription": {
    "message": "Cho phép Snap hiển thị thông báo trong MetaMask. Một văn bản thông báo ngắn có thể được kích hoạt bằng Snap đối với thông tin có thể thao tác hoặc nhạy cảm với thời gian.",
    "description": "An extended description for the `snap_notify` permission"
  },
  "permission_rpc": {
    "message": "Cho phép $1 giao tiếp trực tiếp với snap này.",
    "description": "The description for the `endowment:rpc` permission. $1 is 'other snaps' or 'websites'."
  },
  "permission_rpcDescription": {
    "message": "Cho phép $1 gửi tin nhắn đến Snap và nhận phản hồi từ Snap.",
    "description": "An extended description for the `endowment:rpc` permission. $1 is 'other snaps' or 'websites'."
  },
  "permission_transactionInsight": {
    "message": "Tìm nạp và hiển thị thông tin chi tiết về giao dịch.",
    "description": "The description for the `endowment:transaction-insight` permission"
  },
  "permission_transactionInsightDescription": {
    "message": "Cho phép Snap giải mã các giao dịch và hiển thị thông tin chi tiết trong giao diện người dùng MetaMask. Điều này có thể được sử dụng cho các giải pháp bảo mật và chống lừa đảo.",
    "description": "An extended description for the `endowment:transaction-insight` permission"
  },
  "permission_transactionInsightOrigin": {
    "message": "Xem nguồn gốc của các trang web đề xuất giao dịch",
    "description": "The description for the `transactionOrigin` caveat, to be used with the `endowment:transaction-insight` permission"
  },
  "permission_transactionInsightOriginDescription": {
    "message": "Cho phép Snap để xem nguồn gốc (URI) của các trang web đề xuất giao dịch. Điều này có thể được sử dụng cho các giải pháp bảo mật và chống lừa đảo.",
    "description": "An extended description for the `transactionOrigin` caveat, to be used with the `endowment:transaction-insight` permission"
  },
  "permission_unknown": {
    "message": "Quyền không xác định: $1",
    "description": "$1 is the name of a requested permission that is not recognized."
  },
  "permission_viewBip32PublicKeys": {
    "message": "Xem khóa công khai của bạn cho $1 ($2).",
    "description": "The description for the `snap_getBip32PublicKey` permission. $1 is a derivation path, e.g. 'm/44'/0'/0''. $2 is the elliptic curve name, e.g. 'secp256k1'."
  },
  "permission_viewBip32PublicKeysDescription": {
    "message": "Cho phép Snap xem khóa công khai (và địa chỉ) của bạn đối với $1. Điều này sẽ không cấp bất kỳ quyền kiểm soát tài khoản hoặc tài sản nào.",
    "description": "An extended description for the `snap_getBip32PublicKey` permission. $1 is a derivation path (name)"
  },
  "permission_viewNamedBip32PublicKeys": {
    "message": "Xem khóa công khai của bạn cho $1.",
    "description": "The description for the `snap_getBip32PublicKey` permission. $1 is a name for the derivation path, e.g., 'Ethereum accounts'."
  },
  "permission_webAssembly": {
    "message": "Hỗ trợ dành cho WebAssembly.",
    "description": "The description of the `endowment:webassembly` permission."
  },
  "permission_webAssemblyDescription": {
    "message": "Cho phép Snap truy cập vào các môi trường thực thi cấp thấp thông qua WebAssembly.",
    "description": "An extended description of the `endowment:webassembly` permission."
  },
  "permissions": {
    "message": "Quyền"
  },
  "permissionsTitle": {
    "message": "Quyền"
  },
  "permissionsTourDescription": {
    "message": "Tìm tài khoản đã kết nối của bạn và quản lý quyền tại đây"
  },
  "personalAddressDetected": {
    "message": "Đã tìm thấy địa chỉ cá nhân. Nhập địa chỉ hợp đồng token."
  },
  "pleaseConfirm": {
    "message": "Vui lòng xác nhận"
  },
  "plusXMore": {
    "message": "+ $1 khác",
    "description": "$1 is a number of additional but unshown items in a list- this message will be shown in place of those items"
  },
  "popularCustomNetworks": {
    "message": "Mạng tùy chỉnh phổ biến"
  },
  "portfolio": {
    "message": "Danh mục đầu tư"
  },
  "portfolioDashboard": {
    "message": "Trang tổng quan Danh mục đầu tư"
  },
  "preferredLedgerConnectionType": {
    "message": "Dạng kết nối Ledger ưu tiên",
    "description": "A header for a dropdown in Settings > Advanced. Appears above the ledgerConnectionPreferenceDescription message"
  },
  "preparingSwap": {
    "message": "Đang chuẩn bị hoán đổi..."
  },
  "prev": {
    "message": "Trước"
  },
  "primaryCurrencySetting": {
    "message": "Đơn vị tiền chính"
  },
  "primaryCurrencySettingDescription": {
    "message": "Chọn Gốc để ưu tiên hiển thị giá trị bằng đơn vị tiền gốc của chuỗi (ví dụ: ETH). Chọn Pháp định để ưu tiên hiển thị giá trị bằng đơn vị tiền pháp định mà bạn chọn."
  },
  "priorityFee": {
    "message": "Phí ưu tiên"
  },
  "priorityFeeProperCase": {
    "message": "Phí Ưu Tiên"
  },
  "privacy": {
    "message": "Quyền riêng tư"
  },
  "privacyMsg": {
    "message": "Chính sách quyền riêng tư"
  },
  "privateKey": {
    "message": "Khóa riêng tư",
    "description": "select this type of file to use to import an account"
  },
  "privateKeyCopyWarning": {
    "message": "Khóa riêng tư cho $1",
    "description": "$1 represents the account name"
  },
  "privateKeyWarning": {
    "message": "Cảnh báo: Tuyệt đối không để lộ mã khóa này. Bất kỳ ai có mã khóa riêng tư của bạn cũng có thể đánh cắp tài sản được lưu giữ trong tài khoản của bạn."
  },
  "privateNetwork": {
    "message": "Mạng riêng"
  },
  "proceedWithTransaction": {
    "message": "Tôi vẫn muốn xử lý"
  },
  "proposedApprovalLimit": {
    "message": "Giới hạn phê duyệt đề xuất"
  },
  "provide": {
    "message": "Cung cấp"
  },
  "publicAddress": {
    "message": "Địa chỉ công khai"
  },
  "queued": {
    "message": "Đã đưa vào hàng đợi"
  },
  "quoteRate": {
    "message": "Tỷ giá báo giá"
  },
  "reAddAccounts": {
    "message": "thêm lại bất kỳ tài khoản nào khác"
  },
  "reAdded": {
    "message": "đã thêm lại"
  },
  "readdToken": {
    "message": "Bạn có thể thêm lại token này trong tương lai bằng cách chuyển đến mục “Thêm token” trong trình đơn tùy chọn tài khoản."
  },
  "receive": {
    "message": "Nhận"
  },
  "recipientAddressPlaceholder": {
    "message": "Nhập địa chỉ công khai (0x) hoặc tên ENS"
  },
  "recommendedGasLabel": {
    "message": "Được đề xuất"
  },
  "recoveryPhraseReminderBackupStart": {
    "message": "Bắt đầu tại đây"
  },
  "recoveryPhraseReminderConfirm": {
    "message": "Đã hiểu"
  },
  "recoveryPhraseReminderHasBackedUp": {
    "message": "Luôn lưu giữ Cụm mật khẩu khôi phục bí mật ở nơi an toàn và bí mật"
  },
  "recoveryPhraseReminderHasNotBackedUp": {
    "message": "Bạn cần sao lưu lại Cụm mật khẩu khôi phục bí mật?"
  },
  "recoveryPhraseReminderItemOne": {
    "message": "Tuyệt đối không cho ai biết Cụm mật khẩu khôi phục bí mật"
  },
  "recoveryPhraseReminderItemTwo": {
    "message": "Nhóm MetaMask sẽ không bao giờ hỏi Cụm mật khẩu khôi phục bí mật của bạn"
  },
  "recoveryPhraseReminderSubText": {
    "message": "Cụm mật khẩu khôi phục bí mật sẽ kiểm soát mọi thứ trong tài khoản của bạn."
  },
  "recoveryPhraseReminderTitle": {
    "message": "Bảo vệ tiền của bạn"
  },
  "refreshList": {
    "message": "Làm mới danh sách"
  },
  "reject": {
    "message": "Từ chối"
  },
  "rejectAll": {
    "message": "Từ chối tất cả"
  },
  "rejectRequestsDescription": {
    "message": "Bạn chuẩn bị từ chối hàng loạt $1 yêu cầu."
  },
  "rejectRequestsN": {
    "message": "Từ chối $1 yêu cầu"
  },
  "rejectTxsDescription": {
    "message": "Bạn chuẩn bị từ chối hàng loạt $1 giao dịch."
  },
  "rejectTxsN": {
    "message": "Từ chối $1 giao dịch"
  },
  "rejected": {
    "message": "Đã từ chối"
  },
  "remember": {
    "message": "Ghi nhớ:"
  },
  "remove": {
    "message": "Xóa"
  },
  "removeAccount": {
    "message": "Xóa tài khoản"
  },
  "removeAccountDescription": {
    "message": "Tài khoản này sẽ được xóa khỏi ví của bạn. Hãy đảm bảo rằng bạn có Cụm mật khẩu khôi phục bí mật ban đầu hoặc khóa riêng tư cho tài khoản được nhập trước khi tiếp tục. Bạn có thể nhập hoặc tạo lại tài khoản từ trình đơn tài khoản thả xuống. "
  },
  "removeJWT": {
    "message": "Xóa token lưu ký"
  },
  "removeJWTDescription": {
    "message": "Bạn có chắc chắn muốn xóa token này không? Tất cả các tài khoản được chỉ định cho token này cũng sẽ bị xóa khỏi tiện ích: "
  },
  "removeNFT": {
    "message": "Xóa NFT"
  },
  "removeNftMessage": {
    "message": "NFT đã được xóa thành công!"
  },
  "removeSnap": {
    "message": "Xóa Snap"
  },
  "removeSnapConfirmation": {
    "message": "Bạn có chắc chắn muốn xóa $1 không?",
    "description": "$1 represents the name of the snap"
  },
  "removeSnapDescription": {
    "message": "Hành động này sẽ xóa Snap, dữ liệu và thu hồi các quyền mà bạn đã cấp."
  },
  "replace": {
    "message": "thay thế"
  },
  "requestFlaggedAsMaliciousFallbackCopyReason": {
    "message": "Nhà cung cấp bảo mật chưa chia sẻ thêm thông tin chi tiết"
  },
  "requestFlaggedAsMaliciousFallbackCopyReasonTitle": {
    "message": "Yêu cầu bị gắn cờ độc hại"
  },
  "requestMayNotBeSafe": {
    "message": "Yêu cầu có thể không an toàn"
  },
  "requestMayNotBeSafeError": {
    "message": "Nhà cung cấp bảo mật không phát hiện thấy bất kỳ hoạt động độc hại đã biết nào, nhưng vẫn có thể không an toàn nếu tiếp tục."
  },
  "requestNotVerified": {
    "message": "Yêu cầu chưa được xác minh"
  },
  "requestNotVerifiedError": {
    "message": "Do có lỗi, yêu cầu này đã không được nhà cung cấp bảo mật xác minh. Hãy thực hiện cẩn thận."
  },
  "requestsAwaitingAcknowledgement": {
    "message": "yêu cầu đang chờ xác nhận"
  },
  "required": {
    "message": "Bắt buộc"
  },
  "reset": {
    "message": "Đặt lại"
  },
  "resetWallet": {
    "message": "Đặt lại ví"
  },
  "resetWalletSubHeader": {
    "message": "MetaMask không lưu giữ bản sao mật khẩu của bạn. Nếu bạn đang gặp sự cố khi mở khóa tài khoản, bạn sẽ cần đặt lại ví của mình. Bạn có thể thực hiện bằng cách cung cấp Cụm từ khôi phục bí mật mà bạn đã sử dụng khi thiết lập ví."
  },
  "resetWalletUsingSRP": {
    "message": "Hành động này sẽ xóa ví hiện tại và Cụm từ khôi phục bí mật khỏi thiết bị này, cùng với danh sách các tài khoản mà bạn quản lý. Sau khi đặt lại bằng Cụm từ khôi phục bí mật, bạn sẽ thấy danh sách các tài khoản dựa trên Cụm từ khôi phục bí mật mà bạn sử dụng để đặt lại. Danh sách mới này sẽ tự động bổ sung các tài khoản có số dư. Bạn cũng sẽ có thể $1 đã tạo trước đó. Các tài khoản tùy chỉnh mà bạn đã nhập sẽ cần $2, và mọi token tùy chỉnh mà bạn thêm vào tài khoản cũng sẽ cần $3."
  },
  "resetWalletWarning": {
    "message": "Đảm bảo bạn đang sử dụng đúng Cụm từ khôi phục bí mật trước khi tiếp tục vì bạn sẽ không thể hoàn tác."
  },
  "restartMetamask": {
    "message": "Khởi động lại MetaMask"
  },
  "restore": {
    "message": "Khôi phục"
  },
  "restoreFailed": {
    "message": "Không thể khôi phục dữ liệu của bạn từ tập tin được cung cấp"
  },
  "restoreSuccessful": {
    "message": "Dữ liệu của bạn đã được khôi phục thành công"
  },
  "restoreUserData": {
    "message": "Khôi phục dữ liệu người dùng"
  },
  "restoreUserDataDescription": {
    "message": "Bạn có thể khôi phục cài đặt người dùng chứa các tùy chọn và địa chỉ tài khoản từ tập tin JSON đã sao lưu trước đó."
  },
  "resultPageError": {
    "message": "Lỗi"
  },
  "resultPageErrorDefaultMessage": {
    "message": "Thao tác thất bại."
  },
  "resultPageSuccess": {
    "message": "Thành công"
  },
  "resultPageSuccessDefaultMessage": {
    "message": "Đã hoàn thành thao tác thành công."
  },
  "retryTransaction": {
    "message": "Thử lại giao dịch"
  },
  "reusedTokenNameWarning": {
    "message": "Một token trong đây sử dụng lại ký hiệu của một token khác mà bạn thấy, điều này có thể gây nhầm lẫn hoặc mang tính lừa dối."
  },
  "revealSeedWords": {
    "message": "Hiện Cụm mật khẩu khôi phục bí mật"
  },
  "revealSeedWordsDescription1": {
    "message": "$1 cung cấp $2",
    "description": "This is a sentence consisting of link using 'revealSeedWordsSRPName' as $1 and bolded text using 'revealSeedWordsDescription3' as $2."
  },
  "revealSeedWordsDescription2": {
    "message": "MetaMask là một $1. Có nghĩa bạn là người sở hữu Cụm từ khôi phục bí mật của bạn.",
    "description": "$1 is text link with the message from 'revealSeedWordsNonCustodialWallet'"
  },
  "revealSeedWordsDescription3": {
    "message": "toàn quyền truy cập vào ví và tiền của bạn.\n"
  },
  "revealSeedWordsNonCustodialWallet": {
    "message": "ví không giám hộ"
  },
  "revealSeedWordsQR": {
    "message": "QR"
  },
  "revealSeedWordsSRPName": {
    "message": "Cụm từ khôi phục bí mật (SRP)"
  },
  "revealSeedWordsText": {
    "message": "Văn bản"
  },
  "revealSeedWordsWarning": {
    "message": "Đảm bảo không có ai đang nhìn vào màn hình của bạn. $1",
    "description": "$1 is bolded text using the message from 'revealSeedWordsWarning2'"
  },
  "revealSeedWordsWarning2": {
    "message": "Bộ phận Hỗ trợ của MetaMask sẽ không bao giờ yêu cầu điều này.",
    "description": "The bolded texted in the second part of 'revealSeedWordsWarning'"
  },
  "revealTheSeedPhrase": {
    "message": "Hiện cụm từ khôi phục bí mật"
  },
  "revokeAllTokensTitle": {
    "message": "Thu hồi quyền truy cập và chuyển tất cả $1 của bạn?",
    "description": "$1 is the symbol of the token for which the user is revoking approval"
  },
  "revokeAllTokensTitleWithoutSymbol": {
    "message": "Thu hồi quyền truy cập và chuyển tất cả NFT của bạn từ $1?",
    "description": "$1 is a link to contract on the block explorer when we're not able to retrieve a erc721 or erc1155 name"
  },
  "revokeApproveForAllDescription": {
    "message": "Hành động này sẽ thu hồi quyền cho phép bên thứ ba truy cập và chuyển tất cả $1 của bạn mà không cần thông báo thêm.",
    "description": "$1 is either a string or link of a given token symbol or name"
  },
  "revokeApproveForAllDescriptionWithoutSymbol": {
    "message": "Hành động này sẽ thu hồi quyền cho phép bên thứ ba truy cập và chuyển tất cả NFT của bạn từ $1 mà không cần thông báo thêm.",
    "description": "$1 is a link to contract on the block explorer when we're not able to retrieve a erc721 or erc1155 name"
  },
  "revokePermission": {
    "message": "Thu hồi quyền"
  },
  "revokeSpendingCap": {
    "message": "Thu hồi hạn mức chi tiêu cho $1 của bạn",
    "description": "$1 is a token symbol"
  },
  "revokeSpendingCapTooltipText": {
    "message": "Bên thứ ba này sẽ không thể chi tiêu thêm bất kỳ token hiện tại hoặc tương lai nào của bạn."
  },
  "rpcUrl": {
    "message": "URL RPC mới"
  },
  "safeTransferFrom": {
    "message": "Chuyển khoản an toàn từ"
  },
  "save": {
    "message": "Lưu"
  },
  "scanInstructions": {
    "message": "Đặt mã QR vào trước máy ảnh"
  },
  "scanQrCode": {
    "message": "Quét mã QR"
  },
  "scrollDown": {
    "message": "Cuộn xuống"
  },
  "search": {
    "message": "Tìm kiếm"
  },
  "searchAccounts": {
    "message": "Tìm kiếm tài khoản"
  },
  "searchResults": {
    "message": "Kết quả tìm kiếm"
  },
  "secretRecoveryPhrase": {
    "message": "Cụm Mật Khẩu Khôi Phục Bí Mật"
  },
  "secureWallet": {
    "message": "Ví an toàn"
  },
  "security": {
    "message": "Bảo mật"
  },
  "securityAlert": {
    "message": "Cảnh báo bảo mật từ $1 và $2"
  },
  "securityAlerts": {
    "message": "Cảnh báo bảo mật"
  },
  "securityAlertsDescription1": {
    "message": "Tính năng này sẽ cảnh báo cho bạn khi có hoạt động độc hại bằng cách xem xét cục bộ các giao dịch và yêu cầu chữ ký của bạn. Dữ liệu của bạn không được chia sẻ với các bên thứ ba cung cấp dịch vụ này. Luôn tự thẩm định trước khi phê duyệt bất kỳ yêu cầu nào. Không có gì đảm bảo rằng tính năng này sẽ phát hiện được tất cả các hoạt động độc hại."
  },
  "securityAlertsDescription2": {
    "message": "Nhớ luôn tự thẩm định trước khi phê duyệt bất kỳ yêu cầu nào. Không có gì đảm bảo tính năng này sẽ phát hiện được tất cả các hành vi độc hại."
  },
  "securityAndPrivacy": {
    "message": "Bảo mật và quyền riêng tư"
  },
  "securityProviderAdviceBy": {
    "message": "Lời khuyên bảo mật bởi $1",
    "description": "The security provider that is providing data"
  },
  "seeDetails": {
    "message": "Xem chi tiết"
  },
  "seedPhraseConfirm": {
    "message": "Xác nhận Cụm Mật Khẩu Khôi Phục Bí Mật"
  },
  "seedPhraseEnterMissingWords": {
    "message": "Xác nhận Cụm Mật Khẩu Khôi Phục Bí Mật"
  },
  "seedPhraseIntroNotRecommendedButtonCopy": {
    "message": "Nhắc tôi sau (không khuyến khích)"
  },
  "seedPhraseIntroRecommendedButtonCopy": {
    "message": "Bảo mật ví của tôi (khuyến khích)"
  },
  "seedPhraseIntroSidebarBulletFour": {
    "message": "Viết ra và cất ở nhiều nơi bí mật."
  },
  "seedPhraseIntroSidebarBulletOne": {
    "message": "Lưu trong một trình quản lý mật khẩu"
  },
  "seedPhraseIntroSidebarBulletThree": {
    "message": "Lưu giữ trong hộp ký gửi an toàn."
  },
  "seedPhraseIntroSidebarCopyOne": {
    "message": "Cụm mật khẩu khôi phục bí mật gồm 12 từ là “chìa khóa chính” để truy cập ví và số tiền của bạn"
  },
  "seedPhraseIntroSidebarCopyThree": {
    "message": "Nếu ai đó hỏi bạn cụm mật khẩu khôi phục bí mật, thì họ đang cố gắng lừa đảo và đánh cắp tiền trong ví của bạn"
  },
  "seedPhraseIntroSidebarCopyTwo": {
    "message": "Đừng bao giờ cho ai biết cụm mật khẩu khôi phục bí mật, kể cả MetaMask!"
  },
  "seedPhraseIntroSidebarTitleOne": {
    "message": "Cụm mật khẩu khôi phục bí mật là gì?"
  },
  "seedPhraseIntroSidebarTitleThree": {
    "message": "Tôi có nên cho ai biết cụm mật khẩu khôi phục bí mật của mình không?"
  },
  "seedPhraseIntroSidebarTitleTwo": {
    "message": "Tôi lưu Cụm mật khẩu khôi phục bí mật của mình bằng cách nào?"
  },
  "seedPhraseIntroTitle": {
    "message": "Bảo mật cho ví của bạn"
  },
  "seedPhraseIntroTitleCopy": {
    "message": "Trước khi bắt đầu, hãy xem video ngắn này để tìm hiểu thêm về cụm mật khẩu khôi phục bí mật của bạn và cách bảo vệ ví của bạn."
  },
  "seedPhraseReq": {
    "message": "Cụm mật khẩu khôi phục bí mật gồm 12, 15, 18, 21 hoặc 24 từ"
  },
  "seedPhraseWriteDownDetails": {
    "message": "Viết ra Cụm Mật Khẩu Khôi Phục Bí Mật gồm 12 từ này, sau đó lưu ở một nơi mà bạn tin tưởng và chỉ có bạn mới được phép truy cập."
  },
  "seedPhraseWriteDownHeader": {
    "message": "Viết ra Cụm Mật Khẩu Khôi Phục Bí Mật của bạn"
  },
  "select": {
    "message": "Chọn"
  },
  "selectAccounts": {
    "message": "Chọn (các) tài khoản để sử dụng trên trang web này"
  },
  "selectAccountsForSnap": {
    "message": "Chọn (các) tài khoản để sử dụng với snap này"
  },
  "selectAll": {
    "message": "Chọn tất cả"
  },
  "selectAllAccounts": {
    "message": "Chọn tất cả tài khoản"
  },
  "selectAnAccount": {
    "message": "Chọn một tài khoản"
  },
  "selectAnAccountAlreadyConnected": {
    "message": "Tài khoản này đã được kết nối với MetaMask"
  },
  "selectAnAccountHelp": {
    "message": "Chọn tài khoản lưu ký để sử dụng trong MetaMask Institutional."
  },
  "selectHdPath": {
    "message": "Chọn đường dẫn HD"
  },
  "selectJWT": {
    "message": "Chọn token"
  },
  "selectNFTPrivacyPreference": {
    "message": "Bật phát hiện NFT trong phần Cài Đặt"
  },
  "selectPathHelp": {
    "message": "Nếu bạn không thấy các tài khoản như mong đợi, hãy chuyển sang đường dẫn HD."
  },
  "selectProvider": {
    "message": "Chọn nhà cung cấp:"
  },
  "selectType": {
    "message": "Chọn loại"
  },
  "selectingAllWillAllow": {
    "message": "Việc chọn tất cả sẽ cho phép trang này xem tất cả các tài khoản hiện tại của bạn. Đảm bảo rằng bạn tin tưởng trang web này."
  },
  "send": {
    "message": "Gửi"
  },
  "sendBugReport": {
    "message": "Gửi báo cáo lỗi."
  },
  "sendSpecifiedTokens": {
    "message": "Gửi $1",
    "description": "Symbol of the specified token"
  },
  "sendTo": {
    "message": "Gửi đến"
  },
  "sendTokens": {
    "message": "Gửi token"
  },
  "sendingDisabled": {
    "message": "Gửi tài sản NFT ERC-1155 chưa được hỗ trợ."
  },
  "sendingNativeAsset": {
    "message": "Gửi $1",
    "description": "$1 represents the native currency symbol for the current network (e.g. ETH or BNB)"
  },
  "sendingToTokenContractWarning": {
    "message": "Cảnh báo: bạn sắp gửi đến một hợp đồng token và điều này có thể dẫn đến nguy cơ mất tiền. $1",
    "description": "$1 is a clickable link with text defined by the 'learnMoreUpperCase' key. The link will open to a support article regarding the known contract address warning"
  },
  "sepolia": {
    "message": "Mạng thử nghiệm Sepolia"
  },
  "setAdvancedPrivacySettingsDetails": {
    "message": "MetaMask sử dụng các dịch vụ của bên thứ ba đáng tin cậy này để nâng cao sự hữu ích và an toàn của sản phẩm."
  },
  "setApprovalForAll": {
    "message": "Thiết lập phê duyệt tất cả"
  },
  "setApprovalForAllTitle": {
    "message": "Phê duyệt $1 không có giới hạn chi tiêu",
    "description": "The token symbol that is being approved"
  },
<<<<<<< HEAD
=======
  "settingAddSnapAccount": {
    "message": "Thêm tài khoản snap"
  },
>>>>>>> 877e184b
  "settings": {
    "message": "Cài đặt"
  },
  "settingsSearchMatchingNotFound": {
    "message": "Không tìm thấy kết quả trùng khớp."
  },
  "show": {
    "message": "Hiển thị"
  },
  "showFiatConversionInTestnets": {
    "message": "Hiển thị tỷ lệ quy đổi trên các mạng thử nghiệm"
  },
  "showFiatConversionInTestnetsDescription": {
    "message": "Chọn tùy chọn này để hiển thị tỷ lệ quy đổi tiền pháp định trên mạng thử nghiệm"
  },
  "showHexData": {
    "message": "Hiển thị dữ liệu thập lục phân"
  },
  "showHexDataDescription": {
    "message": "Chọn tùy chọn này để hiển thị trường dữ liệu thập lục phân trên màn hình gửi"
  },
  "showIncomingTransactions": {
    "message": "Hiển thị các giao dịch đến"
  },
  "showIncomingTransactionsDescription": {
    "message": "Chọn tùy chọn này nếu bạn muốn dùng Etherscan để hiển thị các giao dịch đến trong danh sách giao dịch",
    "description": "$1 is the link to etherscan url and $2 is the link to the privacy policy of consensys APIs"
  },
  "showIncomingTransactionsInformation": {
    "message": "Điều này phụ thuộc vào từng mạng sẽ có quyền truy cập vào địa chỉ Ethereum và địa chỉ IP của bạn."
  },
  "showMore": {
    "message": "Hiển thị thêm"
  },
  "showNft": {
    "message": "Hiển thị NFT"
  },
  "showPermissions": {
    "message": "Hiển thị quyền"
  },
  "showPrivateKey": {
    "message": "Hiển thị khóa riêng tư"
  },
  "showTestnetNetworks": {
    "message": "Hiển thị các mạng thử nghiệm"
  },
  "showTestnetNetworksDescription": {
    "message": "Chọn tùy chọn này để hiển thị các mạng thử nghiệm trong danh sách mạng"
  },
  "sigRequest": {
    "message": "Yêu cầu chữ ký"
  },
  "sign": {
    "message": "Ký"
  },
  "signatureRequest": {
    "message": "Yêu cầu chữ ký"
  },
  "signatureRequestGuidance": {
    "message": "Chỉ ký vào thông báo này nếu bạn hoàn toàn hiểu nội dung và tin tưởng trang web yêu cầu."
  },
  "signatureRequestWarning": {
    "message": "Việc ký vào thông báo này có thể gây nguy hiểm. Bạn có thể trao toàn quyền kiểm soát tài khoản và tài sản của mình cho bên kia. Nghĩa là họ có thể tiêu hoặc rút hết tiền trong tài khoản của bạn bất cứ lúc nào. Hãy tiến hành thận trọng. $1."
  },
  "signed": {
    "message": "Đã ký"
  },
  "signin": {
    "message": "Đăng nhập"
  },
  "simulationErrorMessageV2": {
    "message": "Chúng tôi không thể ước tính gas. Có thể đã xảy ra lỗi trong hợp đồng và giao dịch này có thể thất bại."
  },
  "skip": {
    "message": "Bỏ qua"
  },
  "skipAccountSecurity": {
    "message": "Bỏ qua bảo mật tài khoản?"
  },
  "skipAccountSecurityDetails": {
    "message": "Tôi hiểu rằng nếu chưa sao lưu Cụm Mật Khẩu Khôi Phục Bí Mật của mình, tôi có thể bị mất tài khoản và toàn bộ tài sản bên trong."
  },
  "smartContracts": {
    "message": "Hợp đồng thông minh"
  },
  "smartSwap": {
    "message": "Hoán đổi thông minh"
  },
  "smartSwapsAreHere": {
    "message": "Hoán đổi thông minh đã ra mắt!"
  },
  "smartSwapsDescription": {
    "message": "Tính năng Hoán đổi của MetaMask nay đã thông minh hơn rất nhiều! Kích hoạt Hoán đổi thông minh sẽ cho phép MetaMask tối ưu quy trình Hoán đổi để giúp bạn:"
  },
  "smartSwapsErrorNotEnoughFunds": {
    "message": "Không có đủ tiền để thực hiện hoán đổi thông minh."
  },
  "smartSwapsErrorUnavailable": {
    "message": "Hoán đổi thông minh tạm thời không khả dụng."
  },
  "smartSwapsSubDescription": {
    "message": "* Hoán đổi thông minh sẽ cố gắng gửi giao dịch của bạn nhiều lần một cách riêng tư. Nếu tất cả các lần thử đều không thành công, giao dịch sẽ được phát công khai để đảm bảo Hoán đổi của bạn được thực hiện thành công."
  },
  "snapConfigure": {
    "message": "Định cấu hình"
  },
  "snapConnectionWarning": {
    "message": "$1 muốn kết nối với $2. Chỉ tiếp tục nếu bạn tin tưởng trang web này.",
    "description": "$2 is the snap and $1 is the dapp requesting connection to the snap."
  },
  "snapContent": {
    "message": "Nội dung này đến từ $1",
    "description": "This is shown when a snap shows transaction insight information in the confirmation UI. $1 is a link to the snap's settings page with the link text being the name of the snap."
  },
  "snapCreateAccountSubtitle": {
    "message": "Chọn cách bảo mật tài khoản mới của bạn bằng MetaMask Snap."
  },
  "snapCreateAccountTitle": {
    "message": "Tạo tài khoản $1",
    "description": "Title of the Create Snap Account Page, $1 is the text using a different color"
  },
  "snapCreateAccountTitle2": {
    "message": "snap",
    "description": "$1 of the snapCreateAccountTitle"
  },
  "snapCreatedByMetaMask": {
    "message": "Bởi MetaMask"
  },
  "snapDetailAudits": {
    "message": "Kiểm tra"
  },
  "snapDetailDeveloper": {
    "message": "Nhà phát triển"
  },
  "snapDetailLastUpdated": {
    "message": "Đã cập nhật"
  },
  "snapDetailManageSnap": {
    "message": "Quản lý snap"
  },
  "snapDetailTags": {
    "message": "Thẻ"
  },
  "snapDetailVersion": {
    "message": "Phiên bản"
  },
  "snapDetailWebsite": {
    "message": "Trang web"
  },
  "snapDetailsCreateASnapAccount": {
    "message": "Tạo tài khoản Snap"
  },
  "snapDetailsInstalled": {
    "message": "Đã cài đặt"
  },
  "snapError": {
    "message": "Lỗi Snap: '$1'. Mã lỗi: '$2'",
    "description": "This is shown when a snap encounters an error. $1 is the error message from the snap, and $2 is the error code."
  },
  "snapInstall": {
    "message": "Cài đặt Snap"
  },
  "snapInstallRequest": {
    "message": "Cài đặt $1 để được cấp các quyền sau. Chỉ tiếp tục nếu bạn tin tưởng $1.",
    "description": "$1 is the snap name."
  },
  "snapInstallSuccess": {
    "message": "Cài đặt hoàn tất"
  },
  "snapInstallWarningCheck": {
    "message": "Để xác nhận rằng bạn hiểu, hãy đánh dấu vào ô.",
    "description": "Warning message used in popup displayed on snap install. $1 is the snap name."
  },
  "snapInstallWarningCheckPlural": {
    "message": "Để xác nhận rằng bạn hiểu, hãy đánh dấu vào tất cả các ô.",
    "description": "Warning message used in popup displayed on snap install when having multiple permissions. $1 is the snap name."
  },
  "snapInstallWarningHeading": {
    "message": "Hãy tiến hành thận trọng"
  },
  "snapInstallWarningKeyAccess": {
    "message": "Bạn đang cấp quyền truy cập khóa $2 cho Snap \"$1\". Hành động này không thể hủy bỏ và sẽ cấp quyền kiểm soát tài khoản và tài sản $2 của bạn cho \"$1\". Đảm bảo bạn tin tưởng \"$1\" trước khi tiếp tục.",
    "description": "The first parameter is the name of the snap and the second one is the protocol"
  },
  "snapInstallWarningPublicKeyAccess": {
    "message": "Cấp quyền truy cập $1 cho khóa công khai $2",
    "description": "The first parameter is the name of the snap and the second one is the protocol"
  },
  "snapInstallationErrorDescription": {
    "message": "Không thể cài đặt $1.",
    "description": "Error description used when snap installation fails. $1 is the snap name."
  },
  "snapInstallationErrorTitle": {
    "message": "Cài đặt thất bại",
    "description": "Error title used when snap installation fails."
  },
  "snapIsAudited": {
    "message": "Đã kiểm tra"
  },
  "snapResultError": {
    "message": "Lỗi"
  },
  "snapResultSuccess": {
    "message": "Thành công"
  },
  "snapResultSuccessDescription": {
    "message": "$1 đã sẵn sàng để sử dụng"
  },
  "snapUpdate": {
    "message": "Cập nhật Snap"
  },
  "snapUpdateAvailable": {
    "message": "Có cập nhật mới"
  },
  "snapUpdateErrorDescription": {
    "message": "Không thể cập nhật $1.",
    "description": "Error description used when snap update fails. $1 is the snap name."
  },
  "snapUpdateErrorTitle": {
    "message": "Cập nhật thất bại",
    "description": "Error title used when snap update fails."
  },
  "snapUpdateRequest": {
    "message": "$1 muốn cập nhật $2 lên $3 để được cấp các quyền sau. Chỉ tiếp tục nếu bạn tin tưởng $2.",
    "description": "$1 is the dApp origin requesting the snap, $2 is the snap name and $3 is the snap version."
  },
  "snapUpdateSuccess": {
    "message": "Cập nhật hoàn tất"
  },
  "snaps": {
    "message": "Snap"
  },
  "snapsInsightLoading": {
    "message": "Đang tải thông tin chi tiết về giao dịch..."
  },
  "snapsInvalidUIError": {
    "message": "Giao diện người dùng được chỉ định bởi snap không hợp lệ."
  },
  "snapsNoInsight": {
    "message": "Snap không trả về bất kỳ thông tin chi tiết nào"
  },
  "snapsPrivacyWarningFirstMessage": {
    "message": "Bạn thừa nhận rằng snap mà bạn sắp cài đặt là Dịch vụ bên thứ ba như được định nghĩa trong $1 của Consensys. Việc bạn sử dụng Dịch vụ bên thứ ba sẽ phải tuân theo các điều khoản và điều kiện riêng do nhà cung cấp Dịch vụ bên thứ ba quy định. Bạn tự chịu rủi ro khi truy cập, tin tưởng hoặc sử dụng Dịch vụ bên thứ ba. Consensys từ chối mọi trách nhiệm và trách nhiệm pháp lý đối với bất kỳ tổn thất nào khi bạn sử dụng Dịch vụ bên thứ ba.",
    "description": "First part of a message in popup modal displayed when installing a snap for the first time. $1 is terms of use link."
  },
  "snapsPrivacyWarningSecondMessage": {
    "message": "Mọi thông tin mà bạn chia sẻ với Dịch vụ bên thứ ba sẽ được Dịch vụ bên thứ ba đó thu thập trực tiếp theo chính sách quyền riêng tư của họ. Vui lòng tham khảo chính sách quyền riêng tư của họ để biết thêm thông tin.",
    "description": "Second part of a message in popup modal displayed when installing a snap for the first time."
  },
  "snapsPrivacyWarningThirdMessage": {
    "message": "Consensys không có quyền truy cập vào thông tin mà bạn chia sẻ với các bên thứ ba này.",
    "description": "Third part of a message in popup modal displayed when installing a snap for the first time."
  },
  "snapsSettingsDescription": {
    "message": "Quản lý Snap"
  },
  "snapsTermsOfUse": {
    "message": "Điều khoản sử dụng"
  },
  "snapsToggle": {
    "message": "Snap chỉ hoạt động khi đã bật"
  },
  "snapsUIError": {
    "message": "Liên hệ với những người tạo ra $1 để được hỗ trợ thêm.",
    "description": "This is shown when the insight snap throws an error. $1 is the snap name"
  },
  "someNetworksMayPoseSecurity": {
    "message": "Một số mạng có thể gây ra rủi ro về bảo mật và/hoặc quyền riêng tư. Bạn cần hiểu rõ các rủi ro này trước khi thêm và sử dụng mạng."
  },
  "somethingIsWrong": {
    "message": "Đã xảy ra lỗi. Hãy thử tải lại trang."
  },
  "somethingWentWrong": {
    "message": "Rất tiếc! Đã xảy ra sự cố."
  },
  "speedUp": {
    "message": "Tăng tốc"
  },
  "speedUpCancellation": {
    "message": "Tăng tốc lệnh hủy này"
  },
  "speedUpExplanation": {
    "message": "Chúng tôi đã cập nhật phí gas dựa trên tình trạng mạng hiện tại và đã tăng ít nhất 10% (theo yêu cầu của mạng)."
  },
  "speedUpPopoverTitle": {
    "message": "Tăng tốc giao dịch"
  },
  "speedUpTooltipText": {
    "message": "Phí gas mới"
  },
  "speedUpTransaction": {
    "message": "Tăng tốc giao dịch này"
  },
  "spendLimitInsufficient": {
    "message": "Giới hạn chi tiêu không đủ"
  },
  "spendLimitInvalid": {
    "message": "Giới hạn chi tiêu không hợp lệ; giá trị này phải là số dương."
  },
  "spendLimitPermission": {
    "message": "Quyền đối với giới hạn chi tiêu"
  },
  "spendLimitRequestedBy": {
    "message": "Bên yêu cầu giới hạn chi tiêu: $1",
    "description": "Origin of the site requesting the spend limit"
  },
  "spendLimitTooLarge": {
    "message": "Giới hạn chi tiêu quá lớn"
  },
  "spendingCap": {
    "message": "Hạn mức chi tiêu"
  },
  "spendingCapError": {
    "message": "Lỗi: Chỉ nhập số"
  },
  "spendingCapErrorDescription": {
    "message": "Chỉ nhập số mà bạn cảm thấy thoải mái khi truy cập $1 ở hiện tại hoặc trong tương lai. Bạn luôn có thể tăng giới hạn token sau này.",
    "description": "$1 is origin of the site requesting the token limit"
  },
  "spendingCapRequest": {
    "message": "Yêu cầu hạn mức chi tiêu cho $1 của bạn"
  },
  "srpInputNumberOfWords": {
    "message": "Tôi có một cụm từ gồm $1 từ",
    "description": "This is the text for each option in the dropdown where a user selects how many words their secret recovery phrase has during import. The $1 is the number of words (either 12, 15, 18, 21, or 24)."
  },
  "srpPasteFailedTooManyWords": {
    "message": "Dán không thành công vì cụm từ có nhiều hơn 24 từ. Cụm từ khôi phục bí mật chỉ có tối đa 24 từ.",
    "description": "Description of SRP paste error when the pasted content has too many words"
  },
  "srpPasteTip": {
    "message": "Bạn có thể dán toàn bộ cụm từ khôi phục bí mật vào bất kỳ trường nào",
    "description": "Our secret recovery phrase input is split into one field per word. This message explains to users that they can paste their entire secrete recovery phrase into any field, and we will handle it correctly."
  },
  "srpSecurityQuizGetStarted": {
    "message": "Bắt đầu"
  },
  "srpSecurityQuizImgAlt": {
    "message": "Một con mắt có lỗ khóa ở giữa và ba trường mật khẩu nổi"
  },
  "srpSecurityQuizIntroduction": {
    "message": "Để hiển thị Cụm từ khôi phục bí mật, bạn cần trả lời đúng hai câu hỏi"
  },
  "srpSecurityQuizQuestionOneQuestion": {
    "message": "Nếu bạn làm mất Cụm từ khôi phục bí mật, MetaMask..."
  },
  "srpSecurityQuizQuestionOneRightAnswer": {
    "message": "Không thể giúp bạn"
  },
  "srpSecurityQuizQuestionOneRightAnswerDescription": {
    "message": "Hãy viết ra, khắc lên kim loại hoặc cất giữ ở nhiều nơi bí mật để bạn không bao giờ làm mất nó. Nếu bạn làm mất, nó sẽ bị mất vĩnh viễn."
  },
  "srpSecurityQuizQuestionOneRightAnswerTitle": {
    "message": "Đúng! Không ai có thể giúp bạn lấy lại Cụm từ khôi phục bí mật"
  },
  "srpSecurityQuizQuestionOneWrongAnswer": {
    "message": "Có thể lấy lại cho bạn"
  },
  "srpSecurityQuizQuestionOneWrongAnswerDescription": {
    "message": "Nếu bạn làm mất Cụm từ khôi phục bí mật, nó sẽ bị mất vĩnh viễn. Dù mọi người có nói gì, thì cũng không ai có thể giúp bạn lấy lại."
  },
  "srpSecurityQuizQuestionOneWrongAnswerTitle": {
    "message": "Sai! Không ai có thể giúp bạn lấy lại Cụm từ khôi phục bí mật"
  },
  "srpSecurityQuizQuestionTwoQuestion": {
    "message": "Nếu có bất kỳ ai, kể cả nhân viên hỗ trợ, hỏi về Cụm từ khôi phục bí mật của bạn..."
  },
  "srpSecurityQuizQuestionTwoRightAnswer": {
    "message": "Bạn đang bị lừa đảo"
  },
  "srpSecurityQuizQuestionTwoRightAnswerDescription": {
    "message": "Bất kỳ ai nói rằng họ cần Cụm từ khôi phục bí mật của bạn thì đều đang nói dối bạn. Nếu bạn chia sẻ với họ thì họ sẽ đánh cắp tài sản của bạn."
  },
  "srpSecurityQuizQuestionTwoRightAnswerTitle": {
    "message": "Chính xác! Chia sẻ Cụm từ khôi phục bí mật chưa bao giờ là một ý hay"
  },
  "srpSecurityQuizQuestionTwoWrongAnswer": {
    "message": "Bạn nên đưa nó cho họ"
  },
  "srpSecurityQuizQuestionTwoWrongAnswerDescription": {
    "message": "Bất kỳ ai nói rằng họ cần Cụm từ khôi phục bí mật của bạn thì đều đang nói dối bạn. Nếu bạn chia sẻ với họ thì họ sẽ đánh cắp tài sản của bạn."
  },
  "srpSecurityQuizQuestionTwoWrongAnswerTitle": {
    "message": "Không! Tuyệt đối không bao giờ chia sẻ Cụm từ khôi phục bí mật của bạn với bất kỳ ai"
  },
  "srpSecurityQuizTitle": {
    "message": "Câu hỏi bảo mật"
  },
  "srpToggleShow": {
    "message": "Hiện/Ẩn từ này của cụm từ khôi phục bí mật",
    "description": "Describes a toggle that is used to show or hide a single word of the secret recovery phrase"
  },
  "srpWordHidden": {
    "message": "Từ này bị ẩn",
    "description": "Explains that a word in the secret recovery phrase is hidden"
  },
  "srpWordShown": {
    "message": "Từ này đang được hiển thị",
    "description": "Explains that a word in the secret recovery phrase is being shown"
  },
  "stable": {
    "message": "Ổn định"
  },
  "stableLowercase": {
    "message": "ổn định"
  },
  "stake": {
    "message": "Nắm giữ và khóa"
  },
  "stateLogError": {
    "message": "Lỗi khi truy xuất nhật ký trạng thái."
  },
  "stateLogFileName": {
    "message": "Nhật ký trạng thái của MetaMask"
  },
  "stateLogs": {
    "message": "Nhật ký trạng thái"
  },
  "stateLogsDescription": {
    "message": "Nhật ký trạng thái có chứa các địa chỉ tài khoản công khai của bạn và các giao dịch đã gửi."
  },
  "status": {
    "message": "Trạng thái"
  },
  "statusNotConnected": {
    "message": "Chưa kết nối"
  },
  "statusNotConnectedAccount": {
    "message": "Không có tài khoản nào được kết nối"
  },
  "step1LatticeWallet": {
    "message": "Kết nối với Lattice1"
  },
  "step1LatticeWalletMsg": {
    "message": "Bạn có thể kết nối MetaMask với Lattice1 sau khi thiết bị đã được thiết lập và trực tuyến. Mở khóa thiết bị và chuẩn bị sẵn ID Thiết Bị.",
    "description": "$1 represents the `hardwareWalletSupportLinkConversion` localization key"
  },
  "step1LedgerWallet": {
    "message": "Tải về ứng dụng Ledger"
  },
  "step1LedgerWalletMsg": {
    "message": "Tải về, thiết lập và nhập mật khẩu của bạn để mở khóa $1.",
    "description": "$1 represents the `ledgerLiveApp` localization value"
  },
  "step1TrezorWallet": {
    "message": "Kết nối với Trezor"
  },
  "step1TrezorWalletMsg": {
    "message": "Cắm trực tiếp Trezor vào máy tính của bạn và mở khóa. Đảm bảo bạn sử dụng đúng cụm từ mật khẩu.",
    "description": "$1 represents the `hardwareWalletSupportLinkConversion` localization key"
  },
  "step2LedgerWallet": {
    "message": "Kết nối với Ledger"
  },
  "step2LedgerWalletMsg": {
    "message": "Cắm trực tiếp Ledger vào máy tính của bạn, sau đó mở khóa và mở ứng dụng Ethereum.",
    "description": "$1 represents the `hardwareWalletSupportLinkConversion` localization key"
  },
  "stillGettingMessage": {
    "message": "Vẫn nhận được thông báo này?"
  },
  "strong": {
    "message": "Mạnh"
  },
  "stxBenefit1": {
    "message": "Giảm thiểu chi phí giao dịch"
  },
  "stxBenefit2": {
    "message": "Giảm tỷ lệ thất bại khi giao dịch"
  },
  "stxBenefit3": {
    "message": "Loại bỏ các giao dịch bị mắc kẹt"
  },
  "stxBenefit4": {
    "message": "Ngăn chặn giao dịch chạy trước"
  },
  "stxCancelled": {
    "message": "Hoán đổi sẽ thất bại"
  },
  "stxCancelledDescription": {
    "message": "Giao dịch của bạn sẽ thất bại và đã bị hủy để bảo vệ bạn không phải trả phí gas không cần thiết."
  },
  "stxCancelledSubDescription": {
    "message": "Hãy thử hoán đổi lại. Chúng tôi ở đây để bảo vệ bạn trước những rủi ro tương tự trong lần tới."
  },
  "stxFailure": {
    "message": "Hoán đổi không thành công"
  },
  "stxFailureDescription": {
    "message": "Thị trường thay đổi đột ngột có thể gây thất bại. Nếu sự cố vẫn tiếp diễn, vui lòng liên hệ $1.",
    "description": "This message is shown to a user if their swap fails. The $1 will be replaced by support.metamask.io"
  },
  "stxPendingPrivatelySubmittingSwap": {
    "message": "Đang bí mật gửi yêu cầu Hoán đổi của bạn..."
  },
  "stxPendingPubliclySubmittingSwap": {
    "message": "Đang công khai gửi yêu cầu Hoán đổi của bạn..."
  },
  "stxSuccess": {
    "message": "Hoán đổi hoàn tất!"
  },
  "stxSuccessDescription": {
    "message": "$1 của bạn hiện đã có sẵn.",
    "description": "$1 is a token symbol, e.g. ETH"
  },
  "stxSwapCompleteIn": {
    "message": "Hoán đổi sẽ hoàn tất sau <",
    "description": "'<' means 'less than', e.g. Swap will complete in < 2:59"
  },
  "stxTooltip": {
    "message": "Mô phỏng giao dịch trước khi gửi để giảm chi phí giao dịch và tỷ lệ thất bại."
  },
  "stxTryingToCancel": {
    "message": "Đang cố gắng hủy giao dịch của bạn..."
  },
  "stxUnknown": {
    "message": "Trạng thái không xác định"
  },
  "stxUnknownDescription": {
    "message": "Một giao dịch đã thành công nhưng chúng tôi không chắc đó là giao dịch nào. Điều này có thể do bạn đã gửi một giao dịch khác trong lúc hoán đổi này đang được xử lý."
  },
  "stxUserCancelled": {
    "message": "Đã hủy hoán đổi"
  },
  "stxUserCancelledDescription": {
    "message": "Giao dịch của bạn đã bị hủy và bạn không phải trả bất kỳ phí gas không cần thiết nào."
  },
  "stxYouCanOptOut": {
    "message": "Bạn có thể chọn không tham gia cài đặt nâng cao này bất cứ lúc nào."
  },
  "submit": {
    "message": "Gửi"
  },
  "submitted": {
    "message": "Đã gửi"
  },
  "support": {
    "message": "Hỗ trợ"
  },
  "supportCenter": {
    "message": "Truy cập trung tâm hỗ trợ của chúng tôi"
  },
  "swap": {
    "message": "Hoán đổi"
  },
  "swapAggregator": {
    "message": "Trình tổng hợp"
  },
  "swapAllowSwappingOf": {
    "message": "Cho phép hoán đổi $1",
    "description": "Shows a user that they need to allow a token for swapping on their hardware wallet"
  },
  "swapAmountReceived": {
    "message": "Số tiền được đảm bảo"
  },
  "swapAmountReceivedInfo": {
    "message": "Đây là số tiền tối thiểu mà bạn sẽ nhận được. Bạn sẽ nhận được nhiều hơn tùy thuộc vào mức trượt giá."
  },
  "swapAnyway": {
    "message": "Vẫn hoán đổi"
  },
  "swapApproval": {
    "message": "Phê duyệt $1 cho các giao dịch hoán đổi",
    "description": "Used in the transaction display list to describe a transaction that is an approve call on a token that is to be swapped.. $1 is the symbol of a token that has been approved."
  },
  "swapApproveNeedMoreTokens": {
    "message": "Bạn cần $1 $2 nữa để hoàn tất giao dịch hoán đổi này",
    "description": "Tells the user how many more of a given token they need for a specific swap. $1 is an amount of tokens and $2 is the token symbol."
  },
  "swapAreYouStillThere": {
    "message": "Bạn vẫn còn ở đó chứ?"
  },
  "swapAreYouStillThereDescription": {
    "message": "Chúng tôi sẵn sàng cho bạn xem báo giá mới nhất khi bạn muốn tiếp tục"
  },
  "swapBuildQuotePlaceHolderText": {
    "message": "Không có token nào khớp với $1",
    "description": "Tells the user that a given search string does not match any tokens in our token lists. $1 can be any string of text"
  },
  "swapConfirmWithHwWallet": {
    "message": "Xác nhận ví cứng của bạn"
  },
  "swapContinueSwapping": {
    "message": "Tiếp tục hoán đổi"
  },
  "swapContractDataDisabledErrorDescription": {
    "message": "Trong ứng dụng Ethereum trên Ledger của bạn, hãy chuyển đến phần \"Cài đặt\" và cho phép dữ liệu hợp đồng. Sau đó, thử hoán đổi lại."
  },
  "swapContractDataDisabledErrorTitle": {
    "message": "Chưa bật dữ liệu hợp đồng trên Ledger của bạn"
  },
  "swapCustom": {
    "message": "tùy chỉnh"
  },
  "swapDecentralizedExchange": {
    "message": "Sàn giao dịch phi tập trung"
  },
  "swapDirectContract": {
    "message": "Hợp đồng trực tiếp"
  },
  "swapEditLimit": {
    "message": "Chỉnh sửa giới hạn"
  },
  "swapEnableDescription": {
    "message": "Thao tác này là bắt buộc và cấp cho MetaMask quyền hoán đổi $1 của bạn.",
    "description": "Gives the user info about the required approval transaction for swaps. $1 will be the symbol of a token being approved for swaps."
  },
  "swapEnableTokenForSwapping": {
    "message": "Điều này sẽ $1 để hoán đổi",
    "description": "$1 is for the 'enableToken' key, e.g. 'enable ETH'"
  },
  "swapEnterAmount": {
    "message": "Nhập số tiền"
  },
  "swapEstimatedNetworkFees": {
    "message": "Phí mạng ước tính"
  },
  "swapEstimatedNetworkFeesInfo": {
    "message": "Đây là giá trị ước tính của phí mạng sẽ dùng để hoàn thành giao dịch hoán đổi của bạn. Số tiền thực tế có thể thay đổi tùy theo tình trạng mạng."
  },
  "swapFailedErrorDescriptionWithSupportLink": {
    "message": "Đã xảy ra lỗi giao dịch và chúng tôi sẵn sàng trợ giúp bạn. Nếu vấn đề này tiếp diễn, bạn có thể liên hệ với bộ phận hỗ trợ khách hàng tại $1 để được hỗ trợ thêm.",
    "description": "This message is shown to a user if their swap fails. The $1 will be replaced by support.metamask.io"
  },
  "swapFailedErrorTitle": {
    "message": "Hoán đổi không thành công"
  },
  "swapFetchingQuote": {
    "message": "Tìm nạp báo giá"
  },
  "swapFetchingQuoteNofN": {
    "message": "Tìm nạp báo giá $1/$2",
    "description": "A count of possible quotes shown to the user while they are waiting for quotes to be fetched. $1 is the number of quotes already loaded, and $2 is the total number of resources that we check for quotes. Keep in mind that not all resources will have a quote for a particular swap."
  },
  "swapFetchingQuotes": {
    "message": "Tìm nạp báo giá"
  },
  "swapFetchingQuotesErrorDescription": {
    "message": "Rất tiếc... đã xảy ra sự cố. Hãy thử lại. Nếu lỗi vẫn tiếp diễn, hãy liên hệ với bộ phận hỗ trợ khách hàng."
  },
  "swapFetchingQuotesErrorTitle": {
    "message": "Lỗi tìm nạp báo giá"
  },
  "swapFetchingTokens": {
    "message": "Đang tìm nạp token..."
  },
  "swapFromTo": {
    "message": "Giao dịch hoán đổi $1 sang $2",
    "description": "Tells a user that they need to confirm on their hardware wallet a swap of 2 tokens. $1 is a source token and $2 is a destination token"
  },
  "swapGasFeesDetails": {
    "message": "Phí gas được ước tính và sẽ dao động dựa trên lưu lượng mạng và độ phức tạp của giao dịch."
  },
  "swapGasFeesLearnMore": {
    "message": "Tìm hiểu thêm về phí gas"
  },
  "swapGasFeesSplit": {
    "message": "Phí gas trên màn hình trước được chia đôi giữa hai giao dịch này."
  },
  "swapGasFeesSummary": {
    "message": "Phí gas được trả cho thợ đào tiền điện tử, họ là những người xử lý các giao dịch trên mạng $1. MetaMask không thu lợi nhuận từ phí gas.",
    "description": "$1 is the selected network, e.g. Ethereum or BSC"
  },
  "swapHighSlippageWarning": {
    "message": "Số tiền trượt giá rất cao."
  },
  "swapIncludesMMFee": {
    "message": "Bao gồm $1% phí của MetaMask.",
    "description": "Provides information about the fee that metamask takes for swaps. $1 is a decimal number."
  },
  "swapIncludesMetaMaskFeeViewAllQuotes": {
    "message": "Bao gồm $1% phí của MetaMask – $2",
    "description": "Provides information about the fee that metamask takes for swaps. $1 is a decimal number and $2 is a link to view all quotes."
  },
  "swapLearnMore": {
    "message": "Tìm hiểu thêm về Hoán đổi"
  },
  "swapLowSlippageError": {
    "message": "Giao dịch có thể không thành công, mức trượt giá tối đa quá thấp."
  },
  "swapMaxSlippage": {
    "message": "Mức trượt giá tối đa"
  },
  "swapMetaMaskFee": {
    "message": "Phí của MetaMask"
  },
  "swapMetaMaskFeeDescription": {
    "message": "Khoản phí $1% sẽ tự động được tính vào báo giá này. Bạn trả tiền để đổi lấy giấy phép sử dụng phần mềm tổng hợp thông tin từ nhà cung cấp thanh khoản của MetaMask.",
    "description": "Provides information about the fee that metamask takes for swaps. $1 is a decimal number."
  },
  "swapNQuotesWithDot": {
    "message": "$1 báo giá.",
    "description": "$1 is the number of quotes that the user can select from when opening the list of quotes on the 'view quote' screen"
  },
  "swapNewQuoteIn": {
    "message": "Báo giá mới sẽ có sau $1",
    "description": "Tells the user the amount of time until the currently displayed quotes are update. $1 is a time that is counting down from 1:00 to 0:00"
  },
  "swapNoTokensAvailable": {
    "message": "Không có token nào phù hợp với $1",
    "description": "Tells the user that a given search string does not match any tokens in our token lists. $1 can be any string of text"
  },
  "swapOnceTransactionHasProcess": {
    "message": "$1 của bạn sẽ được thêm vào tài khoản sau khi xử lý xong giao dịch.",
    "description": "This message communicates the token that is being transferred. It is shown on the awaiting swap screen. The $1 will be a token symbol."
  },
  "swapPriceDifference": {
    "message": "Bạn sắp hoán đổi $1 $2 (~$3) lấy $4 $5 (~$6).",
    "description": "This message represents the price slippage for the swap.  $1 and $4 are a number (ex: 2.89), $2 and $5 are symbols (ex: ETH), and $3 and $6 are fiat currency amounts."
  },
  "swapPriceDifferenceTitle": {
    "message": "Chênh lệch giá ~$1%",
    "description": "$1 is a number (ex: 1.23) that represents the price difference."
  },
  "swapPriceImpactTooltip": {
    "message": "Tác động về giá là mức chênh lệch giữa giá thị trường hiện tại và số tiền nhận được trong quá trình thực hiện giao dịch. Tác động giá là một hàm trong quy mô giao dịch của bạn so với quy mô của nhóm thanh khoản."
  },
  "swapPriceUnavailableDescription": {
    "message": "Không thể xác định tác động giá do thiếu dữ liệu giá thị trường. Vui lòng xác nhận rằng bạn cảm thấy thoải mái với số lượng token bạn sắp nhận được trước khi hoán đổi."
  },
  "swapPriceUnavailableTitle": {
    "message": "Hãy kiểm tra tỷ giá trước khi tiếp tục"
  },
  "swapProcessing": {
    "message": "Đang xử lý"
  },
  "swapQuoteDetails": {
    "message": "Chi tiết báo giá"
  },
  "swapQuoteNofM": {
    "message": "$1/$2",
    "description": "A count of possible quotes shown to the user while they are waiting for quotes to be fetched. $1 is the number of quotes already loaded, and $2 is the total number of resources that we check for quotes. Keep in mind that not all resources will have a quote for a particular swap."
  },
  "swapQuoteSource": {
    "message": "Nguồn báo giá"
  },
  "swapQuotesExpiredErrorDescription": {
    "message": "Vui lòng yêu cầu báo giá mới để biết các tỷ giá mới nhất."
  },
  "swapQuotesExpiredErrorTitle": {
    "message": "Hết thời gian chờ báo giá"
  },
  "swapQuotesNotAvailableDescription": {
    "message": "Giảm quy mô giao dịch của bạn hoặc sử dụng một token khác."
  },
  "swapQuotesNotAvailableErrorDescription": {
    "message": "Hãy thử điều chỉnh số tiền hoặc tùy chọn cài đặt mức trượt giá và thử lại."
  },
  "swapQuotesNotAvailableErrorTitle": {
    "message": "Không có báo giá"
  },
  "swapRate": {
    "message": "Tỷ giá"
  },
  "swapReceiving": {
    "message": "Nhận"
  },
  "swapReceivingInfoTooltip": {
    "message": "Đây là giá trị ước tính. Số tiền chính xác phụ thuộc vào mức trượt giá."
  },
  "swapRequestForQuotation": {
    "message": "Yêu cầu báo giá"
  },
  "swapReviewSwap": {
    "message": "Xem lại giao dịch hoán đổi"
  },
  "swapSearchNameOrAddress": {
    "message": "Tìm kiếm tên hoặc dán địa chỉ"
  },
  "swapSelect": {
    "message": "Chọn"
  },
  "swapSelectAQuote": {
    "message": "Chọn một báo giá"
  },
  "swapSelectAToken": {
    "message": "Chọn token"
  },
  "swapSelectQuotePopoverDescription": {
    "message": "Dưới đây là tất cả các báo giá thu thập từ nhiều nguồn thanh khoản."
  },
  "swapSelectToken": {
    "message": "Chọn token"
  },
  "swapShowLatestQuotes": {
    "message": "Hiển thị báo giá mới nhất"
  },
  "swapSlippageNegative": {
    "message": "Mức trượt giá phải lớn hơn hoặc bằng 0"
  },
  "swapSlippageNegativeDescription": {
    "message": "Mức trượt giá phải lớn hơn hoặc bằng 0"
  },
  "swapSlippageNegativeTitle": {
    "message": "Tăng mức trượt giá để tiếp tục"
  },
  "swapSlippageOverLimitDescription": {
    "message": "Giới hạn trượt giá phải từ 15% trở xuống. Mức trượt giá cao hơn sẽ dẫn đến tỷ giá không sinh lời."
  },
  "swapSlippageOverLimitTitle": {
    "message": "Giảm mức trượt giá để tiếp tục"
  },
  "swapSlippagePercent": {
    "message": "$1%",
    "description": "$1 is the amount of % for slippage"
  },
  "swapSlippageTooltip": {
    "message": "Khi giá giữa thời điểm đặt lệnh và thời điểm xác nhận lệnh thay đổi, hiện tượng này được gọi là \"trượt giá\". Giao dịch hoán đổi của bạn sẽ tự động hủy nếu mức trượt giá vượt quá \"mức trượt giá cho phép\" đã đặt."
  },
  "swapSlippageZeroDescription": {
    "message": "Có ít nhà cung cấp báo giá có mức trượt giá bằng 0 hơn sẽ dẫn đến báo giá kém cạnh tranh hơn."
  },
  "swapSlippageZeroTitle": {
    "message": "Tìm nguồn nhà cung cấp có mức trượt giá bằng 0"
  },
  "swapSource": {
    "message": "Nguồn thanh khoản"
  },
  "swapSourceInfo": {
    "message": "Chúng tôi tìm kiếm nhiều nguồn thanh khoản (các sàn giao dịch, trình tổng hợp và nhà tạo lập thị trường) để tìm được mức tỷ giá tốt nhất và phí mạng thấp nhất."
  },
  "swapSuggested": {
    "message": "Hoán đổi gợi ý"
  },
  "swapSuggestedGasSettingToolTipMessage": {
    "message": "Hoán đổi là các giao dịch phức tạp và nhạy cảm với thời gian. Chúng tôi đề xuất mức phí gas này để có sự cân bằng tốt giữa chi phí và tỉ lệ Hoán đổi thành công."
  },
  "swapSwapFrom": {
    "message": "Hoán đổi từ"
  },
  "swapSwapSwitch": {
    "message": "Chuyển từ và chuyển sang token khác"
  },
  "swapSwapTo": {
    "message": "Hoán đổi sang"
  },
  "swapToConfirmWithHwWallet": {
    "message": "để xác nhận ví cứng của bạn"
  },
  "swapTokenAddedManuallyDescription": {
    "message": "Xác minh token này trên $1 và đảm bảo đây là token mà bạn muốn giao dịch.",
    "description": "$1 points the user to etherscan as a place they can verify information about a token. $1 is replaced with the translation for \"etherscan\""
  },
  "swapTokenAddedManuallyTitle": {
    "message": "Đã thêm token theo cách thủ công"
  },
  "swapTokenAvailable": {
    "message": "Đã thêm $1 vào tài khoản của bạn.",
    "description": "This message is shown after a swap is successful and communicates the exact amount of tokens the user has received for a swap. The $1 is a decimal number of tokens followed by the token symbol."
  },
  "swapTokenBalanceUnavailable": {
    "message": "Chúng tôi không truy xuất được số dư $1 của bạn",
    "description": "This message communicates to the user that their balance of a given token is currently unavailable. $1 will be replaced by a token symbol"
  },
  "swapTokenToToken": {
    "message": "Hoán đổi $1 sang $2",
    "description": "Used in the transaction display list to describe a swap. $1 and $2 are the symbols of tokens in involved in a swap."
  },
  "swapTokenVerificationAddedManually": {
    "message": "Token này đã được thêm theo cách thủ công."
  },
  "swapTokenVerificationMessage": {
    "message": "Luôn xác nhận địa chỉ token trên $1.",
    "description": "Points the user to Etherscan as a place they can verify information about a token. $1 is replaced with the translation for \"Etherscan\" followed by an info icon that shows more info on hover."
  },
  "swapTokenVerificationOnlyOneSource": {
    "message": "Chỉ được xác minh trên 1 nguồn."
  },
  "swapTokenVerificationSources": {
    "message": "Đã xác minh trên $1 nguồn.",
    "description": "Indicates the number of token information sources that recognize the symbol + address. $1 is a decimal number."
  },
  "swapTokenVerifiedOn1SourceDescription": {
    "message": "$1 chỉ được xác minh trên 1 nguồn. Hãy xem xét xác minh nó trên $2 trước khi tiếp tục.",
    "description": "$1 is a token name, $2 points the user to etherscan as a place they can verify information about a token. $1 is replaced with the translation for \"etherscan\""
  },
  "swapTokenVerifiedOn1SourceTitle": {
    "message": "Token có dấu hiệu giả"
  },
  "swapTooManyDecimalsError": {
    "message": "$1 cho phép tối đa $2 số thập phân",
    "description": "$1 is a token symbol and $2 is the max. number of decimals allowed for the token"
  },
  "swapTransactionComplete": {
    "message": "Đã hoàn tất giao dịch"
  },
  "swapTwoTransactions": {
    "message": "2 giao dịch"
  },
  "swapUnknown": {
    "message": "Không xác định"
  },
  "swapVerifyTokenExplanation": {
    "message": "Nhiều token có thể dùng cùng một tên và ký hiệu. Hãy kiểm tra $1 để xác minh xem đây có phải là token bạn đang tìm kiếm không.",
    "description": "This appears in a tooltip next to the verifyThisTokenOn message. It gives the user more information about why they should check the token on a block explorer. $1 will be the name or url of the block explorer, which will be the translation of 'etherscan' or a block explorer url specified for a custom network."
  },
  "swapYourTokenBalance": {
    "message": "Có sẵn $1 $2 để hoán đổi",
    "description": "Tells the user how much of a token they have in their balance. $1 is a decimal number amount of tokens, and $2 is a token symbol"
  },
  "swapZeroSlippage": {
    "message": "Mức trượt giá 0%"
  },
  "swapsAdvancedOptions": {
    "message": "Tùy chọn nâng cao"
  },
  "swapsExcessiveSlippageWarning": {
    "message": "Mức trượt giá quá cao và sẽ dẫn đến tỷ giá không sinh lời. Vui lòng giảm giới hạn trượt giá xuống một giá trị thấp hơn 15%."
  },
  "swapsMaxSlippage": {
    "message": "Giới hạn trượt giá"
  },
  "swapsNotEnoughForTx": {
    "message": "Không đủ $1 để hoàn thành giao dịch này",
    "description": "Tells the user that they don't have enough of a token for a proposed swap. $1 is a token symbol"
  },
  "swapsNotEnoughToken": {
    "message": "Không đủ $1",
    "description": "Tells the user that they don't have enough of a token for a proposed swap. $1 is a token symbol"
  },
  "swapsViewInActivity": {
    "message": "Xem hoạt động"
  },
  "switch": {
    "message": "Chuyển"
  },
  "switchEthereumChainConfirmationDescription": {
    "message": "Thao tác này sẽ chuyển mạng được chọn trong MetaMask sang một mạng đã thêm trước đó:"
  },
  "switchEthereumChainConfirmationTitle": {
    "message": "Cho phép trang web này chuyển mạng?"
  },
  "switchNetwork": {
    "message": "Chuyển mạng"
  },
  "switchNetworks": {
    "message": "Chuyển mạng"
  },
  "switchToNetwork": {
    "message": "Chuyển sang $1",
    "description": "$1 represents the custom network that has previously been added"
  },
  "switchToThisAccount": {
    "message": "Chuyển sang tài khoản này"
  },
  "switchedTo": {
    "message": "Bạn đã chuyển sang"
  },
  "switcherTitle": {
    "message": "Trình chuyển mạng"
  },
  "switcherTourDescription": {
    "message": "Nhấn vào biểu tượng để chuyển mạng hoặc thêm mạng mới"
  },
  "switchingNetworksCancelsPendingConfirmations": {
    "message": "Khi bạn chuyển mạng, mọi xác nhận đang chờ xử lý sẽ bị hủy"
  },
  "symbol": {
    "message": "Ký hiệu"
  },
  "symbolBetweenZeroTwelve": {
    "message": "Ký hiệu không được dài quá 11 ký tự."
  },
  "tenPercentIncreased": {
    "message": "Tăng 10%"
  },
  "terms": {
    "message": "Điều khoản sử dụng"
  },
  "termsOfService": {
    "message": "Điều khoản dịch vụ"
  },
  "termsOfUse": {
    "message": "điều khoản sử dụng"
  },
  "termsOfUseAgreeText": {
    "message": " Tôi đồng ý với Điều khoản sử dụng được áp dụng cho việc tôi sử dụng MetaMask và tất cả các tính năng của MetaMask"
  },
  "termsOfUseFooterText": {
    "message": "Vui lòng cuộn để đọc tất cả các phần"
  },
  "termsOfUseTitle": {
    "message": "Điều khoản sử dụng của chúng tôi đã được cập nhật"
  },
  "testNetworks": {
    "message": "Mạng thử nghiệm"
  },
  "theme": {
    "message": "Chủ đề"
  },
  "themeDescription": {
    "message": "Chọn chủ đề MetaMask yêu thích của bạn."
  },
  "thingsToKeep": {
    "message": "Những điều cần lưu ý:"
  },
  "thirdPartySoftware": {
    "message": "Thông báo phần mềm của bên thứ ba",
    "description": "Title of a popup modal displayed when installing a snap for the first time."
  },
  "thisCollection": {
    "message": "bộ sưu tập này"
  },
  "thisServiceIsExperimental": {
    "message": "Đây là dịch vụ thử nghiệm. Bằng cách bật tính năng này, bạn đồng ý với $1 của OpenSea.",
    "description": "$1 is link to open sea terms of use"
  },
  "time": {
    "message": "Thời gian"
  },
  "tips": {
    "message": "Mẹo"
  },
  "to": {
    "message": "Đến"
  },
  "toAddress": {
    "message": "Đến: $1",
    "description": "$1 is the address to include in the To label. It is typically shortened first using shortenAddress"
  },
  "toggleEthSignBannerDescription": {
    "message": "Bạn có nguy cơ bị tấn công lừa đảo. Tự bảo vệ mình bằng cách tắt eth_sign."
  },
  "toggleEthSignDescriptionField": {
    "message": "Nếu bật chế độ cài đặt này, bạn có thể nhận các yêu cầu chữ ký mà bạn không đọc được. Khi ký vào một tin nhắn mà bạn không hiểu, bạn có thể đang đồng ý cho đi tiền và NFT của mình."
  },
  "toggleEthSignField": {
    "message": "Yêu cầu eth_sign"
  },
  "toggleEthSignModalBannerBoldText": {
    "message": " bạn có thể bị lừa đảo"
  },
  "toggleEthSignModalBannerText": {
    "message": "Nếu bạn được yêu cầu bật cài đặt này,"
  },
  "toggleEthSignModalCheckBox": {
    "message": "Tôi hiểu rằng tôi có thể mất toàn bộ tiền và NFT của mình nếu tôi kích hoạt yêu cầu eth_sign. "
  },
  "toggleEthSignModalDescription": {
    "message": "Việc cho phép yêu cầu eth_sign có thể khiến bạn dễ bị tấn công lừa đảo. Nhớ luôn xem lại URL và cẩn thận khi ký các tin nhắn có chứa mã."
  },
  "toggleEthSignModalFormError": {
    "message": "Văn bản không đúng"
  },
  "toggleEthSignModalFormLabel": {
    "message": "Nhập “Tôi chỉ ký những gì tôi hiểu” để tiếp tục"
  },
  "toggleEthSignModalFormValidation": {
    "message": "Tôi chỉ ký những gì tôi hiểu"
  },
  "toggleEthSignModalTitle": {
    "message": "Bạn tự chịu rủi ro khi sử dụng"
  },
  "toggleEthSignOff": {
    "message": "TẮT (Khuyến khích)"
  },
  "toggleEthSignOn": {
    "message": "BẬT (Không khuyến khích)"
  },
  "token": {
    "message": "Token"
  },
  "tokenAddress": {
    "message": "Địa chỉ token"
  },
  "tokenAlreadyAdded": {
    "message": "Đã thêm token."
  },
  "tokenAutoDetection": {
    "message": "Tự động phát hiện token"
  },
  "tokenContractAddress": {
    "message": "Địa chỉ hợp đồng token"
  },
  "tokenDecimalFetchFailed": {
    "message": "Cần có số thập phân của token."
  },
  "tokenDecimalTitle": {
    "message": "Số thập phân của token:"
  },
  "tokenDetails": {
    "message": "Chi tiết token"
  },
  "tokenFoundTitle": {
    "message": "Đã tìm thấy 1 token mới"
  },
  "tokenId": {
    "message": "ID Token"
  },
  "tokenList": {
    "message": "Danh sách token:"
  },
  "tokenScamSecurityRisk": {
    "message": "rủi ro về bảo mật và lừa đảo token"
  },
  "tokenShowUp": {
    "message": "Các token có thể không tự động hiển thị trong ví của bạn."
  },
  "tokenSymbol": {
    "message": "Ký hiệu token"
  },
  "tokens": {
    "message": "Token"
  },
  "tokensFoundTitle": {
    "message": "Đã tìm thấy $1 token mới",
    "description": "$1 is the number of new tokens detected"
  },
  "tooltipApproveButton": {
    "message": "Tôi đã hiểu"
  },
  "tooltipSatusConnected": {
    "message": "đã kết nối"
  },
  "tooltipSatusNotConnected": {
    "message": "chưa kết nối"
  },
  "total": {
    "message": "Tổng"
  },
  "transaction": {
    "message": "giao dịch"
  },
  "transactionCancelAttempted": {
    "message": "Đã cố gắng hủy giao dịch với mức phí gas ước tính $1 lúc $2"
  },
  "transactionCancelSuccess": {
    "message": "Đã hủy thành công giao dịch lúc $2"
  },
  "transactionConfirmed": {
    "message": "Đã xác nhận giao dịch lúc $2."
  },
  "transactionCreated": {
    "message": "Đã tạo giao dịch với giá trị $1 lúc $2."
  },
  "transactionData": {
    "message": "Dữ liệu giao dịch"
  },
  "transactionDecodingAccreditationDecoded": {
    "message": "Được giải mã bởi Truffle"
  },
  "transactionDecodingAccreditationVerified": {
    "message": "Đã xác minh hợp đồng trên $1"
  },
  "transactionDecodingUnsupportedNetworkError": {
    "message": "Giải mã giao dịch hiện không khả dụng cho mã chuỗi $1"
  },
  "transactionDetailDappGasMoreInfo": {
    "message": "Trang web gợi ý"
  },
  "transactionDetailDappGasTooltip": {
    "message": "Chỉnh sửa để sử dụng mức phí gas được đề xuất của MetaMask dựa trên khối mới nhất."
  },
  "transactionDetailGasHeading": {
    "message": "Phí gas ước tính"
  },
  "transactionDetailGasInfoV2": {
    "message": "ước tính"
  },
  "transactionDetailGasTooltipConversion": {
    "message": "Tìm hiểu thêm về phí gas"
  },
  "transactionDetailGasTooltipExplanation": {
    "message": "Phí gas do mạng thiết lập và sẽ dao động dựa trên lưu lượng mạng và độ phức tạp của giao dịch."
  },
  "transactionDetailGasTooltipIntro": {
    "message": "Phí gas được trả cho thợ đào tiền điện tử, họ là những người xử lý các giao dịch trên mạng $1. MetaMask không thu lợi nhuận từ phí gas."
  },
  "transactionDetailGasTotalSubtitle": {
    "message": "Số lượng + phí gas"
  },
  "transactionDetailLayer2GasHeading": {
    "message": "Phí gas Lớp 2"
  },
  "transactionDetailMultiLayerTotalSubtitle": {
    "message": "Số lượng + phí"
  },
  "transactionDropped": {
    "message": "Đã ngừng giao dịch lúc $2."
  },
  "transactionError": {
    "message": "Lỗi giao dịch. Đã xảy ra ngoại lệ trong mã hợp đồng."
  },
  "transactionErrorNoContract": {
    "message": "Đang cố gắng gọi một hàm trên địa chỉ không có hợp đồng."
  },
  "transactionErrored": {
    "message": "Giao dịch đã gặp lỗi."
  },
  "transactionFailed": {
    "message": "Giao dịch không thành công"
  },
  "transactionFee": {
    "message": "Phí giao dịch"
  },
  "transactionHistoryBaseFee": {
    "message": "Phí cơ bản (GWEI)"
  },
  "transactionHistoryL1GasLabel": {
    "message": "Tổng phí gas L1"
  },
  "transactionHistoryL2GasLimitLabel": {
    "message": "Giới hạn gas L2"
  },
  "transactionHistoryL2GasPriceLabel": {
    "message": "Giá gas L2"
  },
  "transactionHistoryMaxFeePerGas": {
    "message": "Phí tối đa mỗi gas"
  },
  "transactionHistoryPriorityFee": {
    "message": "Phí ưu tiên (GWEI)"
  },
  "transactionHistoryTotalGasFee": {
    "message": "Tổng phí gas"
  },
  "transactionNote": {
    "message": "Ghi chú giao dịch"
  },
  "transactionResubmitted": {
    "message": "Đã gửi lại giao dịch với mức phí gas ước tính tăng lên $1 lúc $2"
  },
  "transactionSecurityCheck": {
    "message": "Bật cảnh báo bảo mật"
  },
  "transactionSecurityCheckDescription": {
    "message": "Chúng tôi sử dụng API của bên thứ ba để phát hiện và hiển thị những rủi ro liên quan đến các yêu cầu chữ ký và giao dịch chưa ký trước khi bạn ký. Những dịch vụ này sẽ có quyền truy cập vào các yêu cầu chữ ký và giao dịch chưa ký, địa chỉ tài khoản và ngôn ngữ yêu thích của bạn."
  },
  "transactionSettings": {
    "message": "Cài đặt giao dịch"
  },
  "transactionSubmitted": {
    "message": "Đã gửi giao dịch với mức phí gas ước tính $1 lúc $2."
  },
  "transactionUpdated": {
    "message": "Đã cập nhật giao dịch lúc $2."
  },
  "transactions": {
    "message": "Giao dịch"
  },
  "transfer": {
    "message": "Chuyển"
  },
  "transferFrom": {
    "message": "Chuyển từ"
  },
  "troubleConnectingToLedgerU2FOnFirefox": {
    "message": "Chúng tôi đang gặp sự cố khi kết nối với Ledger của bạn. $1",
    "description": "$1 is a link to the wallet connection guide;"
  },
  "troubleConnectingToLedgerU2FOnFirefox2": {
    "message": "Xem lại hướng dẫn kết nối ví cứng của chúng tôi và thử lại.",
    "description": "$1 of the ledger wallet connection guide"
  },
  "troubleConnectingToLedgerU2FOnFirefoxLedgerSolution": {
    "message": "Nếu đang sử dụng phiên bản Firefox mới nhất, bạn có thể gặp sự cố liên quan đến việc Firefox không còn hỗ trợ U2F. Tìm hiểu cách khắc phục sự cố này $1.",
    "description": "It is a link to the ledger website for the workaround."
  },
  "troubleConnectingToLedgerU2FOnFirefoxLedgerSolution2": {
    "message": "tại đây",
    "description": "Second part of the error message; It is a link to the ledger website for the workaround."
  },
  "troubleConnectingToWallet": {
    "message": "Chúng tôi đã gặp phải sự cố khi kết nối với $1 của bạn, hãy thử xem lại $2 và thử lại.",
    "description": "$1 is the wallet device name; $2 is a link to wallet connection guide"
  },
  "troubleStarting": {
    "message": "MetaMask đã gặp sự cố khi khởi động. Lỗi này có thể xảy ra không liên tục, vì vậy hãy thử khởi động lại tiện ích."
  },
  "trustSiteApprovePermission": {
    "message": "Bằng cách cấp quyền, bạn cho phép $1 sau đây truy cập vào các khoản tiền của mình"
  },
  "tryAgain": {
    "message": "Thử lại"
  },
  "turnOnTokenDetection": {
    "message": "Bật phát hiện token nâng cao"
  },
  "tutorial": {
    "message": "Hướng dẫn"
  },
  "twelveHrTitle": {
    "message": "12 giờ:"
  },
  "txInsightsNotSupported": {
    "message": "Thông tin chi tiết về giao dịch không được hỗ trợ cho hợp đồng này tại thời điểm này."
  },
  "typeYourSRP": {
    "message": "Nhập Cụm từ khôi phục bí mật của bạn"
  },
  "u2f": {
    "message": "U2F",
    "description": "A name on an API for the browser to interact with devices that support the U2F protocol. On some browsers we use it to connect MetaMask to Ledger devices."
  },
  "unapproved": {
    "message": "Chưa phê duyệt"
  },
  "units": {
    "message": "đơn vị"
  },
  "unknown": {
    "message": "Không xác định"
  },
  "unknownCameraError": {
    "message": "Đã xảy ra lỗi khi cố gắng truy cập máy ảnh của bạn. Vui lòng thử lại..."
  },
  "unknownCameraErrorTitle": {
    "message": "Rất tiếc! Đã xảy ra sự cố...."
  },
  "unknownCollection": {
    "message": "Bộ sưu tập chưa có tên"
  },
  "unknownNetwork": {
    "message": "Mạng riêng không xác định"
  },
  "unknownQrCode": {
    "message": "Lỗi: Chúng tôi không thể xác định mã QR đó"
  },
  "unlimited": {
    "message": "Không giới hạn"
  },
  "unlock": {
    "message": "Mở khóa"
  },
  "unlockMessage": {
    "message": "Web phi tập trung đang chờ đón bạn"
  },
  "unrecognizedChain": {
    "message": "Không thể nhận diện mạng tùy chỉnh này",
    "description": "$1 is a clickable link with text defined by the 'unrecognizedChanLinkText' key. The link will open to instructions for users to validate custom network details."
  },
  "unrecognizedProtocol": {
    "message": "$1 (Giao thức chưa được công nhận)",
    "description": "Shown when the protocol is unknown by the extension. $1 is the protocol code."
  },
  "unsendableAsset": {
    "message": "Hiện không hỗ trợ gửi token NFT (ERC-721)",
    "description": "This is an error message we show the user if they attempt to send an NFT asset type, for which currently don't support sending"
  },
  "unverifiedContractAddressMessage": {
    "message": "Chúng tôi không thể xác minh hợp đồng này. Hãy chắc chắn bạn tin tưởng địa chỉ này."
  },
  "upArrow": {
    "message": "mũi tên lên"
  },
  "update": {
    "message": "Cập nhật"
  },
  "updatedWithDate": {
    "message": "Đã cập nhật $1"
  },
  "urlErrorMsg": {
    "message": "URL phải có tiền tố HTTP/HTTPS phù hợp."
  },
  "urlExistsErrorMsg": {
    "message": "Mạng $1 hiện đang sử dụng URL này."
  },
<<<<<<< HEAD
=======
  "use4ByteResolution": {
    "message": "Giải mã hợp đồng thông minh"
  },
  "use4ByteResolutionDescription": {
    "message": "Để cải thiện trải nghiệm người dùng, chúng tôi sẽ tùy chỉnh thẻ hoạt động bằng các thông báo dựa trên các hợp đồng thông minh mà bạn tương tác. MetaMask sử dụng một dịch vụ có tên là 4byte.directory để giải mã dữ liệu và cho bạn thấy một phiên bản hợp đồng thông minh dễ đọc hơn. Điều này giúp giảm nguy cơ phê duyệt các hành động hợp đồng thông minh độc hại, nhưng có thể khiến địa chỉ IP của bạn bị chia sẻ."
  },
>>>>>>> 877e184b
  "useMultiAccountBalanceChecker": {
    "message": "Xử lý hàng loạt yêu cầu số dư tài khoản"
  },
  "useMultiAccountBalanceCheckerSettingDescription": {
    "message": "Nhận thông tin cập nhật số dư nhanh hơn bằng cách gộp các yêu cầu số dư tài khoản. Điều này cho phép chúng tôi tìm nạp các số dư tài khoản của bạn cùng với nhau, qua đó bạn sẽ nhận được thông tin cập nhật nhanh hơn nhằm cải thiện trải nghiệm. Khi tắt tính năng này, các bên thứ ba có ít khả năng sẽ liên kết các tài khoản của bạn với nhau hơn."
  },
  "useNftDetection": {
    "message": "Tự động phát hiện NFT"
  },
  "useNftDetectionDescription": {
    "message": "Chúng tôi sử dụng API của bên thứ ba để phát hiện NFT trong ví của bạn, điều này có thể làm lộ địa chỉ IP của bạn cho các máy chủ tập trung. Có một vài điều cần thận trọng khi kích hoạt tính năng này."
  },
  "useNftDetectionDescriptionLine2": {
    "message": "Các API của bên thứ ba có thể xem được địa chỉ tài khoản của bạn."
  },
  "useNftDetectionDescriptionLine3": {
    "message": "Siêu dữ liệu NFT có thể chứa liên kết dẫn đến các trang web lừa đảo."
  },
  "useNftDetectionDescriptionLine4": {
    "message": "Bất kỳ ai cũng có thể gửi NFT vào tài khoản của bạn. Điều này có thể khiến nội dung xúc phạm tự động hiển thị trong ví của bạn."
  },
  "useNftDetectionDescriptionLine5": {
    "message": "Tắt tính năng này nếu bạn không muốn ứng dụng lấy dữ liệu từ các dịch vụ đó."
  },
  "usePhishingDetection": {
    "message": "Sử dụng tính năng phát hiện lừa đảo"
  },
  "usePhishingDetectionDescription": {
    "message": "Hiển thị cảnh báo đối với các tên miền lừa đảo nhắm đến người dùng Ethereum"
  },
  "useSiteSuggestion": {
    "message": "Sử dụng gợi ý của trang web"
  },
  "useTokenDetectionPrivacyDesc": {
    "message": "Tự động hiển thị các token được gửi vào tài khoản của bạn có liên quan đến hoạt động trao đổi thông tin với các máy chủ bên thứ ba để tìm nạp hình ảnh của token. Các máy chủ đó sẽ có quyền truy cập vào địa chỉ IP của bạn."
  },
  "usedByClients": {
    "message": "Được nhiều ví khác nhau sử dụng"
  },
  "userName": {
    "message": "Tên người dùng"
  },
  "verifyContractDetails": {
    "message": "Xác minh thông tin bên thứ ba"
  },
  "verifyThisTokenDecimalOn": {
    "message": "Không tìm thấy số thập phân của token trên $1",
    "description": "Points the user to etherscan as a place they can verify information about a token. $1 is replaced with the translation for \"etherscan\""
  },
  "verifyThisTokenOn": {
    "message": "Xác minh token này trên $1",
    "description": "Points the user to etherscan as a place they can verify information about a token. $1 is replaced with the translation for \"etherscan\""
  },
  "verifyThisUnconfirmedTokenOn": {
    "message": "Hãy xác minh token này trên $1 và đảm bảo đây là token bạn muốn giao dịch.",
    "description": "Points the user to etherscan as a place they can verify information about a token. $1 is replaced with the translation for \"etherscan\""
  },
  "version": {
    "message": "Phiên bản"
  },
  "view": {
    "message": "Xem"
  },
  "viewAllDetails": {
    "message": "Xem toàn bộ chi tiết"
  },
  "viewAllQuotes": {
    "message": "xem tất cả báo giá"
  },
  "viewContact": {
    "message": "Xem địa chỉ liên hệ"
  },
  "viewDetails": {
    "message": "Xem chi tiết"
  },
  "viewFullTransactionDetails": {
    "message": "Xem chi tiết giao dịch đầy đủ"
  },
  "viewMore": {
    "message": "Xem thêm"
  },
  "viewOnBlockExplorer": {
    "message": "Xem trên trình khám phá khối"
  },
  "viewOnCustomBlockExplorer": {
    "message": "Xem $1 tại $2",
    "description": "$1 is the action type. e.g (Account, Transaction, Swap) and $2 is the Custom Block Exporer URL"
  },
  "viewOnEtherscan": {
    "message": "Xem $1 trên Etherscan",
    "description": "$1 is the action type. e.g (Account, Transaction, Swap)"
  },
  "viewOnExplorer": {
    "message": "Xem trên trình khám phá"
  },
  "viewOnOpensea": {
    "message": "Xem trên Opensea"
  },
  "viewPortfolioDashboard": {
    "message": "Xem Trang tổng quan Danh mục đầu tư"
  },
  "viewinCustodianApp": {
    "message": "Xem trong ứng dụng lưu ký"
  },
  "viewinExplorer": {
    "message": "Xem $1 trong trình khám phá",
    "description": "$1 is the action type. e.g (Account, Transaction, Swap)"
  },
  "visitWebSite": {
    "message": "Truy cập trang web của chúng tôi"
  },
  "walletConnectionGuide": {
    "message": "hướng dẫn của chúng tôi về cách kết nối ví cứng"
  },
  "walletCreationSuccessDetail": {
    "message": "Bạn đã bảo vệ thành công ví của mình. Hãy đảm bảo an toàn và bí mật cho Cụm Mật Khẩu Khôi Phục Bí Mật của bạn -- đây là trách nhiệm của bạn!"
  },
  "walletCreationSuccessReminder1": {
    "message": "MetaMask không thể khôi phục Cụm Mật Khẩu Khôi Phục Bí Mật của bạn."
  },
  "walletCreationSuccessReminder2": {
    "message": "MetaMask sẽ không bao giờ hỏi về Cụm Mật Khẩu Khôi Phục Bí Mật của bạn."
  },
  "walletCreationSuccessReminder3": {
    "message": "$1 với bất kỳ ai, nếu không bạn sẽ có nguy cơ bị mất tiền",
    "description": "$1 is separated as walletCreationSuccessReminder3BoldSection so that we can bold it"
  },
  "walletCreationSuccessReminder3BoldSection": {
    "message": "Không bao giờ chia sẻ Cụm Mật Khẩu Khôi Phục Bí Mật của bạn",
    "description": "This string is localized separately from walletCreationSuccessReminder3 so that we can bold it"
  },
  "walletCreationSuccessTitle": {
    "message": "Tạo ví thành công"
  },
  "wantToAddThisNetwork": {
    "message": "Bạn muốn thêm mạng này?"
  },
  "wantsToAddThisAsset": {
    "message": "$1 muốn thêm tài sản này vào ví của bạn",
    "description": "$1 is the name of the website that wants to add an asset to your wallet"
  },
  "warning": {
    "message": "Cảnh báo"
  },
  "warningTooltipText": {
    "message": "$1 Bên thứ ba có thể chi tiêu toàn bộ số dư token của bạn mà không cần thông báo hoặc đồng ý thêm. Hãy tự bảo vệ chính mình bằng cách điều chỉnh hạn mức chi tiêu thấp hơn.",
    "description": "$1 is a warning icon with text 'Be careful' in 'warning' colour"
  },
  "weak": {
    "message": "Yếu"
  },
  "web3ShimUsageNotification": {
    "message": "Chúng tôi nhận thấy rằng trang web hiện tại đã cố dùng API window.web3 đã bị xóa. Nếu trang web có vẻ như đã bị lỗi, vui lòng nhấp vào $1 để biết thêm thông tin.",
    "description": "$1 is a clickable link."
  },
  "webhid": {
    "message": "WebHID",
    "description": "Refers to a interface for connecting external devices to the browser. Used for connecting ledger to the browser. Read more here https://developer.mozilla.org/en-US/docs/Web/API/WebHID_API"
  },
  "websites": {
    "message": "trang web",
    "description": "Used in the 'permission_rpc' message."
  },
  "welcomeBack": {
    "message": "Chào mừng bạn trở lại!"
  },
  "welcomeExploreDescription": {
    "message": "Lưu trữ, gửi và chi tiêu các loại tiền và tài sản tiền điện tử."
  },
  "welcomeExploreTitle": {
    "message": "Khám phá các ứng dụng phi tập trung"
  },
  "welcomeLoginDescription": {
    "message": "Sử dụng MetaMask của bạn để đăng nhập vào các ứng dụng phi tập trung - không cần đăng ký."
  },
  "welcomeLoginTitle": {
    "message": "Gửi lời chào đến ví của bạn"
  },
  "welcomeToMetaMask": {
    "message": "Bắt đầu nào"
  },
  "welcomeToMetaMaskIntro": {
    "message": "Được hàng triệu người tin dùng, MetaMask là một ví an toàn cho phép mọi người có thể truy cập vào thế giới web3."
  },
  "whatsNew": {
    "message": "Xem tính năng mới",
    "description": "This is the title of a popup that gives users notifications about new features and updates to MetaMask."
  },
  "whatsThis": {
    "message": "Đây là gì?"
  },
  "xOfY": {
    "message": "$1/$2",
    "description": "$1 and $2 are intended to be two numbers, where $2 is a total, and $1 is a count towards that total"
  },
  "xOfYPending": {
    "message": "$1/$2 đang chờ xử lý",
    "description": "$1 and $2 are intended to be two numbers, where $2 is a total number of pending confirmations, and $1 is a count towards that total"
  },
  "yes": {
    "message": "Có"
  },
  "youHaveAddedAll": {
    "message": "Bạn đã thêm tất cả các mạng phổ biến. Bạn có thể khám phá thêm nhiều mạng khác $1 Hoặc bạn có thể $2",
    "description": "$1 is a link with the text 'here' and $2 is a button with the text 'add more networks manually'"
  },
  "youNeedToAllowCameraAccess": {
    "message": "Bạn cần cho phép truy cập vào máy ảnh để sử dụng tính năng này."
  },
  "youSign": {
    "message": "Bạn đang ký"
  },
  "yourAccounts": {
    "message": "Tài khoản của bạn"
  },
  "yourFundsMayBeAtRisk": {
    "message": "Tiền của bạn có thể gặp rủi ro"
  },
  "yourNFTmayBeAtRisk": {
    "message": "NFT của bạn có thể gặp rủi ro"
  },
  "yourPrivateSeedPhrase": {
    "message": "Cụm từ khôi phục bí mật của bạn"
  },
  "zeroGasPriceOnSpeedUpError": {
    "message": "Giá gas bằng 0 khi tăng tốc"
  }
}<|MERGE_RESOLUTION|>--- conflicted
+++ resolved
@@ -3804,12 +3804,9 @@
     "message": "Phê duyệt $1 không có giới hạn chi tiêu",
     "description": "The token symbol that is being approved"
   },
-<<<<<<< HEAD
-=======
   "settingAddSnapAccount": {
     "message": "Thêm tài khoản snap"
   },
->>>>>>> 877e184b
   "settings": {
     "message": "Cài đặt"
   },
@@ -5167,15 +5164,12 @@
   "urlExistsErrorMsg": {
     "message": "Mạng $1 hiện đang sử dụng URL này."
   },
-<<<<<<< HEAD
-=======
   "use4ByteResolution": {
     "message": "Giải mã hợp đồng thông minh"
   },
   "use4ByteResolutionDescription": {
     "message": "Để cải thiện trải nghiệm người dùng, chúng tôi sẽ tùy chỉnh thẻ hoạt động bằng các thông báo dựa trên các hợp đồng thông minh mà bạn tương tác. MetaMask sử dụng một dịch vụ có tên là 4byte.directory để giải mã dữ liệu và cho bạn thấy một phiên bản hợp đồng thông minh dễ đọc hơn. Điều này giúp giảm nguy cơ phê duyệt các hành động hợp đồng thông minh độc hại, nhưng có thể khiến địa chỉ IP của bạn bị chia sẻ."
   },
->>>>>>> 877e184b
   "useMultiAccountBalanceChecker": {
     "message": "Xử lý hàng loạt yêu cầu số dư tài khoản"
   },
