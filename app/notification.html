<!DOCTYPE html>
<html dir="ltr">
  <head>
    <meta name="viewport" content="width=device-width, initial-scale=1.0" />
    <meta charset="utf-8" />

    <% if (it.isTest) { %>
    <title>MetaMask Dialog</title>
    <% } else if (it.isMMI) { %>
    <title>MetaMask Institutional</title>
    <% } else { %>
    <title>MetaMask</title>
    <% } %>

    <style>
      #app-content {
        display: flex;
        flex-flow: column;
      }

      #loading__logo {
        width: 10rem;
        height: 10rem;
        align-self: center;
        margin: 10rem 0 0 0;
      }

      #loading__spinner {
        width: 2rem;
        height: 2rem;
        align-self: center;
        margin-top: 1rem;
      }
    </style>
    <link rel="stylesheet" href="../ui/css/index.scss" />
  </head>
  <body class="notification">
    <div id="app-content">
      <img
        id="loading__logo"
        src="./images/logo/metamask-fox.svg"
        alt=""
        loading="lazy"
      />
      <img
        id="loading__spinner"
        src="./images/spinner.gif"
        alt=""
        loading="lazy"
      />
    </div>
    <div id="popover-content"></div>
<<<<<<< HEAD
    <script src="./scripts/load/ui.ts" async></script>
=======
    <script src="./load-app.js" defer></script>
>>>>>>> 535c139b
  </body>
</html><|MERGE_RESOLUTION|>--- conflicted
+++ resolved
@@ -50,10 +50,6 @@
       />
     </div>
     <div id="popover-content"></div>
-<<<<<<< HEAD
-    <script src="./scripts/load/ui.ts" async></script>
-=======
-    <script src="./load-app.js" defer></script>
->>>>>>> 535c139b
+    <script src="./scripts/load/ui.ts" defer></script>
   </body>
 </html>