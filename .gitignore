--- conflicted
+++ resolved
@@ -77,8 +77,5 @@
 
 # API Spec tests
 html-report/
-<<<<<<< HEAD
-=======
 
 /app/images/branding
->>>>>>> f3548885
