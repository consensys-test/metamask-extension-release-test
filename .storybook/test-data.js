import { draftTransactionInitialState } from '../ui/ducks/send';
import { KeyringType } from '../shared/constants/keyring';
import { NetworkStatus } from '@metamask/network-controller';
import { EthAccountType } from '@metamask/keyring-api';
import {
  CHAIN_IDS,
  LINEA_MAINNET_DISPLAY_NAME,
} from '../shared/constants/network';
import { copyable, divider, heading, panel, text } from '@metamask/snaps-sdk';
import { getJsxElementFromComponent } from '@metamask/snaps-utils';
import { FirstTimeFlowType } from '../shared/constants/onboarding';
import { ETH_EOA_METHODS } from '../shared/constants/eth-methods';
import { mockNetworkState } from '../test/stub/networks';

const state = {
  invalidCustomNetwork: {
    state: 'CLOSED',
    networkName: '',
  },
  unconnectedAccount: {
    state: 'CLOSED',
  },
  activeTab: {
    id: 113,
    title: 'E2E Test Dapp',
    origin: 'https://metamask.github.io',
    protocol: 'https:',
    url: 'https://metamask.github.io/test-dapp/',
  },
  metamask: {
    announcements: {
      22: {
        id: 22,
        date: null,
      },
    },
    orderedNetworkList: [],
    pinnedAccountList: [],
    hiddenAccountList: [],
    tokenList: {
      '0x514910771af9ca656af840dff83e8264ecf986ca': {
        address: '0x514910771af9ca656af840dff83e8264ecf986ca',
        symbol: 'LINK',
        decimals: 18,
        name: 'ChainLink Token',
        iconUrl: 'https://crypto.com/price/coin-data/icon/LINK/color_icon.png',
        aggregators: [
          'Aave',
          'Bancor',
          'CMC',
          'Crypto.com',
          'CoinGecko',
          '1inch',
          'Paraswap',
          'PMM',
          'Zapper',
          'Zerion',
          '0x',
        ],
        occurrences: 12,
        unlisted: false,
      },
      '0xc00e94cb662c3520282e6f5717214004a7f26888': {
        address: '0xc00e94cb662c3520282e6f5717214004a7f26888',
        symbol: 'COMP',
        decimals: 18,
        name: 'Compound',
        iconUrl: 'https://crypto.com/price/coin-data/icon/COMP/color_icon.png',
        aggregators: [
          'Bancor',
          'CMC',
          'Crypto.com',
          'CoinGecko',
          '1inch',
          'Paraswap',
          'PMM',
          'Zapper',
          'Zerion',
          '0x',
        ],
        occurrences: 12,
        unlisted: false,
      },
      '0xfffffffff15abf397da76f1dcc1a1604f45126db': {
        address: '0xfffffffff15abf397da76f1dcc1a1604f45126db',
        symbol: 'FSW',
        decimals: 18,
        name: 'Falconswap',
        iconUrl:
          'https://assets.coingecko.com/coins/images/12256/thumb/falconswap.png?1598534184',
        aggregators: ['CoinGecko', '1inch', 'Lifi'],
        occurrences: 3,
        unlisted: false,
      },
      '0xc011a73ee8576fb46f5e1c5751ca3b9fe0af2a6f': {
        address: '0xc011a73ee8576fb46f5e1c5751ca3b9fe0af2a6f',
        symbol: 'SNX',
        decimals: 18,
        name: 'Synthetix Network Token',
        iconUrl: 'https://assets.coingecko.com/coins/images/3406/large/SNX.png',
        aggregators: [
          'Aave',
          'Bancor',
          'CMC',
          'Crypto.com',
          'CoinGecko',
          '1inch',
          'Paraswap',
          'PMM',
          'Synthetix',
          'Zapper',
          'Zerion',
          '0x',
        ],
        occurrences: 12,
        unlisted: false,
      },
      '0x6b175474e89094c44da98b954eedeac495271d0f': {
        address: '0x6b175474e89094c44da98b954eedeac495271d0f',
        symbol: 'ETH',
        decimals: 18,
        image: './images/eth_logo.svg',
        unlisted: false,
      },
      '0xB8c77482e45F1F44dE1745F52C74426C631bDD52': {
        address: '0xB8c77482e45F1F44dE1745F52C74426C631bDD52',
        symbol: '0X',
        decimals: 18,
        image: '0x.svg',
        unlisted: false,
      },
      '0x1f9840a85d5af5bf1d1762f925bdaddc4201f984': {
        address: '0x1f9840a85d5af5bf1d1762f925bdaddc4201f984',
        symbol: 'AST',
        decimals: 18,
        image: 'ast.png',
        unlisted: false,
      },
      '0x9f8f72aa9304c8b593d555f12ef6589cc3a579a2': {
        address: '0x9f8f72aa9304c8b593d555f12ef6589cc3a579a2',
        symbol: 'BAT',
        decimals: 18,
        image: 'BAT_icon.svg',
        unlisted: false,
      },
      '0xe83cccfabd4ed148903bf36d4283ee7c8b3494d1': {
        address: '0xe83cccfabd4ed148903bf36d4283ee7c8b3494d1',
        symbol: 'CVL',
        decimals: 18,
        image: 'CVL_token.svg',
        unlisted: false,
      },
      '0x0bc529c00C6401aEF6D220BE8C6Ea1667F6Ad93e': {
        address: '0x0bc529c00C6401aEF6D220BE8C6Ea1667F6Ad93e',
        symbol: 'GLA',
        decimals: 18,
        image: 'gladius.svg',
        unlisted: false,
      },
      '0x467Bccd9d29f223BcE8043b84E8C8B282827790F': {
        address: '0x467Bccd9d29f223BcE8043b84E8C8B282827790F',
        symbol: 'GNO',
        decimals: 18,
        image: 'gnosis.svg',
        unlisted: false,
      },
      '0xff20817765cb7f73d4bde2e66e067e58d11095c2': {
        address: '0xff20817765cb7f73d4bde2e66e067e58d11095c2',
        symbol: 'OMG',
        decimals: 18,
        image: 'omg.jpg',
        unlisted: false,
      },
      '0x8e870d67f660d95d5be530380d0ec0bd388289e1': {
        address: '0x8e870d67f660d95d5be530380d0ec0bd388289e1',
        symbol: 'WED',
        decimals: 18,
        image: 'wed.png',
        unlisted: false,
      },
    },
    networkDetails: {
      EIPS: {
        1559: true,
      },
    },
    gasFeeEstimates: '0x5208',
    swapsState: {
      quotes: {},
      fetchParams: null,
      tokens: null,
      tradeTxId: null,
      approveTxId: null,
      quotesLastFetched: null,
      customMaxGas: '',
      customGasPrice: null,
      selectedAggId: null,
      customApproveTxData: '',
      errorKey: '',
      topAggId: null,
      routeState: '',
      swapsFeatureIsLive: false,
      swapsQuoteRefreshTime: 60000,
    },
    snapStates: {},
    snaps: {
      'local:http://localhost:8080/': {
        enabled: true,
        id: 'local:http://localhost:8080/',
        initialPermissions: {
          snap_dialog: {},
        },
        manifest: {
          description: 'An example MetaMask Snap.',
          initialPermissions: {
            snap_dialog: {},
          },
          manifestVersion: '0.1',
          proposedName: 'MetaMask Example Snap',
          repository: {
            type: 'git',
            url: 'https://github.com/MetaMask/snaps-skunkworks.git',
          },
          source: {
            location: {
              npm: {
                filePath: 'dist/bundle.js',
                iconPath: 'images/icon.svg',
                packageName: '@metamask/example-snap',
                registry: 'https://registry.npmjs.org/',
              },
            },
            shasum: '3lEt0yUu080DwV78neROaAAIQWXukSkMnP4OBhOhBnE=',
          },
          version: '0.6.0',
        },
        sourceCode: '(...)',
        status: 'stopped',
        svgIcon: '<svg>...</svg>',
        version: '0.6.0',
      },
      'npm:@metamask/test-snap-bip44': {
        id: 'npm:@metamask/test-snap-bip44',
        origin: 'npm:@metamask/test-snap-bip44',
        version: '5.1.2',
        iconUrl: null,
        initialPermissions: {
          'endowment:ethereum-provider': {},
        },
        manifest: {
          description: 'An example Snap that signs messages using BLS.',
          proposedName: 'BIP-44 Test Snap',
          repository: {
            type: 'git',
            url: 'https://github.com/MetaMask/test-snaps.git',
          },
          source: {
            location: {
              npm: {
                filePath: 'dist/bundle.js',
                packageName: '@metamask/test-snap-bip44',
                registry: 'https://registry.npmjs.org',
              },
            },
            shasum: 'L1k+dT9Q+y3KfIqzaH09MpDZVPS9ZowEh9w01ZMTWMU=',
          },
          version: '5.1.2',
        },
        versionHistory: [
          {
            date: 1680686075921,
            origin: 'https://metamask.github.io',
            version: '5.1.2',
          },
        ],
      },
    },
    interfaces: {
      'test-interface': {
        content: getJsxElementFromComponent(
          panel([
            heading('Foo bar'),
            text('Description'),
            divider(),
            text('More text'),
            copyable('Text you can copy'),
          ]),
        ),
        state: {},
        snapId: 'local:http://localhost:8080/',
      },
    },
    accountArray: [
      {
        name: 'This is a Really Long Account Name',
        address: '0x64a845a5b02460acf8a3d84503b0d68d028b4bb4',
        index: 0,
        balance: '0x176e5b6f173ebe66',
      },
      {
        name: 'Account 2',
        address: '0xb19ac54efa18cc3a14a5b821bfec73d284bf0c5e',
        index: 1,
        balance: '0x2d3142f5000',
      },
    ],
    connectedAccounts: ['0x64a845a5b02460acf8a3d84503b0d68d028b4bb4'],
    isInitialized: true,
    isUnlocked: true,
    isAccountMenuOpen: false,
    rpcUrl: 'https://rawtestrpc.metamask.io/',
    internalAccounts: {
      accounts: {
        'cf8dace4-9439-4bd4-b3a8-88c821c8fcb3': {
          address: '0x64a845a5b02460acf8a3d84503b0d68d028b4bb4',
          id: 'cf8dace4-9439-4bd4-b3a8-88c821c8fcb3',
          metadata: {
            name: 'This is a Really Long Account Name',
            keyring: {
              type: 'HD Key Tree',
            },
          },
          options: {},
          methods: ETH_EOA_METHODS,
          type: EthAccountType.Eoa,
        },
        '07c2cfec-36c9-46c4-8115-3836d3ac9047': {
          address: '0xb19ac54efa18cc3a14a5b821bfec73d284bf0c5e',
          id: '07c2cfec-36c9-46c4-8115-3836d3ac9047',
          metadata: {
            name: 'Account 2',
            keyring: {
              type: 'HD Key Tree',
            },
          },
          options: {},
          methods: ETH_EOA_METHODS,
          type: EthAccountType.Eoa,
        },
        '15e69915-2a1a-4019-93b3-916e11fd432f': {
          address: '0x9d0ba4ddac06032527b140912ec808ab9451b788',
          id: '15e69915-2a1a-4019-93b3-916e11fd432f',
          metadata: {
            name: 'Account 3',
            keyring: {
              type: 'HD Key Tree',
            },
          },
          options: {},
          methods: ETH_EOA_METHODS,
          type: EthAccountType.Eoa,
        },
        '784225f4-d30b-4e77-a900-c8bbce735b88': {
          address: '0xeb9e64b93097bc15f01f13eae97015c57ab64823',
          id: '784225f4-d30b-4e77-a900-c8bbce735b88',
          metadata: {
            name: 'Account 4',
            keyring: {
              type: 'HD Key Tree',
            },
          },
          options: {},
          methods: ETH_EOA_METHODS,
          type: EthAccountType.Eoa,
        },
        'b990b846-b384-4508-93d9-587461f1123e': {
          address: '0x71C7656EC7ab88b098defB751B7401B5f6d8976F',
          id: 'b990b846-b384-4508-93d9-587461f1123e',
          metadata: {
            name: 'Test Account 1',
            keyring: {
              type: 'Test Keyring',
            },
          },
          options: {},
          methods: ETH_EOA_METHODS,
          type: EthAccountType.Eoa,
        },
      },
      selectedAccount: 'cf8dace4-9439-4bd4-b3a8-88c821c8fcb3',
    },
    identities: {
      '0x64a845a5b02460acf8a3d84503b0d68d028b4bb4': {
        name: 'This is a Really Long Account Name',
        address: '0x64a845a5b02460acf8a3d84503b0d68d028b4bb4',
      },
      '0xb19ac54efa18cc3a14a5b821bfec73d284bf0c5e': {
        name: 'Account 2',
        address: '0xb19ac54efa18cc3a14a5b821bfec73d284bf0c5e',
      },
      '0x9d0ba4ddac06032527b140912ec808ab9451b788': {
        name: 'Account 3',
        address: '0x9d0ba4ddac06032527b140912ec808ab9451b788',
      },
    },
    transactions: [
      {
        id: 3111025347726181,
        time: 1620710815484,
        status: 'unapproved',
        msgParams: '0x64a845a5b02460acf8a3d84503b0d68d028b4bb4',
        chainId: '0x5',
        loadingDefaults: false,
        txParams: {
          from: '0x64a845a5b02460acf8a3d84503b0d68d028b4bb4',
          to: '0xaD6D458402F60fD3Bd25163575031ACDce07538D',
          value: '0x0',
          data: '0xa9059cbb000000000000000000000000b19ac54efa18cc3a14a5b821bfec73d284bf0c5e0000000000000000000000000000000000000000000000003782dace9d900000',
          gas: '0xcb28',
          gasPrice: '0x77359400',
        },
        type: 'standard',
        origin: 'metamask',
        transactionCategory: 'transfer',
        history: [
          {
            id: 7786962153682822,
            time: 1620710815484,
            status: 'unapproved',
            chainId: '0x5',
            loadingDefaults: true,
            txParams: {
              from: '0x64a845a5b02460acf8a3d84503b0d68d028b4bb4',
              to: '0xaD6D458402F60fD3Bd25163575031ACDce07538D',
              value: '0x0',
              data: '0xa9059cbb000000000000000000000000b19ac54efa18cc3a14a5b821bfec73d284bf0c5e0000000000000000000000000000000000000000000000003782dace9d900000',
              gas: '0xcb28',
              gasPrice: '0x77359400',
            },
            type: 'standard',
            origin: 'metamask',
            transactionCategory: 'transfer',
          },
          [
            {
              op: 'replace',
              path: '/loadingDefaults',
              value: false,
              note: 'Added new unapproved transaction.',
              timestamp: 1620710815497,
            },
          ],
        ],
      },
    ],
    addressBook: {
      undefined: {
        0: {
          address: '0x39a4e4Af7cCB654dB9500F258c64781c8FbD39F0',
          name: '',
          isEns: false,
        },
      },
    },
    addresses: [
      {
        address: '0x39a4e4Af7cCB654dB9500F258c64781c8FbD39F0',
        name: 'DAI',
        isEns: false,
      },
      {
        address: '1x39a4e4Af7cCB654dB9500F258c64781c8FbD39F0',
        name: 'ETH',
        isEns: true,
      },
    ],
    marketData: {
      '0xaa36a7': {
        '0xaD6D458402F60fD3Bd25163575031ACDce07538D': {
          price: 0,
          contractPercentChange1d: 0.004,
          priceChange1d: 0.00004,
        },
      },
      '0x1': {
        '0xaD6D458402F60fD3Bd25163575031ACDce07538D': {
          price: 0,
          contractPercentChange1d: 0.004,
          priceChange1d: 0.00004,
        },
      },
      '0x5': {
        '0xaD6D458402F60fD3Bd25163575031ACDce07538D': {
          price: 0,
          contractPercentChange1d: 0.004,
          priceChange1d: 0.00004,
        },
      },
    },
    tokens: [
      {
        address: '0xaD6D458402F60fD3Bd25163575031ACDce07538A',
        symbol: 'DAA',
        decimals: 18,
      },
      {
        address: '0xaD6D458402F60fD3Bd25163575031ACDce07538U',
        symbol: 'DAU',
        decimals: 18,
      },
    ],
    allDetectedTokens: {
      '0xaa36a7': {
        '0x9d0ba4ddac06032527b140912ec808ab9451b788': [
          {
            address: '0x514910771AF9Ca656af840dff83E8264EcF986CA',
            decimals: 18,
            symbol: 'LINK',
            image:
              'https://crypto.com/price/coin-data/icon/LINK/color_icon.png',
            aggregators: [
              'coinGecko',
              'oneInch',
              'paraswap',
              'zapper',
              'zerion',
            ],
          },
          {
            address: '0xc00e94Cb662C3520282E6f5717214004A7f26888',
            decimals: 18,
            symbol: 'COMP',
            image:
              'https://crypto.com/price/coin-data/icon/COMP/color_icon.png',
            aggregators: [
              'bancor',
              'cmc',
              'cryptocom',
              'coinGecko',
              'oneInch',
              'paraswap',
              'pmm',
              'zapper',
              'zerion',
              'zeroEx',
            ],
          },
          {
            address: '0xfffffffFf15AbF397dA76f1dcc1A1604F45126DB',
            decimals: 18,
            symbol: 'FSW',
            image:
              'https://assets.coingecko.com/coins/images/12256/thumb/falconswap.png?1598534184',
            aggregators: [
              'aave',
              'cmc',
              'coinGecko',
              'oneInch',
              'paraswap',
              'zapper',
              'zerion',
            ],
          },
        ],
        '0x64a845a5b02460acf8a3d84503b0d68d028b4bb4': [
          {
            address: '0x514910771AF9Ca656af840dff83E8264EcF986CA',
            decimals: 18,
            symbol: 'LINK',
            image:
              'https://crypto.com/price/coin-data/icon/LINK/color_icon.png',
            aggregators: [
              'coinGecko',
              'oneInch',
              'paraswap',
              'zapper',
              'zerion',
            ],
          },
          {
            address: '0xc00e94Cb662C3520282E6f5717214004A7f26888',
            decimals: 18,
            symbol: 'COMP',
            image:
              'https://crypto.com/price/coin-data/icon/COMP/color_icon.png',
            aggregators: [
              'bancor',
              'cmc',
              'cryptocom',
              'coinGecko',
              'oneInch',
              'paraswap',
              'pmm',
              'zapper',
              'zerion',
              'zeroEx',
            ],
          },
          {
            address: '0xfffffffFf15AbF397dA76f1dcc1A1604F45126DB',
            decimals: 18,
            symbol: 'FSW',
            image:
              'https://assets.coingecko.com/coins/images/12256/thumb/falconswap.png?1598534184',
            aggregators: [
              'aave',
              'cmc',
              'coinGecko',
              'oneInch',
              'paraswap',
              'zapper',
              'zerion',
            ],
          },
        ],
      },
    },
    detectedTokens: [
      {
        address: '0x514910771AF9Ca656af840dff83E8264EcF986CA',
        decimals: 18,
        symbol: 'LINK',
        image: 'https://crypto.com/price/coin-data/icon/LINK/color_icon.png',
        aggregators: ['coinGecko', 'oneInch', 'paraswap', 'zapper', 'zerion'],
      },
      {
        address: '0xc00e94Cb662C3520282E6f5717214004A7f26888',
        decimals: 18,
        symbol: 'COMP',
        image: 'https://crypto.com/price/coin-data/icon/COMP/color_icon.png',
        aggregators: [
          'bancor',
          'cmc',
          'cryptocom',
          'coinGecko',
          'oneInch',
          'paraswap',
          'pmm',
          'zapper',
          'zerion',
          'zeroEx',
        ],
      },
      {
        address: '0xfffffffFf15AbF397dA76f1dcc1A1604F45126DB',
        decimals: 18,
        symbol: 'FSW',
        image:
          'https://assets.coingecko.com/coins/images/12256/thumb/falconswap.png?1598534184',
        aggregators: [
          'aave',
          'cmc',
          'coinGecko',
          'oneInch',
          'paraswap',
          'zapper',
          'zerion',
        ],
      },
    ],
    pendingTokens: {},
    customNonceValue: '',
    send: {
      gasLimit: '0xcb28',
      gasPrice: null,
      gasTotal: null,
      tokenBalance: '8.7a73149c048545a3fe58',
      from: '',
      to: '0xb19ac54efa18cc3a14a5b821bfec73d284bf0c5e',
      amount: '3782dace9d900000',
      memo: '',
      errors: {},
      maxModeOn: false,
      editingTransactionId: null,
      toNickname: 'Account 2',
      domainResolution: null,
      domainResolutionError: '',
      token: {
        address: '0xaD6D458402F60fD3Bd25163575031ACDce07538D',
        symbol: 'DAI',
        decimals: 18,
      },
    },
    useBlockie: false,
    featureFlags: {},
    welcomeScreenSeen: false,
    currentLocale: 'en',
    preferences: {
      showNativeTokenAsMainBalance: true,
      tokenSortConfig: {
        key: 'token-sort-key',
        order: 'dsc',
        sortCallback: 'stringNumeric',
      },
    },
    incomingTransactionsPreferences: {
      [CHAIN_IDS.MAINNET]: true,
      [CHAIN_IDS.GOERLI]: false,
      [CHAIN_IDS.OPTIMISM_TESTNET]: false,
      [CHAIN_IDS.AVALANCHE_TESTNET]: true,
    },
    firstTimeFlowType: FirstTimeFlowType.create,
    completedOnboarding: true,
    knownMethodData: {
      '0x60806040': {
        name: 'Approve Tokens',
      },
      '0x095ea7b3': {
        name: 'Approve Tokens',
      },
    },
    participateInMetaMetrics: true,
    nextNonce: 71,
    connectedStatusPopoverHasBeenShown: true,
    swapsWelcomeMessageHasBeenShown: true,
    defaultHomeActiveTabName: 'Tokens',
    network: '5',
    accounts: {
      '0x64a845a5b02460acf8a3d84503b0d68d028b4bb4': {
        address: '0x64a845a5b02460acf8a3d84503b0d68d028b4bb4',
        balance: '0x176e5b6f173ebe66',
      },
      '0xb19ac54efa18cc3a14a5b821bfec73d284bf0c5e': {
        address: '0xb19ac54efa18cc3a14a5b821bfec73d284bf0c5e',
        balance: '0x2d3142f5000',
      },
      '0x9d0ba4ddac06032527b140912ec808ab9451b788': {
        address: '0x9d0ba4ddac06032527b140912ec808ab9451b788',
        balance: '0x15f6f0b9d4f8d000',
      },
    },
    accountsByChainId: {
      '0x1': {
        '0x64a845a5b02460acf8a3d84503b0d68d028b4bb4': { balance: '0x0' },
        '0xb19ac54efa18cc3a14a5b821bfec73d284bf0c5e': {
          balance: '0xcaf5317161f400',
        },
        '0x9d0ba4ddac06032527b140912ec808ab9451b788': { balance: '0x0' },
      },
      '0x5': {
        '0x64a845a5b02460acf8a3d84503b0d68d028b4bb4': {
          address: '0x64a845a5b02460acf8a3d84503b0d68d028b4bb4',
          balance: '0x176e5b6f173ebe66',
        },
        '0xb19ac54efa18cc3a14a5b821bfec73d284bf0c5e': {
          address: '0xb19ac54efa18cc3a14a5b821bfec73d284bf0c5e',
          balance: '0x2d3142f5000',
        },
        '0x9d0ba4ddac06032527b140912ec808ab9451b788': {
          address: '0x9d0ba4ddac06032527b140912ec808ab9451b788',
          balance: '0x15f6f0b9d4f8d000',
        },
      },
    },
    currentBlockGasLimit: '0x793af4',
    currentBlockGasLimitByChainId: {
      '0x5': '0x793af4',
    },
    transactions: [
      {
        chainId: '0x38',
        dappSuggestedGasFees: null,
        firstRetryBlockNumber: '0x9c2686',
        hash: '0xf45e7a751adfc0fbadccc972816baf33eb34543e52ace51f0f8d0d7f357afdc6',
        history: [
          {
            chainId: '0x38',
            dappSuggestedGasFees: null,
            id: 2360388496987298,
            loadingDefaults: true,
            origin: 'metamask',
            status: 'unapproved',
            time: 1629582710520,
            txParams: {
              data: '0xa9059cbb0000000000000000000000004ef2d5a1d056e7c9e8bcdbf2bd9ac0df749a1c2900000000000000000000000000000000000000000000000029a2241af62c0000',
              from: '0x17f62b1b2407c41c43e14da0699d6b4b0a521548',
              gas: '0x2eb27',
              gasPrice: '0x12a05f200',
              to: '0x2e8c05582176fa93b4590382e8290c73deb82176',
              type: '0x0',
              value: '0x0',
            },
            type: 'transfer',
          },
          [
            {
              note: 'Added new unapproved transaction.',
              op: 'replace',
              path: '/loadingDefaults',
              timestamp: 1629582710530,
              value: false,
            },
          ],
          [
            {
              note: 'txStateManager: setting status to approved',
              op: 'replace',
              path: '/status',
              timestamp: 1629582711218,
              value: 'approved',
            },
          ],
          [
            {
              note: 'transactions#approveTransaction',
              op: 'add',
              path: '/txParams/nonce',
              timestamp: 1629582711220,
              value: '0x15b',
            },
          ],
          [
            {
              note: 'transactions#signTransaction: add r, s, v values',
              op: 'add',
              path: '/r',
              timestamp: 1629582711236,
              value:
                '0x90a4dfb0646eef9815454d0ab543b5844acb8772101084565155c93ecce8ed69',
            },
            {
              op: 'add',
              path: '/s',
              value:
                '0x7fd317c727025490f282c7990b8518a7dab7521b1ada1cb639f887966bc078df',
            },
            {
              op: 'add',
              path: '/v',
              value: '0x93',
            },
          ],
          [
            {
              note: 'txStateManager: setting status to signed',
              op: 'replace',
              path: '/status',
              timestamp: 1629582711236,
              value: 'signed',
            },
          ],
          [
            {
              note: 'transactions#publishTransaction',
              op: 'add',
              path: '/rawTx',
              timestamp: 1629582711237,
              value:
                '0xf8ad82015b85012a05f2008302eb27942e8c05582176fa93b4590382e8290c73deb8217680b844a9059cbb0000000000000000000000004ef2d5a1d056e7c9e8bcdbf2bd9ac0df749a1c2900000000000000000000000000000000000000000000000029a2241af62c00008193a090a4dfb0646eef9815454d0ab543b5844acb8772101084565155c93ecce8ed69a07fd317c727025490f282c7990b8518a7dab7521b1ada1cb639f887966bc078df',
            },
          ],
          [
            {
              note: 'transactions#setTxHash',
              op: 'add',
              path: '/hash',
              timestamp: 1629582711336,
              value:
                '0xf45e7a751adfc0fbadccc972816baf33eb34543e52ace51f0f8d0d7f357afdc6',
            },
          ],
          [
            {
              note: 'txStateManager - add submitted time stamp',
              op: 'add',
              path: '/submittedTime',
              timestamp: 1629582711337,
              value: 1629582711337,
            },
          ],
          [
            {
              note: 'txStateManager: setting status to submitted',
              op: 'replace',
              path: '/status',
              timestamp: 1629582711338,
              value: 'submitted',
            },
          ],
          [
            {
              note: 'transactions/pending-tx-tracker#event: tx:block-update',
              op: 'add',
              path: '/firstRetryBlockNumber',
              timestamp: 1629582711878,
              value: '0x9c2686',
            },
          ],
          [
            {
              note: 'transactions/pending-tx-tracker#event: tx:block-update',
              op: 'add',
              path: '/firstRetryBlockNumber',
              timestamp: 1629582711878,
              value: '0x9c2686',
            },
          ],
          [
            {
              note: 'txStateManager: setting status to confirmed',
              op: 'replace',
              path: '/status',
              timestamp: 1629582721178,
              value: 'confirmed',
            },
          ],
          [
            {
              note: 'txStateManager: setting status to confirmed',
              op: 'replace',
              path: '/status',
              timestamp: 1629582721178,
              value: 'confirmed',
            },
            {
              op: 'add',
              path: '/txReceipt',
              value: {
                blockHash:
                  '0x30bf5dfa12e460a5d121267c00ba3047a14ba286e0c4fe75fa979010f527cba0',
                blockNumber: '9c2688',
                contractAddress: null,
                cumulativeGasUsed: '19a4942',
                from: '0x17f62b1b2407c41c43e14da0699d6b4b0a521548',
                gasUsed: '1f21a',
                logs: [
                  {
                    address: '0x2e8c05582176fa93b4590382e8290c73deb82176',
                    blockHash:
                      '0x30bf5dfa12e460a5d121267c00ba3047a14ba286e0c4fe75fa979010f527cba0',
                    blockNumber: '9c2688',
                    data: '0x00000000000000000000000000000000000000000000000028426c213d688000',
                    logIndex: '245',
                    removed: false,
                    topics: [
                      '0xddf252ad1be2c89b69c2b068fc378daa952ba7f163c4a11628f55a4df523b3ef',
                      '0x00000000000000000000000017f62b1b2407c41c43e14da0699d6b4b0a521548',
                      '0x0000000000000000000000004ef2d5a1d056e7c9e8bcdbf2bd9ac0df749a1c29',
                    ],
                    transactionHash:
                      '0xf45e7a751adfc0fbadccc972816baf33eb34543e52ace51f0f8d0d7f357afdc6',
                    transactionIndex: 'ae',
                  },
                  {
                    address: '0x2e8c05582176fa93b4590382e8290c73deb82176',
                    blockHash:
                      '0x30bf5dfa12e460a5d121267c00ba3047a14ba286e0c4fe75fa979010f527cba0',
                    blockNumber: '9c2688',
                    data: '0x000000000000000000000000000000000000000000000000006a94d74f430000',
                    logIndex: '246',
                    removed: false,
                    topics: [
                      '0xddf252ad1be2c89b69c2b068fc378daa952ba7f163c4a11628f55a4df523b3ef',
                      '0x00000000000000000000000017f62b1b2407c41c43e14da0699d6b4b0a521548',
                      '0x000000000000000000000000c825413863f677a2012bb8db3a5e4a18bbf29e56',
                    ],
                    transactionHash:
                      '0xf45e7a751adfc0fbadccc972816baf33eb34543e52ace51f0f8d0d7f357afdc6',
                    transactionIndex: 'ae',
                  },
                  {
                    address: '0x2e8c05582176fa93b4590382e8290c73deb82176',
                    blockHash:
                      '0x30bf5dfa12e460a5d121267c00ba3047a14ba286e0c4fe75fa979010f527cba0',
                    blockNumber: '9c2688',
                    data: '0x000000000000000000000000000000000000000000000000001ff973cafa8000',
                    logIndex: '247',
                    removed: false,
                    topics: [
                      '0xddf252ad1be2c89b69c2b068fc378daa952ba7f163c4a11628f55a4df523b3ef',
                      '0x00000000000000000000000017f62b1b2407c41c43e14da0699d6b4b0a521548',
                      '0x0000000000000000000000004ef2d5a1d056e7c9e8bcdbf2bd9ac0df749a1c29',
                    ],
                    transactionHash:
                      '0xf45e7a751adfc0fbadccc972816baf33eb34543e52ace51f0f8d0d7f357afdc6',
                    transactionIndex: 'ae',
                  },
                ],
                logsBloom:
                  '0x20000000000000000000000000000000000000000000000000000000000000000000000000000000000000000000400000000000100000000000020000000000000000000000000000000008000000000080000000000000000000000000000000000000000040000000000000000000000040000000000200000010000000000000000000000000000000000000000000000000000000000000000000400000000000000000000000000200000000000000000000800000000000000000000000000002000000000000000000000000000000000000000000000000000000000000000080000000000000000000000000000000000000000000000000000000',
                status: '0x1',
                to: '0x2e8c05582176fa93b4590382e8290c73deb82176',
                transactionHash:
                  '0xf45e7a751adfc0fbadccc972816baf33eb34543e52ace51f0f8d0d7f357afdc6',
                transactionIndex: 'ae',
                type: '0x0',
              },
            },
          ],
          [
            {
              note: 'transactions#confirmTransaction - add txReceipt',
              op: 'replace',
              path: '/txReceipt/transactionIndex',
              timestamp: 1629582721183,
              value: 'ae',
            },
            {
              op: 'replace',
              path: '/txReceipt/logs/2/logIndex',
              value: '247',
            },
            {
              op: 'replace',
              path: '/txReceipt/logs/2/transactionIndex',
              value: 'ae',
            },
            {
              op: 'replace',
              path: '/txReceipt/logs/2/blockNumber',
              value: '9c2688',
            },
            {
              op: 'replace',
              path: '/txReceipt/logs/1/logIndex',
              value: '246',
            },
            {
              op: 'replace',
              path: '/txReceipt/logs/1/transactionIndex',
              value: 'ae',
            },
            {
              op: 'replace',
              path: '/txReceipt/logs/1/blockNumber',
              value: '9c2688',
            },
            {
              op: 'replace',
              path: '/txReceipt/logs/0/logIndex',
              value: '245',
            },
            {
              op: 'replace',
              path: '/txReceipt/logs/0/transactionIndex',
              value: 'ae',
            },
            {
              op: 'replace',
              path: '/txReceipt/logs/0/blockNumber',
              value: '9c2688',
            },
            {
              op: 'replace',
              path: '/txReceipt/cumulativeGasUsed',
              value: '19a4942',
            },
            {
              op: 'replace',
              path: '/txReceipt/blockNumber',
              value: '9c2688',
            },
          ],
        ],
        id: 7900715443136469,
        loadingDefaults: false,
        origin: 'metamask',
        r: '0x90a4dfb0646eef9815454d0ab543b5844acb8772101084565155c93ecce8ed69',
        rawTx:
          '0xf8ad82015b85012a05f2008302eb27942e8c05582176fa93b4590382e8290c73deb8217680b844a9059cbb0000000000000000000000004ef2d5a1d056e7c9e8bcdbf2bd9ac0df749a1c2900000000000000000000000000000000000000000000000029a2241af62c00008193a090a4dfb0646eef9815454d0ab543b5844acb8772101084565155c93ecce8ed69a07fd317c727025490f282c7990b8518a7dab7521b1ada1cb639f887966bc078df',
        s: '0x7fd317c727025490f282c7990b8518a7dab7521b1ada1cb639f887966bc078df',
        status: 'confirmed',
        submittedTime: 1629582711337,
        time: 1629582710520,
        txParams: {
          data: '0xa9059cbb0000000000000000000000004ef2d5a1d056e7c9e8bcdbf2bd9ac0df749a1c2900000000000000000000000000000000000000000000000029a2241af62c0000',
          from: '0x17f62b1b2407c41c43e14da0699d6b4b0a521548',
          gas: '0x2eb27',
          gasPrice: '0x12a05f200',
          nonce: '0x15b',
          to: '0x2e8c05582176fa93b4590382e8290c73deb82176',
          type: '0x0',
          value: '0x0',
        },
        txReceipt: {
          blockHash:
            '0x30bf5dfa12e460a5d121267c00ba3047a14ba286e0c4fe75fa979010f527cba0',
          blockNumber: {
            length: 1,
            negative: 0,
            red: null,
            words: [10233480, null],
          },
          contractAddress: null,
          cumulativeGasUsed: {
            length: 1,
            negative: 0,
            red: null,
            words: [26888514, null],
          },
          from: '0x17f62b1b2407c41c43e14da0699d6b4b0a521548',
          gasUsed: '1f21a',
          logs: [
            {
              address: '0x2e8c05582176fa93b4590382e8290c73deb82176',
              blockHash:
                '0x30bf5dfa12e460a5d121267c00ba3047a14ba286e0c4fe75fa979010f527cba0',
              blockNumber: {
                length: 1,
                negative: 0,
                red: null,
                words: [10233480, null],
              },
              data: '0x00000000000000000000000000000000000000000000000028426c213d688000',
              logIndex: {
                length: 1,
                negative: 0,
                red: null,
                words: [581, null],
              },
              removed: false,
              topics: [
                '0xddf252ad1be2c89b69c2b068fc378daa952ba7f163c4a11628f55a4df523b3ef',
                '0x00000000000000000000000017f62b1b2407c41c43e14da0699d6b4b0a521548',
                '0x0000000000000000000000004ef2d5a1d056e7c9e8bcdbf2bd9ac0df749a1c29',
              ],
              transactionHash:
                '0xf45e7a751adfc0fbadccc972816baf33eb34543e52ace51f0f8d0d7f357afdc6',
              transactionIndex: {
                length: 1,
                negative: 0,
                red: null,
                words: [174, null],
              },
            },
            {
              address: '0x2e8c05582176fa93b4590382e8290c73deb82176',
              blockHash:
                '0x30bf5dfa12e460a5d121267c00ba3047a14ba286e0c4fe75fa979010f527cba0',
              blockNumber: {
                length: 1,
                negative: 0,
                red: null,
                words: [10233480, null],
              },
              data: '0x000000000000000000000000000000000000000000000000006a94d74f430000',
              logIndex: {
                length: 1,
                negative: 0,
                red: null,
                words: [582, null],
              },
              removed: false,
              topics: [
                '0xddf252ad1be2c89b69c2b068fc378daa952ba7f163c4a11628f55a4df523b3ef',
                '0x00000000000000000000000017f62b1b2407c41c43e14da0699d6b4b0a521548',
                '0x000000000000000000000000c825413863f677a2012bb8db3a5e4a18bbf29e56',
              ],
              transactionHash:
                '0xf45e7a751adfc0fbadccc972816baf33eb34543e52ace51f0f8d0d7f357afdc6',
              transactionIndex: {
                length: 1,
                negative: 0,
                red: null,
                words: [174, null],
              },
            },
            {
              address: '0x2e8c05582176fa93b4590382e8290c73deb82176',
              blockHash:
                '0x30bf5dfa12e460a5d121267c00ba3047a14ba286e0c4fe75fa979010f527cba0',
              blockNumber: {
                length: 1,
                negative: 0,
                red: null,
                words: [10233480, null],
              },
              data: '0x000000000000000000000000000000000000000000000000001ff973cafa8000',
              logIndex: {
                length: 1,
                negative: 0,
                red: null,
                words: [583, null],
              },
              removed: false,
              topics: [
                '0xddf252ad1be2c89b69c2b068fc378daa952ba7f163c4a11628f55a4df523b3ef',
                '0x00000000000000000000000017f62b1b2407c41c43e14da0699d6b4b0a521548',
                '0x0000000000000000000000004ef2d5a1d056e7c9e8bcdbf2bd9ac0df749a1c29',
              ],
              transactionHash:
                '0xf45e7a751adfc0fbadccc972816baf33eb34543e52ace51f0f8d0d7f357afdc6',
              transactionIndex: {
                length: 1,
                negative: 0,
                red: null,
                words: [174, null],
              },
            },
          ],
          logsBloom:
            '0x20000000000000000000000000000000000000000000000000000000000000000000000000000000000000000000400000000000100000000000020000000000000000000000000000000008000000000080000000000000000000000000000000000000000040000000000000000000000040000000000200000010000000000000000000000000000000000000000000000000000000000000000000400000000000000000000000000200000000000000000000800000000000000000000000000002000000000000000000000000000000000000000000000000000000000000000080000000000000000000000000000000000000000000000000000000',
          status: '0x1',
          to: '0x2e8c05582176fa93b4590382e8290c73deb82176',
          transactionHash:
            '0xf45e7a751adfc0fbadccc972816baf33eb34543e52ace51f0f8d0d7f357afdc6',
          transactionIndex: {
            length: 1,
            negative: 0,
            red: null,
            words: [174, null],
          },
          type: '0x0',
        },
        type: 'transfer',
        v: '0x93',
      },
    ],
    unapprovedPersonalMsgs: {},
    unapprovedPersonalMsgCount: 0,
    unapprovedDecryptMsgs: {},
    unapprovedDecryptMsgCount: 0,
    unapprovedEncryptionPublicKeyMsgs: {
      7786962153682822: {
        id: 7786962153682822,
        msgParams: '0x64a845a5b02460acf8a3d84503b0d68d028b4bb4',
        time: 1622687544054,
        status: 'unapproved',
        type: 'eth_getEncryptionPublicKey',
        origin: 'https://metamask.github.io',
      },
    },
    unapprovedEncryptionPublicKeyMsgCount: 0,
    unapprovedTypedMessages: {},
    unapprovedTypedMessagesCount: 0,
    keyrings: [
      {
        type: KeyringType.hdKeyTree,
        accounts: [
          '0x64a845a5b02460acf8a3d84503b0d68d028b4bb4',
          '0xb19ac54efa18cc3a14a5b821bfec73d284bf0c5e',
        ],
      },
      {
        type: KeyringType.ledger,
        accounts: ['0x9d0ba4ddac06032527b140912ec808ab9451b788'],
      },
    ],
<<<<<<< HEAD
    ...mockNetworkState({
=======
    ...mockNetworkState(
      {
>>>>>>> 65e656c9
        id: 'test-networkConfigurationId-1',
        rpcUrl: 'https://testrpc.com',
        chainId: '0x1',
        nickname: 'mainnet',
<<<<<<< HEAD
=======
        name: 'mainnet',
>>>>>>> 65e656c9
        blockExplorerUrl: 'https://etherscan.io',
        metadata: {
          EIPS: { 1559: true },
          status: NetworkStatus.Available,
<<<<<<< HEAD
        }
      }, {
        id: 'test-networkConfigurationId-2',
=======
        },
      },
      {
        id: 'test-networkConfigurationId-2',
        rpcUrl: 'https://testrpc2.com',
        chainId: '0xe708',
        nickname: LINEA_MAINNET_DISPLAY_NAME,
        name: LINEA_MAINNET_DISPLAY_NAME,
        blockExplorerUrl: 'https://lineascan.build',
        metadata: { EIPS: { 1559: true }, status: NetworkStatus.Available },
      },
      {
        id: 'test-networkConfigurationId-3',
>>>>>>> 65e656c9
        rpcUrl: 'http://localhost:8545',
        chainId: '0x539',
        name: 'test network',
        ticker: 'ETH',
        nickname: 'Localhost 8545',
<<<<<<< HEAD
      }),
=======
      },
    ),
>>>>>>> 65e656c9
    accountTokens: {
      '0x64a845a5b02460acf8a3d84503b0d68d028b4bb4': {
        '0x1': [
          {
            address: '0x6b175474e89094c44da98b954eedeac495271d0f',
            symbol: 'DAI',
            decimals: 18,
          },
          {
            address: '0x0d8775f648430679a709e98d2b0cb6250d2887ef',
            symbol: 'BAT',
            decimals: 18,
          },
        ],
        '0x5': [
          {
            address: '0xaD6D458402F60fD3Bd25163575031ACDce07538D',
            symbol: 'DAI',
            decimals: 18,
          },
        ],
      },
      '0xb19ac54efa18cc3a14a5b821bfec73d284bf0c5e': {},
      '0x9d0ba4ddac06032527b140912ec808ab9451b788': {},
    },
    accountHiddenTokens: {
      '0x64a845a5b02460acf8a3d84503b0d68d028b4bb4': {
        '0x5': [],
      },
    },
    assetImages: {
      '0xaD6D458402F60fD3Bd25163575031ACDce07538D': './sai.svg',
    },
    hiddenTokens: [],
    useNonceField: false,
    usePhishDetect: true,
    useTokenDetection: true,
    useCurrencyRateCheck: true,
    lostIdentities: {},
    forgottenPassword: false,
    ipfsGateway: 'dweb.link',
    migratedPrivacyMode: false,
    selectedAddress: '0x9d0ba4ddac06032527b140912ec808ab9451b788',
    selectedNetworkClientId: 'test-networkConfigurationId-1',
    metaMetricsId:
      '0xc2377d11fec1c3b7dd88c4854240ee5e3ed0d9f63b00456d98d80320337b827f',
    currentCurrency: 'usd',
    currencyRates: {
      ETH: {
        conversionDate: 1620710825.03,
        conversionRate: 3910.28,
        usdConversionRate: 3910.28,
      },
    },
    ticker: 'ETH',
    alertEnabledness: {
      unconnectedAccount: true,
      web3ShimUsage: true,
    },
    unconnectedAccountAlertShownOrigins: {},
    web3ShimUsageOrigins: {},
    seedPhraseBackedUp: null,
    onboardingTabs: {},
    incomingTransactions: {
      '0x2de9256a7c604586f7ecfd87ae9509851e217f588f9f85feed793c54ed2ce0aa': {
        blockNumber: '8888976',
        id: 4678200543090532,
        chainId: '0x1',
        status: 'confirmed',
        time: 1573114896000,
        txParams: {
          from: '0x3f1b52850109023775d238c7ed5d5e7161041fd1',
          gas: '0x5208',
          gasPrice: '0x124101100',
          nonce: '0x35',
          to: '0x045c619e4d29bba3b92769508831b681b83d6a96',
          value: '0xbca9bce4d98ca3',
        },
        hash: '0x2de9256a7c604586f7ecfd87ae9509851e217f588f9f85feed793c54ed2ce0aa',
        transactionCategory: 'incoming',
      },
      '0x320a1fd769373578f78570e5d8f56e89bc7bce9657bb5f4c12d8fe790d471bfd': {
        blockNumber: '9453174',
        id: 4678200543090535,
        chainId: '0x1',
        status: 'confirmed',
        time: 1581312411000,
        txParams: {
          from: '0xa17bd07d6d38cb9e37b29f7659a4b1047701e969',
          gas: '0xc350',
          gasPrice: '0x1a13b8600',
          nonce: '0x0',
          to: '0x045c619e4d29bba3b92769508831b681b83d6a96',
          value: '0xcdb08ab4254000',
        },
        hash: '0x320a1fd769373578f78570e5d8f56e89bc7bce9657bb5f4c12d8fe790d471bfd',
        transactionCategory: 'incoming',
      },
      '0x8add6c1ea089a8de9b15fa2056b1875360f17916755c88ace9e5092b7a4b1239': {
        blockNumber: '10892417',
        id: 4678200543090542,
        chainId: '0x1',
        status: 'confirmed',
        time: 1600515224000,
        txParams: {
          from: '0x0681d8db095565fe8a346fa0277bffde9c0edbbf',
          gas: '0x5208',
          gasPrice: '0x1d1a94a200',
          nonce: '0x2bb8a5',
          to: '0x045c619e4d29bba3b92769508831b681b83d6a96',
          value: '0xe6ed27d6668000',
        },
        hash: '0x8add6c1ea089a8de9b15fa2056b1875360f17916755c88ace9e5092b7a4b1239',
        transactionCategory: 'incoming',
      },
      '0x50be62ab1cabd03ff104c602c11fdef7a50f3d73c55006d5583ba97950ab1144': {
        blockNumber: '10902987',
        id: 4678200543090545,
        chainId: '0x1',
        status: 'confirmed',
        time: 1600654021000,
        txParams: {
          from: '0x64a845a5b02460acf8a3d84503b0d68d028b4bb4',
          gas: '0x5208',
          gasPrice: '0x147d357000',
          nonce: '0xf',
          to: '0x045c619e4d29bba3b92769508831b681b83d6a96',
          value: '0x63eb89da4ed00000',
        },
        hash: '0x50be62ab1cabd03ff104c602c11fdef7a50f3d73c55006d5583ba97950ab1144',
        transactionCategory: 'incoming',
      },
    },
    incomingTxLastFetchedBlocksByNetwork: {
      goerli: null,
      sepolia: null,
      mainnet: 10902989,
    },
    subjects: {
      'https://app.uniswap.org': {
        permissions: {
          eth_accounts: {
            invoker: 'https://app.uniswap.org',
            parentCapability: 'eth_accounts',
            id: 'a7342e4b-beae-4525-a36c-c0635fd03359',
            date: 1620710693178,
            caveats: [
              {
                type: 'restrictReturnedAccounts',
                value: ['0x64a845a5b02460acf8a3d84503b0d68d028b4bb4'],
              },
            ],
          },
        },
      },
      'local:http://localhost:8080/': {
        permissions: {
          snap_dialog: {
            invoker: 'local:http://localhost:8080/',
            parentCapability: 'snap_dialog',
            id: 'a7342F4b-beae-4525-a36c-c0635fd03359',
            date: 1620710693178,
            caveats: [],
          },
        },
      },
    },
    permissionActivityLog: [
      {
        id: 522690215,
        method: 'eth_accounts',
        methodType: 'restricted',
        origin: 'https://metamask.io',
        requestTime: 1602643170686,
        responseTime: 1602643170688,
        success: true,
      },
      {
        id: 1620464600,
        method: 'eth_accounts',
        methodType: 'restricted',
        origin: 'https://widget.getacute.io',
        requestTime: 1602643172935,
        responseTime: 1602643172935,
        success: true,
      },
      {
        id: 4279100021,
        method: 'eth_accounts',
        methodType: 'restricted',
        origin: 'https://app.uniswap.org',
        requestTime: 1620710669962,
        responseTime: 1620710669963,
        success: true,
      },
      {
        id: 4279100022,
        method: 'eth_requestAccounts',
        methodType: 'restricted',
        origin: 'https://app.uniswap.org',
        requestTime: 1620710686872,
        responseTime: 1620710693187,
        success: true,
      },
      {
        id: 4279100023,
        method: 'eth_requestAccounts',
        methodType: 'restricted',
        origin: 'https://app.uniswap.org',
        requestTime: 1620710693204,
        responseTime: 1620710693213,
        success: true,
      },
      {
        id: 4279100034,
        method: 'eth_accounts',
        methodType: 'restricted',
        origin: 'https://app.uniswap.org',
        requestTime: 1620710712072,
        responseTime: 1620710712075,
        success: true,
      },
    ],
    permissionHistory: {
      'https://metamask.github.io': {
        eth_accounts: {
          lastApproved: 1620710693213,
          accounts: {
            '0x64a845a5b02460acf8a3d84503b0d68d028b4bb4': 1620710693213,
          },
        },
      },
    },
    ensResolutionsByAddress: {},
    pendingApprovals: {
      '741bad30-45b6-11ef-b6ec-870d18dd6c01': {
        id: '741bad30-45b6-11ef-b6ec-870d18dd6c01',
        origin: 'http://127.0.0.1:8080',
        type: 'transaction',
        time: 1721383540624,
        requestData: {
          txId: '741bad30-45b6-11ef-b6ec-870d18dd6c01',
        },
        requestState: null,
        expectsResult: true,
      },
    },
    pendingApprovalCount: 0,
    subjectMetadata: {
      'http://localhost:8080': {
        extensionId: null,
        iconUrl: null,
        name: 'Hello, Snaps!',
        origin: 'http://localhost:8080',
        subjectType: 'website',
      },
      'https://metamask.github.io': {
        extensionId: null,
        iconUrl: null,
        name: 'Snaps Iframe Execution Environment',
        origin: 'https://metamask.github.io',
        subjectType: 'website',
      },
      'local:http://localhost:8080/': {
        extensionId: null,
        iconUrl: null,
        name: 'MetaMask Example Snap',
        origin: 'local:http://localhost:8080/',
        subjectType: 'snap',
        svgIcon: '<svg>...</svg>',
        version: '0.6.0',
      },
    },
    notifications: {},
    database: {
      verifiedSnaps: {
        'local:http://localhost:8080/': {
          id: 'local:http://localhost:8080/',
          metadata: {
            name: 'BIP-44',
            author: {
              name: 'Consensys',
              website: 'https://consensys.io/',
            },
            website: 'https://snaps.consensys.io/',
            summary: 'An example Snap that signs messages using BLS.',
            description: 'An example Snap that signs messages using BLS.',
            audits: [
              {
                auditor: 'Consensys Diligence',
                report: 'https://consensys.io/diligence/audits/',
              },
            ],
            category: 'interoperability',
            support: {
              contact: 'https://github.com/MetaMask',
            },
            sourceCode: 'https://github.com/MetaMask/test-snaps',
          },
          versions: {
            '0.1.2': {
              checksum: 'L1k+dT9Q+y3KfIqzaH09MpDZVPS9ZowEh9w01ZMTWMU=',
            },
          },
        },
        'npm:@metamask/test-snap-bip44': {
          id: 'npm:@metamask/test-snap-bip44',
          metadata: {
            name: 'BIP-44',
            author: {
              name: 'Consensys',
              website: 'https://consensys.io/',
            },
            website: 'https://snaps.consensys.io/',
            summary: 'An example Snap that signs messages using BLS.',
            description: 'An example Snap that signs messages using BLS.',
            audits: [
              {
                auditor: 'Consensys Diligence',
                report: 'https://consensys.io/diligence/audits/',
              },
            ],
            category: 'interoperability',
            support: {
              contact: 'https://github.com/MetaMask',
            },
            sourceCode: 'https://github.com/MetaMask/test-snaps',
          },
          versions: {
            '5.1.2': {
              checksum: 'L1k+dT9Q+y3KfIqzaH09MpDZVPS9ZowEh9w01ZMTWMU=',
            },
            '5.1.3': {
              checksum: 'L1k+dT9Q+y3KfIqzaH09MpDZVPS9ZowEh9w01ZMTWMU=',
            },
          },
        },
      },
    },
  },
  appState: {
    shouldClose: false,
    menuOpen: false,
    modal: {
      open: false,
      modalState: {
        name: null,
        props: {
          token: {
            address: '0xaD6D458402F60fD3Bd25163575031ACDce07538D',
            symbol: 'DAI',
            decimals: 18,
          },
          history: {},
        },
      },
      previousModalState: {
        name: null,
      },
    },
    sidebar: {
      isOpen: false,
      transitionName: '',
      type: '',
      props: {},
    },
    alertOpen: false,
    alertMessage: null,
    qrCodeData: null,
    networkDropdownOpen: false,
    accountDetail: {
      subview: 'transactions',
    },
    isLoading: false,
    warning: null,
    buyView: {},
    gasIsLoading: false,
    defaultHdPaths: {
      trezor: "m/44'/60'/0'/0",
      ledger: "m/44'/60'/0'/0/0",
    },
    networksTabSelectedRpcUrl: '',
    loadingMethodData: false,
    requestAccountTabs: {},
    openMetaMaskTabs: {},
    currentWindowTab: {},
  },
  history: {
    mostRecentOverviewPage: '/',
  },
  send: {
    toDropdownOpen: false,
    gasButtonGroupShown: true,
    errors: {},
    asset: {
      type: 'NATIVE',
      balance: '0x0',
      details: null,
    },
    gas: { error: 'gas' },
    amount: {
      error: 'amount',
    },
    currentTransactionUUID: 'test-uuid',
    draftTransactions: {
      'test-uuid': {
        ...draftTransactionInitialState,
      },
    },
  },
  confirmTransaction: {
    txData: {
      id: 3111025347726181,
      time: 1620723786838,
      status: 'unapproved',
      chainId: '0x5',
      loadingDefaults: false,
      txParams: {
        from: '0x64a845a5b02460acf8a3d84503b0d68d028b4bb4',
        to: '0xaD6D458402F60fD3Bd25163575031ACDce07538D',
        value: '0x0',
        data: '0x095ea7b30000000000000000000000009bc5baf874d2da8d216ae9f137804184ee5afef40000000000000000000000000000000000000000000000000000000000011170',
        gas: '0xea60',
        gasPrice: '0x4a817c800',
      },
      type: 'transfer',
      origin: 'https://metamask.github.io',
      transactionCategory: 'approve',
      history: [
        {
          id: 3111025347726181,
          time: 1620723786838,
          status: 'unapproved',
          chainId: '0x5',
          loadingDefaults: true,
          txParams: {
            from: '0x983211ce699ea5ab57cc528086154b6db1ad8e55',
            to: '0xaD6D458402F60fD3Bd25163575031ACDce07538D',
            value: '0x0',
            data: '0x095ea7b30000000000000000000000009bc5baf874d2da8d216ae9f137804184ee5afef40000000000000000000000000000000000000000000000000000000000011170',
            gas: '0xea60',
            gasPrice: '0x4a817c800',
          },
          type: 'standard',
          origin: 'https://metamask.github.io',
          transactionCategory: 'approve',
        },
        [
          {
            op: 'replace',
            path: '/loadingDefaults',
            value: false,
            note: 'Added new unapproved transaction.',
            timestamp: 1620723786844,
          },
        ],
      ],
    },
    tokenData: {
      args: [
        '0x9bc5baF874d2DA8D216aE9f137804184EE5AfEF4',
        {
          type: 'BigNumber',
          hex: '0x011170',
        },
      ],
      functionFragment: {
        type: 'function',
        name: 'approve',
        constant: false,
        inputs: [
          {
            name: '_spender',
            type: 'address',
            indexed: null,
            components: null,
            arrayLength: null,
            arrayChildren: null,
            baseType: 'address',
            _isParamType: true,
          },
          {
            name: '_value',
            type: 'uint256',
            indexed: null,
            components: null,
            arrayLength: null,
            arrayChildren: null,
            baseType: 'uint256',
            _isParamType: true,
          },
        ],
        outputs: [
          {
            name: 'success',
            type: 'bool',
            indexed: null,
            components: null,
            arrayLength: null,
            arrayChildren: null,
            baseType: 'bool',
            _isParamType: true,
          },
        ],
        payable: false,
        stateMutability: 'nonpayable',
        gas: null,
        _isFragment: true,
      },
      name: 'approve',
      signature: 'approve(address,uint256)',
      sighash: '0x095ea7b3',
      value: {
        type: 'BigNumber',
        hex: '0x00',
      },
    },
    fiatTransactionAmount: '0',
    fiatTransactionFee: '4.72',
    fiatTransactionTotal: '4.72',
    ethTransactionAmount: '0',
    ethTransactionFee: '0.0012',
    ethTransactionTotal: '0.0012',
    hexTransactionAmount: '0x0',
    hexTransactionFee: '0x44364c5bb0000',
    hexTransactionTotal: '0x44364c5bb0000',
    nonce: '',
  },
  swaps: {
    aggregatorMetadata: null,
    approveTxId: null,
    balanceError: false,
    fetchingQuotes: false,
    fromToken: null,
    quotesFetchStartTime: null,
    topAssets: {},
    toToken: null,
    customGas: {
      price: null,
      limit: null,
      loading: 'INITIAL',
      priceEstimates: {},
      fallBackPrice: null,
    },
  },
  gas: {
    customData: {
      price: null,
      limit: '0xcb28',
    },
    basicEstimates: {
      average: 2,
    },
    basicEstimateIsLoading: false,
  },
};

export const networkList = [
  {
    blockExplorerUrl: 'https://etherscan.io',
    chainId: '0x1',
    iconColor: 'var(--mainnet)',
    isATestNetwork: false,
    labelKey: 'mainnet',
    providerType: 'mainnet',
    rpcUrl: 'https://mainnet.infura.io/v3/',
    ticker: 'ETH',
    viewOnly: true,
  },
  {
    blockExplorerUrl: 'https://goerli.etherscan.io',
    chainId: '0x5',
    iconColor: 'var(--color-network-goerli-default)',
    isATestNetwork: true,
    labelKey: 'goerli',
    providerType: 'goerli',
    rpcUrl: 'https://goerli.infura.io/v3/',
    ticker: 'ETH',
    viewOnly: true,
  },
  {
    blockExplorerUrl: 'https://sepolia.etherscan.io',
    chainId: '0xaa36a7',
    iconColor: 'var(--color-network-sepolia-default)',
    isATestNetwork: true,
    labelKey: 'sepolia',
    providerType: 'sepolia',
    rpcUrl: 'https://sepolia.infura.io/v3/',
    ticker: 'ETH',
    viewOnly: true,
  },
  {
    blockExplorerUrl: '',
    chainId: '0x539',
    iconColor: 'var(--color-network-localhost-default)',
    isATestNetwork: true,
    label: 'Localhost 8545',
    providerType: 'rpc',
    rpcUrl: 'http://localhost:8545',
    ticker: 'ETH',
  },
  {
    blockExplorerUrl: 'https://bscscan.com',
    chainId: '0x38',
    iconColor: 'var(--color-network-localhost-default)',
    isATestNetwork: false,
    label: 'Binance Smart Chain',
    providerType: 'rpc',
    rpcUrl: 'https://bsc-dataseed.binance.org/',
    ticker: 'BNB',
  },
  {
    blockExplorerUrl: 'https://cchain.explorer.avax.network/',
    chainId: '0xa86a',
    iconColor: 'var(--color-network-localhost-default)',
    isATestNetwork: false,
    label: 'Avalanche',
    providerType: 'rpc',
    rpcUrl: 'https://api.avax.network/ext/bc/C/rpc',
    ticker: 'AVAX',
  },
  {
    blockExplorerUrl: 'https://polygonscan.com',
    chainId: '0x89',
    iconColor: 'var(--color-network-localhost-default)',
    isATestNetwork: false,
    label: 'Polygon',
    providerType: 'rpc',
    rpcUrl: 'https://polygon-rpc.com',
    ticker: 'MATIC',
  },
];

export default state;<|MERGE_RESOLUTION|>--- conflicted
+++ resolved
@@ -1226,29 +1226,17 @@
         accounts: ['0x9d0ba4ddac06032527b140912ec808ab9451b788'],
       },
     ],
-<<<<<<< HEAD
-    ...mockNetworkState({
-=======
     ...mockNetworkState(
       {
->>>>>>> 65e656c9
         id: 'test-networkConfigurationId-1',
         rpcUrl: 'https://testrpc.com',
         chainId: '0x1',
         nickname: 'mainnet',
-<<<<<<< HEAD
-=======
         name: 'mainnet',
->>>>>>> 65e656c9
         blockExplorerUrl: 'https://etherscan.io',
         metadata: {
           EIPS: { 1559: true },
           status: NetworkStatus.Available,
-<<<<<<< HEAD
-        }
-      }, {
-        id: 'test-networkConfigurationId-2',
-=======
         },
       },
       {
@@ -1262,18 +1250,13 @@
       },
       {
         id: 'test-networkConfigurationId-3',
->>>>>>> 65e656c9
         rpcUrl: 'http://localhost:8545',
         chainId: '0x539',
         name: 'test network',
         ticker: 'ETH',
         nickname: 'Localhost 8545',
-<<<<<<< HEAD
-      }),
-=======
       },
     ),
->>>>>>> 65e656c9
     accountTokens: {
       '0x64a845a5b02460acf8a3d84503b0d68d028b4bb4': {
         '0x1': [
