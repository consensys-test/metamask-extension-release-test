--- conflicted
+++ resolved
@@ -165,12 +165,9 @@
       - prep-build-test-mv2:
           requires:
             - prep-deps
-<<<<<<< HEAD
-=======
       - prep-build-test-webpack:
           requires:
             - prep-deps
->>>>>>> b960add2
       - prep-build-test-flask:
           requires:
             - prep-deps
@@ -251,12 +248,6 @@
                 - /^Version-v(\d+)[.](\d+)[.](\d+)/
           requires:
             - prep-build
-<<<<<<< HEAD
-      - test-unit-global:
-          requires:
-            - prep-deps
-=======
->>>>>>> b960add2
       - test-storybook:
           requires:
             - prep-deps
@@ -297,10 +288,6 @@
             - test-lint-shellcheck
             - test-lint-lockfile
             - test-lint-changelog
-<<<<<<< HEAD
-            - test-unit-global
-=======
->>>>>>> b960add2
             - validate-source-maps
             - validate-source-maps-beta
             - validate-source-maps-flask
@@ -510,11 +497,7 @@
   get-changed-files-with-git-diff:
     executor: node-browsers-small
     steps:
-<<<<<<< HEAD
-      - run: *shallow-git-clone
-=======
-      - run: *shallow-git-clone-and-enable-vnc
->>>>>>> b960add2
+      - run: *shallow-git-clone-and-enable-vnc
       - run: sudo corepack enable
       - attach_workspace:
           at: .
@@ -527,8 +510,6 @@
           paths:
             - changed-files
 
-<<<<<<< HEAD
-=======
   validate-locales-only:
     executor: node-browsers-small
     steps:
@@ -538,7 +519,6 @@
           at: .
       - run: yarn tsx .circleci/scripts/validate-locales-only.ts
 
->>>>>>> b960add2
   validate-lavamoat-allow-scripts:
     executor: node-browsers-small
     steps:
@@ -933,8 +913,6 @@
             - dist-test-mv2
             - builds-test-mv2
 
-<<<<<<< HEAD
-=======
   prep-build-test-webpack:
     executor: node-linux-medium
     steps:
@@ -955,7 +933,6 @@
           paths:
             - dist-test-webpack
 
->>>>>>> b960add2
   prep-build-storybook:
     executor: node-linux-medium
     steps:
@@ -1165,15 +1142,7 @@
           command: mv ./builds-test ./builds
       - run:
           name: test:e2e:chrome
-<<<<<<< HEAD
-          command: |
-            if .circleci/scripts/test-run-e2e.sh
-            then
-              timeout 20m yarn test:e2e:chrome --retries 1
-            fi
-=======
           command: .circleci/scripts/test-run-e2e.sh yarn test:e2e:chrome
->>>>>>> b960add2
           no_output_timeout: 5m
       - store_artifacts:
           path: test-artifacts
@@ -1386,22 +1355,13 @@
     executor: playwright
     parallelism: 2
     steps:
-<<<<<<< HEAD
-      - run: *shallow-git-clone
-=======
-      - run: *shallow-git-clone-and-enable-vnc
->>>>>>> b960add2
+      - run: *shallow-git-clone-and-enable-vnc
       - run: corepack enable
       - attach_workspace:
           at: .
       - run:
           name: Install chromium
-<<<<<<< HEAD
-          command: |
-            yarn playwright install chromium
-=======
           command: yarn playwright install chromium
->>>>>>> b960add2
       - run:
           name: test:e2e:chrome:swap
           command: |
@@ -1437,16 +1397,7 @@
           command: mv ./builds-test-mv2 ./builds
       - run:
           name: test:e2e:firefox
-<<<<<<< HEAD
-          command: |
-            export ENABLE_MV3=false
-            if .circleci/scripts/test-run-e2e.sh
-            then
-              timeout 20m yarn test:e2e:firefox --retries 1
-            fi
-=======
           command: ENABLE_MV3=false .circleci/scripts/test-run-e2e.sh yarn test:e2e:firefox
->>>>>>> b960add2
           no_output_timeout: 5m
       - store_artifacts:
           path: test-artifacts
@@ -1666,20 +1617,6 @@
             git config user.email metamaskbot@users.noreply.github.com
             yarn ts-migration:dashboard:deploy
 
-<<<<<<< HEAD
-  test-unit-global:
-    executor: node-browsers-small
-    steps:
-      - run: *shallow-git-clone
-      - run: sudo corepack enable
-      - attach_workspace:
-          at: .
-      - run:
-          name: test:unit:global
-          command: yarn test:unit:global
-
-=======
->>>>>>> b960add2
   validate-source-maps:
     executor: node-browsers-small
     steps:
