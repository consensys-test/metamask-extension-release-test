--- conflicted
+++ resolved
@@ -907,42 +907,6 @@
       - store_test_results:
           path: test/test-results/e2e
 
-  test-e2e-chrome-rpc-mmi:
-    executor: node-browsers
-    steps:
-      - checkout
-      - run:
-          name: Re-Install Chrome
-          command: ./.circleci/scripts/chrome-install.sh
-      - attach_workspace:
-          at: .
-      - run:
-          name: Move test build to dist
-          command: mv ./dist-test-mmi ./dist
-      - run:
-          name: Move test zips to builds
-          command: mv ./builds-test-mmi ./builds
-      - run:
-          name: test:e2e:chrome:rpc
-          command: |
-            if .circleci/scripts/test-run-e2e.sh
-            then
-              yarn test:e2e:chrome:rpc --retries 2 --debug --build-type=mmi
-            fi
-          no_output_timeout: 20m
-      - run:
-          name: Merge JUnit report
-          command: |
-            if [ "$(ls -A test/test-results/e2e)" ]; then
-              yarn test:e2e:report
-            fi
-          when: always
-      - store_artifacts:
-          path: test-artifacts
-          destination: test-artifacts
-      - store_test_results:
-          path: test/test-results/e2e.xml
-
   test-e2e-firefox-snaps:
     executor: node-browsers
     parallelism: 4
@@ -1055,46 +1019,6 @@
             if .circleci/scripts/test-run-e2e.sh
             then
               yarn test:e2e:chrome:snaps --retries 2 --debug --build-type=flask
-<<<<<<< HEAD
-            fi
-          no_output_timeout: 20m
-      - run:
-          name: Merge JUnit report
-          command: |
-            if [ "$(ls -A test/test-results/e2e)" ]; then
-              yarn test:e2e:report
-            fi
-          when: always
-      - store_artifacts:
-          path: test-artifacts
-          destination: test-artifacts
-      - store_test_results:
-          path: test/test-results/e2e.xml
-
-  test-e2e-chrome-mmi:
-    executor: node-browsers
-    parallelism: 4
-    steps:
-      - run: *shallow-git-clone
-      - run:
-          name: Re-Install Chrome
-          command: ./.circleci/scripts/chrome-install.sh
-      - attach_workspace:
-          at: .
-      - run:
-          name: Move test build to dist
-          command: mv ./dist-test-mmi ./dist
-      - run:
-          name: Move test zips to builds
-          command: mv ./builds-test-mmi ./builds
-      - run:
-          name: test:e2e:chrome:mmi
-          command: |
-            if .circleci/scripts/test-run-e2e.sh
-            then
-              yarn test:e2e:chrome:mmi --retries 2 --debug --build-type=mmi
-=======
->>>>>>> ef8403f6
             fi
           no_output_timeout: 20m
       - store_artifacts:
